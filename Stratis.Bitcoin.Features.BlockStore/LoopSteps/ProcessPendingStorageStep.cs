--- conflicted
+++ resolved
@@ -255,11 +255,7 @@
 
             if (this.NextChainedBlock.Height > this.BlockStoreLoop.ChainState.ConsensusTip?.Height)
             {
-<<<<<<< HEAD
-                this.logger.LogTrace("[STORE HEIGHT]:{0} > [CONSENSUS HEIGHT]:{1}", nameof(this.NextChainedBlock), nameof(this.BlockStoreLoop.ChainState.ConsensusTip));
-=======
                 this.logger.LogTrace("(-)[NEXT_GT_CONSENSUS_TIP]:false");
->>>>>>> 5bfedeed
                 return false;
             }
 
