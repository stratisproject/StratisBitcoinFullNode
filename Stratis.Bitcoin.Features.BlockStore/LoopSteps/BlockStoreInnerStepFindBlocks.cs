﻿namespace Stratis.Bitcoin.Features.BlockStore.LoopSteps
{
    using System.Collections.Generic;
    using System.Linq;
    using System.Threading.Tasks;
    using Microsoft.Extensions.Logging;
    using NBitcoin;

    /// <summary>
    /// Find blocks to download by asking the BlockPuller.
    /// <para>
    /// Find blocks until <see cref="BlockStoreInnerStepContext.DownloadStack"/> contains 
    /// <see cref="BlockStoreInnerStepContext.DownloadStackThreshold"/> blocks.
    /// </para>
    /// <para>
    /// If a stop condition is found <see cref="ShouldStopFindingBlocksAsync"/> and
    /// there are still blocks to download, stop finding new blocks and only execute
    /// the read blocks inner step <see cref="BlockStoreInnerStepReadBlocks"/>.
    /// </para> 
    /// </summary>
    public sealed class BlockStoreInnerStepFindBlocks : BlockStoreInnerStep
    {
        /// <summary>Instance logger.</summary>
        private readonly ILogger logger;

        public BlockStoreInnerStepFindBlocks(ILoggerFactory loggerFactory)
        {
            this.logger = loggerFactory.CreateLogger(GetType().FullName);
        }

        /// <inheritdoc/>
        public override async Task<InnerStepResult> ExecuteAsync(BlockStoreInnerStepContext context)
        {
            var batchSize = BlockStoreInnerStepContext.DownloadStackThreshold - context.DownloadStack.Count;
            var batchList = new List<ChainedBlock>(batchSize);

            while (batchList.Count < batchSize)
            {
                if (await ShouldStopFindingBlocksAsync(context))
                {
                    context.StopFindingBlocks();
                    break;
                }

                batchList.Add(context.NextChainedBlock);
                context.DownloadStack.Enqueue(context.NextChainedBlock);
                context.GetNextBlock();
            }

            if (batchList.Any())
            {
                this.logger.LogTrace("{0} blocks requested to be downloaded by the puller.", batchList.Count);
                context.BlockStoreLoop.BlockPuller.AskForMultipleBlocks(batchList.ToArray());
            }

            return InnerStepResult.Next;
        }

        private async Task<bool> ShouldStopFindingBlocksAsync(BlockStoreInnerStepContext context)
        {
            this.logger.LogTrace("()");

            if (context.NextChainedBlock == null)
            {
                this.logger.LogTrace("(-)[NULL_NEXT]:true");
                return true;
            }

            if ((context.InputChainedBlock != null) && (context.NextChainedBlock.Header.HashPrevBlock != context.InputChainedBlock.HashBlock))
            {
                this.logger.LogTrace("(-)[NEXT_NEQ_INPUT]:true");
                return true;
            }

            if (context.NextChainedBlock.Height > context.BlockStoreLoop.ChainState.ConsensusTip?.Height)
            {
<<<<<<< HEAD
                this.logger.LogTrace("{0} height > {1} height", nameof(context.NextChainedBlock), nameof(context.BlockStoreLoop.ChainState.ConsensusTip));
=======
                this.logger.LogTrace("(-)[NEXT_HEIGHT_GT_CONSENSUS_TIP]:true");
>>>>>>> 5bfedeed
                return true;
            }

            if (context.BlockStoreLoop.PendingStorage.ContainsKey(context.NextChainedBlock.HashBlock))
            {
                this.logger.LogTrace("Chained block '{0}' already exists in the pending storage.", context.NextChainedBlock);
                this.logger.LogTrace("(-)[NEXT_ALREADY_EXISTS_PENDING_STORE]:true");
                return true;
            }

            if (await context.BlockStoreLoop.BlockRepository.ExistAsync(context.NextChainedBlock.HashBlock))
            {
                this.logger.LogTrace("Chained block '{0}' already exists in the repository.", context.NextChainedBlock);
                this.logger.LogTrace("(-)[NEXT_ALREADY_EXISTS_REPOSITORY]:true");
                return true;
            }

            this.logger.LogTrace("(-):false");
            return false;
        }
    }
}<|MERGE_RESOLUTION|>--- conflicted
+++ resolved
@@ -74,11 +74,7 @@
 
             if (context.NextChainedBlock.Height > context.BlockStoreLoop.ChainState.ConsensusTip?.Height)
             {
-<<<<<<< HEAD
-                this.logger.LogTrace("{0} height > {1} height", nameof(context.NextChainedBlock), nameof(context.BlockStoreLoop.ChainState.ConsensusTip));
-=======
                 this.logger.LogTrace("(-)[NEXT_HEIGHT_GT_CONSENSUS_TIP]:true");
->>>>>>> 5bfedeed
                 return true;
             }
 
