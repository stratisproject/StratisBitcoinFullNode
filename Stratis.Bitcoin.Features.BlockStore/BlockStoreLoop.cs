--- conflicted
+++ resolved
@@ -147,11 +147,7 @@
                     throw new BlockStoreException($"You need to rebuild the {this.StoreName} database using -reindex-chainstate to change -txindex");
 
                 if (this.storeSettings.TxIndex)
-<<<<<<< HEAD
-                    await this.BlockRepository.SetTxIndexAsync(this.storeSettings.TxIndex);
-=======
                     await this.BlockRepository.SetTxIndexAsync(this.storeSettings.TxIndex).ConfigureAwait(false);
->>>>>>> 9686cc14
             }
 
             this.SetHighestPersistedBlock(this.StoreTip);
