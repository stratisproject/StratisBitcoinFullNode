--- conflicted
+++ resolved
@@ -55,16 +55,7 @@
         {
         }
 
-<<<<<<< HEAD
         public BlockRepository(Network network, string folder, ILoggerFactory loggerFactory)
-=======
-        public BlockRepository(Network network, string folder, IDateTimeProvider dateTimeProvider, ILoggerFactory loggerFactory)
-            : this(network, (new DBreezeSingleThreadSession($"DBreeze BlockRepository", folder)), dateTimeProvider, loggerFactory)
-        {
-        }
-
-        public BlockRepository(Network network, DBreezeSingleThreadSession session, IDateTimeProvider dateTimeProvider, ILoggerFactory loggerFactory)
->>>>>>> b31d01f3
         {
             Guard.NotNull(network, nameof(network));
             Guard.NotEmpty(folder, nameof(folder));
