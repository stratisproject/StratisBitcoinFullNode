﻿using DBreeze;
using DBreeze.DataTypes;
using DBreeze.Utils;
using Microsoft.Extensions.Logging;
using NBitcoin;
using Stratis.Bitcoin.Base;
using Stratis.Bitcoin.Configuration;
using Stratis.Bitcoin.Utilities;
using System;
using System.Collections.Generic;
using System.Linq;
using System.Threading.Tasks;

namespace Stratis.Bitcoin.Features.BlockStore
{
    public interface IBlockRepository : IDisposable
    {
        Task InitializeAsync();
        Task PutAsync(uint256 nextBlockHash, List<Block> blocks);
        Task<Block> GetAsync(uint256 hash);
        Task<Transaction> GetTrxAsync(uint256 trxid);
        Task DeleteAsync(uint256 newlockHash, List<uint256> hashes);
        Task<bool> ExistAsync(uint256 hash);
        Task<uint256> GetTrxBlockIdAsync(uint256 trxid);
        Task SetBlockHashAsync(uint256 nextBlockHash);
        Task SetTxIndexAsync(bool txIndex);
        uint256 BlockHash { get; }
        BlockStoreRepositoryPerformanceCounter PerformanceCounter { get; }
        bool TxIndex { get; }
    }

    public class BlockRepository : IBlockRepository
    {
        /// <summary>Instance logger.</summary>
        private readonly ILogger logger;

<<<<<<< HEAD
        /// <summary>Access to DBreeze database.</summary>
=======
>>>>>>> 9686cc14
        protected readonly DBreezeEngine DBreeze;
        protected readonly Network network;

        protected static readonly byte[] BlockHashKey = new byte[0];
        protected static readonly byte[] TxIndexKey = new byte[1];

        public uint256 BlockHash { get; private set; }
        public BlockStoreRepositoryPerformanceCounter PerformanceCounter { get; }
        public bool TxIndex { get; private set; }

        /// <summary>Represents the last block stored to disk.</summary>
        public ChainedBlock HighestPersistedBlock { get; internal set; }

        /// <summary>Provider of time functions.</summary>
        protected readonly IDateTimeProvider dateTimeProvider;

<<<<<<< HEAD
        public BlockRepository(Network network, string folder, ILoggerFactory loggerFactory)
=======
        public BlockRepository(Network network, DataFolder dataFolder, IDateTimeProvider dateTimeProvider, ILoggerFactory loggerFactory)
            : this(network, dataFolder.BlockPath, dateTimeProvider, loggerFactory)
        {
        }

        public BlockRepository(Network network, string folder, IDateTimeProvider dateTimeProvider, ILoggerFactory loggerFactory)
>>>>>>> 9686cc14
        {
            Guard.NotNull(network, nameof(network));
            Guard.NotEmpty(folder, nameof(folder));

            this.logger = loggerFactory.CreateLogger(this.GetType().FullName);
            this.DBreeze = new DBreezeEngine(folder);
            this.network = network;
            this.dateTimeProvider = dateTimeProvider;

            this.PerformanceCounter = PerformanceCounterFactory();
        }

        public virtual BlockStoreRepositoryPerformanceCounter PerformanceCounterFactory()
        {
            return new BlockStoreRepositoryPerformanceCounter(this.dateTimeProvider);
        }

        public virtual Task InitializeAsync()
        {
            this.logger.LogTrace("()");
            Block genesis = this.network.GetGenesis();

            Task task = Task.Run(() =>
            {
                this.logger.LogTrace("()");

                using (DBreeze.Transactions.Transaction transaction = this.DBreeze.GetTransaction())
                {
                    bool doCommit = false;

                    if (this.LoadBlockHash(transaction) == null)
                    {
                        this.SaveBlockHash(transaction, genesis.GetHash());
                        doCommit = true;
                    }

                    if (this.LoadTxIndex(transaction) == null)
                    {
                        this.SaveTxIndex(transaction, false);
                        doCommit = true;
                    }

                    if (doCommit) transaction.Commit();
                }

                this.logger.LogTrace("(-)");
            });

            this.logger.LogTrace("(-)");
            return task;
        }

        public Task<Transaction> GetTrxAsync(uint256 trxid)
        {
            this.logger.LogTrace("({0}:'{1}')", nameof(trxid), trxid);
            Guard.NotNull(trxid, nameof(trxid));

            if (!this.TxIndex)
                return Task.FromResult(default(Transaction));

            Task<Transaction> task = Task.Run(() =>
            {
                this.logger.LogTrace("()");
                Transaction res = null;
                using (DBreeze.Transactions.Transaction transaction = this.DBreeze.GetTransaction())
                {
                    transaction.ValuesLazyLoadingIsOn = false;

                    Row<byte[], uint256> transactionRow = transaction.Select<byte[], uint256>("Transaction", trxid.ToBytes());
                    if (!transactionRow.Exists)
                    {
                        this.PerformanceCounter.AddRepositoryMissCount(1);
                        this.logger.LogTrace("(-)[NO_BLOCK]:null");
                        return null;
                    }

                    this.PerformanceCounter.AddRepositoryHitCount(1);

                    Row<byte[], Block> blockRow = transaction.Select<byte[], Block>("Block", transactionRow.Value.ToBytes());
                    if (blockRow.Exists)
                        res = blockRow.Value.Transactions.FirstOrDefault(t => t.GetHash() == trxid);

                    if (res != null) this.PerformanceCounter.AddRepositoryHitCount(1);
                    else this.PerformanceCounter.AddRepositoryMissCount(1);

                }

                this.logger.LogTrace("(-):{0}", res);
                return res;
            });

            this.logger.LogTrace("(-)");
            return task;
        }

        public Task<uint256> GetTrxBlockIdAsync(uint256 trxid)
        {
            Guard.NotNull(trxid, nameof(trxid));
            this.logger.LogTrace("({0}:'{1}')", nameof(trxid), trxid);

            if (!this.TxIndex)
            {
                this.logger.LogTrace("(-)[NO_TXINDEX]:null");
                return Task.FromResult(default(uint256));
            }

            Task<uint256> task = Task.Run(() =>
            {
                this.logger.LogTrace("()");
                uint256 res = null;
                using (DBreeze.Transactions.Transaction transaction = this.DBreeze.GetTransaction())
                {
                    transaction.ValuesLazyLoadingIsOn = false;

                    Row<byte[], uint256> transactionRow = transaction.Select<byte[], uint256>("Transaction", trxid.ToBytes());
                    if (transactionRow.Exists)
                    {
                        res = transactionRow.Value;
                        this.PerformanceCounter.AddRepositoryHitCount(1);
                    }
                    else
                    {
                        this.PerformanceCounter.AddRepositoryMissCount(1);
                    }
                }

                this.logger.LogTrace("(-):'{0}'", res);
                return res;
            });

            this.logger.LogTrace("(-)");
            return task;
        }

        virtual protected void OnInsertBlocks(DBreeze.Transactions.Transaction dbreezeTransaction, List<Block> blocks)
        {
            this.logger.LogTrace("({0}.{1}:{2})", nameof(blocks), nameof(blocks.Count), blocks?.Count);

            var transactions = new List<(Transaction, Block)>();
            var byteListComparer = new ByteListComparer();
            var blockDict = new Dictionary<uint256, Block>();

            // Gather blocks.
            foreach (Block block in blocks)
            {
                uint256 blockId = block.GetHash();
                blockDict[blockId] = block;
            }

            // Sort blocks. Be consistent in always converting our keys to byte arrays using the ToBytes method.
            List<KeyValuePair<uint256, Block>> blockList = blockDict.ToList();
            blockList.Sort((pair1, pair2) => byteListComparer.Compare(pair1.Key.ToBytes(), pair2.Key.ToBytes()));

            // Index blocks.
            foreach (KeyValuePair<uint256, Block> kv in blockList)
            {
                uint256 blockId = kv.Key;
                Block block = kv.Value;

                // If the block is already in store don't write it again.
                Row<byte[], Block> blockRow = dbreezeTransaction.Select<byte[], Block>("Block", blockId.ToBytes());
                if (!blockRow.Exists)
                {
                    this.PerformanceCounter.AddRepositoryMissCount(1);
                    this.PerformanceCounter.AddRepositoryInsertCount(1);
                    dbreezeTransaction.Insert<byte[], Block>("Block", blockId.ToBytes(), block);

                    if (this.TxIndex)
                    {
                        foreach (Transaction transaction in block.Transactions)
                            transactions.Add((transaction, block));
                    }
                }
                else
                {
                    this.PerformanceCounter.AddRepositoryHitCount(1);
                }
            }

            if (this.TxIndex)
                this.OnInsertTransactions(dbreezeTransaction, transactions);

            this.logger.LogTrace("(-)");
        }

        virtual protected void OnInsertTransactions(DBreeze.Transactions.Transaction dbreezeTransaction, List<(Transaction, Block)> transactions)
        {
            this.logger.LogTrace("({0}.{1}:{2})", nameof(transactions), nameof(transactions.Count), transactions?.Count);

            var byteListComparer = new ByteListComparer();
            transactions.Sort((pair1, pair2) => byteListComparer.Compare(pair1.Item1.GetHash().ToBytes(), pair2.Item1.GetHash().ToBytes()));

            // Index transactions.
            foreach ((Transaction transaction, Block block) in transactions)
            {
                this.PerformanceCounter.AddRepositoryInsertCount(1);
                dbreezeTransaction.Insert<byte[], uint256>("Transaction", transaction.GetHash().ToBytes(), block.GetHash());
            }

            this.logger.LogTrace("(-)");
        }

        public Task PutAsync(uint256 nextBlockHash, List<Block> blocks)
        {
            Guard.NotNull(nextBlockHash, nameof(nextBlockHash));
            Guard.NotNull(blocks, nameof(blocks));
            this.logger.LogTrace("({0}:'{1}',{2}.{3}:{4})", nameof(nextBlockHash), nextBlockHash, nameof(blocks), nameof(blocks.Count), blocks?.Count);

            Task task = Task.Run(() =>
            {
                this.logger.LogTrace("()");

                // DBreeze is faster if sort ascending by key in memory before insert
                // however we need to find how byte arrays are sorted in DBreeze.
                using (DBreeze.Transactions.Transaction transaction = this.DBreeze.GetTransaction())
                {
                    transaction.SynchronizeTables("Block", "Transaction");
                    this.OnInsertBlocks(transaction, blocks);

                    // Commit additions
                    this.SaveBlockHash(transaction, nextBlockHash);
                    transaction.Commit();
                }

                this.logger.LogTrace("(-)");
            });

            this.logger.LogTrace("(-)");
            return task;
        }

        private bool? LoadTxIndex(DBreeze.Transactions.Transaction dbreezeTransaction)
        {
            this.logger.LogTrace("()");

            bool? res = null;
            Row<byte[], bool> row = dbreezeTransaction.Select<byte[], bool>("Common", TxIndexKey);
            if (row.Exists)
            {
                this.PerformanceCounter.AddRepositoryHitCount(1);
                this.TxIndex = row.Value;
                res = row.Value;
            }
            else
            { 
                this.PerformanceCounter.AddRepositoryMissCount(1);
            }

            this.logger.LogTrace("(-):{0}", res);
            return res;
        }

        protected void SaveTxIndex(DBreeze.Transactions.Transaction dbreezeTransaction, bool txIndex)
        {
            this.logger.LogTrace("({0}:{1})", nameof(txIndex), txIndex);

            this.TxIndex = txIndex;
            this.PerformanceCounter.AddRepositoryInsertCount(1);
            dbreezeTransaction.Insert<byte[], bool>("Common", TxIndexKey, txIndex);

            this.logger.LogTrace("(-)");
        }

        public Task SetTxIndexAsync(bool txIndex)
        {
            this.logger.LogTrace("({0}:{1})", nameof(txIndex), txIndex);

            Task task = Task.Run(() =>
            {
                this.logger.LogTrace("()");

                using (DBreeze.Transactions.Transaction transaction = this.DBreeze.GetTransaction())
                {
                    this.SaveTxIndex(transaction, txIndex);
                    transaction.Commit();
                }

                this.logger.LogTrace("(-)");
            });

            this.logger.LogTrace("(-)");
            return task;
        }

        private uint256 LoadBlockHash(DBreeze.Transactions.Transaction dbreezeTransaction)
        {
            this.logger.LogTrace("()");

            if (this.BlockHash == null)
            {
                dbreezeTransaction.ValuesLazyLoadingIsOn = false;

                Row<byte[], uint256> row = dbreezeTransaction.Select<byte[], uint256>("Common", BlockHashKey);
                if (row.Exists)
                    this.BlockHash = row.Value;

                dbreezeTransaction.ValuesLazyLoadingIsOn = true;
            }

            this.logger.LogTrace("(-):'{0}'", this.BlockHash);
            return this.BlockHash;
        }

        public Task SetBlockHashAsync(uint256 nextBlockHash)
        {
            this.logger.LogTrace("({0}:'{1}')", nameof(nextBlockHash), nextBlockHash);
            Guard.NotNull(nextBlockHash, nameof(nextBlockHash));

            Task task = Task.Run(() =>
            {
                this.logger.LogTrace("()");

                using (DBreeze.Transactions.Transaction transaction = this.DBreeze.GetTransaction())
                {
                    this.SaveBlockHash(transaction, nextBlockHash);
                    transaction.Commit();
                }

                this.logger.LogTrace("(-)");
            });

            this.logger.LogTrace("(-)");
            return task;
        }

        private void SaveBlockHash(DBreeze.Transactions.Transaction dbreezeTransaction, uint256 nextBlockHash)
        {
            this.logger.LogTrace("({0}:'{1}')", nameof(nextBlockHash), nextBlockHash);

            this.BlockHash = nextBlockHash;
            this.PerformanceCounter.AddRepositoryInsertCount(1);
            dbreezeTransaction.Insert<byte[], uint256>("Common", BlockHashKey, nextBlockHash);

            this.logger.LogTrace("(-)");
        }

        public Task<Block> GetAsync(uint256 hash)
        {
            this.logger.LogTrace("({0}:'{1}')", nameof(hash), hash);
            Guard.NotNull(hash, nameof(hash));

            Task<Block> task = Task.Run(() =>
            {
                this.logger.LogTrace("()");

                Block res = null;
                using (DBreeze.Transactions.Transaction transaction = this.DBreeze.GetTransaction())
                {
                    transaction.ValuesLazyLoadingIsOn = false;

                    byte[] key = hash.ToBytes();
                    Row<byte[], Block> blockRow = transaction.Select<byte[], Block>("Block", key);
                    if (blockRow.Exists)
                    {
                        res = blockRow.Value;
                        this.PerformanceCounter.AddRepositoryHitCount(1);
                    }
                    else
                    {
                        this.PerformanceCounter.AddRepositoryMissCount(1);
                    }
                }

                this.logger.LogTrace("(-):{0}", res);
                return res;
            });

            this.logger.LogTrace("(-)");
            return task;
        }

        public Task<bool> ExistAsync(uint256 hash)
        {
            this.logger.LogTrace("({0}:'{1}')", nameof(hash), hash);
            Guard.NotNull(hash, nameof(hash));

            Task<bool> task = Task.Run(() =>
            {
                this.logger.LogTrace("()");

                bool res = false;
                using (DBreeze.Transactions.Transaction transaction = this.DBreeze.GetTransaction())
                {
                    // Lazy loading is on so we don't fetch the whole value, just the row.
                    byte[] key = hash.ToBytes();
                    Row<byte[], Block> blockRow = transaction.Select<byte[], Block>("Block", key);
                    if (blockRow.Exists)
                    {
                        this.PerformanceCounter.AddRepositoryHitCount(1);
                        res = true;
                    }
                    else
                    {
                        this.PerformanceCounter.AddRepositoryMissCount(1);
                    }
                }

                this.logger.LogTrace("(-):{0}", res);
                return res;
            });

            this.logger.LogTrace("(-)");
            return task;
        }

        protected virtual void OnDeleteTransactions(DBreeze.Transactions.Transaction dbreezeTransaction, List<(Transaction, Block)> transactions)
        {
            this.logger.LogTrace("({0}.{1}:{2})", nameof(transactions), nameof(transactions.Count), transactions?.Count);

            foreach ((Transaction transaction, Block block) in transactions)
            {
                this.PerformanceCounter.AddRepositoryDeleteCount(1);
                dbreezeTransaction.RemoveKey<byte[]>("Transaction", transaction.GetHash().ToBytes());
            }

            this.logger.LogTrace("(-)");
        }

        protected virtual void OnDeleteBlocks(DBreeze.Transactions.Transaction dbreezeTransaction, List<Block> blocks)
        {
            this.logger.LogTrace("({0}.{1}:{2})", nameof(blocks), nameof(blocks.Count), blocks?.Count);

            if (this.TxIndex)
            {
                var transactions = new List<(Transaction, Block)>();

                foreach (Block block in blocks)
                    foreach (Transaction transaction in block.Transactions)
                        transactions.Add((transaction, block));

                this.OnDeleteTransactions(dbreezeTransaction, transactions);
            }

            foreach (Block block in blocks)
            {
                this.PerformanceCounter.AddRepositoryDeleteCount(1);
                dbreezeTransaction.RemoveKey<byte[]>("Block", block.GetHash().ToBytes());
            }

            this.logger.LogTrace("(-)");
        }

        private List<Block> GetBlocksFromHashes(DBreeze.Transactions.Transaction dbreezeTransaction, List<uint256> hashes)
        {
            this.logger.LogTrace("({0}.{1}:{2})", nameof(hashes), nameof(hashes.Count), hashes?.Count);

            var blocks = new List<Block>();

            foreach (uint256 hash in hashes)
            {
                byte[] key = hash.ToBytes();

                Row<byte[], Block> blockRow = dbreezeTransaction.Select<byte[], Block>("Block", key);
                if (blockRow.Exists)
                {
                    this.PerformanceCounter.AddRepositoryHitCount(1);
                    blocks.Add(blockRow.Value);
                }
                else
                {
                    this.PerformanceCounter.AddRepositoryMissCount(1);
                }
            }

            this.logger.LogTrace("(-):*.{0}={1}", nameof(blocks.Count), blocks?.Count);
            return blocks;
        }

        public Task DeleteAsync(uint256 newBlockHash, List<uint256> hashes)
        {
            this.logger.LogTrace("({0}:'{1}',{2}.{3}:{4})", nameof(newBlockHash), newBlockHash, nameof(hashes), nameof(hashes.Count), hashes?.Count);
            Guard.NotNull(newBlockHash, nameof(newBlockHash));
            Guard.NotNull(hashes, nameof(hashes));

            Task task = Task.Run(() =>
            {
                this.logger.LogTrace("()");

                using (DBreeze.Transactions.Transaction transaction = this.DBreeze.GetTransaction())
                {
                    transaction.SynchronizeTables("Block", "Common", "Transaction");
                    transaction.ValuesLazyLoadingIsOn = false;

                    List<Block> blocks = this.GetBlocksFromHashes(transaction, hashes);
                    this.OnDeleteBlocks(transaction, blocks);
                    this.SaveBlockHash(transaction, newBlockHash);
                    transaction.Commit();
                }

                this.logger.LogTrace("(-)");
            });

            this.logger.LogTrace("(-)");
            return task;
        }

        public DBreezeEngine GetDbreezeEngine()
        {
            return this.DBreeze;
        }

        /// <inheritdoc />
        public void Dispose()
        {
            this.DBreeze.Dispose();
        }
    }
}<|MERGE_RESOLUTION|>--- conflicted
+++ resolved
@@ -34,10 +34,7 @@
         /// <summary>Instance logger.</summary>
         private readonly ILogger logger;
 
-<<<<<<< HEAD
         /// <summary>Access to DBreeze database.</summary>
-=======
->>>>>>> 9686cc14
         protected readonly DBreezeEngine DBreeze;
         protected readonly Network network;
 
@@ -51,19 +48,12 @@
         /// <summary>Represents the last block stored to disk.</summary>
         public ChainedBlock HighestPersistedBlock { get; internal set; }
 
-        /// <summary>Provider of time functions.</summary>
-        protected readonly IDateTimeProvider dateTimeProvider;
-
-<<<<<<< HEAD
+        public BlockRepository(Network network, DataFolder dataFolder, ILoggerFactory loggerFactory)
+            : this(network, dataFolder.BlockPath, loggerFactory)
+        {
+        }
+
         public BlockRepository(Network network, string folder, ILoggerFactory loggerFactory)
-=======
-        public BlockRepository(Network network, DataFolder dataFolder, IDateTimeProvider dateTimeProvider, ILoggerFactory loggerFactory)
-            : this(network, dataFolder.BlockPath, dateTimeProvider, loggerFactory)
-        {
-        }
-
-        public BlockRepository(Network network, string folder, IDateTimeProvider dateTimeProvider, ILoggerFactory loggerFactory)
->>>>>>> 9686cc14
         {
             Guard.NotNull(network, nameof(network));
             Guard.NotEmpty(folder, nameof(folder));
