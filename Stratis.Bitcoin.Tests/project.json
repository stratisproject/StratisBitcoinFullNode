--- conflicted
+++ resolved
@@ -9,11 +9,7 @@
     // xunit hack https://github.com/xunit/xunit/issues/1015
     "Microsoft.DotNet.InternalAbstractions": "1.0.0",
     "Moq": "4.7.1",
-<<<<<<< HEAD
-    "NStratis": "3.0.2.15"
-=======
     "NStratis": "3.0.2.16"
->>>>>>> 556f94f3
   },
   "frameworks": {
     "netcoreapp1.0": {
