--- conflicted
+++ resolved
@@ -75,11 +75,7 @@
             ConnectionManager connectionManager = new ConnectionManager(network, new NodeConnectionParameters(), nodeSettings, loggerFactory, new NodeLifetime());
             LookaheadBlockPuller blockPuller = new LookaheadBlockPuller(chain, connectionManager, new LoggerFactory());
 
-<<<<<<< HEAD
-            ConsensusLoop consensus = new ConsensusLoop(new AsyncLoopFactory(loggerFactory), consensusValidator, new NodeLifetime(), chain, cachedCoinView, blockPuller, new NodeDeployments(network, chain), loggerFactory, new ChainState(new FullNode()), connectionManager, new Signals.Signals(), new Checkpoints(network));
-=======
-            ConsensusLoop consensus = new ConsensusLoop(new AsyncLoopFactory(loggerFactory), consensusValidator, new NodeLifetime(), chain, cachedCoinView, blockPuller, new NodeDeployments(network), loggerFactory, new ChainState(new FullNode()), connectionManager, dateTimeProvider, new Signals.Signals());
->>>>>>> 5b28ca93
+            ConsensusLoop consensus = new ConsensusLoop(new AsyncLoopFactory(loggerFactory), consensusValidator, new NodeLifetime(), chain, cachedCoinView, blockPuller, new NodeDeployments(network, chain), loggerFactory, new ChainState(new FullNode()), connectionManager, dateTimeProvider, new Signals.Signals(), new Checkpoints(network));
             consensus.Start();
 
             BlockPolicyEstimator blockPolicyEstimator = new BlockPolicyEstimator(new MempoolSettings(nodeSettings), loggerFactory, nodeSettings);
