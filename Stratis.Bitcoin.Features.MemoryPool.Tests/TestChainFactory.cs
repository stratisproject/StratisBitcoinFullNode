﻿using Microsoft.Extensions.Logging;
using NBitcoin;
using NBitcoin.Protocol;
using Stratis.Bitcoin.Base;
using Stratis.Bitcoin.Base.Deployments;
using Stratis.Bitcoin.BlockPulling;
using Stratis.Bitcoin.Configuration;
using Stratis.Bitcoin.Connection;
using Stratis.Bitcoin.Features.Consensus;
using Stratis.Bitcoin.Features.Consensus.CoinViews;
using Stratis.Bitcoin.Features.MemoryPool.Fee;
using Stratis.Bitcoin.Features.Miner;
using Stratis.Bitcoin.Utilities;
using System.Collections.Generic;
using System.Linq;

namespace Stratis.Bitcoin.Features.MemoryPool.Tests
{
    /// <summary>
    /// Public interface for test chain context.
    /// </summary>
    public interface ITestChainContext
    {
        /// <summary>
        /// Memory pool validator interface;
        /// </summary>
        IMempoolValidator MempoolValidator { get;  }

        /// <summary>
        /// List of the source transactions in the test chain.
        /// </summary>
        List<Transaction> SrcTxs { get; }
    }

    /// <summary>
    /// Concrete instance of the test chain.
    /// </summary>
    internal class TestChainContext : ITestChainContext
    {
        /// <inheritdoc />
        public IMempoolValidator MempoolValidator { get; set; }

        /// <inheritdoc />
        public List<Transaction> SrcTxs { get; set; }
    }

   /// <summary>
   /// Factory for creating the test chain.
   /// Much of this logic was taken directly from the embedded TestContext class in MinerTest.cs in the integration tests.
   /// </summary>
    internal class TestChainFactory
    {
        /// <summary>
        /// Creates the test chain with some default blocks and txs.
        /// </summary>
        /// <param name="network">Network to create the chain on.</param>
        /// <param name="scriptPubKey">Public key to create blocks/txs with.</param>
        /// <returns>Context object representing the test chain.</returns>
        public static ITestChainContext Create(Network network, Script scriptPubKey, string dataDir)
        {
            NodeSettings nodeSettings = NodeSettings.FromArguments(new string[] { $"-datadir={dataDir}" }, network.Name, network);
            if (dataDir != null)
            {
                nodeSettings.DataDir = dataDir;
            }

            LoggerFactory loggerFactory = new LoggerFactory();
            IDateTimeProvider dateTimeProvider = DateTimeProvider.Default;

            network.Consensus.Options = new PowConsensusOptions();
            PowConsensusValidator consensusValidator = new PowConsensusValidator(network, new Checkpoints(network), dateTimeProvider, loggerFactory);
            ConcurrentChain chain = new ConcurrentChain(network);
            CachedCoinView cachedCoinView = new CachedCoinView(new InMemoryCoinView(chain.Tip.HashBlock), DateTimeProvider.Default, loggerFactory);

            ConnectionManager connectionManager = new ConnectionManager(network, new NodeConnectionParameters(), nodeSettings, loggerFactory, new NodeLifetime());
            LookaheadBlockPuller blockPuller = new LookaheadBlockPuller(chain, connectionManager, new LoggerFactory());

<<<<<<< HEAD
            ConsensusLoop consensus = new ConsensusLoop(consensusValidator, chain, cachedCoinView, blockPuller, new NodeDeployments(network), dateTimeProvider, loggerFactory);
            consensus.Initialize();
=======
            ConsensusLoop consensus = new ConsensusLoop(new AsyncLoopFactory(loggerFactory), consensusValidator, new NodeLifetime(), chain, cachedCoinView, blockPuller, new NodeDeployments(network), loggerFactory, new ChainState(new FullNode()), connectionManager,new Signals.Signals());
            consensus.Start();
>>>>>>> 337a7d68

            BlockPolicyEstimator blockPolicyEstimator = new BlockPolicyEstimator(new MempoolSettings(nodeSettings), loggerFactory, nodeSettings);
            TxMempool mempool = new TxMempool(dateTimeProvider, blockPolicyEstimator, loggerFactory, nodeSettings);
            MempoolSchedulerLock mempoolLock = new MempoolSchedulerLock();

            // Simple block creation, nothing special yet:
            PowBlockAssembler blockAssembler = CreatePowBlockAssembler(network, consensus, chain, mempoolLock, mempool, dateTimeProvider, loggerFactory);
            BlockTemplate newBlock = blockAssembler.CreateNewBlock(scriptPubKey);
            chain.SetTip(newBlock.Block.Header);
            consensus.ValidateBlock(new ContextInformation(new BlockValidationContext { Block = newBlock.Block }, network.Consensus) { CheckPow = false, CheckMerkleRoot = false });

            List<BlockInfo> blockinfo = CreateBlockInfoList();

            // We can't make transactions until we have inputs
            // Therefore, load 100 blocks :)
            int baseheight = 0;
            List<Block> blocks = new List<Block>();
            List<Transaction> srcTxs = new List<Transaction>();
            for (int i = 0; i < blockinfo.Count; ++i)
            {
                Block currentBlock = newBlock.Block.Clone(); // pointer for convenience
                currentBlock.Header.HashPrevBlock = chain.Tip.HashBlock;
                currentBlock.Header.Version = 1;
                currentBlock.Header.Time = Utils.DateTimeToUnixTime(chain.Tip.GetMedianTimePast()) + 1;
                Transaction txCoinbase = currentBlock.Transactions[0].Clone();
                txCoinbase.Inputs.Clear();
                txCoinbase.Version = 1;
                txCoinbase.AddInput(new TxIn(new Script(new[] { Op.GetPushOp(blockinfo[i].extraNonce), Op.GetPushOp(chain.Height) })));
                // Ignore the (optional) segwit commitment added by CreateNewBlock (as the hardcoded nonces don't account for this)
                txCoinbase.AddOutput(new TxOut(Money.Zero, new Script()));
                currentBlock.Transactions[0] = txCoinbase;

                if (srcTxs.Count == 0)
                    baseheight = chain.Height;
                if (srcTxs.Count < 4)
                    srcTxs.Add(currentBlock.Transactions[0]);
                currentBlock.UpdateMerkleRoot();

                currentBlock.Header.Nonce = blockinfo[i].nonce;

                chain.SetTip(currentBlock.Header);
                consensus.ValidateBlock(new ContextInformation(new BlockValidationContext { Block = currentBlock }, network.Consensus) { CheckPow = false, CheckMerkleRoot = false });
                blocks.Add(currentBlock);
            }

            // Just to make sure we can still make simple blocks
            blockAssembler = CreatePowBlockAssembler(network, consensus, chain, mempoolLock, mempool, dateTimeProvider, loggerFactory);
            newBlock = blockAssembler.CreateNewBlock(scriptPubKey);

            MempoolValidator mempoolValidator = new MempoolValidator(mempool, mempoolLock, consensusValidator, dateTimeProvider, new MempoolSettings(nodeSettings), chain, cachedCoinView, loggerFactory, nodeSettings);

            return new TestChainContext { MempoolValidator = mempoolValidator, SrcTxs = srcTxs };
        }

        /// <summary>
        /// Info for a single block in the hard coded blocks that are loaded.
        /// </summary>
        private class BlockInfo
        {
            /// <summary>
            /// Extra nonce for the block.
            /// </summary>
            public int extraNonce;

            /// <summary>
            /// Nonce for the block.
            /// </summary>
            public uint nonce;
        }

        /// <summary>
        /// Source block information for hard coded blocks that are loaded.
        /// Pairs of extranonce, nonce fields.
        /// </summary>
        private static long[,] blockinfoarr =
        {
            {4, 0xa4a3e223}, {2, 0x15c32f9e}, {1, 0x0375b547}, {1, 0x7004a8a5},
            {2, 0xce440296}, {2, 0x52cfe198}, {1, 0x77a72cd0}, {2, 0xbb5d6f84},
            {2, 0x83f30c2c}, {1, 0x48a73d5b}, {1, 0xef7dcd01}, {2, 0x6809c6c4},
            {2, 0x0883ab3c}, {1, 0x087bbbe2}, {2, 0x2104a814}, {2, 0xdffb6daa},
            {1, 0xee8a0a08}, {2, 0xba4237c1}, {1, 0xa70349dc}, {1, 0x344722bb},
            {3, 0xd6294733}, {2, 0xec9f5c94}, {2, 0xca2fbc28}, {1, 0x6ba4f406},
            {2, 0x015d4532}, {1, 0x6e119b7c}, {2, 0x43e8f314}, {2, 0x27962f38},
            {2, 0xb571b51b}, {2, 0xb36bee23}, {2, 0xd17924a8}, {2, 0x6bc212d9},
            {1, 0x630d4948}, {2, 0x9a4c4ebb}, {2, 0x554be537}, {1, 0xd63ddfc7},
            {2, 0xa10acc11}, {1, 0x759a8363}, {2, 0xfb73090d}, {1, 0xe82c6a34},
            {1, 0xe33e92d7}, {3, 0x658ef5cb}, {2, 0xba32ff22}, {5, 0x0227a10c},
            {1, 0xa9a70155}, {5, 0xd096d809}, {1, 0x37176174}, {1, 0x830b8d0f},
            {1, 0xc6e3910e}, {2, 0x823f3ca8}, {1, 0x99850849}, {1, 0x7521fb81},
            {1, 0xaacaabab}, {1, 0xd645a2eb}, {5, 0x7aea1781}, {5, 0x9d6e4b78},
            {1, 0x4ce90fd8}, {1, 0xabdc832d}, {6, 0x4a34f32a}, {2, 0xf2524c1c},
            {2, 0x1bbeb08a}, {1, 0xad47f480}, {1, 0x9f026aeb}, {1, 0x15a95049},
            {2, 0xd1cb95b2}, {2, 0xf84bbda5}, {1, 0x0fa62cd1}, {1, 0xe05f9169},
            {1, 0x78d194a9}, {5, 0x3e38147b}, {5, 0x737ba0d4}, {1, 0x63378e10},
            {1, 0x6d5f91cf}, {2, 0x88612eb8}, {2, 0xe9639484}, {1, 0xb7fabc9d},
            {2, 0x19b01592}, {1, 0x5a90dd31}, {2, 0x5bd7e028}, {2, 0x94d00323},
            {1, 0xa9b9c01a}, {1, 0x3a40de61}, {1, 0x56e7eec7}, {5, 0x859f7ef6},
            {1, 0xfd8e5630}, {1, 0x2b0c9f7f}, {1, 0xba700e26}, {1, 0x7170a408},
            {1, 0x70de86a8}, {1, 0x74d64cd5}, {1, 0x49e738a1}, {2, 0x6910b602},
            {0, 0x643c565f}, {1, 0x54264b3f}, {2, 0x97ea6396}, {2, 0x55174459},
            {2, 0x03e8779a}, {1, 0x98f34d8f}, {1, 0xc07b2b07}, {1, 0xdfe29668},
            {1, 0x3141c7c1}, {1, 0xb3b595f4}, {1, 0x735abf08}, {5, 0x623bfbce},
            {2, 0xd351e722}, {1, 0xf4ca48c9}, {1, 0x5b19c670}, {1, 0xa164bf0e},
            {2, 0xbbbeb305}, {2, 0xfe1c810a}
        };

        /// <summary>
        /// Translates an array of extranonce, nonce pairs into list of block info.
        /// </summary>
        /// <returns>List of block info for hard coded blocks.</returns>
        private static List<BlockInfo> CreateBlockInfoList()
        {
            var blockInfoList = new List<BlockInfo>();
            List<long> lst = blockinfoarr.Cast<long>().ToList();
            for (int i = 0; i < lst.Count; i += 2)
                blockInfoList.Add(new BlockInfo { extraNonce = (int)lst[i], nonce = (uint)lst[i + 1] });
            return blockInfoList;
        }

        /// <summary>
        /// Creates a proof of work block assembler.
        /// </summary>
        /// <param name="network">Network running on.</param>
        /// <param name="consensus">Consensus loop.</param>
        /// <param name="chain">Block chain.</param>
        /// <param name="mempoolLock">Async lock for memory pool.</param>
        /// <param name="mempool">Memory pool for transactions.</param>
        /// <param name="date">Date and time provider.</param>
        /// <returns>Proof of work block assembler.</returns>
        private static PowBlockAssembler CreatePowBlockAssembler(Network network, ConsensusLoop consensus, ConcurrentChain chain, MempoolSchedulerLock mempoolLock, TxMempool mempool, IDateTimeProvider date, LoggerFactory loggerFactory)
        {
            AssemblerOptions options = new AssemblerOptions();

            options.BlockMaxWeight = network.Consensus.Option<PowConsensusOptions>().MaxBlockWeight;
            options.BlockMaxSize = network.Consensus.Option<PowConsensusOptions>().MaxBlockSerializedSize;

            FeeRate blockMinFeeRate = new FeeRate(PowMining.DefaultBlockMinTxFee);
            options.BlockMinFeeRate = blockMinFeeRate;

            return new PowBlockAssembler(consensus, network, mempoolLock, mempool, date, chain.Tip, loggerFactory, options);
        }
    }
}<|MERGE_RESOLUTION|>--- conflicted
+++ resolved
@@ -75,13 +75,8 @@
             ConnectionManager connectionManager = new ConnectionManager(network, new NodeConnectionParameters(), nodeSettings, loggerFactory, new NodeLifetime());
             LookaheadBlockPuller blockPuller = new LookaheadBlockPuller(chain, connectionManager, new LoggerFactory());
 
-<<<<<<< HEAD
-            ConsensusLoop consensus = new ConsensusLoop(consensusValidator, chain, cachedCoinView, blockPuller, new NodeDeployments(network), dateTimeProvider, loggerFactory);
-            consensus.Initialize();
-=======
             ConsensusLoop consensus = new ConsensusLoop(new AsyncLoopFactory(loggerFactory), consensusValidator, new NodeLifetime(), chain, cachedCoinView, blockPuller, new NodeDeployments(network), loggerFactory, new ChainState(new FullNode()), connectionManager,new Signals.Signals());
             consensus.Start();
->>>>>>> 337a7d68
 
             BlockPolicyEstimator blockPolicyEstimator = new BlockPolicyEstimator(new MempoolSettings(nodeSettings), loggerFactory, nodeSettings);
             TxMempool mempool = new TxMempool(dateTimeProvider, blockPolicyEstimator, loggerFactory, nodeSettings);
