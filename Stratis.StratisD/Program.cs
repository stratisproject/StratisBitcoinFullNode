﻿using NBitcoin;
using NBitcoin.Protocol;
using Stratis.Bitcoin;
using Stratis.Bitcoin.Builder;
using Stratis.Bitcoin.Configuration;
using Stratis.Bitcoin.Features.BlockStore;
using Stratis.Bitcoin.Features.Consensus;
using Stratis.Bitcoin.Features.MemoryPool;
using Stratis.Bitcoin.Features.Miner;
using Stratis.Bitcoin.Logging;
using Stratis.Bitcoin.Utilities;
<<<<<<< HEAD
using System;
using System.Linq;
using System.Threading.Tasks;
=======
using Microsoft.Extensions.DependencyInjection;
>>>>>>> eac719b0

namespace Stratis.StratisD
{
    public class Program
    {
        public static void Main(string[] args)
<<<<<<< HEAD
        {
            Logs.Configure(Logs.GetLoggerFactory(args));

            if (NodeSettings.PrintHelp(args, Network.StratisMain))
                return;

            var network = args.Contains("-testnet") ? InitStratisTest() : Network.StratisMain;
            var nodeSettings = NodeSettings.FromArguments(args, "stratis", network, ProtocolVersion.ALT_PROTOCOL_VERSION);

            // NOTES: running BTC and STRAT side by side is not possible yet as the flags for serialization are static

            var node = new FullNodeBuilder()
                .UseNodeSettings(nodeSettings)
                .UseStratisConsensus()
                .UseBlockStore()
                .UseMempool()
                .AddPowPosMining()
                .Build();

            Task.Delay(TimeSpan.FromMinutes(1)).ContinueWith(t =>
            {
                TryStartPowMiner(args, node);
                //TryStartPosMiner(args, node);
            });

            node.Run();


        }

        private static void TryStartPowMiner(string[] args, IFullNode node)
        {
            // mining can be called from either RPC or on start
            // to manage the on strat we need to get an address to the mining code
            var mine = args.FirstOrDefault(a => a.Contains("mine="));
            if (mine != null)
            {
                // get the address to mine to
                var addres = mine.Replace("mine=", string.Empty);
                var pubkey = BitcoinAddress.Create(addres, node.Network);
                node.Services.ServiceProvider.Service<PowMining>().Mine(pubkey.ScriptPubKey);
            }
        }

        private static void TryStartPosMiner(string[] args, IFullNode node)
        {
            // mining can be called from either RPC or on start
            // to manage the on strat we need to get an address to the mining code
            var mine = args.FirstOrDefault(a => a.Contains("mine="));
            if (mine != null)
            {
                node.Services.ServiceProvider.Service<PosMinting>().Mine(new PosMinting.WalletSecret() { WalletPassword = "" });
            }
        }

        private static Network InitStratisTest()
        {
            Block.BlockSignature = true;
            Transaction.TimeStamp = true;

            var consensus = Network.StratisMain.Consensus.Clone();
            consensus.PowLimit = new Target(uint256.Parse("0000ffff00000000000000000000000000000000000000000000000000000000"));

            // The message start string is designed to be unlikely to occur in normal data.
            // The characters are rarely used upper ASCII, not valid as UTF-8, and produce
            // a large 4-byte int at any alignment.
            var pchMessageStart = new byte[4];
            pchMessageStart[0] = 0x71;
            pchMessageStart[1] = 0x31;
            pchMessageStart[2] = 0x21;
            pchMessageStart[3] = 0x11;
            var magic = BitConverter.ToUInt32(pchMessageStart, 0); //0x5223570; 

            var genesis = Network.StratisMain.GetGenesis().Clone();
            genesis.Header.Time = 1493909211;
            genesis.Header.Nonce = 2433759;
            genesis.Header.Bits = consensus.PowLimit;
            consensus.HashGenesisBlock = genesis.GetHash();

            Guard.Assert(consensus.HashGenesisBlock == uint256.Parse("0x00000e246d7b73b88c9ab55f2e5e94d9e22d471def3df5ea448f5576b1d156b9"));

            var builder = new NetworkBuilder()
                .SetName("StratisTest")
                .SetConsensus(consensus)
                .SetMagic(magic)
                .SetGenesis(genesis)
                .SetPort(26178)
                .SetRPCPort(26174)
                .SetBase58Bytes(Base58Type.PUBKEY_ADDRESS, new byte[] { (65) })
                .SetBase58Bytes(Base58Type.SCRIPT_ADDRESS, new byte[] { (196) })
                .SetBase58Bytes(Base58Type.SECRET_KEY, new byte[] { (65 + 128) })
                .SetBase58Bytes(Base58Type.ENCRYPTED_SECRET_KEY_NO_EC, new byte[] { 0x01, 0x42 })
                .SetBase58Bytes(Base58Type.ENCRYPTED_SECRET_KEY_EC, new byte[] { 0x01, 0x43 })
                .SetBase58Bytes(Base58Type.EXT_PUBLIC_KEY, new byte[] { (0x04), (0x88), (0xB2), (0x1E) })
                .SetBase58Bytes(Base58Type.EXT_SECRET_KEY, new byte[] { (0x04), (0x88), (0xAD), (0xE4) })
                .AddDNSSeeds(new[]
                {
                    new DNSSeedData("stratisplatform.com", "testnode1.stratisplatform.com"),
                });

            return builder.BuildAndRegister();
        }
    }
=======
		{
			if (NodeSettings.PrintHelp(args, Network.StratisMain))
				return;

			var network = args.Contains("-testnet") ? InitStratisTest() : Network.StratisMain;
			var nodeSettings = NodeSettings.FromArguments(args, "stratis", network, ProtocolVersion.ALT_PROTOCOL_VERSION);

			// NOTES: running BTC and STRAT side by side is not possible yet as the flags for serialization are static

			var node = new FullNodeBuilder()
				.UseNodeSettings(nodeSettings)
				.UseStratisConsensus()
				.UseBlockStore()
				.UseMempool()
				.AddPowPosMining()
				.Build();

			Task.Delay(TimeSpan.FromMinutes(1)).ContinueWith(t =>
			{
				//TryStartPowMiner(args, node);
				//TryStartPosMiner(args, node);
			});

		    node.Run();

			
		}

		private static void TryStartPowMiner(string[] args, IFullNode node)
		{
			// mining can be called from either RPC or on start
			// to manage the on strat we need to get an address to the mining code
			var mine = args.FirstOrDefault(a => a.Contains("mine="));
			if (mine != null)
			{
				// get the address to mine to
				var addres = mine.Replace("mine=", string.Empty);
				var pubkey = BitcoinAddress.Create(addres, node.Network);
				node.Services.ServiceProvider.GetService<PowMining>().Mine(pubkey.ScriptPubKey);
			}
		}

		private static void TryStartPosMiner(string[] args, IFullNode node)
		{
			// mining can be called from either RPC or on start
			// to manage the on strat we need to get an address to the mining code
			var mine = args.FirstOrDefault(a => a.Contains("mine="));
			if (mine != null)
			{
				node.Services.ServiceProvider.GetService<PosMinting>().Mine(new PosMinting.WalletSecret() {WalletPassword = ""});
			}
		}

		private static Network InitStratisTest()
		{
			Block.BlockSignature = true;
			Transaction.TimeStamp = true;
			
			var consensus = Network.StratisMain.Consensus.Clone();
			consensus.PowLimit = new Target(uint256.Parse("0000ffff00000000000000000000000000000000000000000000000000000000"));
			
			// The message start string is designed to be unlikely to occur in normal data.
			// The characters are rarely used upper ASCII, not valid as UTF-8, and produce
			// a large 4-byte int at any alignment.
			var pchMessageStart = new byte[4];
			pchMessageStart[0] = 0x71;
			pchMessageStart[1] = 0x31;
			pchMessageStart[2] = 0x21;
			pchMessageStart[3] = 0x11;
			var magic = BitConverter.ToUInt32(pchMessageStart, 0); //0x5223570; 

			var genesis = Network.StratisMain.GetGenesis().Clone();
			genesis.Header.Time = 1493909211;
			genesis.Header.Nonce = 2433759;
			genesis.Header.Bits = consensus.PowLimit;
			consensus.HashGenesisBlock = genesis.GetHash();

			Guard.Assert(consensus.HashGenesisBlock == uint256.Parse("0x00000e246d7b73b88c9ab55f2e5e94d9e22d471def3df5ea448f5576b1d156b9"));

			var builder = new NetworkBuilder()
				.SetName("StratisTest")
				.SetConsensus(consensus)
				.SetMagic(magic)
				.SetGenesis(genesis)
				.SetPort(26178)
				.SetRPCPort(26174)
				.SetBase58Bytes(Base58Type.PUBKEY_ADDRESS, new byte[] {(65)})
				.SetBase58Bytes(Base58Type.SCRIPT_ADDRESS, new byte[] {(196)})
				.SetBase58Bytes(Base58Type.SECRET_KEY, new byte[] {(65 + 128)})
				.SetBase58Bytes(Base58Type.ENCRYPTED_SECRET_KEY_NO_EC, new byte[] {0x01, 0x42})
				.SetBase58Bytes(Base58Type.ENCRYPTED_SECRET_KEY_EC, new byte[] {0x01, 0x43})
				.SetBase58Bytes(Base58Type.EXT_PUBLIC_KEY, new byte[] {(0x04), (0x88), (0xB2), (0x1E)})
				.SetBase58Bytes(Base58Type.EXT_SECRET_KEY, new byte[] {(0x04), (0x88), (0xAD), (0xE4)})
				.AddDNSSeeds(new[]
				{
					new DNSSeedData("stratisplatform.com", "testnode1.stratisplatform.com"), 
				});

			return builder.BuildAndRegister();
		}
	}
>>>>>>> eac719b0
}<|MERGE_RESOLUTION|>--- conflicted
+++ resolved
@@ -1,4 +1,5 @@
-﻿using NBitcoin;
+﻿using Microsoft.Extensions.DependencyInjection;
+using NBitcoin;
 using NBitcoin.Protocol;
 using Stratis.Bitcoin;
 using Stratis.Bitcoin.Builder;
@@ -7,25 +8,17 @@
 using Stratis.Bitcoin.Features.Consensus;
 using Stratis.Bitcoin.Features.MemoryPool;
 using Stratis.Bitcoin.Features.Miner;
-using Stratis.Bitcoin.Logging;
 using Stratis.Bitcoin.Utilities;
-<<<<<<< HEAD
 using System;
 using System.Linq;
 using System.Threading.Tasks;
-=======
-using Microsoft.Extensions.DependencyInjection;
->>>>>>> eac719b0
 
 namespace Stratis.StratisD
 {
     public class Program
     {
         public static void Main(string[] args)
-<<<<<<< HEAD
         {
-            Logs.Configure(Logs.GetLoggerFactory(args));
-
             if (NodeSettings.PrintHelp(args, Network.StratisMain))
                 return;
 
@@ -44,13 +37,11 @@
 
             Task.Delay(TimeSpan.FromMinutes(1)).ContinueWith(t =>
             {
-                TryStartPowMiner(args, node);
+                //TryStartPowMiner(args, node);
                 //TryStartPosMiner(args, node);
             });
 
             node.Run();
-
-
         }
 
         private static void TryStartPowMiner(string[] args, IFullNode node)
@@ -63,7 +54,7 @@
                 // get the address to mine to
                 var addres = mine.Replace("mine=", string.Empty);
                 var pubkey = BitcoinAddress.Create(addres, node.Network);
-                node.Services.ServiceProvider.Service<PowMining>().Mine(pubkey.ScriptPubKey);
+                node.Services.ServiceProvider.GetService<PowMining>().Mine(pubkey.ScriptPubKey);
             }
         }
 
@@ -74,7 +65,7 @@
             var mine = args.FirstOrDefault(a => a.Contains("mine="));
             if (mine != null)
             {
-                node.Services.ServiceProvider.Service<PosMinting>().Mine(new PosMinting.WalletSecret() { WalletPassword = "" });
+                node.Services.ServiceProvider.GetService<PosMinting>().Mine(new PosMinting.WalletSecret() { WalletPassword = "" });
             }
         }
 
@@ -126,107 +117,4 @@
             return builder.BuildAndRegister();
         }
     }
-=======
-		{
-			if (NodeSettings.PrintHelp(args, Network.StratisMain))
-				return;
-
-			var network = args.Contains("-testnet") ? InitStratisTest() : Network.StratisMain;
-			var nodeSettings = NodeSettings.FromArguments(args, "stratis", network, ProtocolVersion.ALT_PROTOCOL_VERSION);
-
-			// NOTES: running BTC and STRAT side by side is not possible yet as the flags for serialization are static
-
-			var node = new FullNodeBuilder()
-				.UseNodeSettings(nodeSettings)
-				.UseStratisConsensus()
-				.UseBlockStore()
-				.UseMempool()
-				.AddPowPosMining()
-				.Build();
-
-			Task.Delay(TimeSpan.FromMinutes(1)).ContinueWith(t =>
-			{
-				//TryStartPowMiner(args, node);
-				//TryStartPosMiner(args, node);
-			});
-
-		    node.Run();
-
-			
-		}
-
-		private static void TryStartPowMiner(string[] args, IFullNode node)
-		{
-			// mining can be called from either RPC or on start
-			// to manage the on strat we need to get an address to the mining code
-			var mine = args.FirstOrDefault(a => a.Contains("mine="));
-			if (mine != null)
-			{
-				// get the address to mine to
-				var addres = mine.Replace("mine=", string.Empty);
-				var pubkey = BitcoinAddress.Create(addres, node.Network);
-				node.Services.ServiceProvider.GetService<PowMining>().Mine(pubkey.ScriptPubKey);
-			}
-		}
-
-		private static void TryStartPosMiner(string[] args, IFullNode node)
-		{
-			// mining can be called from either RPC or on start
-			// to manage the on strat we need to get an address to the mining code
-			var mine = args.FirstOrDefault(a => a.Contains("mine="));
-			if (mine != null)
-			{
-				node.Services.ServiceProvider.GetService<PosMinting>().Mine(new PosMinting.WalletSecret() {WalletPassword = ""});
-			}
-		}
-
-		private static Network InitStratisTest()
-		{
-			Block.BlockSignature = true;
-			Transaction.TimeStamp = true;
-			
-			var consensus = Network.StratisMain.Consensus.Clone();
-			consensus.PowLimit = new Target(uint256.Parse("0000ffff00000000000000000000000000000000000000000000000000000000"));
-			
-			// The message start string is designed to be unlikely to occur in normal data.
-			// The characters are rarely used upper ASCII, not valid as UTF-8, and produce
-			// a large 4-byte int at any alignment.
-			var pchMessageStart = new byte[4];
-			pchMessageStart[0] = 0x71;
-			pchMessageStart[1] = 0x31;
-			pchMessageStart[2] = 0x21;
-			pchMessageStart[3] = 0x11;
-			var magic = BitConverter.ToUInt32(pchMessageStart, 0); //0x5223570; 
-
-			var genesis = Network.StratisMain.GetGenesis().Clone();
-			genesis.Header.Time = 1493909211;
-			genesis.Header.Nonce = 2433759;
-			genesis.Header.Bits = consensus.PowLimit;
-			consensus.HashGenesisBlock = genesis.GetHash();
-
-			Guard.Assert(consensus.HashGenesisBlock == uint256.Parse("0x00000e246d7b73b88c9ab55f2e5e94d9e22d471def3df5ea448f5576b1d156b9"));
-
-			var builder = new NetworkBuilder()
-				.SetName("StratisTest")
-				.SetConsensus(consensus)
-				.SetMagic(magic)
-				.SetGenesis(genesis)
-				.SetPort(26178)
-				.SetRPCPort(26174)
-				.SetBase58Bytes(Base58Type.PUBKEY_ADDRESS, new byte[] {(65)})
-				.SetBase58Bytes(Base58Type.SCRIPT_ADDRESS, new byte[] {(196)})
-				.SetBase58Bytes(Base58Type.SECRET_KEY, new byte[] {(65 + 128)})
-				.SetBase58Bytes(Base58Type.ENCRYPTED_SECRET_KEY_NO_EC, new byte[] {0x01, 0x42})
-				.SetBase58Bytes(Base58Type.ENCRYPTED_SECRET_KEY_EC, new byte[] {0x01, 0x43})
-				.SetBase58Bytes(Base58Type.EXT_PUBLIC_KEY, new byte[] {(0x04), (0x88), (0xB2), (0x1E)})
-				.SetBase58Bytes(Base58Type.EXT_SECRET_KEY, new byte[] {(0x04), (0x88), (0xAD), (0xE4)})
-				.AddDNSSeeds(new[]
-				{
-					new DNSSeedData("stratisplatform.com", "testnode1.stratisplatform.com"), 
-				});
-
-			return builder.BuildAndRegister();
-		}
-	}
->>>>>>> eac719b0
 }