{
  "version": "1.0.0-*",
  "buildOptions": {
    "emitEntryPoint": true,
    "define": []
  },

  "dependencies": {
    "Microsoft.NETCore.App": {
      "type": "platform",
      "version": "1.1.0"
    },
    "Stratis.Bitcoin": "1.0.*",
    "Microsoft.Extensions.Logging.Abstractions": "1.1.0",
    "Microsoft.Extensions.Logging.Console": "1.1.0",
<<<<<<< HEAD
    "NStratis": "3.0.2.15"
=======
    "NStratis": "3.0.2.16"
>>>>>>> 556f94f3
  },

  "frameworks": {
    "netcoreapp1.1": {
      "imports": "dnxcore50"
    }
  }
}<|MERGE_RESOLUTION|>--- conflicted
+++ resolved
@@ -13,11 +13,7 @@
     "Stratis.Bitcoin": "1.0.*",
     "Microsoft.Extensions.Logging.Abstractions": "1.1.0",
     "Microsoft.Extensions.Logging.Console": "1.1.0",
-<<<<<<< HEAD
-    "NStratis": "3.0.2.15"
-=======
     "NStratis": "3.0.2.16"
->>>>>>> 556f94f3
   },
 
   "frameworks": {
