﻿using System;
using System.Collections.Generic;
using System.Threading.Tasks;
using NBitcoin;
using Stratis.Bitcoin.Configuration;
using Stratis.Bitcoin.Utilities;
using Stratis.Bitcoin.Features.BlockStore;
using System.Linq;
using Microsoft.Extensions.Logging;
<<<<<<< HEAD
=======
using Stratis.Bitcoin.Base;
>>>>>>> 9686cc14
using DBreeze.DataTypes;
using System.Collections.Concurrent;

namespace Stratis.Bitcoin.Features.IndexStore
{
    public interface IIndexRepository : Stratis.Bitcoin.Features.BlockStore.IBlockRepository
    {
        Task<bool> CreateIndexAsync(string name, bool multiValue, string builder, string[] dependencies = null);
        Task<bool> DropIndexAsync(string name);
        KeyValuePair<string, Index>[] ListIndexes(Func<KeyValuePair<string, Index>, bool> include = null);

        Task<byte[]> LookupAsync(string indexName, byte[] key);
        Task<List<byte[]>> LookupManyAsync(string indexName, byte[] key);
        Task<List<byte[]>> LookupAsync(string indexName, List<byte[]> keys);
    }

    public class IndexRepository : BlockRepository, IIndexRepository
    {
        private readonly HashSet<string> tableNames;
        public ConcurrentDictionary<string, Index> Indexes;
        private Dictionary<string, IndexExpression> requiredIndexes;

        private const string IndexTablePrefix = "Index_";

        public string IndexTableName(string indexName)
        {
            return IndexTablePrefix + indexName;
        }

        public IndexRepository(Network network, DataFolder dataFolder, IDateTimeProvider dateTimeProvider, ILoggerFactory loggerFactory, IndexSettings indexSettings = null)
            : this(network, dataFolder.IndexPath, dateTimeProvider, loggerFactory, indexSettings.indexes)
        {
        }

<<<<<<< HEAD
        public IndexRepository(Network network, string folder, ILoggerFactory loggerFactory, Dictionary<string, IndexExpression> requiredIndexes = null):
            base(network, folder, loggerFactory)
=======
        public IndexRepository(Network network, string folder, IDateTimeProvider dateTimeProvider, ILoggerFactory loggerFactory, Dictionary<string, IndexExpression> requiredIndexes = null):
            base(network, folder, dateTimeProvider, loggerFactory)
>>>>>>> 9686cc14
        {
            this.tableNames = new HashSet<string> { "Block", "Transaction", "Common" };
            this.Indexes = new ConcurrentDictionary<string, Index>();
            this.requiredIndexes = requiredIndexes;

            using (DBreeze.Transactions.Transaction transaction = this.DBreeze.GetTransaction())
            {
                transaction.SynchronizeTables("Block", "Common");
                transaction.ValuesLazyLoadingIsOn = false;

                // Discover and add indexes to dictionary and tables to synchronize.
<<<<<<< HEAD
                foreach (Row<string, string> row in transaction.SelectForwardStartsWith<string, string>("Common", indexTablePrefix))
                {
                    if (!row.Exists) continue;

                    string name = row.Key.Substring(indexTablePrefix.Length);
=======
                foreach (Row<string, string> row in transaction.SelectForwardStartsWith<string, string>("Common", IndexTablePrefix))
                {
                    if (!row.Exists) continue;

                    string name = row.Key.Substring(IndexTablePrefix.Length);
>>>>>>> 9686cc14
                    Index index = Index.Parse(this, row.Value, row.Key);
                    if (index.compiled != null)
                    {
                        this.Indexes.AddOrReplace(name, index);
                        if (!this.tableNames.Contains(row.Key))
                            this.tableNames.Add(row.Key);
                    }
                }

                // Remove any index tables that are not being used (not transactional).
                foreach (string indexTable in this.GetIndexTables())
                    if (!transaction.Select<string, string>("Common", indexTable).Exists)
                        this.DeleteTable(indexTable);
            }
        }

        public override BlockStoreRepositoryPerformanceCounter PerformanceCounterFactory()
        {
            return new IndexStoreRepositoryPerformanceCounter(this.dateTimeProvider);
        }

        public override Task InitializeAsync()
        {
            Task task = base.InitializeAsync().ContinueWith((o) => 
            {
                using (DBreeze.Transactions.Transaction transaction = this.DBreeze.GetTransaction())
                {
                    transaction.SynchronizeTables("Block", "Common");

                    // Ensure this is set so that the base code calls us to index blocks.
                    SaveTxIndex(transaction, true);

                    // Clean-up any invalid indexes.
<<<<<<< HEAD
                    foreach (Row<string, string> row in transaction.SelectForwardStartsWith<string, string>("Common", indexTablePrefix))
                    {
                        string name = row.Key.Substring(indexTablePrefix.Length);
=======
                    foreach (Row<string, string> row in transaction.SelectForwardStartsWith<string, string>("Common", IndexTablePrefix))
                    {
                        string name = row.Key.Substring(IndexTablePrefix.Length);
>>>>>>> 9686cc14
                        if (!this.Indexes.ContainsKey(name))
                            DropIndex(name, transaction);
                    }

                    // Create configured indexes that do not exist yet.
                    transaction.ValuesLazyLoadingIsOn = false;
                    if (this.requiredIndexes != null)
                    {
                        foreach (KeyValuePair<string, IndexExpression> kv in this.requiredIndexes)
                        {
                            if (!this.Indexes.ContainsKey(kv.Key))
                            {
                                IndexExpression index = kv.Value;
                                this.CreateIndex(transaction, kv.Key, index.Many, index.Builder, index.Dependencies);
                            }
                        }
                    }

                    // One commit per transaction.
                    transaction.Commit();
                }
            });

            return task; 
        }

        public Task<bool> DropIndexAsync(string name)
        {
            Guard.NotNull(name, nameof(name));

            Task<bool> task = Task.Run(() =>
            {
                using (DBreeze.Transactions.Transaction transaction = this.DBreeze.GetTransaction())
                {
                    DropIndex(name, transaction);
                    transaction.Commit();
                }
                return true;
            });

            return task;
        }

        private void DropIndex(string name, DBreeze.Transactions.Transaction transaction)
        {
            string indexTableName = IndexTableName(name);

            if (transaction.Select<string, string>("Common", indexTableName).Exists)
            {
                transaction.RemoveAllKeys(indexTableName, true);
                transaction.RemoveKey<string>("Common", indexTableName);
                if (this.tableNames.Contains(indexTableName))
                    this.tableNames.Remove(indexTableName);
            }
        }

        public KeyValuePair<string, Index>[] ListIndexes(Func<KeyValuePair<string, Index>, bool> include = null)
        {
            return this.Indexes.Where(include).ToArray();
        }

        public Task<bool> CreateIndexAsync(string name, bool multiValue, string builder, string[] dependencies = null)
        {
            Guard.NotNull(name, nameof(name));
            Guard.NotNull(builder, nameof(builder));

            Task<bool> task = Task.Run(() =>
            {
                using (DBreeze.Transactions.Transaction transaction = this.DBreeze.GetTransaction())
                {
                    transaction.ValuesLazyLoadingIsOn = false;

                    this.CreateIndex(transaction, name, multiValue, builder, dependencies);
                    transaction.Commit();
                }
                return true;
            });

            return task;
        }

        private void CreateIndex(DBreeze.Transactions.Transaction dbreezeTransaction, string name, bool multiValue, string builder, string[] dependencies)
        {
            if (this.Indexes.ContainsKey(name))
                throw new IndexStoreException("The '" + name + "' index already exists");

            var index = new Index(this, name, multiValue, builder, dependencies);
            this.Indexes[name] = index;

            Row<string, string> dbIndexRow = dbreezeTransaction.Select<string, string>("Common", index.Table);
            if (dbIndexRow.Exists)
                dbreezeTransaction.RemoveAllKeys(index.Table, true);

            if (!this.tableNames.Contains(index.Table))
                this.tableNames.Add(index.Table);

            var transactions = new List<(Transaction, Block)>();
            foreach (Row<byte[], Block> row in dbreezeTransaction.SelectForward<byte[], Block>("Block"))
            {
                Block block = row.Value;
                byte[] key = block.GetHash().ToBytes();

                foreach (Transaction transaction in block.Transactions)
                    transactions.Add((transaction, block));

                if (transactions.Count >= 5000)
                {
                    index.IndexTransactionDetails(dbreezeTransaction, transactions);
                    transactions.Clear();
                }
            }

            index.IndexTransactionDetails(dbreezeTransaction, transactions);
            dbreezeTransaction.Insert<string, string>("Common", index.Table, index.ToString());
        }

        public Network GetNetwork()
        {
            return this.network;
        }

        public Task<byte[]> LookupAsync(string indexName, byte[] key)
        {
            Guard.NotNull(indexName, nameof(indexName));
            Guard.NotNull(key, nameof(key));

            Index index;
            bool indexExists = this.Indexes.TryGetValue(indexName, out index);

            Guard.Assert(indexExists);
            Guard.Assert(!index.Many);

            Task<byte[]> task = Task.Run(() =>
            {
                using (DBreeze.Transactions.Transaction transaction = this.DBreeze.GetTransaction())
                {
                    return index.LookupMultiple(transaction, new List<byte[]> { key }).ToList()[0];
                }
            });

            return task;
        }

        public Task<List<byte[]>> LookupManyAsync(string indexName, byte[] key)
        {
            Guard.NotNull(indexName, nameof(indexName));
            Guard.NotNull(key, nameof(key));

            Index index;
            bool indexExists = this.Indexes.TryGetValue(indexName, out index);

            Guard.Assert(indexExists);
            Guard.Assert(index.Many);

            Task<List<byte[]>> task = Task.Run(() =>
            {
                using (DBreeze.Transactions.Transaction transaction = this.DBreeze.GetTransaction())
                {
                    return index.EnumerateValues(transaction, key).ToList();
                }
            });

            return task;
        }

        public Task<List<byte[]>> LookupAsync(string indexName, List<byte[]> keys)
        {
            Guard.NotNull(indexName, nameof(indexName));
            Guard.NotNull(keys, nameof(keys));

            Index index;
            bool indexExists = this.Indexes.TryGetValue(indexName, out index);

            Guard.Assert(indexExists);
            Guard.Assert(!index.Many);

            Task<List<byte[]>> task = Task.Run(() =>
            {
                using (DBreeze.Transactions.Transaction transaction = this.DBreeze.GetTransaction())
                {
                    return index.LookupMultiple(transaction, keys).ToList();
                }
            });

            return task;
        }

        protected override void OnInsertTransactions(DBreeze.Transactions.Transaction dbreezeTransaction, List<(Transaction, Block)> transactions)
        {
            base.OnInsertTransactions(dbreezeTransaction, transactions);

            foreach (Index index in this.Indexes.Values)
                index.IndexTransactionDetails(dbreezeTransaction, transactions);
        }

        protected override void OnDeleteTransactions(DBreeze.Transactions.Transaction dbreezeTransaction, List<(Transaction, Block)> transactions)
        {
            foreach (Index index in this.Indexes.Values)
                index.IndexTransactionDetails(dbreezeTransaction, transactions, true);

            base.OnDeleteTransactions(dbreezeTransaction, transactions);
        }

        public List<string> GetIndexTables()
        {
<<<<<<< HEAD
            return this.DBreeze.Scheme.GetUserTableNamesStartingWith(IndexRepository.indexTablePrefix);
=======
            return this.DBreeze.Scheme.GetUserTableNamesStartingWith(IndexTablePrefix);
>>>>>>> 9686cc14
        }

        public void DeleteTable(string name)
        {
            this.DBreeze.Scheme.DeleteTable(name);
        }
    }
}<|MERGE_RESOLUTION|>--- conflicted
+++ resolved
@@ -7,10 +7,7 @@
 using Stratis.Bitcoin.Features.BlockStore;
 using System.Linq;
 using Microsoft.Extensions.Logging;
-<<<<<<< HEAD
-=======
 using Stratis.Bitcoin.Base;
->>>>>>> 9686cc14
 using DBreeze.DataTypes;
 using System.Collections.Concurrent;
 
@@ -45,13 +42,8 @@
         {
         }
 
-<<<<<<< HEAD
-        public IndexRepository(Network network, string folder, ILoggerFactory loggerFactory, Dictionary<string, IndexExpression> requiredIndexes = null):
-            base(network, folder, loggerFactory)
-=======
         public IndexRepository(Network network, string folder, IDateTimeProvider dateTimeProvider, ILoggerFactory loggerFactory, Dictionary<string, IndexExpression> requiredIndexes = null):
             base(network, folder, dateTimeProvider, loggerFactory)
->>>>>>> 9686cc14
         {
             this.tableNames = new HashSet<string> { "Block", "Transaction", "Common" };
             this.Indexes = new ConcurrentDictionary<string, Index>();
@@ -63,19 +55,11 @@
                 transaction.ValuesLazyLoadingIsOn = false;
 
                 // Discover and add indexes to dictionary and tables to synchronize.
-<<<<<<< HEAD
-                foreach (Row<string, string> row in transaction.SelectForwardStartsWith<string, string>("Common", indexTablePrefix))
+                foreach (Row<string, string> row in transaction.SelectForwardStartsWith<string, string>("Common", IndexTablePrefix))
                 {
                     if (!row.Exists) continue;
 
-                    string name = row.Key.Substring(indexTablePrefix.Length);
-=======
-                foreach (Row<string, string> row in transaction.SelectForwardStartsWith<string, string>("Common", IndexTablePrefix))
-                {
-                    if (!row.Exists) continue;
-
                     string name = row.Key.Substring(IndexTablePrefix.Length);
->>>>>>> 9686cc14
                     Index index = Index.Parse(this, row.Value, row.Key);
                     if (index.compiled != null)
                     {
@@ -109,15 +93,9 @@
                     SaveTxIndex(transaction, true);
 
                     // Clean-up any invalid indexes.
-<<<<<<< HEAD
-                    foreach (Row<string, string> row in transaction.SelectForwardStartsWith<string, string>("Common", indexTablePrefix))
-                    {
-                        string name = row.Key.Substring(indexTablePrefix.Length);
-=======
                     foreach (Row<string, string> row in transaction.SelectForwardStartsWith<string, string>("Common", IndexTablePrefix))
                     {
                         string name = row.Key.Substring(IndexTablePrefix.Length);
->>>>>>> 9686cc14
                         if (!this.Indexes.ContainsKey(name))
                             DropIndex(name, transaction);
                     }
@@ -323,11 +301,7 @@
 
         public List<string> GetIndexTables()
         {
-<<<<<<< HEAD
-            return this.DBreeze.Scheme.GetUserTableNamesStartingWith(IndexRepository.indexTablePrefix);
-=======
             return this.DBreeze.Scheme.GetUserTableNamesStartingWith(IndexTablePrefix);
->>>>>>> 9686cc14
         }
 
         public void DeleteTable(string name)
