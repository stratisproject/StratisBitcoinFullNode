﻿using System;
using System.Collections.Generic;
using System.Linq;
using System.Threading.Tasks;
using NBitcoin;

namespace Stratis.Bitcoin.BlockStore
{
	public interface IBlockRepository
	{
<<<<<<< HEAD
		Task PutAsync(uint256 nextBlockHash, List<Block> blocks);
=======
		Task PutAsync(uint256 nextBlockHash, List<Block> blocks, bool txIndex);
>>>>>>> 1beeb3ae

		Task<Block> GetAsync(uint256 hash);

		Task<Transaction> GetTrxAsync(uint256 trxid);

<<<<<<< HEAD
		Task DeleteAsync(uint256 newlockHash, List<uint256> hashes);
=======
		Task DeleteAsync(uint256 newlockHash, List<uint256> hashes, bool txIndex);
>>>>>>> 1beeb3ae
	}

	public class BlockRepository : IDisposable, IBlockRepository
	{
		readonly DBreezeSingleThreadSession session;
		readonly Network network;

		public BlockRepository(Network network, string folder)
		{
			if (folder == null)
				throw new ArgumentNullException("folder");
			if (network == null)
				throw new ArgumentNullException("network");

			this.session = new DBreezeSingleThreadSession("DBreeze BlockRepository", folder);
			this.network = network;
			Initialize(network.GetGenesis()).GetAwaiter().GetResult(); // hmm...
		}

		private Task Initialize(Block genesis)
		{
			var sync = this.session.Do(() =>
			{
				this.session.Transaction.SynchronizeTables("Block", "Transaction", "Common");
				this.session.Transaction.ValuesLazyLoadingIsOn = false;
			});

			var hash = this.session.Do(() =>
			{
				if (this.LoadBlockHash() == null)
				{
<<<<<<< HEAD
					this.SaveBlockHash(genesis.GetHash());
					this.session.Transaction.Commit();
				}
				if (this.LoadTxIndex() == null)
				{
					this.SaveTxIndex(false);
=======
					this.FlushBlockHash(genesis.GetHash());
>>>>>>> 1beeb3ae
					this.session.Transaction.Commit();
				}
			});

			return Task.WhenAll(new[] {sync, hash});
<<<<<<< HEAD
		}

		public Task<Transaction> GetTrxAsync(uint256 trxid)
		{
			if (!this.TxIndex)
				return Task.FromResult(default(Transaction));

			return this.session.Do(() =>
			{
				var blockid = this.session.Transaction.Select<byte[], uint256>("Transaction", trxid.ToBytes());
				if (!blockid.Exists)
					return null;
				var block = this.session.Transaction.Select<byte[], Block>("Block", blockid.Value.ToBytes());
				return block?.Value?.Transactions.FirstOrDefault(t => t.GetHash() == trxid);
			});
		}

		public Task<uint256> GetTrxBlockIdAsync(uint256 trxid)
		{
			if (!this.TxIndex)
				return Task.FromResult(default(uint256));

			return this.session.Do(() =>
			{
				var blockid = this.session.Transaction.Select<byte[], uint256>("Transaction", trxid.ToBytes());
				return !blockid.Exists ? null : blockid.Value;
			});
		}

		static readonly byte[] BlockHashKey = new byte[0];
		static readonly byte[] TxIndexKey = new byte[1];

		public uint256 BlockHash { get; private set; }
		public bool TxIndex { get; private set; }

		public Task PutAsync(uint256 nextBlockHash, List<Block> blocks)
		{
			// dbreeze is faster if sort ascending by key in memory before insert
			// however we need to find how byte arrays are sorted in dbreeze this link can help 
			// https://docs.google.com/document/pub?id=1IFkXoX3Tc2zHNAQN9EmGSXZGbabMrWmpmVxFsLxLsw

			return this.session.Do(() =>
			{
				foreach (var block in blocks)
				{
					var blockId = block.GetHash();
					
					// if the block is already in store don't write it again
					var item = this.session.Transaction.Select<byte[], Block>("Block", blockId.ToBytes());
					if (!item.Exists)
					{
						this.session.Transaction.Insert<byte[], Block>("Block", blockId.ToBytes(), block);

						if (this.TxIndex)
						{
							// index transactions
							foreach (var transaction in block.Transactions)
							{
								var trxId = transaction.GetHash();
								this.session.Transaction.Insert<byte[], uint256>("Transaction", trxId.ToBytes(), blockId);
							}
						}
					}
				}

				this.SaveBlockHash(nextBlockHash);
				this.session.Transaction.Commit();
			});
		}

		private bool? LoadTxIndex()
		{
			var item = this.session.Transaction.Select<byte[], bool>("Common", TxIndexKey);
			if (!item.Exists)
				return null;
			this.TxIndex = item.Value;
			return item.Value;
		}
		private void SaveTxIndex(bool txIndex)
		{
			this.TxIndex = txIndex;
			this.session.Transaction.Insert<byte[], bool>("Common", TxIndexKey, txIndex);
		}

		public Task SetTxIndex(bool txIndex)
		{
			return this.session.Do(() =>
			{
				this.SaveTxIndex(txIndex);
				this.session.Transaction.Commit();
			});
		}

		private uint256 LoadBlockHash()
		{
			this.BlockHash = this.BlockHash ?? this.session.Transaction.Select<byte[], uint256>("Common", BlockHashKey)?.Value;
			return this.BlockHash;
		}

		public Task SetBlockHash(uint256 nextBlockHash)
		{
			return this.session.Do(() =>
			{
				this.SaveBlockHash(nextBlockHash);
=======
		}

		public Task<Transaction> GetTrxAsync(uint256 trxid)
		{
			return this.session.Do(() =>
			{
				var blockid = this.session.Transaction.Select<byte[], uint256>("Transaction", trxid.ToBytes());
				if (blockid?.Value == null)
					return null;
				var block = this.session.Transaction.Select<byte[], Block>("Block", blockid.Value.ToBytes());
				return block?.Value?.Transactions.FirstOrDefault(t => t.GetHash() == trxid);
			});
		}

		static readonly byte[] BlockHashKey = new byte[0];
		public uint256 BlockHash { get; private set; }

		public Task PutAsync(uint256 nextBlockHash, List<Block> blocks, bool txIndex)
		{
			// dbreeze is faster if sort ascending by key in memory before insert
			// however we need to find how byte arrays are sorted in dbreeze this link can help 
			// https://docs.google.com/document/pub?id=1IFkXoX3Tc2zHNAQN9EmGSXZGbabMrWmpmVxFsLxLsw

			return this.session.Do(() =>
			{
				foreach (var block in blocks)
				{
					var blockId = block.GetHash();
					
					// if the block is already in store don't write it again
					var item = this.session.Transaction.Select<byte[], Block>("Block", blockId.ToBytes());
					if (!item.Exists)
					{
						this.session.Transaction.Insert<byte[], Block>("Block", blockId.ToBytes(), block);

						if (txIndex)
						{
							// index transactions
							foreach (var transaction in block.Transactions)
							{
								var trxId = transaction.GetHash();
								this.session.Transaction.Insert<byte[], uint256>("Transaction", trxId.ToBytes(), blockId);
							}
						}
					}
				}

				this.FlushBlockHash(nextBlockHash);
>>>>>>> 1beeb3ae
				this.session.Transaction.Commit();
			});
		}

<<<<<<< HEAD
		private void SaveBlockHash(uint256 nextBlockHash)
=======
		private uint256 LoadBlockHash()
		{
			this.BlockHash = this.BlockHash ?? this.session.Transaction.Select<byte[], uint256>("Common", BlockHashKey)?.Value;
			return this.BlockHash;
		}

		public Task SetBlockHash(uint256 nextBlockHash)
		{
			return this.session.Do(() =>
			{
				this.FlushBlockHash(nextBlockHash);
				this.session.Transaction.Commit();
			});
		}

		private void FlushBlockHash(uint256 nextBlockHash)
>>>>>>> 1beeb3ae
		{
			this.BlockHash = nextBlockHash;
			this.session.Transaction.Insert<byte[], uint256>("Common", BlockHashKey, nextBlockHash);
		}

		public Task<Block> GetAsync(uint256 hash)
		{
			return this.session.Do(() =>
			{
				var key = hash.ToBytes();
				var item = this.session.Transaction.Select<byte[], Block>("Block", key);
				return item?.Value;
			});
		}

		public Task<bool> ExistAsync(uint256 hash)
		{
			return this.session.Do(() =>
			{
				var key = hash.ToBytes();
				var item = this.session.Transaction.Select<byte[], Block>("Block", key);
				return item.Exists; // lazy loading is on so we don't fetch the whole value, just the row.
			});
		}

<<<<<<< HEAD
		public Task DeleteAsync(uint256 newlockHash, List<uint256> hashes)
=======
		public Task DeleteAsync(uint256 newlockHash, List<uint256> hashes, bool txIndex)
>>>>>>> 1beeb3ae
		{
			return this.session.Do(() =>
			{
				foreach (var hash in hashes)
				{
					// if the block is already in store don't write it again
					var key = hash.ToBytes();

<<<<<<< HEAD
					if (this.TxIndex)
=======
					if (txIndex)
>>>>>>> 1beeb3ae
					{
						var block = this.session.Transaction.Select<byte[], Block>("Block", key);
						if (block.Exists)
							foreach (var transaction in block.Value.Transactions)
								this.session.Transaction.RemoveKey<byte[]>("Transaction", transaction.GetHash().ToBytes());
					}

					this.session.Transaction.RemoveKey<byte[]>("Block", key);
				}

<<<<<<< HEAD
				this.SaveBlockHash(newlockHash);
=======
				this.FlushBlockHash(newlockHash);
>>>>>>> 1beeb3ae
				this.session.Transaction.Commit();
			});
		}

		public void Dispose()
		{
			this.session.Dispose();
		}
	}
}<|MERGE_RESOLUTION|>--- conflicted
+++ resolved
@@ -8,21 +8,17 @@
 {
 	public interface IBlockRepository
 	{
-<<<<<<< HEAD
+
 		Task PutAsync(uint256 nextBlockHash, List<Block> blocks);
-=======
-		Task PutAsync(uint256 nextBlockHash, List<Block> blocks, bool txIndex);
->>>>>>> 1beeb3ae
+
 
 		Task<Block> GetAsync(uint256 hash);
 
 		Task<Transaction> GetTrxAsync(uint256 trxid);
 
-<<<<<<< HEAD
+
 		Task DeleteAsync(uint256 newlockHash, List<uint256> hashes);
-=======
-		Task DeleteAsync(uint256 newlockHash, List<uint256> hashes, bool txIndex);
->>>>>>> 1beeb3ae
+
 	}
 
 	public class BlockRepository : IDisposable, IBlockRepository
@@ -54,22 +50,20 @@
 			{
 				if (this.LoadBlockHash() == null)
 				{
-<<<<<<< HEAD
+
 					this.SaveBlockHash(genesis.GetHash());
 					this.session.Transaction.Commit();
 				}
 				if (this.LoadTxIndex() == null)
 				{
 					this.SaveTxIndex(false);
-=======
-					this.FlushBlockHash(genesis.GetHash());
->>>>>>> 1beeb3ae
+
 					this.session.Transaction.Commit();
 				}
 			});
 
 			return Task.WhenAll(new[] {sync, hash});
-<<<<<<< HEAD
+
 		}
 
 		public Task<Transaction> GetTrxAsync(uint256 trxid)
@@ -174,80 +168,14 @@
 			return this.session.Do(() =>
 			{
 				this.SaveBlockHash(nextBlockHash);
-=======
-		}
-
-		public Task<Transaction> GetTrxAsync(uint256 trxid)
-		{
-			return this.session.Do(() =>
-			{
-				var blockid = this.session.Transaction.Select<byte[], uint256>("Transaction", trxid.ToBytes());
-				if (blockid?.Value == null)
-					return null;
-				var block = this.session.Transaction.Select<byte[], Block>("Block", blockid.Value.ToBytes());
-				return block?.Value?.Transactions.FirstOrDefault(t => t.GetHash() == trxid);
-			});
-		}
-
-		static readonly byte[] BlockHashKey = new byte[0];
-		public uint256 BlockHash { get; private set; }
-
-		public Task PutAsync(uint256 nextBlockHash, List<Block> blocks, bool txIndex)
-		{
-			// dbreeze is faster if sort ascending by key in memory before insert
-			// however we need to find how byte arrays are sorted in dbreeze this link can help 
-			// https://docs.google.com/document/pub?id=1IFkXoX3Tc2zHNAQN9EmGSXZGbabMrWmpmVxFsLxLsw
-
-			return this.session.Do(() =>
-			{
-				foreach (var block in blocks)
-				{
-					var blockId = block.GetHash();
-					
-					// if the block is already in store don't write it again
-					var item = this.session.Transaction.Select<byte[], Block>("Block", blockId.ToBytes());
-					if (!item.Exists)
-					{
-						this.session.Transaction.Insert<byte[], Block>("Block", blockId.ToBytes(), block);
-
-						if (txIndex)
-						{
-							// index transactions
-							foreach (var transaction in block.Transactions)
-							{
-								var trxId = transaction.GetHash();
-								this.session.Transaction.Insert<byte[], uint256>("Transaction", trxId.ToBytes(), blockId);
-							}
-						}
-					}
-				}
-
-				this.FlushBlockHash(nextBlockHash);
->>>>>>> 1beeb3ae
-				this.session.Transaction.Commit();
-			});
-		}
-
-<<<<<<< HEAD
+
+				this.session.Transaction.Commit();
+			});
+		}
+
+
 		private void SaveBlockHash(uint256 nextBlockHash)
-=======
-		private uint256 LoadBlockHash()
-		{
-			this.BlockHash = this.BlockHash ?? this.session.Transaction.Select<byte[], uint256>("Common", BlockHashKey)?.Value;
-			return this.BlockHash;
-		}
-
-		public Task SetBlockHash(uint256 nextBlockHash)
-		{
-			return this.session.Do(() =>
-			{
-				this.FlushBlockHash(nextBlockHash);
-				this.session.Transaction.Commit();
-			});
-		}
-
-		private void FlushBlockHash(uint256 nextBlockHash)
->>>>>>> 1beeb3ae
+
 		{
 			this.BlockHash = nextBlockHash;
 			this.session.Transaction.Insert<byte[], uint256>("Common", BlockHashKey, nextBlockHash);
@@ -273,11 +201,9 @@
 			});
 		}
 
-<<<<<<< HEAD
+
 		public Task DeleteAsync(uint256 newlockHash, List<uint256> hashes)
-=======
-		public Task DeleteAsync(uint256 newlockHash, List<uint256> hashes, bool txIndex)
->>>>>>> 1beeb3ae
+
 		{
 			return this.session.Do(() =>
 			{
@@ -286,11 +212,9 @@
 					// if the block is already in store don't write it again
 					var key = hash.ToBytes();
 
-<<<<<<< HEAD
+
 					if (this.TxIndex)
-=======
-					if (txIndex)
->>>>>>> 1beeb3ae
+
 					{
 						var block = this.session.Transaction.Select<byte[], Block>("Block", key);
 						if (block.Exists)
@@ -301,11 +225,9 @@
 					this.session.Transaction.RemoveKey<byte[]>("Block", key);
 				}
 
-<<<<<<< HEAD
+
 				this.SaveBlockHash(newlockHash);
-=======
-				this.FlushBlockHash(newlockHash);
->>>>>>> 1beeb3ae
+
 				this.session.Transaction.Commit();
 			});
 		}
