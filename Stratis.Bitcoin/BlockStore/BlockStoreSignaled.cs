﻿using System;
using System.Collections.Concurrent;
using System.Collections.Generic;
using System.Linq;
using System.Threading;
using System.Threading.Tasks;
using NBitcoin;
using Stratis.Bitcoin.Configuration;
using Stratis.Bitcoin.Connection;
using Stratis.Bitcoin.Utilities;

namespace Stratis.Bitcoin.BlockStore
{
<<<<<<< HEAD

    public class BlockStoreSignaled : SignaleObserver<Block>

=======
    public class BlockStoreSignaled : SignalObserver<Block>
>>>>>>> d1f0e012
	{
		private readonly BlockStoreLoop storeLoop;
		private readonly ConcurrentChain chain;
		private readonly NodeArgs nodeArgs;
		private readonly ChainBehavior.ChainState chainState;
		private readonly ConnectionManager connection;

		private readonly ConcurrentDictionary<uint256, uint256> blockHashesToAnnounce; // maybe replace with a task scheduler


<<<<<<< HEAD

		public BlockStoreSignaled(BlockStoreLoop storeLoop, ConcurrentChain chain, NodeArgs nodeArgs, 
			BlockStore.ChainBehavior.ChainState chainState, ConnectionManager connection, CancellationTokenSource globalCancellationTokenSource)

=======
		public BlockStoreSignaled(BlockStoreLoop storeLoop, ConcurrentChain chain, NodeArgs nodeArgs, 
			BlockStore.ChainBehavior.ChainState chainState, ConnectionManager connection, CancellationTokenSource globalCancellationTokenSource)
>>>>>>> d1f0e012
		{
			this.storeLoop = storeLoop;
			this.chain = chain;
			this.nodeArgs = nodeArgs;
			this.chainState = chainState;
			this.connection = connection;

			this.blockHashesToAnnounce = new ConcurrentDictionary<uint256, uint256>();
			this.RelayWorker(globalCancellationTokenSource.Token);
		}

		protected override void OnNextCore(Block value)
		{
			if (this.nodeArgs.Store.Prune)
				return;

			// ensure the block is written to disk before relaying
			this.storeLoop.AddToPending(value);

			if (this.chainState.IsInitialBlockDownload)
				return;

			this.blockHashesToAnnounce.TryAdd(value.GetHash(), value.GetHash());
<<<<<<< HEAD

=======
>>>>>>> d1f0e012
		}

		private void RelayWorker(CancellationToken cancellationToken)
		{
            AsyncLoop.Run("BlockStore.RelayWorker", async token =>
			{
				var blocks = this.blockHashesToAnnounce.Keys.ToList();

				if (!blocks.Any())
					return;

				uint256 outer;
				foreach (var blockHash in blocks)
					this.blockHashesToAnnounce.TryRemove(blockHash, out outer);

				var nodes = this.connection.ConnectedNodes;
				if (!nodes.Any())
					return;

				// announce the blocks on each nodes behaviour
				var behaviours = nodes.Select(s => s.Behavior<BlockStoreBehavior>());
				foreach (var behaviour in behaviours)
					await behaviour.AnnounceBlocks(blocks).ConfigureAwait(false);
            },
            cancellationToken,
            repeateEvery: TimeSpans.Second,
            startAfter: TimeSpans.FiveSeconds);
		}
	}
}<|MERGE_RESOLUTION|>--- conflicted
+++ resolved
@@ -11,13 +11,7 @@
 
 namespace Stratis.Bitcoin.BlockStore
 {
-<<<<<<< HEAD
-
-    public class BlockStoreSignaled : SignaleObserver<Block>
-
-=======
     public class BlockStoreSignaled : SignalObserver<Block>
->>>>>>> d1f0e012
 	{
 		private readonly BlockStoreLoop storeLoop;
 		private readonly ConcurrentChain chain;
@@ -28,15 +22,8 @@
 		private readonly ConcurrentDictionary<uint256, uint256> blockHashesToAnnounce; // maybe replace with a task scheduler
 
 
-<<<<<<< HEAD
-
 		public BlockStoreSignaled(BlockStoreLoop storeLoop, ConcurrentChain chain, NodeArgs nodeArgs, 
 			BlockStore.ChainBehavior.ChainState chainState, ConnectionManager connection, CancellationTokenSource globalCancellationTokenSource)
-
-=======
-		public BlockStoreSignaled(BlockStoreLoop storeLoop, ConcurrentChain chain, NodeArgs nodeArgs, 
-			BlockStore.ChainBehavior.ChainState chainState, ConnectionManager connection, CancellationTokenSource globalCancellationTokenSource)
->>>>>>> d1f0e012
 		{
 			this.storeLoop = storeLoop;
 			this.chain = chain;
@@ -60,10 +47,6 @@
 				return;
 
 			this.blockHashesToAnnounce.TryAdd(value.GetHash(), value.GetHash());
-<<<<<<< HEAD
-
-=======
->>>>>>> d1f0e012
 		}
 
 		private void RelayWorker(CancellationToken cancellationToken)
