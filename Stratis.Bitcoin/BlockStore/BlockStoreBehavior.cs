﻿using System;
using System.Collections.Concurrent;
using System.Collections.Generic;
using System.Diagnostics;
using System.Linq;
using System.Threading;
using System.Threading.Tasks;
using Microsoft.Extensions.Logging;
using NBitcoin;
using NBitcoin.Protocol;
using NBitcoin.Protocol.Behaviors;
using Stratis.Bitcoin.Connection;
using Stratis.Bitcoin.Consensus;
using Stratis.Bitcoin.Utilities;

namespace Stratis.Bitcoin.BlockStore
{
	public class BlockStoreBehavior : NodeBehavior
	{
		// Maximum number of headers to announce when relaying blocks with headers message.
		const int MAX_BLOCKS_TO_ANNOUNCE = 8;

		private readonly ConcurrentChain chain;
		private readonly BlockRepository blockRepository;
<<<<<<< HEAD
		private readonly BlockStoreCache blockStoreCache;
		
=======

>>>>>>> 1beeb3ae
		public bool CanRespondToGetBlocksPayload { get; set; }

		public bool CanRespondeToGetDataPayload { get; set; }

		// local resources
		public bool PreferHeaders; // public for testing
		private bool preferHeaderAndIDs;

<<<<<<< HEAD
		public BlockStoreBehavior(ConcurrentChain chain, BlockRepository blockRepository, BlockStoreCache blockStoreCache)
		{
			this.chain = chain;
			this.blockRepository = blockRepository;
			this.blockStoreCache = blockStoreCache;
=======
		public BlockStoreBehavior(ConcurrentChain chain, BlockRepository blockRepository)
		{
			this.chain = chain;
			this.blockRepository = blockRepository;
>>>>>>> 1beeb3ae

			this.CanRespondToGetBlocksPayload = false;
			this.CanRespondeToGetDataPayload = true;

			this.PreferHeaders = false;
			this.preferHeaderAndIDs = false;
		}

		protected override void AttachCore()
		{	
			this.AttachedNode.MessageReceived += AttachedNode_MessageReceived;
		}

		protected override void DetachCore()
		{
			this.AttachedNode.MessageReceived -= AttachedNode_MessageReceived;
		}

		private async void AttachedNode_MessageReceived(Node node, IncomingMessage message)
		{
			try
			{
				await this.AttachedNode_MessageReceivedAsync(node, message).ConfigureAwait(false);
			}
			catch (OperationCanceledException opx)
			{
				if (!opx.CancellationToken.IsCancellationRequested)
					if (this.AttachedNode?.IsConnected ?? false)
						throw;

				// do nothing
			}
			catch (Exception ex)
			{
				Logging.Logs.BlockStore.LogError(ex.ToString());

				// while in dev catch any unhandled exceptions
				Debugger.Break();
				throw;
			}
		}

		private Task AttachedNode_MessageReceivedAsync(Node node, IncomingMessage message)
		{
			var getDataPayload = message.Message.Payload as GetDataPayload;
			if (getDataPayload != null && this.CanRespondeToGetDataPayload)
				return this.ProcessGetDataAsync(node, getDataPayload);

			// TODO: this is not used in core anymore consider deleting it
			////var getBlocksPayload = message.Message.Payload as GetBlocksPayload;
			////if (getBlocksPayload != null && this.CanRespondToGetBlocksPayload)
			////	return this.ProcessGetBlocksAsync(node, getBlocksPayload);

			var sendCmpctPayload = message.Message.Payload as SendCmpctPayload;
			if (sendCmpctPayload != null)
				return this.ProcessSendCmpctPayload(node, sendCmpctPayload);

			var sendHeadersPayload = message.Message.Payload as SendHeadersPayload;
			if (sendHeadersPayload != null)
				this.PreferHeaders = true;

			return Task.CompletedTask;
		}

		private Task ProcessSendCmpctPayload(Node node, SendCmpctPayload sendCmpct)
		{
			// TODO: announce using compact blocks
			return Task.CompletedTask;
		}

		private async Task ProcessGetDataAsync(Node node, GetDataPayload getDataPayload)
		{
			Check.Assert(node != null); 

			// TODO: bring logic from core 
			foreach (var item in getDataPayload.Inventory.Where(inv => inv.Type.HasFlag(InventoryType.MSG_BLOCK)))
			{
				// TODO: check if we need to add support for "not found" 

				var block = await this.blockStoreCache.GetBlockAsync(item.Hash).ConfigureAwait(false);


				if (block != null)
					//TODO strip block of witness if node does not support
					await node.SendMessageAsync(new BlockPayload(block.WithOptions(node.SupportedTransactionOptions))).ConfigureAwait(false);
			}
		}

		////private Task ProcessGetBlocksAsync(Node node, GetBlocksPayload getBlocksPayload)
		////{
		////	ChainedBlock chainedBlock = this.chain.FindFork(getBlocksPayload.BlockLocators);

		////	if (chainedBlock == null)
		////		return Task.CompletedTask;

		////	var inv = new InvPayload();
		////	for (var limit = 0; limit < 500; limit++)
		////	{
		////		chainedBlock = this.chain.GetBlock(chainedBlock.Height + 1);
		////		if (chainedBlock.HashBlock == getBlocksPayload.HashStop)
		////			break;

		////		inv.Inventory.Add(new InventoryVector(InventoryType.MSG_BLOCK, chainedBlock.HashBlock));
		////	}

		////	if (inv.Inventory.Any())
		////		return node.SendMessageAsync(inv);

		////	return Task.CompletedTask;
		////}

		private async Task SendAsBlockInventory(Node node, IEnumerable<uint256> blocks)
		{
			var queue = new Queue<InventoryVector>(blocks.Select(s => new InventoryVector(InventoryType.MSG_BLOCK, s)));
			while (queue.Count > 0)
			{
				var items = queue.TakeAndRemove(ConnectionManager.MAX_INV_SZ).ToArray();
				if (node.IsConnected)
					await node.SendMessageAsync(new InvPayload(items));
			}
		}

		public Task AnnounceBlocks(List<uint256> blockHashesToAnnounce)
		{
			if (!blockHashesToAnnounce.Any())
				return Task.CompletedTask;

			var node = this.AttachedNode;

			bool revertToInv = ((!this.PreferHeaders &&
			                     (!this.preferHeaderAndIDs || blockHashesToAnnounce.Count > 1)) ||
								blockHashesToAnnounce.Count > MAX_BLOCKS_TO_ANNOUNCE);

			var headers = new List<BlockHeader>();
			var inventoryBlockToSend = new List<uint256>();

			var chainBehavior = node.Behavior<BlockStore.ChainBehavior>();
			ChainedBlock bestIndex = null;
			if (!revertToInv)
			{
				bool foundStartingHeader = false;
				// Try to find first header that our peer doesn't have, and
				// then send all headers past that one.  If we come across any
				// headers that aren't on chainActive, give up.

				foreach (var hash in blockHashesToAnnounce)
				{
					var chainedBlock = this.chain.GetBlock(hash);
					if (chainedBlock == null)
					{
						// Bail out if we reorged away from this block
						revertToInv = true;
						break;
					}
					bestIndex = chainedBlock;
					if (foundStartingHeader)
						headers.Add(chainedBlock.Header);
					else if (chainBehavior.PendingTip.GetAncestor(chainedBlock.Height) != null)
						continue;
					else if (chainBehavior.PendingTip.GetAncestor(chainedBlock.Previous.Height) != null)
					{
						// Peer doesn't have this header but they do have the prior one.
						// Start sending headers.
						foundStartingHeader = true;
						headers.Add(chainedBlock.Header);
					}
					else
					{
						// Peer doesn't have this header or the prior one -- nothing will
						// connect, so bail out.
						revertToInv = true;
						break;
					}
				}
			}

			if (!revertToInv && headers.Any())
			{
				if (headers.Count == 1 && this.preferHeaderAndIDs)
				{
					// TODO:
				}
				else if (this.PreferHeaders)
				{
					if (headers.Count > 1)
					{
						Logging.Logs.BlockStore.LogInformation(
							$"{headers.Count} headers, range ({headers.First()}, {headers.Last()}), to peer={node.RemoteSocketEndpoint}");
					}
					else
					{
						Logging.Logs.BlockStore.LogInformation(
							$"sending header ({headers.First()}), to peer={node.RemoteSocketEndpoint}");
					}
					
					chainBehavior.SetPendingTip(bestIndex);
					return node.SendMessageAsync(new HeadersPayload(headers.ToArray()));
				}
				else
				{
					revertToInv = true;
				}
			}

			if (revertToInv)
			{
				// If falling back to using an inv, just try to inv the tip.
				// The last entry in vBlockHashesToAnnounce was our tip at some point
				// in the past.

				if (blockHashesToAnnounce.Any())
				{
					var hashToAnnounce = blockHashesToAnnounce.Last();
					var chainedBlock = this.chain.GetBlock(hashToAnnounce);
					if (chainedBlock != null)
					{
						if (chainBehavior.PendingTip.GetAncestor(chainedBlock.Height) == null)
						{
							inventoryBlockToSend.Add(hashToAnnounce);
							Logging.Logs.BlockStore.LogInformation($"sending inv peer={node.RemoteSocketEndpoint} hash={hashToAnnounce}");
						}
					}
				}
			}
			

			if (inventoryBlockToSend.Any())
			{
				return this.SendAsBlockInventory(node, inventoryBlockToSend);
			}

			return Task.CompletedTask;
		}

		public override object Clone()
		{
<<<<<<< HEAD
			return new BlockStoreBehavior(this.chain, this.blockRepository, this.blockStoreCache)
=======
			return new BlockStoreBehavior(this.chain, this.blockRepository)
>>>>>>> 1beeb3ae
			{
				CanRespondToGetBlocksPayload = this.CanRespondToGetBlocksPayload,
				CanRespondeToGetDataPayload = this.CanRespondeToGetDataPayload
			};
		}
	}
}<|MERGE_RESOLUTION|>--- conflicted
+++ resolved
@@ -22,12 +22,10 @@
 
 		private readonly ConcurrentChain chain;
 		private readonly BlockRepository blockRepository;
-<<<<<<< HEAD
+
 		private readonly BlockStoreCache blockStoreCache;
 		
-=======
-
->>>>>>> 1beeb3ae
+
 		public bool CanRespondToGetBlocksPayload { get; set; }
 
 		public bool CanRespondeToGetDataPayload { get; set; }
@@ -36,18 +34,13 @@
 		public bool PreferHeaders; // public for testing
 		private bool preferHeaderAndIDs;
 
-<<<<<<< HEAD
+
 		public BlockStoreBehavior(ConcurrentChain chain, BlockRepository blockRepository, BlockStoreCache blockStoreCache)
 		{
 			this.chain = chain;
 			this.blockRepository = blockRepository;
 			this.blockStoreCache = blockStoreCache;
-=======
-		public BlockStoreBehavior(ConcurrentChain chain, BlockRepository blockRepository)
-		{
-			this.chain = chain;
-			this.blockRepository = blockRepository;
->>>>>>> 1beeb3ae
+
 
 			this.CanRespondToGetBlocksPayload = false;
 			this.CanRespondeToGetDataPayload = true;
@@ -284,11 +277,9 @@
 
 		public override object Clone()
 		{
-<<<<<<< HEAD
+
 			return new BlockStoreBehavior(this.chain, this.blockRepository, this.blockStoreCache)
-=======
-			return new BlockStoreBehavior(this.chain, this.blockRepository)
->>>>>>> 1beeb3ae
+
 			{
 				CanRespondToGetBlocksPayload = this.CanRespondToGetBlocksPayload,
 				CanRespondeToGetDataPayload = this.CanRespondeToGetDataPayload
