--- conflicted
+++ resolved
@@ -15,11 +15,9 @@
 		void Broadcast(T item);
 	}
 
-<<<<<<< HEAD
+
 	public abstract class SignaleObserver<T> : ObserverBase<T>
-=======
-	public abstract class SignalObserver<T> : ObserverBase<T>
->>>>>>> 1beeb3ae
+
 	{
 		protected override void OnErrorCore(Exception error)
 		{
