{
  "version": "1.0.1.4-alpha",
  "title": "Stratis.Bitcoin",
  "description": "Stratis Bitcoin FullNode",

  "dependencies": {
    "DBreeze": "1.83.0",
    "Microsoft.AspNetCore.Diagnostics": "1.1.0",
    "Microsoft.AspNetCore.Hosting": "1.1.0",
    "Microsoft.AspNetCore.Mvc.Core": "1.1.1",
    "Microsoft.AspNetCore.Mvc.Formatters.Json": "1.1.1",
    "Microsoft.AspNetCore.Mvc.ViewFeatures": "1.1.1",
    "Microsoft.AspNetCore.Server.IISIntegration": "1.1.0",
    "Microsoft.AspNetCore.Server.Kestrel": "1.1.0",
    "Microsoft.Extensions.Caching.Memory": "1.1.0",
    "Microsoft.Extensions.DependencyInjection": "1.1.0",
    "Microsoft.Extensions.Logging.Abstractions": "1.1.0",
    "Microsoft.Extensions.Logging.Console": "1.1.0",
    "Microsoft.Extensions.Logging.Debug": "1.0.0",
    "Microsoft.Extensions.Logging.Filter": "1.1.0",
<<<<<<< HEAD
    "NBitcoin": "3.0.2.10",
    "System.Reactive": "3.1.1",
    "System.Xml.XmlSerializer": "4.3.0"
=======
    "System.Xml.XmlSerializer": "4.3.0",
    "Microsoft.Extensions.Caching.Memory": "1.1.0",
    "Microsoft.Extensions.DependencyInjection": "1.1.0",
    "NStratis": "3.0.2.13"
>>>>>>> d41175b8
  },

  "frameworks": {
    "netstandard1.6": {
      "dependencies": {
      },
      "buildOptions": { "define": [ "NETCORE" ] },
      "imports": [ "netcore50" ]
    }
  }
}<|MERGE_RESOLUTION|>--- conflicted
+++ resolved
@@ -13,21 +13,14 @@
     "Microsoft.AspNetCore.Server.IISIntegration": "1.1.0",
     "Microsoft.AspNetCore.Server.Kestrel": "1.1.0",
     "Microsoft.Extensions.Caching.Memory": "1.1.0",
-    "Microsoft.Extensions.DependencyInjection": "1.1.0",
     "Microsoft.Extensions.Logging.Abstractions": "1.1.0",
     "Microsoft.Extensions.Logging.Console": "1.1.0",
     "Microsoft.Extensions.Logging.Debug": "1.0.0",
     "Microsoft.Extensions.Logging.Filter": "1.1.0",
-<<<<<<< HEAD
-    "NBitcoin": "3.0.2.10",
     "System.Reactive": "3.1.1",
     "System.Xml.XmlSerializer": "4.3.0"
-=======
-    "System.Xml.XmlSerializer": "4.3.0",
-    "Microsoft.Extensions.Caching.Memory": "1.1.0",
     "Microsoft.Extensions.DependencyInjection": "1.1.0",
     "NStratis": "3.0.2.13"
->>>>>>> d41175b8
   },
 
   "frameworks": {
