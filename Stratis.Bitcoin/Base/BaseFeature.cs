using Microsoft.Extensions.DependencyInjection;
using Microsoft.Extensions.Logging;
using NBitcoin;
using NBitcoin.Protocol;
using NBitcoin.Protocol.Behaviors;
using Stratis.Bitcoin.Base.Deployments;
using Stratis.Bitcoin.Builder;
using Stratis.Bitcoin.Builder.Feature;
using Stratis.Bitcoin.Configuration;
using Stratis.Bitcoin.Configuration.Logging;
using Stratis.Bitcoin.Connection;
using Stratis.Bitcoin.Interfaces;
using Stratis.Bitcoin.Signals;
using Stratis.Bitcoin.Utilities;
using System;
using System.Collections.Generic;
using System.IO;
using System.Text;
using System.Threading.Tasks;

namespace Stratis.Bitcoin.Base
{
    /// <summary>
    /// Base node services, these are the services a node has to have.
    /// The ConnectionManager feature is also part of the base but may go in a feature of its own.
    /// The base features are the minimal components required to connect to peers and maintain the best chain.
    /// <para>
    /// The base node services for a node are: 
    /// <list type="bullet">
    /// <item>the ConcurrentChain to keep track of the best chain,</item>
    /// <item>the ConnectionManager to connect with the network,</item>
    /// <item>DatetimeProvider and Cancellation,</item>
    /// <item>CancellationProvider and Cancellation,</item>
    /// <item>DataFolder,</item>
    /// <item>ChainState.</item>
    /// </list>
    /// </para>
    /// </summary>
    public class BaseFeature : FullNodeFeature, INodeStats
    {
        /// <summary>Global application life cycle control - triggers when application shuts down.</summary>
        private readonly INodeLifetime nodeLifetime;

        /// <summary>Disposable resources that will be disposed when the feature stops.</summary>
        private readonly List<IDisposable> disposableResources = new List<IDisposable>();

        /// <summary>Information about node's chain.</summary>
        private readonly ChainState chainState;

        /// <summary>Access to the database of blocks.</summary>
        private readonly ChainRepository chainRepository;

        /// <summary>User defined node settings.</summary>
        private readonly NodeSettings nodeSettings;

        /// <summary>Locations of important folders and files on disk.</summary>
        private readonly DataFolder dataFolder;

        /// <summary>Specification of the network the node runs on - regtest/testnet/mainnet.</summary>
        private readonly Network network;

        /// <summary>Thread safe chain of block headers from genesis.</summary>
        private readonly ConcurrentChain chain;

        /// <summary>Manager of node's network connections.</summary>
        private readonly IConnectionManager connectionManager;

        /// <summary>Provider of time functions.</summary>
        private readonly IDateTimeProvider dateTimeProvider;

        /// <summary>Factory for creating background async loop tasks.</summary>
        private readonly IAsyncLoopFactory asyncLoopFactory;

        /// <summary>Logger for the node.</summary>
        private readonly ILogger logger;

        /// <summary>Factory for creating loggers.</summary>
        private readonly ILoggerFactory loggerFactory;

        /// <summary>State of time synchronization feature that stores collected data samples.</summary>
        private readonly TimeSyncBehaviorState timeSyncBehaviorState;

        /// <summary>Provider of binary (de)serialization for data stored in the database.</summary>
        private readonly DBreezeSerializer dbreezeSerializer;

        /// <summary>Manager of node's network peers.</summary>
        private AddressManager addressManager;

        /// <summary>Periodic task to save list of peers to disk.</summary>
        private IAsyncLoop flushAddressManagerLoop;

        /// <summary>Periodic task to save the chain to the database.</summary>
        private IAsyncLoop flushChainLoop;

        /// <summary>
        /// Initializes a new instance of the object.
        /// </summary>
        /// <param name="nodeSettings">User defined node settings.</param>
        /// <param name="dataFolder">Locations of important folders and files on disk.</param>
        /// <param name="network">Specification of the network the node runs on - regtest/testnet/mainnet.</param>
        /// <param name="nodeLifetime">Global application life cycle control - triggers when application shuts down.</param>
        /// <param name="chain">Thread safe chain of block headers from genesis.</param>
        /// <param name="chainState">Information about node's chain.</param>
        /// <param name="connectionManager">Manager of node's network connections.</param>
        /// <param name="chainRepository">Access to the database of blocks.</param>
        /// <param name="dateTimeProvider">Provider of time functions.</param>
        /// <param name="asyncLoopFactory">Factory for creating background async loop tasks.</param>
        /// <param name="timeSyncBehaviorState">State of time synchronization feature that stores collected data samples.</param>
        /// <param name="dbreezeSerializer">Provider of binary (de)serialization for data stored in the database.</param>
        /// <param name="loggerFactory">Factory to be used to create logger for the node.</param>
        public BaseFeature(
            NodeSettings nodeSettings,
            DataFolder dataFolder,
            Network network,
            INodeLifetime nodeLifetime,
            ConcurrentChain chain,
            ChainState chainState,
            IConnectionManager connectionManager,
            ChainRepository chainRepository,
            IDateTimeProvider dateTimeProvider,
            IAsyncLoopFactory asyncLoopFactory,
            TimeSyncBehaviorState timeSyncBehaviorState,
            DBreezeSerializer dbreezeSerializer,
            ILoggerFactory loggerFactory)
        {
            this.chainState = Guard.NotNull(chainState, nameof(chainState));
            this.chainRepository = Guard.NotNull(chainRepository, nameof(chainRepository));
            this.nodeSettings = Guard.NotNull(nodeSettings, nameof(nodeSettings));
            this.dataFolder = Guard.NotNull(dataFolder, nameof(dataFolder));
            this.network = Guard.NotNull(network, nameof(network));
            this.nodeLifetime = Guard.NotNull(nodeLifetime, nameof(nodeLifetime));
            this.chain = Guard.NotNull(chain, nameof(chain));
            this.connectionManager = Guard.NotNull(connectionManager, nameof(connectionManager));
            this.dateTimeProvider = dateTimeProvider;
            this.asyncLoopFactory = asyncLoopFactory;
            this.timeSyncBehaviorState = timeSyncBehaviorState;
            this.loggerFactory = loggerFactory;
            this.dbreezeSerializer = dbreezeSerializer;
            this.logger = loggerFactory.CreateLogger(this.GetType().FullName);
        }

        /// <inheritdoc />
        public void AddNodeStats(StringBuilder benchLogs)
        {
            benchLogs.AppendLine("Headers.Height: ".PadRight(LoggingConfiguration.ColumnLength + 3) +
                                    this.chain.Tip.Height.ToString().PadRight(8) +
                                    " Headers.Hash: ".PadRight(LoggingConfiguration.ColumnLength + 3) + this.chain.Tip.HashBlock);
        }
        
        /// <inheritdoc />
        public override void Start()
        {
            this.dbreezeSerializer.Initialize();
            this.StartAddressManager();
            this.StartChainAsync().GetAwaiter().GetResult();

            NodeConnectionParameters connectionParameters = this.connectionManager.Parameters;
            connectionParameters.IsRelay = !this.nodeSettings.ConfigReader.GetOrDefault("blocksonly", false);
            connectionParameters.TemplateBehaviors.Add(new ChainHeadersBehavior(this.chain, this.chainState, this.loggerFactory));
            connectionParameters.TemplateBehaviors.Add(new AddressManagerBehavior(this.addressManager) { PeersToDiscover = 10 });
            connectionParameters.TemplateBehaviors.Add(new TimeSyncBehavior(this.timeSyncBehaviorState, this.dateTimeProvider, this.loggerFactory));

            this.disposableResources.Add(this.timeSyncBehaviorState);
            this.disposableResources.Add(this.chainRepository);
            this.disposableResources.Add(this.connectionManager);
            this.disposableResources.Add(this.nodeSettings.LoggerFactory);
        }

        /// <summary>
        /// Initializes node's chain repository.
        /// Creates periodic task to persist changes to the database.
        /// </summary>
        private async Task StartChainAsync()
        {
            if (!Directory.Exists(this.dataFolder.ChainPath))
            {
                this.logger.LogInformation("Creating " + this.dataFolder.ChainPath);
                Directory.CreateDirectory(this.dataFolder.ChainPath);
            }

            this.logger.LogInformation("Loading chain");
<<<<<<< HEAD
            this.chainRepository.LoadAsync(this.chain).GetAwaiter().GetResult();
=======
            await this.chainRepository.Load(this.chain).ConfigureAwait(false);
>>>>>>> 30e68173

            this.logger.LogInformation("Chain loaded at height " + this.chain.Height);

            this.flushChainLoop = this.asyncLoopFactory.Run("FlushChain", async token =>
            {
                await this.chainRepository.SaveAsync(this.chain);
            },
            this.nodeLifetime.ApplicationStopping,
            repeatEvery: TimeSpan.FromMinutes(5.0),
            startAfter: TimeSpan.FromMinutes(5.0));
        }

        /// <summary>
        /// Initializes node's address manager. Loads previously known peers from the file 
        /// or creates new peer file if it does not exist. Creates periodic task to persist changes 
        /// in peers to disk.
        /// </summary>
        private void StartAddressManager()
        {
            if (!File.Exists(this.dataFolder.AddrManFile))
            {
                this.logger.LogInformation($"Creating {this.dataFolder.AddrManFile}");
                this.addressManager = new AddressManager();
                this.addressManager.SavePeerFile(this.dataFolder.AddrManFile, this.network);
                this.logger.LogInformation("Created");
            }
            else
            {
                this.logger.LogInformation($"Loading  {this.dataFolder.AddrManFile}");
                this.addressManager = AddressManager.LoadPeerFile(this.dataFolder.AddrManFile);
                this.logger.LogInformation("Loaded");
            }

            if (this.addressManager.Count == 0)
            {
                this.logger.LogInformation("AddressManager is empty, discovering peers...");
            }

            this.flushAddressManagerLoop = this.asyncLoopFactory.Run("FlushAddressManager", token =>
            {
                this.addressManager.SavePeerFile(this.dataFolder.AddrManFile, this.network);
                return Task.CompletedTask;
            },
            this.nodeLifetime.ApplicationStopping,
            repeatEvery: TimeSpan.FromMinutes(5.0),
            startAfter: TimeSpan.FromMinutes(5.0));
        }

        /// <inheritdoc />
        public override void Stop()
        {
            this.logger.LogInformation("Flushing address manager");
            this.flushAddressManagerLoop?.Dispose();
            this.addressManager.SavePeerFile(this.dataFolder.AddrManFile, this.network);

            this.logger.LogInformation("Flushing headers chain");
            this.flushChainLoop?.Dispose();
            this.chainRepository.SaveAsync(this.chain).GetAwaiter().GetResult();

            foreach (IDisposable disposable in this.disposableResources)
            {
                disposable.Dispose();
            }
        }
    }


    /// <summary>
    /// A class providing extension methods for <see cref="IFullNodeBuilder"/>.
    /// </summary>
    public static partial class IFullNodeBuilderExtensions
    {
        /// <summary>
        /// Makes the full node use all the required features - <see cref="BaseFeature"/>.
        /// </summary>
        /// <param name="fullNodeBuilder">Builder responsible for creating the node.</param>
        /// <returns>Full node builder's interface to allow fluent code.</returns>
        public static IFullNodeBuilder UseBaseFeature(this IFullNodeBuilder fullNodeBuilder)
        {
            fullNodeBuilder.ConfigureFeature(features =>
            {
                features
                .AddFeature<BaseFeature>()
                .FeatureServices(services =>
                {
                    services.AddSingleton<DBreezeSerializer>();
                    services.AddSingleton(fullNodeBuilder.NodeSettings.LoggerFactory);
                    services.AddSingleton(fullNodeBuilder.NodeSettings.DataFolder);
                    services.AddSingleton<INodeLifetime, NodeLifetime>();
                    services.AddSingleton<FullNodeFeatureExecutor>();
                    services.AddSingleton<Signals.Signals>().AddSingleton<ISignals, Signals.Signals>(provider => provider.GetService<Signals.Signals>());
                    services.AddSingleton<FullNode>().AddSingleton((provider) => { return provider.GetService<FullNode>() as IFullNode; });
                    services.AddSingleton<ConcurrentChain>(new ConcurrentChain(fullNodeBuilder.Network));
                    services.AddSingleton<IDateTimeProvider>(DateTimeProvider.Default);
                    services.AddSingleton<ChainState>();
                    services.AddSingleton<ChainRepository>();
                    services.AddSingleton<TimeSyncBehaviorState>();
                    services.AddSingleton<IAsyncLoopFactory, AsyncLoopFactory>();
                    services.AddSingleton<NodeDeployments>();

                    // == connection ==
                    services.AddSingleton<NodeConnectionParameters>(new NodeConnectionParameters());
                    services.AddSingleton<IConnectionManager, ConnectionManager>();
                });
            });

            return fullNodeBuilder;
        }
    }
}<|MERGE_RESOLUTION|>--- conflicted
+++ resolved
@@ -179,11 +179,7 @@
             }
 
             this.logger.LogInformation("Loading chain");
-<<<<<<< HEAD
-            this.chainRepository.LoadAsync(this.chain).GetAwaiter().GetResult();
-=======
             await this.chainRepository.Load(this.chain).ConfigureAwait(false);
->>>>>>> 30e68173
 
             this.logger.LogInformation("Chain loaded at height " + this.chain.Height);
 
