using Microsoft.Extensions.DependencyInjection;
using Microsoft.Extensions.Logging;
using NBitcoin;
using NBitcoin.Protocol;
using NBitcoin.Protocol.Behaviors;
using Stratis.Bitcoin.Base.Deployments;
using Stratis.Bitcoin.Builder;
using Stratis.Bitcoin.Builder.Feature;
using Stratis.Bitcoin.Configuration;
using Stratis.Bitcoin.Configuration.Logging;
using Stratis.Bitcoin.Connection;
using Stratis.Bitcoin.Interfaces;
using Stratis.Bitcoin.Signals;
using Stratis.Bitcoin.Utilities;
using System;
using System.Collections.Generic;
using System.IO;
using System.Text;

namespace Stratis.Bitcoin.Base
{
    /// <summary>
    /// Base node services, these are the services a node has to have.
    /// The ConnectionManager feature is also part of the base but may go in a feature of its own.
    /// The base features are the minimal components required to connect to peers and maintain the best chain.
    /// <para>
    /// The base node services for a node are: 
    /// <list type="bullet">
    /// <item>the ConcurrentChain to keep track of the best chain,</item>
    /// <item>the ConnectionManager to connect with the network,</item>
    /// <item>DatetimeProvider and Cancellation,</item>
    /// <item>CancellationProvider and Cancellation,</item>
    /// <item>DataFolder,</item>
    /// <item>ChainState.</item>
    /// </list>
    /// </para>
    /// </summary>
    public class BaseFeature : FullNodeFeature, INodeStats
    {
        /// <summary>Global application life cycle control - triggers when application shuts down.</summary>
        private readonly INodeLifetime nodeLifetime;

        /// <summary>Disposable resources that will be disposed when the feature stops.</summary>
        private readonly List<IDisposable> disposableResources = new List<IDisposable>();

        /// <summary>Information about node's chain.</summary>
        private readonly ChainState chainState;

        /// <summary>Access to the database of blocks.</summary>
        private readonly ChainRepository chainRepository;

        /// <summary>User defined node settings.</summary>
        private readonly NodeSettings nodeSettings;

        /// <summary>Locations of important folders and files on disk.</summary>
        private readonly DataFolder dataFolder;

        /// <summary>Specification of the network the node runs on - regtest/testnet/mainnet.</summary>
        private readonly Network network;

        /// <summary>Thread safe chain of block headers from genesis.</summary>
        private readonly ConcurrentChain chain;

        /// <summary>Manager of node's network connections.</summary>
        private readonly IConnectionManager connectionManager;

        /// <summary>Provider of time functions.</summary>
        private readonly IDateTimeProvider dateTimeProvider;

        /// <summary>Factory for creating background async loop tasks.</summary>
        private readonly IAsyncLoopFactory asyncLoopFactory;

        /// <summary>Logger for the node.</summary>
        private readonly ILogger logger;

        /// <summary>Factory for creating loggers.</summary>
        private readonly ILoggerFactory loggerFactory;

        /// <summary>State of time synchronization feature that stores collected data samples.</summary>
        private readonly TimeSyncBehaviorState timeSyncBehaviorState;

        /// <summary>Manager of node's network peers.</summary>
        private AddressManager addressManager;

        /// <summary>Periodic task to save the chain to the database.</summary>
        private PeriodicTask flushChainTask;

        /// <summary>Periodic task to save list of peers to disk.</summary>
        private PeriodicTask flushAddressManagerTask;

        /// <summary>
        /// Initializes a new instance of the object.
        /// </summary>
        /// <param name="nodeSettings">User defined node settings.</param>
        /// <param name="dataFolder">Locations of important folders and files on disk.</param>
        /// <param name="network">Specification of the network the node runs on - regtest/testnet/mainnet.</param>
        /// <param name="nodeLifetime">Global application life cycle control - triggers when application shuts down.</param>
        /// <param name="chain">Thread safe chain of block headers from genesis.</param>
        /// <param name="chainState">Information about node's chain.</param>
        /// <param name="connectionManager">Manager of node's network connections.</param>
        /// <param name="chainRepository">Access to the database of blocks.</param>
        /// <param name="dateTimeProvider">Provider of time functions.</param>
        /// <param name="asyncLoopFactory">Factory for creating background async loop tasks.</param>
        /// <param name="timeSyncBehaviorState">State of time synchronization feature that stores collected data samples.</param>
        /// <param name="loggerFactory">Factory to be used to create logger for the node.</param>
        public BaseFeature(
            NodeSettings nodeSettings,
            DataFolder dataFolder,
            Network network,
            INodeLifetime nodeLifetime,
            ConcurrentChain chain,
            ChainState chainState,
            IConnectionManager connectionManager,
            ChainRepository chainRepository,
            IDateTimeProvider dateTimeProvider,
            IAsyncLoopFactory asyncLoopFactory,
            TimeSyncBehaviorState timeSyncBehaviorState,
            ILoggerFactory loggerFactory)
        {
            this.chainState = Guard.NotNull(chainState, nameof(chainState));
            this.chainRepository = Guard.NotNull(chainRepository, nameof(chainRepository));
            this.nodeSettings = Guard.NotNull(nodeSettings, nameof(nodeSettings));
            this.dataFolder = Guard.NotNull(dataFolder, nameof(dataFolder));
            this.network = Guard.NotNull(network, nameof(network));
            this.nodeLifetime = Guard.NotNull(nodeLifetime, nameof(nodeLifetime));
            this.chain = Guard.NotNull(chain, nameof(chain));
            this.connectionManager = Guard.NotNull(connectionManager, nameof(connectionManager));
            this.dateTimeProvider = dateTimeProvider;
            this.asyncLoopFactory = asyncLoopFactory;
            this.timeSyncBehaviorState = timeSyncBehaviorState;
            this.loggerFactory = loggerFactory;
            this.logger = loggerFactory.CreateLogger(this.GetType().FullName);
        }

        /// <inheritdoc />
        public void AddNodeStats(StringBuilder benchLogs)
        {
            benchLogs.AppendLine("Headers.Height: ".PadRight(LoggingConfiguration.ColumnLength + 3) +
                                    this.chain.Tip.Height.ToString().PadRight(8) +
                                    " Headers.Hash: ".PadRight(LoggingConfiguration.ColumnLength + 3) + this.chain.Tip.HashBlock);
        }
        
        /// <inheritdoc />
        public override void Start()
        {
            this.StartAddressManager();
            this.StartChain();

            NodeConnectionParameters connectionParameters = this.connectionManager.Parameters;
            connectionParameters.IsRelay = !this.nodeSettings.ConfigReader.GetOrDefault("blocksonly", false);
<<<<<<< HEAD
            connectionParameters.TemplateBehaviors.Add(new ChainHeadersBehavior(this.chain, this.chainState, this.loggerFactory));
            connectionParameters.TemplateBehaviors.Add(new AddressManagerBehavior(this.addressManager));
=======
            connectionParameters.TemplateBehaviors.Add(new ChainHeadersBehavior(this.chain, this.chainState));
            connectionParameters.TemplateBehaviors.Add(new AddressManagerBehavior(this.addressManager) { PeersToDiscover = 10 });
>>>>>>> 48b56aa0
            connectionParameters.TemplateBehaviors.Add(new TimeSyncBehavior(this.timeSyncBehaviorState, this.dateTimeProvider, this.loggerFactory));

            this.disposableResources.Add(this.timeSyncBehaviorState);
            this.disposableResources.Add(this.chainRepository);
            this.disposableResources.Add(this.connectionManager);
            this.disposableResources.Add(this.nodeSettings.LoggerFactory);
        }

        /// <summary>
        /// Initializes node's chain repository.
        /// Creates periodic task to persist changes to the database.
        /// </summary>
        private void StartChain()
        {
            if (!Directory.Exists(this.dataFolder.ChainPath))
            {
                this.logger.LogInformation("Creating " + this.dataFolder.ChainPath);
                Directory.CreateDirectory(this.dataFolder.ChainPath);
            }

            this.logger.LogInformation("Loading chain");
            this.chainRepository.Load(this.chain).GetAwaiter().GetResult();

            this.logger.LogInformation("Chain loaded at height " + this.chain.Height);
            this.flushChainTask = new PeriodicTask("FlushChain", this.logger, (cancellation) =>
            {
                this.chainRepository.Save(this.chain);
            })
            .Start(this.nodeLifetime.ApplicationStopping, TimeSpan.FromMinutes(5.0), true);
        }

        /// <summary>
        /// Initializes node's address manager. Loads previously known peers from the file 
        /// or creates new peer file if it does not exist. Creates periodic task to persist changes 
        /// in peers to disk.
        /// </summary>
        private void StartAddressManager()
        {
            if (!File.Exists(this.dataFolder.AddrManFile))
            {
                this.logger.LogInformation($"Creating {this.dataFolder.AddrManFile}");
                this.addressManager = new AddressManager();
                this.addressManager.SavePeerFile(this.dataFolder.AddrManFile, this.network);
                this.logger.LogInformation("Created");
            }
            else
            {
                this.logger.LogInformation($"Loading  {this.dataFolder.AddrManFile}");
                this.addressManager = AddressManager.LoadPeerFile(this.dataFolder.AddrManFile);
                this.logger.LogInformation("Loaded");
            }

            if (this.addressManager.Count == 0)
            {
                this.logger.LogInformation("AddressManager is empty, discovering peers...");
            }

            this.flushAddressManagerTask = new PeriodicTask("FlushAddressManager", this.logger, (cancellation) =>
            {
                this.addressManager.SavePeerFile(this.dataFolder.AddrManFile, this.network);
            })
           .Start(this.nodeLifetime.ApplicationStopping, TimeSpan.FromMinutes(5.0), true);
        }

        /// <inheritdoc />
        public override void Stop()
        {
            this.logger.LogInformation("Flushing address manager");
            this.flushAddressManagerTask?.RunOnce();

            this.logger.LogInformation("Flushing headers chain");
            this.flushChainTask?.RunOnce();

            foreach (IDisposable disposable in this.disposableResources)
            {
                disposable.Dispose();
            }
        }
    }


    /// <summary>
    /// A class providing extension methods for <see cref="IFullNodeBuilder"/>.
    /// </summary>
    public static partial class IFullNodeBuilderExtensions
    {
        /// <summary>
        /// Makes the full node use all the required features - <see cref="BaseFeature"/>.
        /// </summary>
        /// <param name="fullNodeBuilder">Builder responsible for creating the node.</param>
        /// <returns>Full node builder's interface to allow fluent code.</returns>
        public static IFullNodeBuilder UseBaseFeature(this IFullNodeBuilder fullNodeBuilder)
        {
            fullNodeBuilder.ConfigureFeature(features =>
            {
                features
                .AddFeature<BaseFeature>()
                .FeatureServices(services =>
                {
                    services.AddSingleton(fullNodeBuilder.NodeSettings.LoggerFactory);
                    services.AddSingleton(fullNodeBuilder.NodeSettings.DataFolder);
                    services.AddSingleton<INodeLifetime, NodeLifetime>();
                    services.AddSingleton<FullNodeFeatureExecutor>();
                    services.AddSingleton<Signals.Signals>().AddSingleton<ISignals, Signals.Signals>(provider => provider.GetService<Signals.Signals>());
                    services.AddSingleton<FullNode>().AddSingleton((provider) => { return provider.GetService<FullNode>() as IFullNode; });
                    services.AddSingleton<ConcurrentChain>(new ConcurrentChain(fullNodeBuilder.Network));
                    services.AddSingleton<IDateTimeProvider>(DateTimeProvider.Default);
                    services.AddSingleton<ChainState>();
                    services.AddSingleton<ChainRepository>();
                    services.AddSingleton<TimeSyncBehaviorState>();
                    services.AddSingleton<IAsyncLoopFactory, AsyncLoopFactory>();
                    services.AddSingleton<NodeDeployments>();

                    // == connection ==
                    services.AddSingleton<NodeConnectionParameters>(new NodeConnectionParameters());
                    services.AddSingleton<IConnectionManager, ConnectionManager>();
                });
            });

            return fullNodeBuilder;
        }
    }
}<|MERGE_RESOLUTION|>--- conflicted
+++ resolved
@@ -148,13 +148,8 @@
 
             NodeConnectionParameters connectionParameters = this.connectionManager.Parameters;
             connectionParameters.IsRelay = !this.nodeSettings.ConfigReader.GetOrDefault("blocksonly", false);
-<<<<<<< HEAD
             connectionParameters.TemplateBehaviors.Add(new ChainHeadersBehavior(this.chain, this.chainState, this.loggerFactory));
-            connectionParameters.TemplateBehaviors.Add(new AddressManagerBehavior(this.addressManager));
-=======
-            connectionParameters.TemplateBehaviors.Add(new ChainHeadersBehavior(this.chain, this.chainState));
             connectionParameters.TemplateBehaviors.Add(new AddressManagerBehavior(this.addressManager) { PeersToDiscover = 10 });
->>>>>>> 48b56aa0
             connectionParameters.TemplateBehaviors.Add(new TimeSyncBehavior(this.timeSyncBehaviorState, this.dateTimeProvider, this.loggerFactory));
 
             this.disposableResources.Add(this.timeSyncBehaviorState);
