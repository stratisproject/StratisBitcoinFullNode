--- conflicted
+++ resolved
@@ -1,4 +1,4 @@
-﻿using System;
+using System;
 using System.Collections.Generic;
 using System.IO;
 using System.Threading;
@@ -160,15 +160,9 @@
 					services.AddSingleton<DataFolder>();
 					services.AddSingleton<IApplicationLifetime, ApplicationLifetime>();
 					services.AddSingleton<FullNodeFeatureExecutor>();
-<<<<<<< HEAD
-					services.AddSingleton<FullNode>();
-				    services.AddSingleton<Signals>().AddSingleton<ISignals, Signals>(provider => provider.GetService<Signals>());
-                    services.AddSingleton<ConcurrentChain>(new ConcurrentChain(fullNodeBuilder.Network));
-=======
+				  services.AddSingleton<Signals>().AddSingleton<ISignals, Signals>(provider => provider.GetService<Signals>());          
 					services.AddSingleton<FullNode>().AddSingleton((provider) => { return provider.GetService<FullNode>() as IFullNode; });
-					services.AddSingleton<Signals>();
 					services.AddSingleton<ConcurrentChain>(new ConcurrentChain(fullNodeBuilder.Network));
->>>>>>> f51edd8a
 					services.AddSingleton<IDateTimeProvider>(DateTimeProvider.Default);
 					services.AddSingleton<BlockStore.ChainBehavior.ChainState>();
 					services.AddSingleton<ChainRepository>();
