﻿using NBitcoin;
using Stratis.Bitcoin.BlockPulling;
using System;
using System.Globalization;
using System.Threading;
using System.Threading.Tasks;

namespace Stratis.Bitcoin.Notifications
{
<<<<<<< HEAD
    /// <summary>
    /// Class used to broadcast about new blocks.
    /// </summary>
    public class BlockNotification
    {
        private readonly ISignals signals;

        public BlockNotification(ConcurrentChain chain, ILookaheadBlockPuller puller, ISignals signals)
        {
            if (chain == null)
                throw new ArgumentNullException("chain");
            if (puller == null)
                throw new ArgumentNullException("puller");
            if (signals == null)
                throw new ArgumentNullException("signals");

            this.Chain = chain;
            this.Puller = puller;
            this.signals = signals;
        }

        public ILookaheadBlockPuller Puller { get; }
=======
	/// <summary>
	/// Class used to broadcast about new blocks.
	/// </summary>
	public class BlockNotification
	{
		private readonly Signals signals;

		public BlockNotification(ConcurrentChain chain, LookaheadBlockPuller puller, Signals signals)
		{
			if (chain == null)
				throw new ArgumentNullException("chain");
			if (puller == null)
				throw new ArgumentNullException("puller");
			if (signals == null)
				throw new ArgumentNullException("signals");

			this.Chain = chain;			
			this.Puller = puller;
			this.signals = signals;
		}
>>>>>>> 4fd6c8a5

		public LookaheadBlockPuller Puller { get; }

<<<<<<< HEAD
        /// <summary>
        /// Notifies about blocks, starting from block with hash passed as parameter.
        /// </summary>
        /// <param name="startHash">The hash of the block from which to start notifying</param>
        /// <param name="cancellationToken">A cancellation token</param>
        public virtual void Notify(uint256 startHash, CancellationToken cancellationToken)
        {
            ChainedBlock startBlock = this.Chain.GetBlock(startHash);

            if (startBlock == null)
                throw new InvalidOperationException(string.Format(CultureInfo.InvariantCulture, "BlockNotification: Could not find block with id {0}.", startHash.ToString()));

            // sets the location of the puller to the latest hash that was broadcasted
            this.Puller.SetLocation(startBlock);
=======
		public ConcurrentChain Chain { get; }
>>>>>>> 4fd6c8a5

		/// <summary>
		/// Notifies about blocks, starting from block with hash passed as parameter.
		/// </summary>
		/// <param name="startHash">The hash of the block from which to start notifying</param>
		/// <param name="cancellationToken">A cancellation token</param>
		public virtual void Notify(uint256 startHash, CancellationToken cancellationToken)
		{			
			AsyncLoop.Run("block notifier", token =>
			{
				// make sure the chain has been downloaded
				ChainedBlock startBlock = this.Chain.GetBlock(startHash);
				if (startBlock == null)
				{
					return Task.CompletedTask;
				}

				// sets the location of the puller to the latest hash that was broadcasted
				this.Puller.SetLocation(startBlock);

				// send notifications for all the following blocks
				while (true)
				{
					var block = this.Puller.NextBlock(token);

					if (block != null)
					{
						this.signals.Blocks.Broadcast(block);
					}
					else
					{
						break;
					}
				}

				return Task.CompletedTask;
			}, cancellationToken);
		}
	}
}<|MERGE_RESOLUTION|>--- conflicted
+++ resolved
@@ -7,38 +7,14 @@
 
 namespace Stratis.Bitcoin.Notifications
 {
-<<<<<<< HEAD
-    /// <summary>
-    /// Class used to broadcast about new blocks.
-    /// </summary>
-    public class BlockNotification
-    {
-        private readonly ISignals signals;
-
-        public BlockNotification(ConcurrentChain chain, ILookaheadBlockPuller puller, ISignals signals)
-        {
-            if (chain == null)
-                throw new ArgumentNullException("chain");
-            if (puller == null)
-                throw new ArgumentNullException("puller");
-            if (signals == null)
-                throw new ArgumentNullException("signals");
-
-            this.Chain = chain;
-            this.Puller = puller;
-            this.signals = signals;
-        }
-
-        public ILookaheadBlockPuller Puller { get; }
-=======
 	/// <summary>
 	/// Class used to broadcast about new blocks.
 	/// </summary>
 	public class BlockNotification
 	{
-		private readonly Signals signals;
+		private readonly ISignals signals;
 
-		public BlockNotification(ConcurrentChain chain, LookaheadBlockPuller puller, Signals signals)
+		public BlockNotification(ConcurrentChain chain, ILookaheadBlockPuller puller, ISignals signals)
 		{
 			if (chain == null)
 				throw new ArgumentNullException("chain");
@@ -51,28 +27,10 @@
 			this.Puller = puller;
 			this.signals = signals;
 		}
->>>>>>> 4fd6c8a5
 
-		public LookaheadBlockPuller Puller { get; }
+		public ILookaheadBlockPuller Puller { get; }
 
-<<<<<<< HEAD
-        /// <summary>
-        /// Notifies about blocks, starting from block with hash passed as parameter.
-        /// </summary>
-        /// <param name="startHash">The hash of the block from which to start notifying</param>
-        /// <param name="cancellationToken">A cancellation token</param>
-        public virtual void Notify(uint256 startHash, CancellationToken cancellationToken)
-        {
-            ChainedBlock startBlock = this.Chain.GetBlock(startHash);
-
-            if (startBlock == null)
-                throw new InvalidOperationException(string.Format(CultureInfo.InvariantCulture, "BlockNotification: Could not find block with id {0}.", startHash.ToString()));
-
-            // sets the location of the puller to the latest hash that was broadcasted
-            this.Puller.SetLocation(startBlock);
-=======
 		public ConcurrentChain Chain { get; }
->>>>>>> 4fd6c8a5
 
 		/// <summary>
 		/// Notifies about blocks, starting from block with hash passed as parameter.
