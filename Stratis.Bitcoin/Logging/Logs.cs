--- conflicted
+++ resolved
@@ -20,20 +20,17 @@
 			Bench = factory.CreateLogger("Stratis.Bitcoin.FullNode.ConsensusStats");
 			Mempool = factory.CreateLogger("Stratis.Bitcoin.MemoryPool");
 			BlockStore = factory.CreateLogger("Stratis.Bitcoin.BlockStore");
+			Consensus = factory.CreateLogger("Stratis.Bitcoin.Consensus");
 			EstimateFee = factory.CreateLogger("Stratis.Bitcoin.Fee");
+			Mining = factory.CreateLogger("Stratis.Bitcoin.Mining");
 		}
 
 		public static ILoggerFactory GetLoggerFactory(string[] args)
 		{
-<<<<<<< HEAD
 			// TODO: preload enough args for -conf= or -datadir= to get debug args from there
+            // TODO: currently only takes -debug arg
+			var debugArgs = args.Where(a => a.StartsWith("-debug=")).Select(a => a.Substring("-debug=".Length).Replace("\"", "")).FirstOrDefault();
 
-			//Configuration = factory.CreateLogger("Configuration");
-			//FullNode = factory.CreateLogger("FullNode");
-			//ConnectionManager = factory.CreateLogger("ConnectionManager");
-			//EstimateFee = factory.CreateLogger("EstimateFee");
-
-			var debugArgs = args.Where(a => a.StartsWith("-debug=")).Select(a => a.Substring("-debug=".Length).Replace("\"", "")).FirstOrDefault();
 			var keyToCategory = new Dictionary<string, string>(StringComparer.OrdinalIgnoreCase)
 				{
 					//{ "addrman", "" },
@@ -60,6 +57,8 @@
 					{ "estimatefee", "Stratis.Bitcoin.Fee" },
 					{ "configuration", "Stratis.Bitcoin.Configuration" },
 					{ "fullnode", "Stratis.Bitcoin.FullNode" },
+					{ "consensus", "Stratis.Bitcoin.FullNode" },
+					{ "mining", "Stratis.Bitcoin.FullNode" },
 				};
 			var filterSettings = new FilterLoggerSettings();
 			// Default level is Information
@@ -67,7 +66,7 @@
 			// TODO: Probably should have a way to configure these as well
 			filterSettings.Add("System", LogLevel.Warning);
 			filterSettings.Add("Microsoft", LogLevel.Warning);
-			//Disable aspnet core logs
+			// Disable aspnet core logs (retained from ASP.NET config)
 			filterSettings.Add("Microsoft.AspNetCore", LogLevel.Error);
 
 			if (!string.IsNullOrWhiteSpace(debugArgs))
@@ -105,19 +104,10 @@
 				.WithFilter(filterSettings);
 			loggerFactory.AddDebug(LogLevel.Trace);
 			loggerFactory.AddConsole(LogLevel.Trace);
+
+            // TODO: To add file logging, need to get -datadir / -config from args
+
 			return loggerFactory;
-=======
-			Configuration = factory.CreateLogger("Configuration");
-			RPC = factory.CreateLogger("RPC");
-			FullNode = factory.CreateLogger("FullNode");
-			ConnectionManager = factory.CreateLogger("ConnectionManager");
-			Bench = factory.CreateLogger("Bench");
-			Mempool = factory.CreateLogger("Mempool");
-			BlockStore = factory.CreateLogger("BlockStore");
-			Consensus = factory.CreateLogger("Consensus");
-			EstimateFee = factory.CreateLogger("EstimateFee");
-			Mining = factory.CreateLogger("Mining");
->>>>>>> 916b1b3c
 		}
 
 		public static ILogger Configuration
@@ -164,8 +154,6 @@
 			get; private set;
 		}
 
-<<<<<<< HEAD
-=======
 		public static ILogger Consensus
 		{
 			get; set;
@@ -176,7 +164,6 @@
 			get; set;
 		}
 
->>>>>>> 916b1b3c
 		public const int ColumnLength = 16;
 	}
 }