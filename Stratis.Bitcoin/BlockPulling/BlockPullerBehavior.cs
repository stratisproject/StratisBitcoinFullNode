--- conflicted
+++ resolved
@@ -106,11 +106,7 @@
         /// <param name="message">Received message.</param>
         private void Node_MessageReceived(Node node, IncomingMessage message)
         {
-<<<<<<< HEAD
-            this.logger.LogTrace($"({nameof(node)}:'{node?.RemoteSocketEndpoint}')");
-=======
             this.logger.LogTrace("({0}:'{1}')", nameof(node), node?.RemoteSocketEndpoint);
->>>>>>> ae4a60ce
 
             message.Message.IfPayloadIs<BlockPayload>((block) =>
             {
