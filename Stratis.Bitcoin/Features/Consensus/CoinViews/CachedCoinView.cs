﻿using System;
using System.Collections.Generic;
using System.Diagnostics;
using System.Linq;
using System.Threading.Tasks;
using NBitcoin;
using Stratis.Bitcoin.Utilities;
using Microsoft.Extensions.Logging;

namespace Stratis.Bitcoin.Features.Consensus.CoinViews
{
    /// <summary>
    /// Cache layer for coinview prevents too frequent updates of the data in the underlaying storage.
    /// </summary>
    public class CachedCoinView : CoinView, IBackedCoinView
    {
        /// <summary>
        /// Item of the coinview cache that holds information about the unspent outputs 
        /// as well as the status of the item in relation to the underlaying storage.
        /// </summary>
        private class CacheItem
        {
            /// <summary>Information about transaction's outputs. Spent outputs are nulled.</summary>
            public UnspentOutputs UnspentOutputs;

            /// <summary><c>true</c> if the unspent output information is stored in the underlaying storage, <c>false</c> otherwise.</summary>
            public bool ExistInInner;

            /// <summary><c>true</c> if the information in the cache is different than the information in the underlaying storage.</summary>
            public bool IsDirty;

            /// <summary>Original state of the transaction outputs before the change. This is used for rewinding to previous state.</summary>
            public TxOut[] OriginalOutputs;
        }

        /// <summary>
        /// Hashes of transactions that have been put into multiple blocks before fully spent.
        /// <para>
        /// Historically, these two transactions violated rules that are currently applied 
        /// in Bitcoin consensus. This was only possible for coinbase transactions when the miner 
<<<<<<< HEAD
        /// used the same target address to receive the reward.
=======
        /// used the same target address to receive the reward. Miners were not required to add 
        /// an additional entropy (block height) to the coinbase transaction, which could result 
        /// in the same hash output.
>>>>>>> 181faaed
        /// </para>
        /// <para>
        /// BIP 0030 and BIP 0034 were then introduced to limit such behavior in the future.
        /// </para>
        /// </summary>
        /// <seealso cref="https://github.com/bitcoin/bips/blob/master/bip-0030.mediawiki"/>
        /// <seealso cref="https://github.com/bitcoin/bips/blob/master/bip-0034.mediawiki"/>
        private static readonly uint256[] duplicateTransactions = new[] 
        {
            new uint256("e3bf3d07d4b0375638d5f1db5255fe07ba2c4cb067cd81b84ee974b6585fb468"),
            new uint256("d5d27987d2a3dfc724e359870c6644b40e497bdc0589a033220fe15429d88599")
        };

        /// <summary>Default maximum number of transactions in the cache.</summary>
        public const int CacheMaxItemsDefault = 100000;

<<<<<<< HEAD
        /// <summary>Instance logger.</summary>
        private readonly ILogger logger;

=======
>>>>>>> 181faaed
        /// <summary>Maximum number of transactions in the cache.</summary>
        public int MaxItems { get; set; }

        /// <summary>Statistics of hits and misses in the cache.</summary>
        public CachePerformanceCounter PerformanceCounter { get; set; }

        /// <summary>Lock object to protect access to <see cref="unspents"/>, <see cref="blockHash"/>, and <see cref="innerBlockHash"/>.</summary>
        private readonly ReaderWriterLock lockobj;

        /// <summary>Hash of the block headers of the tip of the coinview.</summary>
        /// <remarks>All access to this object has to be protected by <see cref="lockobj"/>.</remarks>
        private uint256 blockHash;

        /// <summary>Hash of the block headers of the tip of the underlaying coinview.</summary>
        /// <remarks>All access to this object has to be protected by <see cref="lockobj"/>.</remarks>
        private uint256 innerBlockHash;


        /// <summary>Coin view at one layer below this implementaiton.</summary>
        private readonly CoinView inner;
        /// <inheritdoc />
        public CoinView Inner { get { return this.inner; } }

        /// <summary>Storage of POS block information.</summary>
        private readonly StakeChainStore stakeChainStore;

        /// <summary>Information about cached items mapped by transaction IDs the cached item's unspent outputs belong to.</summary>
        /// <remarks>All access to this object has to be protected by <see cref="lockobj"/>.</remarks>
        private readonly Dictionary<uint256, CacheItem> unspents;

        /// <summary>Number of items in the cache.</summary>
        /// <remarks>The getter violates the lock contract on <see cref="unspents"/>, but the lock here is unnecessary as the <see cref="unspents"/> is marked as readonly.</remarks>
        public int CacheEntryCount { get { return this.unspents.Count; } }

        /// <summary>Task that handles persisting of unsaved changes to the underlaying coinview. Used for synchronization.</summary>
        private Task flushingTask = Task.CompletedTask;
        /// <summary>Task that handles rewinding of the the underlaying coinview. Used for synchronization.</summary>
        private Task rewindingTask = Task.CompletedTask;

        /// <summary>
        /// Initializes instance of the object based on DBreeze based coinview.
        /// </summary>
        /// <param name="inner">Underlaying coinview with database storage.</param>
<<<<<<< HEAD
        /// <param name="loggerFactory">Factory to be used to create logger for the puller.</param>
        /// <param name="stakeChainStore">Storage of POS block information.</param>
        public CachedCoinView(DBreezeCoinView inner, ILoggerFactory loggerFactory, StakeChainStore stakeChainStore = null) :
            this(loggerFactory, stakeChainStore)
=======
        /// <param name="stakeChainStore">Storage of POS block information.</param>
        public CachedCoinView(DBreezeCoinView inner, StakeChainStore stakeChainStore = null) :
            this(stakeChainStore)
>>>>>>> 181faaed
        {
            Guard.NotNull(inner, nameof(inner));
            this.inner = inner;
        }

        /// <summary>
        /// Initializes instance of the object based on memory based coinview.
        /// </summary>
        /// <param name="inner">Underlaying coinview with memory based storage.</param>
<<<<<<< HEAD
        /// <param name="loggerFactory">Factory to be used to create logger for the puller.</param>
=======
>>>>>>> 181faaed
        /// <param name="stakeChainStore">Storage of POS block information.</param>
        /// <remarks>
        /// This is used for testing the coinview.
        /// It allows a coin view that only has in-memory entries.
        /// </remarks>
<<<<<<< HEAD
        public CachedCoinView(InMemoryCoinView inner, ILoggerFactory loggerFactory, StakeChainStore stakeChainStore = null) :
            this(loggerFactory, stakeChainStore)
=======
        public CachedCoinView(InMemoryCoinView inner, StakeChainStore stakeChainStore = null) :
            this(stakeChainStore)
>>>>>>> 181faaed
        {
            Guard.NotNull(inner, nameof(inner));
            this.inner = inner;
        }

        /// <summary>
        /// Initializes instance of the object based.
        /// </summary>
<<<<<<< HEAD
        /// <param name="loggerFactory">Factory to be used to create logger for the puller.</param>
        /// <param name="stakeChainStore">Storage of POS block information.</param>
        private CachedCoinView(ILoggerFactory loggerFactory, StakeChainStore stakeChainStore = null)
        {
            this.logger = loggerFactory.CreateLogger(this.GetType().FullName);
=======
        /// <param name="stakeChainStore">Storage of POS block information.</param>
        private CachedCoinView(StakeChainStore stakeChainStore = null)
        {
>>>>>>> 181faaed
            this.stakeChainStore = stakeChainStore;
            this.MaxItems = CacheMaxItemsDefault;
            this.lockobj = new ReaderWriterLock();
            this.unspents = new Dictionary<uint256, CacheItem>();
            this.PerformanceCounter = new CachePerformanceCounter();
        }

        /// <inheritdoc />
        public override async Task<FetchCoinsResponse> FetchCoinsAsync(uint256[] txIds)
        {
            Guard.NotNull(txIds, nameof(txIds));
<<<<<<< HEAD
            this.logger.LogTrace("({0}.{1}:{2})", nameof(txIds), nameof(txIds.Length), txIds.Length);
=======
>>>>>>> 181faaed

            FetchCoinsResponse result = null;
            UnspentOutputs[] outputs = new UnspentOutputs[txIds.Length];
            List<int> miss = new List<int>();
            List<uint256> missedTxIds = new List<uint256>();
            using (this.lockobj.LockRead())
            {
                this.WaitOngoingTasks();
                for (int i = 0; i < txIds.Length; i++)
                {
                    CacheItem cache;
                    if (!this.unspents.TryGetValue(txIds[i], out cache))
                    {
<<<<<<< HEAD
                        this.logger.LogTrace("Cache missed for transaction ID '{0}'.", txIds[i]);
=======
>>>>>>> 181faaed
                        miss.Add(i);
                        missedTxIds.Add(txIds[i]);
                    }
                    else
                    {
<<<<<<< HEAD
                        this.logger.LogTrace("Cache hit for transaction ID '{0}'.", txIds[i]);
=======
>>>>>>> 181faaed
                        outputs[i] = cache.UnspentOutputs == null ? null :
                                     cache.UnspentOutputs.IsPrunable ? null :
                                     cache.UnspentOutputs.Clone();
                    }
                }

                this.PerformanceCounter.AddMissCount(miss.Count);
                this.PerformanceCounter.AddHitCount(txIds.Length - miss.Count);
            }

<<<<<<< HEAD
            this.logger.LogTrace("{0} cache missed transaction needs to be loaded from underlaying coinview.", missedTxIds.Count);
=======
>>>>>>> 181faaed
            FetchCoinsResponse fetchedCoins = await this.Inner.FetchCoinsAsync(missedTxIds.ToArray()).ConfigureAwait(false);
            using (this.lockobj.LockWrite())
            {
                this.flushingTask.Wait();
                uint256 innerblockHash = fetchedCoins.BlockHash;
                if (this.blockHash == null)
                {
                    Debug.Assert(this.unspents.Count == 0);
                    this.innerBlockHash = innerblockHash;
                    this.blockHash = this.innerBlockHash;
                }

                for (int i = 0; i < miss.Count; i++)
                {
                    int index = miss[i];
                    UnspentOutputs unspent = fetchedCoins.UnspentOutputs[i];
                    outputs[index] = unspent;
                    CacheItem cache = new CacheItem();
                    cache.ExistInInner = unspent != null;
                    cache.IsDirty = false;
                    cache.UnspentOutputs = unspent;
                    cache.OriginalOutputs = unspent?._Outputs.ToArray();
                    this.unspents.TryAdd(txIds[index], cache);
                }
                result = new FetchCoinsResponse(outputs, this.blockHash);
            }

<<<<<<< HEAD
            int cacheEntryCount = this.CacheEntryCount;
            if (cacheEntryCount > this.MaxItems)
            {
                this.logger.LogTrace("Cache is full now with {0} entries, evicting ...", cacheEntryCount);
                this.Evict();

                cacheEntryCount = this.CacheEntryCount;
                if (cacheEntryCount > this.MaxItems)
                {
                    this.logger.LogTrace("Cache is still full with {0} entries, flusing and evicting ...", cacheEntryCount);
                    await this.FlushAsync().ConfigureAwait(false);
                    this.Evict();
                }
            }

            this.logger.LogTrace("(-):*.{0}='{1}',*.{2}.{3}={4}", nameof(result.BlockHash), result.BlockHash, nameof(result.UnspentOutputs), nameof(result.UnspentOutputs.Length), result.UnspentOutputs.Length);
=======
            if (this.CacheEntryCount > this.MaxItems)
            {
                this.Evict();
                if (this.CacheEntryCount > this.MaxItems)
                {
                    await this.FlushAsync().ConfigureAwait(false);
                    this.Evict();
                }

            }

>>>>>>> 181faaed
            return result;
        }

        /// <summary>
        /// Finds all changed records in the cache and persists them to the underlaying coinview.
        /// </summary>
        public async Task FlushAsync()
        {
<<<<<<< HEAD
            this.logger.LogTrace("()");

=======
>>>>>>> 181faaed
            // Before flushing the coinview persist the stake store
            // the stake store depends on the last block hash
            // to be stored after the stake store is persisted.
            if (this.stakeChainStore != null)
                await this.stakeChainStore.Flush(true);

            if (this.innerBlockHash == null)
                this.innerBlockHash = await this.inner.GetBlockHashAsync().ConfigureAwait(false);

            using (this.lockobj.LockWrite())
            {
                this.WaitOngoingTasks();
                if (this.innerBlockHash == null)
<<<<<<< HEAD
                {
                    this.logger.LogTrace("(-)[NULL_INNER_TIP]");
                    return;
                }
=======
                    return;
>>>>>>> 181faaed

                KeyValuePair<uint256, CacheItem>[] unspent = this.unspents.Where(u => u.Value.IsDirty).ToArray();

                List<TxOut[]> originalOutputs = unspent.Select(u => u.Value.OriginalOutputs).ToList();
                foreach (KeyValuePair<uint256, CacheItem> u in unspent)
                {
                    u.Value.IsDirty = false;
                    u.Value.ExistInInner = true;
                    u.Value.OriginalOutputs = u.Value.UnspentOutputs?._Outputs.ToArray();
                }

                this.flushingTask = this.Inner.SaveChangesAsync(unspent.Select(u => u.Value.UnspentOutputs).ToArray(), originalOutputs, this.innerBlockHash, this.blockHash);

                // Remove prunable entries from cache as they are being flushed down.
                IEnumerable<KeyValuePair<uint256, CacheItem>> prunableEntries = unspent.Where(c => (c.Value.UnspentOutputs != null) && c.Value.UnspentOutputs.IsPrunable);
                foreach (KeyValuePair<uint256, CacheItem> entry in prunableEntries)
                    this.unspents.Remove(entry.Key);

                this.innerBlockHash = this.blockHash;
            }

            // Can't await inside a lock.
            await this.flushingTask.ConfigureAwait(false);
<<<<<<< HEAD
            this.logger.LogTrace("(-)");
=======
>>>>>>> 181faaed
        }

        /// <summary>
        /// Deletes some items from the cache to free space for new items. 
        /// Only items that are persisted in the underlaying storage can be deleted from the cache.
        /// </summary>
        private void Evict()
        {
<<<<<<< HEAD
            this.logger.LogTrace("()");

=======
>>>>>>> 181faaed
            using (this.lockobj.LockWrite())
            {
                // TODO: Do not create new random source every time.
                Random rand = new Random();
                foreach (KeyValuePair<uint256, CacheItem> entry in this.unspents.ToList())
                {
                    if (!entry.Value.IsDirty)
                    {
                        if (rand.Next() % 3 == 0)
<<<<<<< HEAD
                        {
                            this.logger.LogTrace("Transaction ID '{0}' selected to be removed from the cache.", entry.Key);
                            this.unspents.Remove(entry.Key);
                        }
                    }
                }
            }

            this.logger.LogTrace("(-)");
=======
                            this.unspents.Remove(entry.Key);
                    }
                }
            }
>>>>>>> 181faaed
        }

        /// <inheritdoc />
        public override Task SaveChangesAsync(IEnumerable<UnspentOutputs> unspentOutputs, IEnumerable<TxOut[]> originalOutputs, uint256 oldBlockHash, uint256 nextBlockHash)
        {
            Guard.NotNull(oldBlockHash, nameof(oldBlockHash));
            Guard.NotNull(nextBlockHash, nameof(nextBlockHash));
            Guard.NotNull(unspentOutputs, nameof(unspentOutputs));
<<<<<<< HEAD
            this.logger.LogTrace("({0}.Count():{1},{2}.Count():{3},{4}:'{5}',{6}:'{7}')", nameof(unspentOutputs), unspentOutputs.Count(), nameof(originalOutputs), originalOutputs?.Count(), nameof(oldBlockHash), oldBlockHash, nameof(nextBlockHash), nextBlockHash);
=======
>>>>>>> 181faaed

            using (this.lockobj.LockWrite())
            {
                this.WaitOngoingTasks();
                if ((this.blockHash != null) && (oldBlockHash != this.blockHash))
<<<<<<< HEAD
                {
                    this.logger.LogTrace("(-)[BLOCKHASH_MISMATCH]");
                    return Task.FromException(new InvalidOperationException("Invalid oldBlockHash"));
                }
=======
                    return Task.FromException(new InvalidOperationException("Invalid oldBlockHash"));
>>>>>>> 181faaed

                this.blockHash = nextBlockHash;
                foreach (UnspentOutputs unspent in unspentOutputs)
                {
                    CacheItem existing;
                    if (this.unspents.TryGetValue(unspent.TransactionId, out existing))
                    {
<<<<<<< HEAD
                        this.logger.LogTrace("Outputs of transaction ID '{0}' are in cache already, updating them.", unspent.TransactionId);
=======
>>>>>>> 181faaed
                        if (existing.UnspentOutputs != null) existing.UnspentOutputs.Spend(unspent);
                        else existing.UnspentOutputs = unspent;
                    }
                    else
                    {
<<<<<<< HEAD
                        this.logger.LogTrace("Outputs of transaction ID '{0}' not found in cache, inserting them.", unspent.TransactionId);
=======
>>>>>>> 181faaed
                        existing = new CacheItem();
                        existing.ExistInInner = !unspent.IsFull; // Seems to be a new created coin (careful, untrue if rewinding).
                        existing.ExistInInner |= duplicateTransactions.Any(t => unspent.TransactionId == t);
                        existing.IsDirty = true;
                        existing.UnspentOutputs = unspent;
                        this.unspents.Add(unspent.TransactionId, existing);
                    }
                    existing.IsDirty = true;
                    // Inner does not need to know pruned unspent that it never saw.
                    if (existing.UnspentOutputs.IsPrunable && !existing.ExistInInner)
<<<<<<< HEAD
                    {
                        this.logger.LogTrace("Outputs of transaction ID '{0}' are prunable and not in underlaying coinview, removing from cache.", unspent.TransactionId);
                        this.unspents.Remove(unspent.TransactionId);
                    }
                }
            }

            this.logger.LogTrace("(-)");
            return Task.FromResult(true);
=======
                        this.unspents.Remove(unspent.TransactionId);
                }

                return Task.FromResult(true);
            }
>>>>>>> 181faaed
        }

        /// <inheritdoc />
        public override async Task<uint256> Rewind()
        {
<<<<<<< HEAD
            this.logger.LogTrace("()");

=======
>>>>>>> 181faaed
            if (this.innerBlockHash == null)
                this.innerBlockHash = await this.inner.GetBlockHashAsync().ConfigureAwait(false);

            Task<uint256> rewindingInner = null;
            using (this.lockobj.LockWrite())
            {
                this.WaitOngoingTasks();
                if (this.blockHash == this.innerBlockHash)
                    this.unspents.Clear();

                if (this.unspents.Count != 0)
                {
                    // More intelligent version can restore without throwing away the cache. (as the rewind data is in the cache).
                    this.unspents.Clear();
                    this.blockHash = this.innerBlockHash;
<<<<<<< HEAD

                    this.logger.LogTrace("(-)[REWOUND_TO_INNER]:'{0}'", this.blockHash);
=======
>>>>>>> 181faaed
                    return this.blockHash;
                }
                else
                {
                    rewindingInner = this.inner.Rewind();
                    this.rewindingTask = rewindingInner;
                }
            }

            uint256 hash = await rewindingInner.ConfigureAwait(false);
            using (this.lockobj.LockWrite())
            {
                this.innerBlockHash = hash;
                this.blockHash = hash;
            }
<<<<<<< HEAD

            this.logger.LogTrace("(-):'{0}'", hash);
=======
>>>>>>> 181faaed
            return hash;
        }

        /// <summary>
        /// Wait until flushing and rewinding task complete if any is in progress.
        /// </summary>
        /// <remarks>TODO: This is blocking call and is used in async methods, which quite 
        /// strongly erases the goals of using async in those methods.</remarks>
        private void WaitOngoingTasks()
        {
            Task.WaitAll(this.flushingTask, this.rewindingTask);
        }
    }
}<|MERGE_RESOLUTION|>--- conflicted
+++ resolved
@@ -38,13 +38,9 @@
         /// <para>
         /// Historically, these two transactions violated rules that are currently applied 
         /// in Bitcoin consensus. This was only possible for coinbase transactions when the miner 
-<<<<<<< HEAD
-        /// used the same target address to receive the reward.
-=======
         /// used the same target address to receive the reward. Miners were not required to add 
         /// an additional entropy (block height) to the coinbase transaction, which could result 
         /// in the same hash output.
->>>>>>> 181faaed
         /// </para>
         /// <para>
         /// BIP 0030 and BIP 0034 were then introduced to limit such behavior in the future.
@@ -61,12 +57,9 @@
         /// <summary>Default maximum number of transactions in the cache.</summary>
         public const int CacheMaxItemsDefault = 100000;
 
-<<<<<<< HEAD
         /// <summary>Instance logger.</summary>
         private readonly ILogger logger;
 
-=======
->>>>>>> 181faaed
         /// <summary>Maximum number of transactions in the cache.</summary>
         public int MaxItems { get; set; }
 
@@ -110,16 +103,10 @@
         /// Initializes instance of the object based on DBreeze based coinview.
         /// </summary>
         /// <param name="inner">Underlaying coinview with database storage.</param>
-<<<<<<< HEAD
         /// <param name="loggerFactory">Factory to be used to create logger for the puller.</param>
         /// <param name="stakeChainStore">Storage of POS block information.</param>
         public CachedCoinView(DBreezeCoinView inner, ILoggerFactory loggerFactory, StakeChainStore stakeChainStore = null) :
             this(loggerFactory, stakeChainStore)
-=======
-        /// <param name="stakeChainStore">Storage of POS block information.</param>
-        public CachedCoinView(DBreezeCoinView inner, StakeChainStore stakeChainStore = null) :
-            this(stakeChainStore)
->>>>>>> 181faaed
         {
             Guard.NotNull(inner, nameof(inner));
             this.inner = inner;
@@ -129,22 +116,14 @@
         /// Initializes instance of the object based on memory based coinview.
         /// </summary>
         /// <param name="inner">Underlaying coinview with memory based storage.</param>
-<<<<<<< HEAD
         /// <param name="loggerFactory">Factory to be used to create logger for the puller.</param>
-=======
->>>>>>> 181faaed
         /// <param name="stakeChainStore">Storage of POS block information.</param>
         /// <remarks>
         /// This is used for testing the coinview.
         /// It allows a coin view that only has in-memory entries.
         /// </remarks>
-<<<<<<< HEAD
         public CachedCoinView(InMemoryCoinView inner, ILoggerFactory loggerFactory, StakeChainStore stakeChainStore = null) :
             this(loggerFactory, stakeChainStore)
-=======
-        public CachedCoinView(InMemoryCoinView inner, StakeChainStore stakeChainStore = null) :
-            this(stakeChainStore)
->>>>>>> 181faaed
         {
             Guard.NotNull(inner, nameof(inner));
             this.inner = inner;
@@ -153,17 +132,11 @@
         /// <summary>
         /// Initializes instance of the object based.
         /// </summary>
-<<<<<<< HEAD
         /// <param name="loggerFactory">Factory to be used to create logger for the puller.</param>
         /// <param name="stakeChainStore">Storage of POS block information.</param>
         private CachedCoinView(ILoggerFactory loggerFactory, StakeChainStore stakeChainStore = null)
         {
             this.logger = loggerFactory.CreateLogger(this.GetType().FullName);
-=======
-        /// <param name="stakeChainStore">Storage of POS block information.</param>
-        private CachedCoinView(StakeChainStore stakeChainStore = null)
-        {
->>>>>>> 181faaed
             this.stakeChainStore = stakeChainStore;
             this.MaxItems = CacheMaxItemsDefault;
             this.lockobj = new ReaderWriterLock();
@@ -175,10 +148,7 @@
         public override async Task<FetchCoinsResponse> FetchCoinsAsync(uint256[] txIds)
         {
             Guard.NotNull(txIds, nameof(txIds));
-<<<<<<< HEAD
             this.logger.LogTrace("({0}.{1}:{2})", nameof(txIds), nameof(txIds.Length), txIds.Length);
-=======
->>>>>>> 181faaed
 
             FetchCoinsResponse result = null;
             UnspentOutputs[] outputs = new UnspentOutputs[txIds.Length];
@@ -192,19 +162,13 @@
                     CacheItem cache;
                     if (!this.unspents.TryGetValue(txIds[i], out cache))
                     {
-<<<<<<< HEAD
                         this.logger.LogTrace("Cache missed for transaction ID '{0}'.", txIds[i]);
-=======
->>>>>>> 181faaed
                         miss.Add(i);
                         missedTxIds.Add(txIds[i]);
                     }
                     else
                     {
-<<<<<<< HEAD
                         this.logger.LogTrace("Cache hit for transaction ID '{0}'.", txIds[i]);
-=======
->>>>>>> 181faaed
                         outputs[i] = cache.UnspentOutputs == null ? null :
                                      cache.UnspentOutputs.IsPrunable ? null :
                                      cache.UnspentOutputs.Clone();
@@ -215,10 +179,7 @@
                 this.PerformanceCounter.AddHitCount(txIds.Length - miss.Count);
             }
 
-<<<<<<< HEAD
             this.logger.LogTrace("{0} cache missed transaction needs to be loaded from underlaying coinview.", missedTxIds.Count);
-=======
->>>>>>> 181faaed
             FetchCoinsResponse fetchedCoins = await this.Inner.FetchCoinsAsync(missedTxIds.ToArray()).ConfigureAwait(false);
             using (this.lockobj.LockWrite())
             {
@@ -246,7 +207,6 @@
                 result = new FetchCoinsResponse(outputs, this.blockHash);
             }
 
-<<<<<<< HEAD
             int cacheEntryCount = this.CacheEntryCount;
             if (cacheEntryCount > this.MaxItems)
             {
@@ -263,19 +223,6 @@
             }
 
             this.logger.LogTrace("(-):*.{0}='{1}',*.{2}.{3}={4}", nameof(result.BlockHash), result.BlockHash, nameof(result.UnspentOutputs), nameof(result.UnspentOutputs.Length), result.UnspentOutputs.Length);
-=======
-            if (this.CacheEntryCount > this.MaxItems)
-            {
-                this.Evict();
-                if (this.CacheEntryCount > this.MaxItems)
-                {
-                    await this.FlushAsync().ConfigureAwait(false);
-                    this.Evict();
-                }
-
-            }
-
->>>>>>> 181faaed
             return result;
         }
 
@@ -284,11 +231,8 @@
         /// </summary>
         public async Task FlushAsync()
         {
-<<<<<<< HEAD
             this.logger.LogTrace("()");
 
-=======
->>>>>>> 181faaed
             // Before flushing the coinview persist the stake store
             // the stake store depends on the last block hash
             // to be stored after the stake store is persisted.
@@ -302,14 +246,10 @@
             {
                 this.WaitOngoingTasks();
                 if (this.innerBlockHash == null)
-<<<<<<< HEAD
                 {
                     this.logger.LogTrace("(-)[NULL_INNER_TIP]");
                     return;
                 }
-=======
-                    return;
->>>>>>> 181faaed
 
                 KeyValuePair<uint256, CacheItem>[] unspent = this.unspents.Where(u => u.Value.IsDirty).ToArray();
 
@@ -333,10 +273,7 @@
 
             // Can't await inside a lock.
             await this.flushingTask.ConfigureAwait(false);
-<<<<<<< HEAD
             this.logger.LogTrace("(-)");
-=======
->>>>>>> 181faaed
         }
 
         /// <summary>
@@ -345,11 +282,8 @@
         /// </summary>
         private void Evict()
         {
-<<<<<<< HEAD
             this.logger.LogTrace("()");
 
-=======
->>>>>>> 181faaed
             using (this.lockobj.LockWrite())
             {
                 // TODO: Do not create new random source every time.
@@ -359,7 +293,6 @@
                     if (!entry.Value.IsDirty)
                     {
                         if (rand.Next() % 3 == 0)
-<<<<<<< HEAD
                         {
                             this.logger.LogTrace("Transaction ID '{0}' selected to be removed from the cache.", entry.Key);
                             this.unspents.Remove(entry.Key);
@@ -369,12 +302,6 @@
             }
 
             this.logger.LogTrace("(-)");
-=======
-                            this.unspents.Remove(entry.Key);
-                    }
-                }
-            }
->>>>>>> 181faaed
         }
 
         /// <inheritdoc />
@@ -383,23 +310,16 @@
             Guard.NotNull(oldBlockHash, nameof(oldBlockHash));
             Guard.NotNull(nextBlockHash, nameof(nextBlockHash));
             Guard.NotNull(unspentOutputs, nameof(unspentOutputs));
-<<<<<<< HEAD
             this.logger.LogTrace("({0}.Count():{1},{2}.Count():{3},{4}:'{5}',{6}:'{7}')", nameof(unspentOutputs), unspentOutputs.Count(), nameof(originalOutputs), originalOutputs?.Count(), nameof(oldBlockHash), oldBlockHash, nameof(nextBlockHash), nextBlockHash);
-=======
->>>>>>> 181faaed
 
             using (this.lockobj.LockWrite())
             {
                 this.WaitOngoingTasks();
                 if ((this.blockHash != null) && (oldBlockHash != this.blockHash))
-<<<<<<< HEAD
                 {
                     this.logger.LogTrace("(-)[BLOCKHASH_MISMATCH]");
                     return Task.FromException(new InvalidOperationException("Invalid oldBlockHash"));
                 }
-=======
-                    return Task.FromException(new InvalidOperationException("Invalid oldBlockHash"));
->>>>>>> 181faaed
 
                 this.blockHash = nextBlockHash;
                 foreach (UnspentOutputs unspent in unspentOutputs)
@@ -407,19 +327,13 @@
                     CacheItem existing;
                     if (this.unspents.TryGetValue(unspent.TransactionId, out existing))
                     {
-<<<<<<< HEAD
                         this.logger.LogTrace("Outputs of transaction ID '{0}' are in cache already, updating them.", unspent.TransactionId);
-=======
->>>>>>> 181faaed
                         if (existing.UnspentOutputs != null) existing.UnspentOutputs.Spend(unspent);
                         else existing.UnspentOutputs = unspent;
                     }
                     else
                     {
-<<<<<<< HEAD
                         this.logger.LogTrace("Outputs of transaction ID '{0}' not found in cache, inserting them.", unspent.TransactionId);
-=======
->>>>>>> 181faaed
                         existing = new CacheItem();
                         existing.ExistInInner = !unspent.IsFull; // Seems to be a new created coin (careful, untrue if rewinding).
                         existing.ExistInInner |= duplicateTransactions.Any(t => unspent.TransactionId == t);
@@ -430,7 +344,6 @@
                     existing.IsDirty = true;
                     // Inner does not need to know pruned unspent that it never saw.
                     if (existing.UnspentOutputs.IsPrunable && !existing.ExistInInner)
-<<<<<<< HEAD
                     {
                         this.logger.LogTrace("Outputs of transaction ID '{0}' are prunable and not in underlaying coinview, removing from cache.", unspent.TransactionId);
                         this.unspents.Remove(unspent.TransactionId);
@@ -440,23 +353,13 @@
 
             this.logger.LogTrace("(-)");
             return Task.FromResult(true);
-=======
-                        this.unspents.Remove(unspent.TransactionId);
-                }
-
-                return Task.FromResult(true);
-            }
->>>>>>> 181faaed
         }
 
         /// <inheritdoc />
         public override async Task<uint256> Rewind()
         {
-<<<<<<< HEAD
             this.logger.LogTrace("()");
 
-=======
->>>>>>> 181faaed
             if (this.innerBlockHash == null)
                 this.innerBlockHash = await this.inner.GetBlockHashAsync().ConfigureAwait(false);
 
@@ -472,11 +375,8 @@
                     // More intelligent version can restore without throwing away the cache. (as the rewind data is in the cache).
                     this.unspents.Clear();
                     this.blockHash = this.innerBlockHash;
-<<<<<<< HEAD
 
                     this.logger.LogTrace("(-)[REWOUND_TO_INNER]:'{0}'", this.blockHash);
-=======
->>>>>>> 181faaed
                     return this.blockHash;
                 }
                 else
@@ -492,11 +392,8 @@
                 this.innerBlockHash = hash;
                 this.blockHash = hash;
             }
-<<<<<<< HEAD
 
             this.logger.LogTrace("(-):'{0}'", hash);
-=======
->>>>>>> 181faaed
             return hash;
         }
 
