--- conflicted
+++ resolved
@@ -12,37 +12,30 @@
     ///<para>
     ///<list>
     /// There are two operations:
-    ///     <item>1: <see cref="BlockStoreInnerStepFindBlocks"/> to ask the block puller to download the blocks.</item>
-    ///     <item>2: <see cref="BlockStoreInnerStepDownloadBlocks"/> to persist the blocks in a batch to the <see cref="BlockRepository"/>.</item>
+    ///     <item>1: <see cref="BlockStoreInnerStepAskBlocks"/> to ask the block puller to download the blocks.</item>
+    ///     <item>2: <see cref="BlockStoreInnerStepReadBlocks"/> to persist the blocks in a batch to the <see cref="BlockRepository"/>.</item>
     /// </list>
     /// </para> 
     /// <para>
-    /// After a "Stop" condition is found the FindBlocksTask will be removed from 
-    /// the <see cref="BlockStoreInnerStepContext.InnerSteps"/> and only the 
-<<<<<<< HEAD
-    /// <see cref="BlockStoreInnerStepReadBlocks"/> will continue to execute until the DownloadStack is empty.
-=======
-    /// <see cref="BlockStoreInnerStepDownloadBlocks"/> will continue to execute until the <see cref="BlockStoreInnerStepContext.DownloadStack"/> is empty.
->>>>>>> 58960c1c
+    /// After a "Stop" condition is found the AskBlocksTask will be removed from
+    /// <see cref="BlockStoreInnerStepContext.InnerSteps"/> and only the 
+    /// <see cref="BlockStoreInnerStepReadBlocks"/> task will continue to execute 
+    /// until the DownloadStack is empty.
     /// </para>   
     /// </summary>
     internal sealed class DownloadBlockStep : BlockStoreLoopStep
     {
+        /// <summary>Provider of time functions.</summary>
+        private readonly IDateTimeProvider dateTimeProvider;
+
         /// <summary>Instance logger.</summary>
         private readonly ILogger logger;
-
-        /// <summary>Provider of time functions.</summary>
-        private readonly IDateTimeProvider dateTimeProvider;
 
         internal DownloadBlockStep(BlockStoreLoop blockStoreLoop, ILoggerFactory loggerFactory, IDateTimeProvider dateTimeProvider)
             : base(blockStoreLoop, loggerFactory)
         {
-<<<<<<< HEAD
             this.logger = loggerFactory.CreateLogger(GetType().FullName);
-=======
-            this.logger = loggerFactory.CreateLogger(this.GetType().FullName);
             this.dateTimeProvider = dateTimeProvider;
->>>>>>> 58960c1c
         }
 
         /// <inheritdoc/>
@@ -56,13 +49,7 @@
                 return StepResult.Stop;
             }
 
-<<<<<<< HEAD
-            var context = new BlockStoreInnerStepContext(token, this.BlockStoreLoop, nextChainedBlock, this.loggerFactory);
-=======
-            var context = new BlockStoreInnerStepContext(token, this.BlockStoreLoop, this.loggerFactory, this.dateTimeProvider).Initialize(nextChainedBlock);
-
-            this.BlockStoreLoop.BlockPuller.AskBlock(nextChainedBlock);
->>>>>>> 58960c1c
+            var context = new BlockStoreInnerStepContext(token, this.BlockStoreLoop, nextChainedBlock, this.loggerFactory, this.dateTimeProvider);
 
             while (!token.IsCancellationRequested)
             {
