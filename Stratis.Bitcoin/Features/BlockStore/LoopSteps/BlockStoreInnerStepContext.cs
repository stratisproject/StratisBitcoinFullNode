﻿using Microsoft.Extensions.Logging;
using NBitcoin;
using Stratis.Bitcoin.Base;
using Stratis.Bitcoin.Utilities;
using System;
using System.Collections.Generic;
using System.Linq;
using System.Threading;
using System.Threading.Tasks;

namespace Stratis.Bitcoin.Features.BlockStore.LoopSteps
{
    /// <summary>
    /// Context for the inner steps, <see cref="BlockStoreInnerStepAskBlocks"/> and <see cref="BlockStoreInnerStepReadBlocks"/>.
    /// <para>
    /// The context also initializes the inner step <see cref="InnerSteps"/>.
    /// </para>
    /// </summary>
    public sealed class BlockStoreInnerStepContext
    {
        /// <summary>Number of milliseconds to wait after each failed attempt to get a block from the block puller.</summary>
        internal const int StallDelayMs = 100;

        /// <summary><see cref="DownloadStack"/> is flushed to the disk if more than this amount of milliseconds passed since the last flush was made.</summary>
        internal const int MaxDownloadStackFlushTimeMs = 20 * 1000; 

        /// <summary>Instance logger.</summary>
        private readonly ILogger logger;

        /// <summary>Factory for creating loggers.</summary>
        private readonly ILoggerFactory loggerFactory;

<<<<<<< HEAD
        public BlockStoreInnerStepContext(CancellationToken cancellationToken, BlockStoreLoop blockStoreLoop, ChainedBlock nextChainedBlock, ILoggerFactory loggerFactory)
=======
        /// <summary>Provider of time functions.</summary>
        internal readonly IDateTimeProvider DateTimeProvider;

        /// <summary>Number of attempts to obtain a block from the block puller before giving up and requesting the block again.</summary>
        /// <remarks>If the threshold is reached, it is increased to allow more attempts next time.</remarks>
        internal int StallCountThreshold = 1800;

        /// <summary>Timestamp of the last flush of <see cref="DownloadStack"/> to the disk.</summary>
        internal DateTime LastDownloadStackFlushTime;

        public BlockStoreInnerStepContext(CancellationToken cancellationToken, BlockStoreLoop blockStoreLoop, ILoggerFactory loggerFactory, IDateTimeProvider dateTimeProvider)
>>>>>>> 58960c1c
        {
            Guard.NotNull(blockStoreLoop, nameof(blockStoreLoop));
            Guard.NotNull(nextChainedBlock, nameof(nextChainedBlock));

            this.loggerFactory = loggerFactory;
            this.logger = loggerFactory.CreateLogger(GetType().FullName);
            this.DateTimeProvider = dateTimeProvider;

            this.logger.LogTrace("({0}:'{1}/{2}')", nameof(nextChainedBlock), nextChainedBlock?.HashBlock, nextChainedBlock?.Height);
<<<<<<< HEAD
=======
            Guard.NotNull(nextChainedBlock, nameof(nextChainedBlock));

            this.LastDownloadStackFlushTime = this.DateTimeProvider.GetUtcNow();
            this.DownloadStack = new Queue<ChainedBlock>(new[] { nextChainedBlock });
            this.NextChainedBlock = nextChainedBlock;
            this.InnerSteps = new List<BlockStoreInnerStep>() { new BlockStoreInnerStepFindBlocks(this.loggerFactory), new BlockStoreInnerStepDownloadBlocks(this.loggerFactory) };
>>>>>>> 58960c1c

            this.BlockStoreLoop = blockStoreLoop;
            this.CancellationToken = cancellationToken;
            this.DownloadStack = new Queue<ChainedBlock>();
            this.InnerSteps = new List<BlockStoreInnerStep>() { new BlockStoreInnerStepAskBlocks(this.loggerFactory), new BlockStoreInnerStepReadBlocks(this.loggerFactory) };
            this.InsertBlockSize = 0;
            this.NextChainedBlock = nextChainedBlock;
            this.StallCount = 0;
            this.Store = new List<BlockPair>();

            this.logger.LogTrace("(-)");
        }

        /// <summary>A queue of blocks to be downloaded.</summary>
        public Queue<ChainedBlock> DownloadStack { get; private set; }

        public BlockStoreLoop BlockStoreLoop { get; private set; }

        /// <summary>The chained block the inner step starts on.</summary>
        public ChainedBlock InputChainedBlock { get; private set; }

        public ChainedBlock NextChainedBlock { get; private set; }

        /// <summary>The routine (list of inner steps) the DownloadBlockStep executes.</summary>
        public List<BlockStoreInnerStep> InnerSteps { get; private set; }

        public CancellationToken CancellationToken;

        /// <summary>
        /// A store of blocks that will be pushed to the repository once
        /// the <see cref="BlockStoreLoop.MaxInsertBlockSize"/> has been reached.
        /// </summary>
        public List<BlockPair> Store;

        public int InsertBlockSize;
        public int StallCount;

        /// <summary> Sets the next chained block to process.</summary>
        internal void GetNextBlock()
        {
            this.logger.LogTrace("()");

            this.InputChainedBlock = this.NextChainedBlock;
            this.NextChainedBlock = this.BlockStoreLoop.Chain.GetBlock(this.InputChainedBlock.Height + 1);

            this.logger.LogTrace("(-):{0}='{1}/{2}'", nameof(this.NextChainedBlock), this.NextChainedBlock?.HashBlock, this.NextChainedBlock?.Height);
        }

        /// <summary> Removes BlockStoreInnerStepFindBlocks from the routine.</summary>
        internal void StopFindingBlocks()
        {
            this.logger.LogTrace("()");

            this.InnerSteps.Remove(this.InnerSteps.OfType<BlockStoreInnerStepAskBlocks>().First());

            this.logger.LogTrace("(-)");
        }
    }

    /// <summary>Abstract class that all DownloadBlockSteps implement</summary>
    public abstract class BlockStoreInnerStep
    {
        public abstract Task<InnerStepResult> ExecuteAsync(BlockStoreInnerStepContext context);
    }
}<|MERGE_RESOLUTION|>--- conflicted
+++ resolved
@@ -22,7 +22,7 @@
         internal const int StallDelayMs = 100;
 
         /// <summary><see cref="DownloadStack"/> is flushed to the disk if more than this amount of milliseconds passed since the last flush was made.</summary>
-        internal const int MaxDownloadStackFlushTimeMs = 20 * 1000; 
+        internal const int MaxDownloadStackFlushTimeMs = 20 * 1000;
 
         /// <summary>Instance logger.</summary>
         private readonly ILogger logger;
@@ -30,9 +30,6 @@
         /// <summary>Factory for creating loggers.</summary>
         private readonly ILoggerFactory loggerFactory;
 
-<<<<<<< HEAD
-        public BlockStoreInnerStepContext(CancellationToken cancellationToken, BlockStoreLoop blockStoreLoop, ChainedBlock nextChainedBlock, ILoggerFactory loggerFactory)
-=======
         /// <summary>Provider of time functions.</summary>
         internal readonly IDateTimeProvider DateTimeProvider;
 
@@ -43,32 +40,22 @@
         /// <summary>Timestamp of the last flush of <see cref="DownloadStack"/> to the disk.</summary>
         internal DateTime LastDownloadStackFlushTime;
 
-        public BlockStoreInnerStepContext(CancellationToken cancellationToken, BlockStoreLoop blockStoreLoop, ILoggerFactory loggerFactory, IDateTimeProvider dateTimeProvider)
->>>>>>> 58960c1c
+        public BlockStoreInnerStepContext(CancellationToken cancellationToken, BlockStoreLoop blockStoreLoop, ChainedBlock nextChainedBlock, ILoggerFactory loggerFactory, IDateTimeProvider dateTimeProvider)
         {
             Guard.NotNull(blockStoreLoop, nameof(blockStoreLoop));
             Guard.NotNull(nextChainedBlock, nameof(nextChainedBlock));
 
             this.loggerFactory = loggerFactory;
             this.logger = loggerFactory.CreateLogger(GetType().FullName);
-            this.DateTimeProvider = dateTimeProvider;
-
             this.logger.LogTrace("({0}:'{1}/{2}')", nameof(nextChainedBlock), nextChainedBlock?.HashBlock, nextChainedBlock?.Height);
-<<<<<<< HEAD
-=======
-            Guard.NotNull(nextChainedBlock, nameof(nextChainedBlock));
-
-            this.LastDownloadStackFlushTime = this.DateTimeProvider.GetUtcNow();
-            this.DownloadStack = new Queue<ChainedBlock>(new[] { nextChainedBlock });
-            this.NextChainedBlock = nextChainedBlock;
-            this.InnerSteps = new List<BlockStoreInnerStep>() { new BlockStoreInnerStepFindBlocks(this.loggerFactory), new BlockStoreInnerStepDownloadBlocks(this.loggerFactory) };
->>>>>>> 58960c1c
 
             this.BlockStoreLoop = blockStoreLoop;
             this.CancellationToken = cancellationToken;
+            this.DateTimeProvider = dateTimeProvider;
             this.DownloadStack = new Queue<ChainedBlock>();
             this.InnerSteps = new List<BlockStoreInnerStep>() { new BlockStoreInnerStepAskBlocks(this.loggerFactory), new BlockStoreInnerStepReadBlocks(this.loggerFactory) };
             this.InsertBlockSize = 0;
+            this.LastDownloadStackFlushTime = this.DateTimeProvider.GetUtcNow();
             this.NextChainedBlock = nextChainedBlock;
             this.StallCount = 0;
             this.Store = new List<BlockPair>();
