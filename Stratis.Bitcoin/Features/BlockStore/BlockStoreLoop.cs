﻿using Microsoft.Extensions.Logging;
using NBitcoin;
using Stratis.Bitcoin.Base;
using Stratis.Bitcoin.BlockPulling;
using Stratis.Bitcoin.Configuration;
using Stratis.Bitcoin.Features.BlockStore.LoopSteps;
using Stratis.Bitcoin.Utilities;
using System;
using System.Collections.Concurrent;
using System.Collections.Generic;
using System.Threading;
using System.Threading.Tasks;

namespace Stratis.Bitcoin.Features.BlockStore
{
    /// <summary>
    /// The BlockStoreLoop simultaneously finds and downloads blocks and stores them in the BlockRepository.
    /// </summary>
    public class BlockStoreLoop
    {
        private readonly IAsyncLoopFactory asyncLoopFactory;
        public StoreBlockPuller BlockPuller { get; }
        public IBlockRepository BlockRepository { get; }
        private readonly BlockStoreStats blockStoreStats;

        /// <summary> Best chain of block headers.</summary>
        internal readonly ConcurrentChain Chain;

        public ChainState ChainState { get; }

        /// <summary>Provider of time functions.</summary>
        private readonly IDateTimeProvider dateTimeProvider;

        /// <summary>Instance logger.</summary>
        private readonly ILogger logger;

        /// <summary>Factory for creating loggers.</summary>
        protected readonly ILoggerFactory loggerFactory;

        /// <summary>Maximum number of bytes the block puller can download before the downloaded blocks are stored to the disk.</summary>
        internal const uint MaxInsertBlockSize = 20 * 1024 * 1024;

        /// <summary>Maximum number of bytes the pending storage can hold until the downloaded blocks are stored to the disk.</summary>
        internal const uint MaxPendingInsertBlockSize = 5 * 1000 * 1000;

<<<<<<< HEAD
        private readonly IAsyncLoopFactory asyncLoopFactory;
        private readonly BlockStoreStats blockStoreStats;
        private readonly StoreSettings storeSettings;
=======
        private readonly NodeSettings nodeArgs;
>>>>>>> 875fb0d4
        private readonly INodeLifetime nodeLifetime;

        /// <summary>Blocks that in PendingStorage will be processed first before new blocks are downloaded.</summary>
        public ConcurrentDictionary<uint256, BlockPair> PendingStorage { get; }

        /// <summary>The minimum amount of blocks that can be stored in Pending Storage before they get processed.</summary>
        public const int PendingStorageBatchThreshold = 5;

        /// <summary>The chain of steps that gets executed to find and download blocks.</summary>
        private BlockStoreStepChain stepChain;

        public virtual string StoreName { get { return "BlockStore"; } }

        /// <summary>The highest stored block in the repository.</summary>
        internal ChainedBlock StoreTip { get; private set; }

        /// <summary>Public constructor for unit testing</summary>
        public BlockStoreLoop(IAsyncLoopFactory asyncLoopFactory,
            StoreBlockPuller blockPuller,
            IBlockRepository blockRepository,
            IBlockStoreCache cache,
            ConcurrentChain chain,
            ChainState chainState,
            StoreSettings storeSettings,
            INodeLifetime nodeLifetime,
            ILoggerFactory loggerFactory,
            IDateTimeProvider dateTimeProvider)
        {
            this.asyncLoopFactory = asyncLoopFactory;
            this.BlockPuller = blockPuller;
            this.BlockRepository = blockRepository;
            this.Chain = chain;
            this.ChainState = chainState;
            this.nodeLifetime = nodeLifetime;
            this.storeSettings = storeSettings;
            this.logger = loggerFactory.CreateLogger(GetType().FullName);
            this.loggerFactory = loggerFactory;
            this.dateTimeProvider = dateTimeProvider;

            this.PendingStorage = new ConcurrentDictionary<uint256, BlockPair>();
            this.blockStoreStats = new BlockStoreStats(this.BlockRepository, cache, this.logger);
        }

        /// <summary>
        /// Initialize the BlockStore
        /// <para>
        /// If StoreTip is <c>null</c>, the store is out of sync. This can happen when:</para>
        /// <list>
        ///     <item>1. The node crashed.</item>
        ///     <item>2. The node was not closed down properly.</item>
        /// </list>
        /// <para>
        /// To recover we walk back the chain until a common block header is found 
        /// and set the BlockStore's StoreTip to that.
        /// </para>                
        /// </summary>
        public async Task Initialize()
        {
            this.logger.LogTrace("()");

            if (this.storeSettings.ReIndex)
                throw new NotImplementedException();

            this.StoreTip = this.Chain.GetBlock(this.BlockRepository.BlockHash);

            if (this.StoreTip == null)
            {
                var blockStoreResetList = new List<uint256>();
                Block resetBlock = await this.BlockRepository.GetAsync(this.BlockRepository.BlockHash);
                uint256 resetBlockHash = resetBlock.GetHash();

                while (this.Chain.GetBlock(resetBlockHash) == null)
                {
                    blockStoreResetList.Add(resetBlockHash);

                    if (resetBlock.Header.HashPrevBlock == this.Chain.Genesis.HashBlock)
                    {
                        resetBlockHash = this.Chain.Genesis.HashBlock;
                        break;
                    }

                    resetBlock = await this.BlockRepository.GetAsync(resetBlock.Header.HashPrevBlock);
                    Guard.NotNull(resetBlock, nameof(resetBlock));
                    resetBlockHash = resetBlock.GetHash();
                }

                ChainedBlock newTip = this.Chain.GetBlock(resetBlockHash);
                await this.BlockRepository.DeleteAsync(newTip.HashBlock, blockStoreResetList);
                this.StoreTip = newTip;
                this.logger.LogWarning("{0} Initialize recovering to block height = {1}, hash = {2}.", this.StoreName, newTip.Height, newTip.HashBlock);
            }

            if (this.storeSettings.TxIndex != this.BlockRepository.TxIndex)
            {
                if (this.StoreTip != this.Chain.Genesis)
                    throw new BlockStoreException($"You need to rebuild the {this.StoreName} database using -reindex-chainstate to change -txindex");

                if (this.storeSettings.TxIndex)
                    await this.BlockRepository.SetTxIndex(this.storeSettings.TxIndex);
            }

            SetHighestPersistedBlock(this.StoreTip);

            this.stepChain = new BlockStoreStepChain();
            this.stepChain.SetNextStep(new ReorganiseBlockRepositoryStep(this, this.loggerFactory));
            this.stepChain.SetNextStep(new CheckNextChainedBlockExistStep(this, this.loggerFactory));
            this.stepChain.SetNextStep(new ProcessPendingStorageStep(this, this.loggerFactory));
            this.stepChain.SetNextStep(new DownloadBlockStep(this, this.loggerFactory, this.dateTimeProvider));

            StartLoop();

            this.logger.LogTrace("(-)");
        }

        /// <summary>
        /// Adds a block to Pending Storage
        /// <para>
        /// The <see cref="BlockStoreSignaled"/> calls this method when a new block is available. Only add the block to pending storage if:
        /// </para>
        /// <list>
        ///     <item>1: The block does exist on the chain.</item>
        ///     <item>2: The store's tip is behind the given block.</item>
        /// </list>
        /// </summary>
        /// <param name="block">The block to add to pending storage</param>
        /// <remarks>TODO: Possibly check the size of pending in memory</remarks>
        public void AddToPending(Block block)
        {
            uint256 blockHash = block.GetHash();
            this.logger.LogTrace("({0}:'{1}')", nameof(block), blockHash);

            ChainedBlock chainedBlock = this.Chain.GetBlock(blockHash);
            if (chainedBlock == null)
            {
                this.logger.LogTrace("(-)[REORG]");
                return;
            }

            if (this.StoreTip.Height < chainedBlock.Height)
                this.PendingStorage.TryAdd(chainedBlock.HashBlock, new BlockPair(block, chainedBlock));

            this.logger.LogTrace("(-)");
        }

        ///<summary>Persists unsaved blocks to disk when the node shuts down.</summary>
        public Task Flush()
        {
            return DownloadAndStoreBlocks(CancellationToken.None, true);
        }

        /// <summary>
        /// Executes DownloadAndStoreBlocks()
        /// </summary>
        internal void StartLoop()
        {
            this.logger.LogTrace("()");

            this.asyncLoopFactory.Run($"{this.StoreName}.DownloadAndStoreBlocks", async token =>
                {
                    this.logger.LogTrace("()");

                    await DownloadAndStoreBlocks(this.nodeLifetime.ApplicationStopping);

                    this.logger.LogTrace("(-)");
                },
                this.nodeLifetime.ApplicationStopping,
                repeatEvery: TimeSpans.Second,
                startAfter: TimeSpans.FiveSeconds);

            this.logger.LogTrace("(-)");
        }

        /// <summary>
        /// Finds and downloads blocks to store in the BlockRepository.
        /// <para>
        /// This method executes a chain of steps in order:
        /// <list>
        ///     <item>1. Reorganise the repository</item>
        ///     <item>2. Check if the block exists in store, if it does move on to the next block</item>
        ///     <item>3. Process the blocks in pending storage</item>
        ///     <item>4. Find and download blocks</item>
        /// </list>
        /// </para>
        /// <para>
        /// Steps return a <see cref="StepResult"/> which either signals the While loop
        /// to break or continue execution.
        /// </para>
        /// </summary>
        /// <param name="cancellationToken">CancellationToken to check</param>
        /// <param name="disposeMode">This will <c>true</c> if the Flush() was called</param>
        /// <remarks>
        /// TODO: add support to BlockStoreLoop to unset LazyLoadingOn when not in IBD
        /// When in IBD we may need many reads for the block key without fetching the block
        /// So the repo starts with LazyLoadingOn = true, however when not anymore in IBD 
        /// a read is normally done when a peer is asking for the entire block (not just the key) 
        /// then if LazyLoadingOn = false the read will be faster on the entire block      
        /// </remarks>
        private async Task DownloadAndStoreBlocks(CancellationToken cancellationToken, bool disposeMode = false)
        {
            this.logger.LogTrace("({0}:{1})", nameof(disposeMode), disposeMode);

            while (!cancellationToken.IsCancellationRequested)
            {
                if (this.StoreTip.Height >= this.ChainState.HighestValidatedPoW?.Height)
                    break;

                var nextChainedBlock = this.Chain.GetBlock(this.StoreTip.Height + 1);
                if (nextChainedBlock == null)
                    break;

                if (this.blockStoreStats.CanLog)
                    this.blockStoreStats.Log();

                var result = await this.stepChain.Execute(nextChainedBlock, disposeMode, cancellationToken);
                if (result == StepResult.Stop)
                    break;
            }

            this.logger.LogTrace("(-)");
        }

        /// <summary>Set the store's tip</summary>
        internal void SetStoreTip(ChainedBlock chainedBlock)
        {
            this.logger.LogTrace("({0}:'{1}')", nameof(chainedBlock), chainedBlock?.HashBlock);
            Guard.NotNull(chainedBlock, nameof(chainedBlock));

            this.StoreTip = chainedBlock;

            SetHighestPersistedBlock(chainedBlock);

            this.logger.LogTrace("(-)");
        }

        protected virtual void SetHighestPersistedBlock(ChainedBlock block)
        {
            this.logger.LogTrace("({0}:'{1}')", nameof(block), block?.HashBlock);

            this.ChainState.HighestPersistedBlock = block;

            this.logger.LogTrace("(-)");
        }
    }
}<|MERGE_RESOLUTION|>--- conflicted
+++ resolved
@@ -43,13 +43,7 @@
         /// <summary>Maximum number of bytes the pending storage can hold until the downloaded blocks are stored to the disk.</summary>
         internal const uint MaxPendingInsertBlockSize = 5 * 1000 * 1000;
 
-<<<<<<< HEAD
-        private readonly IAsyncLoopFactory asyncLoopFactory;
-        private readonly BlockStoreStats blockStoreStats;
         private readonly StoreSettings storeSettings;
-=======
-        private readonly NodeSettings nodeArgs;
->>>>>>> 875fb0d4
         private readonly INodeLifetime nodeLifetime;
 
         /// <summary>Blocks that in PendingStorage will be processed first before new blocks are downloaded.</summary>
