﻿using Microsoft.Extensions.Logging;
using NBitcoin;
using Stratis.Bitcoin.Base;
using Stratis.Bitcoin.Configuration;
using Stratis.Bitcoin.Connection;
using Stratis.Bitcoin.Signals;
using Stratis.Bitcoin.Utilities;
using System.Collections.Concurrent;
using System.Collections.Generic;
using System.Linq;

namespace Stratis.Bitcoin.Features.BlockStore
{
    public class BlockStoreSignaled : SignalObserver<Block>
    {
        /// <summary>Instance logger.</summary>
        private readonly ILogger logger;

        private readonly BlockStoreLoop storeLoop;
        private readonly ConcurrentChain chain;
        private readonly StoreSettings storeSettings;
        private readonly ChainState chainState;
        private readonly IConnectionManager connection;
        private readonly INodeLifetime nodeLifetime;
        private readonly IAsyncLoopFactory asyncLoopFactory;
        private readonly IBlockRepository blockRepository;
        private readonly string name;

        private readonly ConcurrentDictionary<uint256, uint256> blockHashesToAnnounce; // maybe replace with a task scheduler

        public BlockStoreSignaled(
<<<<<<< HEAD
            BlockStoreLoop storeLoop, 
            ConcurrentChain chain, 
            StoreSettings storeSettings, 
            ChainState chainState, 
            IConnectionManager connection, 
            INodeLifetime nodeLifetime, 
            IAsyncLoopFactory asyncLoopFactory, 
=======
            BlockStoreLoop storeLoop,
            ConcurrentChain chain,
            NodeSettings nodeArgs,
            ChainState chainState,
            IConnectionManager connection,
            INodeLifetime nodeLifetime,
            IAsyncLoopFactory asyncLoopFactory,
>>>>>>> 875fb0d4
            IBlockRepository blockRepository,
            ILoggerFactory loggerFactory,
            string name = "BlockStore")
        {
            this.storeLoop = storeLoop;
            this.chain = chain;
            this.storeSettings = storeSettings;
            this.chainState = chainState;
            this.connection = connection;
            this.nodeLifetime = nodeLifetime;
            this.asyncLoopFactory = asyncLoopFactory;
            this.blockRepository = blockRepository;
            this.logger = loggerFactory.CreateLogger(GetType().FullName);
            this.name = name;

            this.blockHashesToAnnounce = new ConcurrentDictionary<uint256, uint256>();
        }

        protected override void OnNextCore(Block value)
        {
            this.logger.LogTrace("()");
            if (this.storeSettings.Prune)
            {
                this.logger.LogTrace("(-)[PRUNE]");
                return;
            }

            // ensure the block is written to disk before relaying
            this.storeLoop.AddToPending(value);

            if (this.chainState.IsInitialBlockDownload)
            {
                this.logger.LogTrace("(-)[IBD]");
                return;
            }

            uint256 blockHash = value.GetHash();
            this.logger.LogTrace("Block hash is '{0}'.", blockHash);
            this.blockHashesToAnnounce.TryAdd(blockHash, blockHash);

            this.logger.LogTrace("(-)");
        }

        /// <summary>
        /// A loop method that continuously relays blocks found in <see cref="blockHashesToAnnounce"/> to connected peers on the network.
        /// </summary>
        /// <remarks>
        /// The dictionary <see cref="blockHashesToAnnounce"/> contains 
        /// hashes of blocks that were validated by the consensus rules.
        /// 
        /// This block hashes need to be relayed to connected peers. A peer that does not have a block 
        /// will then ask for the entire block, that means only blocks that have been stored should be relayed.
        /// 
        /// During IBD blocks are not relayed to peers.
        /// 
        /// If no nodes are connected the blocks are just discarded, however this is very unlikely to happen.
        /// 
        /// Before relaying, verify the block is still in the best chain else discard it.
        /// 
        /// TODO: consider moving the relay logic to the <see cref="LoopSteps.ProcessPendingStorageStep"/>.
        /// </remarks>
        public void RelayWorker()
        {
            this.logger.LogTrace("()");

            this.asyncLoopFactory.Run($"{this.name}.RelayWorker", async token =>
            {
                this.logger.LogTrace("()");
                List<uint256> blocks = this.blockHashesToAnnounce.Keys.ToList();

                if (!blocks.Any())
                {
                    this.logger.LogTrace("(-)[NO_BLOCKS]");
                    return;
                }

                var broadcastItems = new List<uint256>();
                foreach (uint256 blockHash in blocks)
                {
                    // The first block that is not in disk will abort the loop.
                    if (!await this.blockRepository.ExistAsync(blockHash).ConfigureAwait(false))
                    {
                        // NOTE: there is a very minimal possibility a reorg would happen 
                        // and post reorg blocks will now be in the 'blockHashesToAnnounce', 
                        // current logic will discard those blocks, I suspect this will be unlikely 
                        // to happen. In case it does a block will just not be relays.

                        // If the hash is not on disk and not in the best chain 
                        // we assume all the following blocks are also discardable
                        if (!this.chain.Contains(blockHash))
                            this.blockHashesToAnnounce.Clear();

                        break;
                    }

                    if (this.blockHashesToAnnounce.TryRemove(blockHash, out uint256 hashToBroadcast))
                        broadcastItems.Add(hashToBroadcast);
                }

                if (!broadcastItems.Any())
                {
                    this.logger.LogTrace("(-)[NO_BROADCAST_ITEMS]");
                    return;
                }

                var nodes = this.connection.ConnectedNodes;
                if (!nodes.Any())
                {
                    this.logger.LogTrace("(-)[NO_NODES]");
                    return;
                }

                // Announce the blocks to each of the peers.
                var behaviours = nodes.Select(s => s.Behavior<BlockStoreBehavior>());
                foreach (var behaviour in behaviours)
                    await behaviour.AnnounceBlocks(blocks).ConfigureAwait(false);
            },
            this.nodeLifetime.ApplicationStopping,
            repeatEvery: TimeSpans.Second,
            startAfter: TimeSpans.FiveSeconds);

            this.logger.LogTrace("(-)");
        }
    }
}<|MERGE_RESOLUTION|>--- conflicted
+++ resolved
@@ -29,7 +29,6 @@
         private readonly ConcurrentDictionary<uint256, uint256> blockHashesToAnnounce; // maybe replace with a task scheduler
 
         public BlockStoreSignaled(
-<<<<<<< HEAD
             BlockStoreLoop storeLoop, 
             ConcurrentChain chain, 
             StoreSettings storeSettings, 
@@ -37,15 +36,6 @@
             IConnectionManager connection, 
             INodeLifetime nodeLifetime, 
             IAsyncLoopFactory asyncLoopFactory, 
-=======
-            BlockStoreLoop storeLoop,
-            ConcurrentChain chain,
-            NodeSettings nodeArgs,
-            ChainState chainState,
-            IConnectionManager connection,
-            INodeLifetime nodeLifetime,
-            IAsyncLoopFactory asyncLoopFactory,
->>>>>>> 875fb0d4
             IBlockRepository blockRepository,
             ILoggerFactory loggerFactory,
             string name = "BlockStore")
