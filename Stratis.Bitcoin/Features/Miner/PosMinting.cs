--- conflicted
+++ resolved
@@ -33,11 +33,7 @@
         private readonly IConnectionManager connection;
         private readonly IDateTimeProvider dateTimeProvider;
         private readonly AssemblerFactory blockAssemblerFactory;
-<<<<<<< HEAD
-        private readonly BlockRepository blockRepository;
-=======
         private readonly IBlockRepository blockRepository;
->>>>>>> a718d10d
         private readonly ChainState chainState;
         private readonly Signals.Signals signals;
         private readonly INodeLifetime nodeLifetime;
@@ -49,40 +45,17 @@
         private readonly PosConsensusValidator posConsensusValidator;
         private readonly ILogger logger;
 
-<<<<<<< HEAD
-        private uint256 hashPrevBlock;
-=======
->>>>>>> a718d10d
         private Task mining;
         private readonly long lastCoinStakeSearchTime;
         private Money reserveBalance;
         private readonly int minimumInputValue;
         private readonly int minerSleep;
 
-<<<<<<< HEAD
-
-=======
         
->>>>>>> a718d10d
         public long LastCoinStakeSearchInterval;
         public long LastCoinStakeSearchTime;
 
         public PosMinting(
-<<<<<<< HEAD
-            ConsensusLoop consensusLoop,
-            ConcurrentChain chain,
-            Network network,
-            IConnectionManager connection,
-            IDateTimeProvider dateTimeProvider,
-            AssemblerFactory blockAssemblerFactory,
-            BlockRepository blockRepository,
-            ChainState chainState,
-            Signals.Signals signals, INodeLifetime nodeLifetime,
-            NodeSettings settings,
-            CoinView coinView,
-            StakeChain stakeChain,
-            IWalletManager wallet,
-=======
             ConsensusLoop consensusLoop, 
             ConcurrentChain chain, 
             Network network, 
@@ -96,7 +69,6 @@
             CoinView coinView, 
             StakeChain stakeChain, 
             IWalletManager wallet, 
->>>>>>> a718d10d
             IAsyncLoopFactory asyncLoopFactory,
             ILoggerFactory loggerFactory)
         {
@@ -189,11 +161,7 @@
                 {
                     tryToSync = false;
                     if (this.connection.ConnectedNodes.Count() < 3 ||
-<<<<<<< HEAD
-                        this.chain.Tip.Header.Time < this.dateTimeProvider.GetTime() - 10 * 60)
-=======
                         this.chain.Tip.Header.Time < this.dateTimeProvider.GetTime() - 10*60)
->>>>>>> a718d10d
                     {
                         //this.cancellationProvider.Cancellation.Token.WaitHandle.WaitOne(TimeSpan.FromMilliseconds(60000));
                         continue;
@@ -201,11 +169,7 @@
                 }
 
                 if (pblocktemplate == null)
-<<<<<<< HEAD
-                    pblocktemplate = this.blockAssemblerFactory.Create(new AssemblerOptions() { IsProofOfStake = true }).CreateNewBlock(new Script());
-=======
                     pblocktemplate = this.blockAssemblerFactory.Create(new AssemblerOptions() {IsProofOfStake = true}).CreateNewBlock(new Script());
->>>>>>> a718d10d
 
 
                 var pblock = pblocktemplate.Block;
@@ -242,11 +206,7 @@
                 // Trying to sign a block
                 if (this.SignBlock(stakeTxes, pblock, pindexPrev, pblocktemplate.TotalFee))
                 {
-<<<<<<< HEAD
-                    var blockResult = new BlockResult { Block = pblock };
-=======
                     var blockResult = new BlockResult {Block = pblock};
->>>>>>> a718d10d
                     this.CheckState(new ContextInformation(blockResult, this.network.Consensus), pindexPrev);
 
                     pblocktemplate = null;
@@ -255,45 +215,6 @@
                 {
                     Task.Delay(TimeSpan.FromMilliseconds(this.minerSleep), this.nodeLifetime.ApplicationStopping).GetAwaiter().GetResult();
                 }
-<<<<<<< HEAD
-            }
-        }
-
-        private void CheckState(ContextInformation context, ChainedBlock pindexPrev)
-        {
-            var block = context.BlockResult.Block;
-
-            if (!BlockStake.IsProofOfStake(block))
-                return;
-
-            // verify hash target and signature of coinstake tx
-            var prevBlockStake = this.stakeChain.Get(pindexPrev.HashBlock);
-            if (prevBlockStake == null)
-                ConsensusErrors.PrevStakeNull.Throw();
-
-            context.SetStake();
-            this.posConsensusValidator.StakeValidator.CheckProofOfStake(context, pindexPrev, prevBlockStake, block.Transactions[1], block.Header.Bits.ToCompact());
-
-            // Found a solution
-            if (block.Header.HashPrevBlock != this.chain.Tip.HashBlock)
-                return;
-
-            // validate the block
-            this.consensusLoop.AcceptBlock(context);
-
-            if (context.BlockResult.ChainedBlock == null) return; //reorg
-            if (context.BlockResult.Error != null) return;
-
-            if (context.BlockResult.ChainedBlock.ChainWork <= this.chain.Tip.ChainWork)
-                return;
-
-            // similar logic to what's in the full node code
-            this.chain.SetTip(context.BlockResult.ChainedBlock);
-            this.consensusLoop.Puller.SetLocation(this.consensusLoop.Tip);
-            this.chainState.HighestValidatedPoW = this.consensusLoop.Tip;
-            this.blockRepository.PutAsync(context.BlockResult.ChainedBlock.HashBlock, new List<Block> { block }).GetAwaiter().GetResult();
-            this.signals.SignalBlock(block);
-=======
             }
         }
 
@@ -380,54 +301,8 @@
             txCoinStake.Time &= ~PosConsensusValidator.STAKE_TIMESTAMP_MASK;
 
             long searchTime = txCoinStake.Time; // search to current time
->>>>>>> a718d10d
-
-            this.logger.LogInformation($"==================================================================");
-            this.logger.LogInformation($"Found new POS block hash={context.BlockResult.ChainedBlock.HashBlock} height={context.BlockResult.ChainedBlock.Height}");
-            this.logger.LogInformation($"==================================================================");
-
-<<<<<<< HEAD
-            // wait for peers to get the block
-            Thread.Sleep(1000);
-
-            // ask peers for thier headers
-            foreach (var node in this.connection.ConnectedNodes)
-                node.Behavior<ChainHeadersBehavior>().TrySync();
-
-            // wait for all peers to accept the block
-            var retry = 0;
-            foreach (var node in this.connection.ConnectedNodes)
-            {
-                var chainBehaviour = node.Behavior<ChainHeadersBehavior>();
-                while (++retry < 100 && chainBehaviour.PendingTip != this.chain.Tip)
-                    Thread.Sleep(1000);
-            }
-
-            if (retry == 100)
-            {
-                // seems the block was not accepted
-                throw new MinerException("Block rejected by peers");
-            }
-        }
-
-        // To decrease granularity of timestamp
-        // Supposed to be 2^n-1
-
-        private bool SignBlock(List<StakeTx> stakeTxes, Block block, ChainedBlock pindexBest, long fees)
-        {
-            // if we are trying to sign
-            //    something except proof-of-stake block template
-            if (!block.Transactions[0].Outputs[0].IsEmpty)
-                return false;
-
-            // if we are trying to sign
-            //    a complete proof-of-stake block
-            if (BlockStake.IsProofOfStake(block))
-                return true;
-
-            Key key = null;
-            Transaction txCoinStake = new Transaction();
-=======
+
+
             if (searchTime > this.lastCoinStakeSearchTime)
             {
                 long searchInterval = searchTime - this.lastCoinStakeSearchTime;
@@ -462,48 +337,6 @@
 
             return false;
         }
->>>>>>> a718d10d
-
-            txCoinStake.Time &= ~PosConsensusValidator.STAKE_TIMESTAMP_MASK;
-
-<<<<<<< HEAD
-            long searchTime = txCoinStake.Time; // search to current time
-
-
-            if (searchTime > this.lastCoinStakeSearchTime)
-            {
-                long searchInterval = searchTime - this.lastCoinStakeSearchTime;
-                if (this.CreateCoinStake(stakeTxes, pindexBest, block, searchInterval, fees, ref txCoinStake, ref key))
-                {
-                    if (txCoinStake.Time >= BlockValidator.GetPastTimeLimit(pindexBest) + 1)
-                    {
-                        // make sure coinstake would meet timestamp protocol
-                        //    as it would be the same as the block timestamp
-                        block.Transactions[0].Time = block.Header.Time = txCoinStake.Time;
-
-                        // we have to make sure that we have no future timestamps in
-                        //    our transactions set
-                        foreach (var transaction in block.Transactions)
-                            if (transaction.Time > block.Header.Time)
-                                block.Transactions.Remove(transaction);
-
-                        block.Transactions.Insert(1, txCoinStake);
-                        block.UpdateMerkleRoot();
-
-                        // append a signature to our block
-                        var signature = key.Sign(block.GetHash());
-
-                        block.BlockSignatur = new BlockSignature { Signature = signature.ToDER() };
-                        return true;
-                    }
-                }
-
-                this.LastCoinStakeSearchInterval = searchTime - this.LastCoinStakeSearchTime;
-                this.LastCoinStakeSearchTime = searchTime;
-            }
-
-            return false;
-        }
 
 
         public bool CreateCoinStake(List<StakeTx> stakeTxes, ChainedBlock pindexBest, Block block, long nSearchInterval,
@@ -536,47 +369,11 @@
             if (!setCoins.Any())
                 return false;
 
-=======
-        public bool CreateCoinStake(List<StakeTx> stakeTxes, ChainedBlock pindexBest, Block block, long nSearchInterval,
-            long fees, ref Transaction txNew, ref Key key)
-        {
-            var pindexPrev = pindexBest;
-            var bnTargetPerCoinDay = new Target(block.Header.Bits).ToCompact();
-
-            txNew.Inputs.Clear();
-            txNew.Outputs.Clear();
-
-            // Mark coin stake transaction
-            txNew.Outputs.Add(new TxOut(Money.Zero, new Script()));
-
-            // Choose coins to use
-            var nBalance = this.GetBalance(stakeTxes).Satoshi;
-
-            if (nBalance <= this.reserveBalance)
-                return false;
-
-            List<StakeTx> vwtxPrev = new List<StakeTx>();
-
-            List<StakeTx> setCoins;
-            long nValueIn = 0;
-
-            // Select coins with suitable depth
-            if (!this.SelectCoinsForStaking(stakeTxes, nBalance - this.reserveBalance, txNew.Time, out setCoins, out nValueIn))
-                return false;
-
-            if (!setCoins.Any())
-                return false;
-
->>>>>>> a718d10d
             this.logger.LogInformation($"Node staking with amount {new Money(setCoins.Sum(s => s.TxOut.Value))}"); //replace this with staking weight
 
             long nCredit = 0;
             Script scriptPubKeyKernel = null;
-<<<<<<< HEAD
-
-=======
             
->>>>>>> a718d10d
             // Note: I would expect to see coins sorted by weight on the original implementation 
             // sort the coins from heighest weight
             setCoins = setCoins.OrderByDescending(o => o.TxOut.Value).ToList();
@@ -596,11 +393,7 @@
                         var prevoutStake = new OutPoint(coin.UtxoSet.TransactionId, coin.OutputIndex);
                         long nBlockTime = 0;
 
-<<<<<<< HEAD
-                        var context = new ContextInformation(new BlockResult { Block = block }, this.network.Consensus);
-=======
                         var context = new ContextInformation(new BlockResult {Block = block}, this.network.Consensus);
->>>>>>> a718d10d
                         context.SetStake();
                         this.posConsensusValidator.StakeValidator.CheckKernel(context, pindexPrev, block.Header.Bits, txNew.Time - n, prevoutStake, ref nBlockTime);
 
@@ -651,11 +444,7 @@
                     {
                         if (cex.ConsensusError == ConsensusErrors.StakeHashInvalidTarget)
                             continue;
-<<<<<<< HEAD
-
-=======
                         
->>>>>>> a718d10d
                         throw;
                     }
                 }
@@ -797,11 +586,7 @@
             return money;
         }
 
-<<<<<<< HEAD
-        private bool SelectCoinsForStaking(List<StakeTx> stakeTxes, long nTargetValue, uint nSpendTime, out List<StakeTx> setCoinsRet, out long nValueRet)
-=======
         private bool SelectCoinsForStaking(List<StakeTx> stakeTxes,  long nTargetValue, uint nSpendTime, out List<StakeTx> setCoinsRet, out long nValueRet)
->>>>>>> a718d10d
         {
             var coins = this.AvailableCoinsForStaking(stakeTxes, nSpendTime);
             setCoinsRet = new List<StakeTx>();
