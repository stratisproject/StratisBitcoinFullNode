--- conflicted
+++ resolved
@@ -1,4 +1,4 @@
-﻿using Microsoft.Extensions.Logging;
+using Microsoft.Extensions.Logging;
 using NBitcoin;
 using NBitcoin.Protocol;
 using Stratis.Bitcoin.Base;
@@ -40,7 +40,6 @@
         private uint256 hashRecentRejectsChainTip;
 
         public MempoolOrphans(
-<<<<<<< HEAD
             MempoolScheduler mempoolScheduler,
             TxMempool memPool,
             ConcurrentChain chain,
@@ -49,16 +48,6 @@
             PowConsensusValidator consensusValidator,
             CoinView coinView,
             IDateTimeProvider dateTimeProvider,
-=======
-            MempoolScheduler mempoolScheduler, 
-            TxMempool memPool, 
-            ConcurrentChain chain, 
-            Signals.Signals signals, 
-            IMempoolValidator validator, 
-            PowConsensusValidator consensusValidator, 
-            CoinView coinView, 
-            IDateTimeProvider dateTimeProvider, 
->>>>>>> 555b4727
             NodeSettings nodeArgs,
             ILoggerFactory loggerFactory)
         {
@@ -119,19 +108,11 @@
         {
             Queue<OutPoint> vWorkQueue = new Queue<OutPoint>();
             List<uint256> vEraseQueue = new List<uint256>();
-<<<<<<< HEAD
 
             var trxHash = tx.GetHash();
             for (var index = 0; index < tx.Outputs.Count; index++)
                 vWorkQueue.Enqueue(new OutPoint(trxHash, index));
 
-=======
-            
-            var trxHash = tx.GetHash();
-            for (var index = 0; index < tx.Outputs.Count; index++)
-                vWorkQueue.Enqueue(new OutPoint(trxHash, index));
-            
->>>>>>> 555b4727
             // Recursively process any orphan transactions that depended on this one
             List<ulong> setMisbehaving = new List<ulong>();
             while (vWorkQueue.Any())
@@ -145,11 +126,7 @@
                 foreach (var mi in itByPrev)
                 {
                     var orphanTx = mi.Tx; //->second.tx;
-<<<<<<< HEAD
                     var orphanHash = orphanTx.GetHash();
-=======
-                    var  orphanHash = orphanTx.GetHash();
->>>>>>> 555b4727
                     var fromPeer = mi.NodeId;// (*mi)->second.fromPeer;
 
                     if (setMisbehaving.Contains(fromPeer))
@@ -163,11 +140,7 @@
                     {
                         this.mempoolLogger.LogInformation($"accepted orphan tx {orphanHash}");
                         await behavior.RelayTransaction(orphanTx.GetHash());
-<<<<<<< HEAD
                         this.signals.SignalTransaction(orphanTx);
-=======
-                        this.signals.Transactions.Broadcast(orphanTx);
->>>>>>> 555b4727
                         for (var index = 0; index < orphanTx.Outputs.Count; index++)
                             vWorkQueue.Enqueue(new OutPoint(orphanHash, index));
                         vEraseQueue.Add(orphanHash);
@@ -262,11 +235,7 @@
                 if (nErased > 0)
                     this.mempoolLogger.LogInformation($"Erased {nErased} orphan tx due to expiration");
             }
-<<<<<<< HEAD
             await await this.MempoolScheduler.ReadAsync(async () =>
-=======
-            await await this.MempoolScheduler.ReadAsync(async () => 
->>>>>>> 555b4727
             {
                 while (this.mapOrphanTransactions.Count > maxOrphanTx)
                 {
@@ -277,17 +246,10 @@
                     ++nEvicted;
                 }
             });
-<<<<<<< HEAD
 
             return nEvicted;
         }
 
-=======
-            
-            return nEvicted;
-        }
-      
->>>>>>> 555b4727
         public Task<bool> AddOrphanTx(ulong nodeId, Transaction tx)
         {
             return this.MempoolScheduler.WriteAsync(() =>
