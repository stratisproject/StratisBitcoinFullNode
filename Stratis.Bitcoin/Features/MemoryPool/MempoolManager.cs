--- conflicted
+++ resolved
@@ -63,10 +63,25 @@
             this.mempoolLogger = loggerFactory.CreateLogger(this.GetType().FullName);
         }
 
-<<<<<<< HEAD
         /// <summary>Lock for memory pool access.</summary>
         public MempoolAsyncLock MempoolLock { get; }
-=======
+
+        /// <summary>Memory pool validator for validating transactions.</summary>
+        public IMempoolValidator Validator { get; } // public for testing
+
+        /// <summary>Memory pool orphans for managing orphan transactions.</summary>
+        public MempoolOrphans Orphans { get; } // public for testing
+
+        /// <summary>Date and time information provider.</summary>
+        public IDateTimeProvider DateTimeProvider { get; }
+
+        /// <summary>Settings from the node.</summary>
+        public NodeSettings NodeArgs { get; set; }
+
+        /// <summary>Access to memory pool validator performance counter.</summary>
+        public MempoolPerformanceCounter PerformanceCounter => this.Validator.PerformanceCounter;
+
+        /// <inheritdoc />
         public Task<Transaction> GetTransaction(uint256 trxid)
         {
             return Task.Run(() =>
@@ -74,29 +89,6 @@
                 return this.InfoAsync(trxid)?.GetAwaiter().GetResult()?.Trx;
             });
         }
-
-    #endregion
-
-    #region Properties
-
-    /// <summary>Lock for memory pool access.</summary>
-    public MempoolAsyncLock MempoolLock { get; }
->>>>>>> e8ef2647
-
-        /// <summary>Memory pool validator for validating transactions.</summary>
-        public IMempoolValidator Validator { get; } // public for testing
-
-        /// <summary>Memory pool orphans for managing orphan transactions.</summary>
-        public MempoolOrphans Orphans { get; } // public for testing
-
-        /// <summary>Date and time information provider.</summary>
-        public IDateTimeProvider DateTimeProvider { get; }
-
-        /// <summary>Settings from the node.</summary>
-        public NodeSettings NodeArgs { get; set; }
-
-        /// <summary>Access to memory pool validator performance counter.</summary>
-        public MempoolPerformanceCounter PerformanceCounter => this.Validator.PerformanceCounter;
 
         /// <summary>
         /// Gets the memory pool transactions.
