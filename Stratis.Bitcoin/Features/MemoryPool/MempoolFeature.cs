--- conflicted
+++ resolved
@@ -9,15 +9,11 @@
 
 namespace Stratis.Bitcoin.Features.MemoryPool
 {
-<<<<<<< HEAD
-    public class MempoolFeature : FullNodeFeature, FullNode.IConsoleLogger
-=======
     /// <summary>
     /// Transaction memory pool feature for the Full Node.
     /// </summary>
     /// <seealso cref="https://github.com/bitcoin/bitcoin/blob/6dbcc74a0e0a7d45d20b03bb4eb41a027397a21d/src/txmempool.cpp"/>
     public class MempoolFeature : FullNodeFeature 
->>>>>>> 207dd7ce
     {
         #region Fields
 
@@ -68,7 +64,6 @@
             this.mempoolLogger = loggerFactory.CreateLogger(this.GetType().FullName);
         }
 
-<<<<<<< HEAD
         public void AddLog(FullNode fullNode, StringBuilder benchLogs, bool nodeStats)
         {
             if (!nodeStats)
@@ -83,13 +78,11 @@
             }
         }
 
-=======
         #endregion
 
         #region FullNodeFeature Overrides
 
         /// <inheritdoc />
->>>>>>> 207dd7ce
         public override void Start()
         {
             this.mempoolManager.LoadPool().GetAwaiter().GetResult();
