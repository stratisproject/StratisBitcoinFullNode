--- conflicted
+++ resolved
@@ -1,4 +1,4 @@
-﻿using Microsoft.Extensions.DependencyInjection;
+using Microsoft.Extensions.DependencyInjection;
 using Microsoft.Extensions.Logging;
 using NBitcoin;
 using Stratis.Bitcoin.Builder;
@@ -8,11 +8,7 @@
 
 namespace Stratis.Bitcoin.Features.MemoryPool
 {
-<<<<<<< HEAD
     public class MempoolFeature : FullNodeFeature
-=======
-    public class MempoolFeature : FullNodeFeature 
->>>>>>> 555b4727
     {
         private readonly Signals.Signals signals;
         private readonly IConnectionManager connectionManager;
@@ -42,12 +38,7 @@
             this.mempoolManager.LoadPool().GetAwaiter().GetResult();
 
             this.connectionManager.Parameters.TemplateBehaviors.Add(this.mempoolBehavior);
-<<<<<<< HEAD
             this.signals.SubscribeForBlocks(this.mempoolSignaled);
-=======
-            this.signals.Blocks.Subscribe(this.mempoolSignaled);
-
->>>>>>> 555b4727
         }
 
         public override void Stop()
@@ -81,7 +72,6 @@
                 features
                 .AddFeature<MempoolFeature>()
                 .FeatureServices(services =>
-<<<<<<< HEAD
                 {
                     services.AddSingleton<MempoolScheduler>();
                     services.AddSingleton<TxMempool>();
@@ -94,20 +84,6 @@
                     services.AddSingleton<MempoolSignaled>();
                     services.AddSingleton<IMempoolPersistence, MempoolPersistence>();
                 });
-=======
-                    {
-                        services.AddSingleton<MempoolScheduler>();
-                        services.AddSingleton<TxMempool>();
-                        services.AddSingleton<BlockPolicyEstimator>();
-                        services.AddSingleton<FeeRate>(MempoolValidator.MinRelayTxFee);
-                        services.AddSingleton<IMempoolValidator, MempoolValidator>();
-                        services.AddSingleton<MempoolOrphans>();
-                        services.AddSingleton<MempoolManager>();
-                        services.AddSingleton<MempoolBehavior>();
-                        services.AddSingleton<MempoolSignaled>();
-                        services.AddSingleton<IMempoolPersistence, MempoolPersistence>();
-                    });
->>>>>>> 555b4727
             });
 
             return fullNodeBuilder;
