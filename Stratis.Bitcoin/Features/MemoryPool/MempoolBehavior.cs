--- conflicted
+++ resolved
@@ -1,4 +1,4 @@
-﻿using Microsoft.Extensions.Logging;
+using Microsoft.Extensions.Logging;
 using NBitcoin;
 using NBitcoin.Protocol;
 using NBitcoin.Protocol.Behaviors;
@@ -20,11 +20,7 @@
         const int INVENTORY_BROADCAST_INTERVAL = 5;
         // Maximum number of inventory items to send per transmission.
         //  Limits the impact of low-fee transaction floods. 
-<<<<<<< HEAD
         const int INVENTORY_BROADCAST_MAX = 7 * INVENTORY_BROADCAST_INTERVAL;
-=======
-        const int INVENTORY_BROADCAST_MAX = 7*INVENTORY_BROADCAST_INTERVAL;
->>>>>>> 555b4727
 
         private readonly IMempoolValidator validator;
         private readonly MempoolManager manager;
@@ -63,7 +59,6 @@
         }
 
         public MempoolBehavior(
-<<<<<<< HEAD
             IMempoolValidator validator,
             MempoolManager manager,
             MempoolOrphans orphans,
@@ -72,16 +67,6 @@
             Signals.Signals signals,
             ILoggerFactory loggerFactory)
             : this(validator, manager, orphans, connectionManager, chainState, signals, loggerFactory.CreateLogger(typeof(MempoolBehavior).FullName))
-=======
-            IMempoolValidator validator, 
-            MempoolManager manager, 
-            MempoolOrphans orphans, 
-            IConnectionManager connectionManager, 
-            ChainState chainState, 
-            Signals.Signals signals, 
-            ILoggerFactory loggerFactory)
-            :this(validator, manager, orphans, connectionManager, chainState, signals, loggerFactory.CreateLogger(typeof(MempoolBehavior).FullName))
->>>>>>> 555b4727
         {
         }
 
@@ -122,11 +107,7 @@
                 Debugger.Break();
                 throw;
             }
-<<<<<<< HEAD
-
-=======
-            
->>>>>>> 555b4727
+
         }
 
         private Task AttachedNode_MessageReceivedAsync(Node node, IncomingMessage message)
@@ -160,11 +141,7 @@
                 return; //error("message inv size() = %u", vInv.size());
             }
 
-<<<<<<< HEAD
             if (this.chainState.IsInitialBlockDownload)
-=======
-            if(this.chainState.IsInitialBlockDownload)
->>>>>>> 555b4727
                 return;
 
             bool blocksOnly = !this.manager.NodeArgs.Mempool.RelayTxes;
@@ -230,20 +207,12 @@
                 await this.validator.SanityCheck();
                 await this.RelayTransaction(trxHash).ConfigureAwait(false);
 
-<<<<<<< HEAD
                 this.signals.SignalTransaction(trx);
-=======
-                this.signals.Transactions.Broadcast(trx);
->>>>>>> 555b4727
 
                 var mmsize = state.MempoolSize;
                 var memdyn = state.MempoolDynamicSize;
 
-<<<<<<< HEAD
                 this.logger.LogInformation($"AcceptToMemoryPool: peer={node.Peer.Endpoint}: accepted {trxHash} (poolsz {mmsize} txn, {memdyn / 1000} kb)");
-=======
-                this.logger.LogInformation($"AcceptToMemoryPool: peer={node.Peer.Endpoint}: accepted {trxHash} (poolsz {mmsize} txn, {memdyn/1000} kb)");
->>>>>>> 555b4727
 
                 await this.orphans.ProcessesOrphans(this, trx);
             }
@@ -379,11 +348,7 @@
 
             // before locking an exclusive task 
             // check if there is anything to processes
-<<<<<<< HEAD
             if (!await this.manager.MempoolScheduler.ReadAsync(() => this.inventoryTxToSend.Keys.Any()))
-=======
-            if(!await this.manager.MempoolScheduler.ReadAsync(() => this.inventoryTxToSend.Keys.Any()))
->>>>>>> 555b4727
                 return;
 
             var sends = await this.manager.MempoolScheduler.WriteAsync(() =>
