﻿using Microsoft.Extensions.Logging;
using Microsoft.Extensions.Logging.Console;
using NLog;
using NLog.Config;
using NLog.Targets;
using NLog.Targets.Wrappers;
using Stratis.Bitcoin.Configuration.Settings;
using System;
using System.Collections.Generic;
using System.IO;
using System.Linq;
using System.Text;

namespace Stratis.Bitcoin.Configuration.Logging
{
    /// <summary>
    /// Integration of NLog with Microsoft.Extensions.Logging interfaces.
    /// </summary>
    public static class LoggingConfiguration
    {
        /// <summary>Width of a column for pretty console/log outputs.</summary>
        public const int ColumnLength = 16;

        /// <summary>Currently used node's log settings.</summary>
        private static LogSettings logSettings;

        /// <summary>Currently used data folder to determine path to logs.</summary>
        private static DataFolder folder;

        /// <summary>Mappings of keys to class name spaces to be used when filtering log categories.</summary>
        private static readonly Dictionary<string, string> keyCategories = new Dictionary<string, string>(StringComparer.OrdinalIgnoreCase)
        {
            //{ "addrman", "" },
            //{ "alert", "" },
            { "bench", $"{nameof(Stratis)}.{nameof(Stratis.Bitcoin)}.{nameof(Stratis.Bitcoin.Features)}.{nameof(Stratis.Bitcoin.Features.Consensus)}.{nameof(Stratis.Bitcoin.Features.Consensus.ConsensusStats)}" },
            //{ "cmpctblock", "" }
            //{ "coindb", "" },
            { "db", $"{nameof(Stratis)}.{nameof(Stratis.Bitcoin)}.{nameof(Stratis.Bitcoin.Features)}.{nameof(Stratis.Bitcoin.Features.BlockStore)}.*"}, 
            //{ "http", "" }, 
            //{ "libevent", "" }, 
            //{ "lock", "" }, 
            { "mempool", $"{nameof(Stratis)}.{nameof(Stratis.Bitcoin)}.{nameof(Stratis.Bitcoin.Features)}.{nameof(Stratis.Bitcoin.Features.MemoryPool)}.*" }, 
            //{ "mempoolrej", "" }, 
            { "net", $"{nameof(Stratis)}.{nameof(Stratis.Bitcoin)}.{nameof(Stratis.Bitcoin.Connection)}.*" }, 
            //{ "proxy", "" }, 
            //{ "prune", "" }, 
            //{ "rand", "" }, 
            //{ "reindex", "" }, 
            { "rpc", $"{nameof(Stratis)}.{nameof(Stratis.Bitcoin)}.{nameof(Stratis.Bitcoin.Features)}.{nameof(Stratis.Bitcoin.Features.RPC)}.*" }, 
            //{ "qt", "" },
            //{ "selectcoins", "" }, 
            //{ "tor", "" }, 
            //{ "zmq", "" }, 
            
            // Short Names
            { "estimatefee", $"{nameof(Stratis)}.{nameof(Stratis.Bitcoin)}.{nameof(Stratis.Bitcoin.Features)}.{nameof(Stratis.Bitcoin.Features.MemoryPool)}.{nameof(Stratis.Bitcoin.Features.MemoryPool.Fee)}.*" },
            { "configuration", $"{nameof(Stratis)}.{nameof(Stratis.Bitcoin)}.{nameof(Stratis.Bitcoin.Configuration)}.*" },
            { "fullnode", $"{nameof(Stratis)}.{nameof(Stratis.Bitcoin)}.{nameof(Stratis.Bitcoin.FullNode)}" },
            { "consensus", $"{nameof(Stratis)}.{nameof(Stratis.Bitcoin)}.{nameof(Stratis.Bitcoin.Features)}.{nameof(Stratis.Bitcoin.Features.Consensus)}.*" },
            { "mining", $"{nameof(Stratis)}.{nameof(Stratis.Bitcoin)}.{nameof(Stratis.Bitcoin.Features)}.{nameof(Stratis.Bitcoin.Features.Miner)}.*" },
            { "wallet", $"{nameof(Stratis)}.{nameof(Stratis.Bitcoin)}.{nameof(Stratis.Bitcoin.Features)}.{nameof(Stratis.Bitcoin.Features.Wallet)}.*" },
        };

        /// <summary>Configuration of console logger.</summary>
        private static ConsoleLoggerSettings consoleSettings;

        /// <summary>
        /// Initializes application logging.
        /// </summary>
        static LoggingConfiguration()
        {
            // If there is no NLog.config file, we need to initialize the configuration ourselves.
            if (LogManager.Configuration == null) LogManager.Configuration = new NLog.Config.LoggingConfiguration();

            // Installs handler to be called when NLog's configuration file is changed on disk.
            LogManager.ConfigurationReloaded += NLogConfigurationReloaded;
        }

        /// <summary>
        /// Event handler to be called when logging <see cref="NLog.LogManager.Configuration"/> gets reloaded.
        /// </summary>
        /// <param name="sender">Not used.</param>
        /// <param name="e">Not used.</param>
        public static void NLogConfigurationReloaded(object sender, LoggingConfigurationReloadedEventArgs e)
        {
            AddFilters(logSettings, folder);
        }

        /// <summary>
        /// Extends the logging rules in the "NLog.config" with node log settings rules.
        /// </summary>
        /// <param name="settings">Node log settings to extend the rules from the configuration file, or null if no extension is required.</param>
        /// <param name="dataFolder">Data folder to determine path to log files.</param>
        private static void AddFilters(LogSettings settings = null, DataFolder dataFolder = null)
        {
            if (settings == null) return;

            logSettings = settings;
            folder = dataFolder;

            // If we use debugFile target, which is defined in "NLog.config", we make sure it is in the log folder.
            Target debugTarget = LogManager.Configuration.FindTargetByName("debugFile");
            if (debugTarget != null)
            {
                FileTarget debugFileTarget = debugTarget is AsyncTargetWrapper ? (FileTarget)((debugTarget as AsyncTargetWrapper).WrappedTarget) : (FileTarget)debugTarget;
                string currentFile = debugFileTarget.FileName.Render(new LogEventInfo { TimeStamp = DateTime.UtcNow });
                debugFileTarget.FileName = Path.Combine(folder.LogPath, Path.GetFileName(currentFile));
            }

            // Remove rule that forbids logging before the logging is initialized.
            LoggingRule nullPreInitRule = null;
            foreach (LoggingRule rule in LogManager.Configuration.LoggingRules)
            {
                if (rule.Final && rule.NameMatches("*") && (rule.Targets.Count > 0) && (rule.Targets[0].Name == "null"))
                {
                    nullPreInitRule = rule;
                    break;
                }
            }
            LogManager.Configuration.LoggingRules.Remove(nullPreInitRule);


            // Configure main file target, configured using command line or node configuration file settings.
            var mainTarget = new FileTarget();
            mainTarget.Name = "main";
            mainTarget.FileName = Path.Combine(folder.LogPath, "node.txt");
            mainTarget.ArchiveFileName = Path.Combine(folder.LogPath, "node-${date:universalTime=true:format=yyyy-MM-dd}.txt");
            mainTarget.ArchiveNumbering = ArchiveNumberingMode.Sequence;
            mainTarget.ArchiveEvery = FileArchivePeriod.Day;
            mainTarget.MaxArchiveFiles = 7;
            mainTarget.Layout = "[${longdate:universalTime=true} ${threadid}${mdlc:item=id}] ${level:uppercase=true}: ${callsite} ${message}";
            mainTarget.Encoding = Encoding.UTF8;

            LogManager.Configuration.AddTarget(mainTarget);

            // Default logging level is Info for all components.
            var defaultRule = new LoggingRule($"{nameof(Stratis)}.{nameof(Stratis.Bitcoin)}.*", NLog.LogLevel.Info, mainTarget);

            if (settings.DebugArgs.Any())
            {
                if (settings.DebugArgs[0] == "1")
                {
                    // Increase all logging to Debug level.
                    defaultRule = new LoggingRule($"{nameof(Stratis)}.{nameof(Stratis.Bitcoin)}.*", NLog.LogLevel.Debug, mainTarget);
                }
                else
                {
                    HashSet<string> usedCategories = new HashSet<string>(StringComparer.Ordinal);

                    // Increase selected categories to Debug.
                    foreach (string key in settings.DebugArgs)
                    {
                        string category;
                        if (!keyCategories.TryGetValue(key.Trim(), out category))
                        {
                            // Allow direct specification - e.g. "-debug=Stratis.Bitcoin.Miner".
                            category = key.Trim();
                        }

                        if (!usedCategories.Contains(category))
                        {
                            usedCategories.Add(category);
                            var rule = new LoggingRule(category, NLog.LogLevel.Debug, mainTarget);
                            LogManager.Configuration.LoggingRules.Add(rule);
                        }
                    }
                }
            }

            LogManager.Configuration.LoggingRules.Add(defaultRule);

            // Apply new rules.
            LogManager.ReconfigExistingLoggers();
        }

        /// <summary>
        /// Extends the logging rules in the "NLog.config" with node log settings rules.
        /// </summary>
        /// <param name="loggerFactory">Not used.</param>
        /// <param name="settings">Node log settings to extend the rules from the configuration file, or null if no extension is required.</param>
        /// <param name="dataFolder">Data folder to determine path to log files.</param>
        public static void AddFilters(this ILoggerFactory loggerFactory, LogSettings settings, DataFolder dataFolder)
        {
            AddFilters(settings, dataFolder);
        }

        /// <summary>
        /// Configure the console logger and set it to filter logs not related to the fullnode.
        /// </summary>
        /// <param name="loggerFactory">The logger factory to add the console logger.</param>
        /// <param name="consoleLoggerSettings"></param>
        /// <returns>The new console settings.</returns>
        public static void AddConsoleWithFilters(this ILoggerFactory loggerFactory, out ConsoleLoggerSettings consoleLoggerSettings)
        {
            consoleLoggerSettings = new ConsoleLoggerSettings
            {
                Switches =
                {
                    {"Default", Microsoft.Extensions.Logging.LogLevel.Information},
                    {"System", Microsoft.Extensions.Logging.LogLevel.Warning},
                    {"Microsoft", Microsoft.Extensions.Logging.LogLevel.Warning},
                    {"Microsoft.AspNetCore", Microsoft.Extensions.Logging.LogLevel.Error}
                }
            };

            loggerFactory.AddConsole(consoleLoggerSettings);
            consoleSettings = consoleLoggerSettings;
        }

        /// <summary>
        /// Configure the console logger and set it to filter logs not related to the fullnode.
        /// </summary>
        /// <param name="loggerFactory">Not used.</param>
        /// <param name="consoleLoggerSettings">Console settings to filter.</param>
        /// <param name="settings">Settings that hold potential debug arguments, if null no debug arguments will be loaded."/></param>
        public static void ConfigureConsoleFilters(this ILoggerFactory loggerFactory, ConsoleLoggerSettings consoleLoggerSettings, LogSettings settings)
        {
            if (settings != null)
            {
                if (settings.DebugArgs.Any())
                {
                    if (settings.DebugArgs[0] == "1")
                    {
                        // Increase all logging to Debug.
                        consoleLoggerSettings.Switches.Add($"{nameof(Stratis)}.{nameof(Stratis.Bitcoin)}", Microsoft.Extensions.Logging.LogLevel.Debug);
                    }
                    else
                    {
                        HashSet<string> usedCategories = new HashSet<string>(StringComparer.Ordinal);

                        // Increase selected categories to Debug.
                        foreach (string key in settings.DebugArgs)
                        {
                            string category;
                            if (!keyCategories.TryGetValue(key.Trim(), out category))
                            {
                                // Allow direct specification - e.g. "-debug=Stratis.Bitcoin.Miner".
                                category = key.Trim();
                            }

                            if (!usedCategories.Contains(category))
                            {
                                usedCategories.Add(category);
                                consoleLoggerSettings.Switches.Add(category.TrimEnd('*').TrimEnd('.'), Microsoft.Extensions.Logging.LogLevel.Debug);
                            }
                        }
                    }
                }
            }

            consoleLoggerSettings.Reload();
        }
<<<<<<< HEAD
=======

        /// <summary>
        /// Create a key to category mappings to allow to limit filtering based on short debug codes.
        /// </summary>
        /// <returns>The key category mappings.</returns>
        private static Dictionary<string, string> LoadKeyCategories()
        {
            // Configure main file target rules based on node settings.
            // TODO: Preload enough args for -conf= or -datadir= to get debug args from there. We currently forbid logging before the logging is initialized.
            // TODO: Currently only takes -debug arg.
            var keyCategories = new Dictionary<string, string>(StringComparer.OrdinalIgnoreCase)
            {
                //{ "addrman", "" },
                //{ "alert", "" },
                { "bench", $"{nameof(Stratis)}.{nameof(Stratis.Bitcoin)}.{nameof(Stratis.Bitcoin.Features)}.{nameof(Stratis.Bitcoin.Features.Consensus)}.{nameof(Stratis.Bitcoin.Features.Consensus.ConsensusStats)}" },
                //{ "cmpctblock", "" }
                //{ "coindb", "" },
                { "db", $"{nameof(Stratis)}.{nameof(Stratis.Bitcoin)}.{nameof(Stratis.Bitcoin.Features)}.{nameof(Stratis.Bitcoin.Features.BlockStore)}.*"}, 
                //{ "http", "" }, 
                //{ "libevent", "" }, 
                //{ "lock", "" }, 
                { "mempool", $"{nameof(Stratis)}.{nameof(Stratis.Bitcoin)}.{nameof(Stratis.Bitcoin.Features)}.{nameof(Stratis.Bitcoin.Features.MemoryPool)}.*" }, 
                //{ "mempoolrej", "" }, 
                { "net", $"{nameof(Stratis)}.{nameof(Stratis.Bitcoin)}.{nameof(Stratis.Bitcoin.Connection)}.*" }, 
                //{ "proxy", "" }, 
                //{ "prune", "" }, 
                //{ "rand", "" }, 
                //{ "reindex", "" }, 
                { "rpc", $"{nameof(Stratis)}.{nameof(Stratis.Bitcoin)}.{nameof(Stratis.Bitcoin.Features)}.{nameof(Stratis.Bitcoin.Features.RPC)}.*" }, 
                //{ "qt", "" },
                //{ "selectcoins", "" }, 
                //{ "tor", "" }, 
                //{ "zmq", "" }, 
                
                // Short Names
                { "estimatefee", $"{nameof(Stratis)}.{nameof(Stratis.Bitcoin)}.{nameof(Stratis.Bitcoin.Features)}.{nameof(Stratis.Bitcoin.Features.MemoryPool)}.{nameof(Stratis.Bitcoin.Features.MemoryPool.Fee)}.*" },
                { "configuration", $"{nameof(Stratis)}.{nameof(Stratis.Bitcoin)}.{nameof(Stratis.Bitcoin.Configuration)}.*" },
                { "fullnode", $"{nameof(Stratis)}.{nameof(Stratis.Bitcoin)}.{nameof(Stratis.Bitcoin.FullNode)}" },
                { "consensus", $"{nameof(Stratis)}.{nameof(Stratis.Bitcoin)}.{nameof(Stratis.Bitcoin.Features)}.{nameof(Stratis.Bitcoin.Features.Consensus)}.*" },
                { "mining", $"{nameof(Stratis)}.{nameof(Stratis.Bitcoin)}.{nameof(Stratis.Bitcoin.Features)}.{nameof(Stratis.Bitcoin.Features.Miner)}.*" },
                { "wallet", $"{nameof(Stratis)}.{nameof(Stratis.Bitcoin)}.{nameof(Stratis.Bitcoin.Features)}.{nameof(Stratis.Bitcoin.Features.Wallet)}.*" },
            };

            return keyCategories;
        }

        /// <summary>
        /// Obtains configuration of the console logger.
        /// </summary>
        /// <param name="loggerFactory">Logger factory interface being extended.</param>
        /// <returns>Console logger settings.</returns>
        public static ConsoleLoggerSettings GetConsoleSettings(this ILoggerFactory loggerFactory)
        {
            return consoleSettings;
        }
>>>>>>> 207dd7ce
    }
}<|MERGE_RESOLUTION|>--- conflicted
+++ resolved
@@ -1,4 +1,4 @@
-﻿using Microsoft.Extensions.Logging;
+using Microsoft.Extensions.Logging;
 using Microsoft.Extensions.Logging.Console;
 using NLog;
 using NLog.Config;
@@ -119,7 +119,6 @@
             }
             LogManager.Configuration.LoggingRules.Remove(nullPreInitRule);
 
-
             // Configure main file target, configured using command line or node configuration file settings.
             var mainTarget = new FileTarget();
             mainTarget.Name = "main";
@@ -250,53 +249,6 @@
 
             consoleLoggerSettings.Reload();
         }
-<<<<<<< HEAD
-=======
-
-        /// <summary>
-        /// Create a key to category mappings to allow to limit filtering based on short debug codes.
-        /// </summary>
-        /// <returns>The key category mappings.</returns>
-        private static Dictionary<string, string> LoadKeyCategories()
-        {
-            // Configure main file target rules based on node settings.
-            // TODO: Preload enough args for -conf= or -datadir= to get debug args from there. We currently forbid logging before the logging is initialized.
-            // TODO: Currently only takes -debug arg.
-            var keyCategories = new Dictionary<string, string>(StringComparer.OrdinalIgnoreCase)
-            {
-                //{ "addrman", "" },
-                //{ "alert", "" },
-                { "bench", $"{nameof(Stratis)}.{nameof(Stratis.Bitcoin)}.{nameof(Stratis.Bitcoin.Features)}.{nameof(Stratis.Bitcoin.Features.Consensus)}.{nameof(Stratis.Bitcoin.Features.Consensus.ConsensusStats)}" },
-                //{ "cmpctblock", "" }
-                //{ "coindb", "" },
-                { "db", $"{nameof(Stratis)}.{nameof(Stratis.Bitcoin)}.{nameof(Stratis.Bitcoin.Features)}.{nameof(Stratis.Bitcoin.Features.BlockStore)}.*"}, 
-                //{ "http", "" }, 
-                //{ "libevent", "" }, 
-                //{ "lock", "" }, 
-                { "mempool", $"{nameof(Stratis)}.{nameof(Stratis.Bitcoin)}.{nameof(Stratis.Bitcoin.Features)}.{nameof(Stratis.Bitcoin.Features.MemoryPool)}.*" }, 
-                //{ "mempoolrej", "" }, 
-                { "net", $"{nameof(Stratis)}.{nameof(Stratis.Bitcoin)}.{nameof(Stratis.Bitcoin.Connection)}.*" }, 
-                //{ "proxy", "" }, 
-                //{ "prune", "" }, 
-                //{ "rand", "" }, 
-                //{ "reindex", "" }, 
-                { "rpc", $"{nameof(Stratis)}.{nameof(Stratis.Bitcoin)}.{nameof(Stratis.Bitcoin.Features)}.{nameof(Stratis.Bitcoin.Features.RPC)}.*" }, 
-                //{ "qt", "" },
-                //{ "selectcoins", "" }, 
-                //{ "tor", "" }, 
-                //{ "zmq", "" }, 
-                
-                // Short Names
-                { "estimatefee", $"{nameof(Stratis)}.{nameof(Stratis.Bitcoin)}.{nameof(Stratis.Bitcoin.Features)}.{nameof(Stratis.Bitcoin.Features.MemoryPool)}.{nameof(Stratis.Bitcoin.Features.MemoryPool.Fee)}.*" },
-                { "configuration", $"{nameof(Stratis)}.{nameof(Stratis.Bitcoin)}.{nameof(Stratis.Bitcoin.Configuration)}.*" },
-                { "fullnode", $"{nameof(Stratis)}.{nameof(Stratis.Bitcoin)}.{nameof(Stratis.Bitcoin.FullNode)}" },
-                { "consensus", $"{nameof(Stratis)}.{nameof(Stratis.Bitcoin)}.{nameof(Stratis.Bitcoin.Features)}.{nameof(Stratis.Bitcoin.Features.Consensus)}.*" },
-                { "mining", $"{nameof(Stratis)}.{nameof(Stratis.Bitcoin)}.{nameof(Stratis.Bitcoin.Features)}.{nameof(Stratis.Bitcoin.Features.Miner)}.*" },
-                { "wallet", $"{nameof(Stratis)}.{nameof(Stratis.Bitcoin)}.{nameof(Stratis.Bitcoin.Features)}.{nameof(Stratis.Bitcoin.Features.Wallet)}.*" },
-            };
-
-            return keyCategories;
-        }
 
         /// <summary>
         /// Obtains configuration of the console logger.
@@ -307,6 +259,5 @@
         {
             return consoleSettings;
         }
->>>>>>> 207dd7ce
     }
 }