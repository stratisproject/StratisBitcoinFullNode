﻿using System;
using System.Collections.Generic;
using System.Linq;
using System.Threading;
using System.Threading.Tasks;
using NBitcoin;
using NBitcoin.BouncyCastle.Math;
using Stratis.Bitcoin.Consensus;
using Stratis.Bitcoin.Utilities;

namespace Stratis.Bitcoin.Miner
{
	public class ReserveScript
	{
		public Script reserveSfullNodecript { get; set; }
	}

	public class Mining
    {
	    private readonly FullNode fullNode;
	    private readonly DateTimeProvider dateTimeProvider;

	    public Mining(FullNode fullNode, DateTimeProvider dateTimeProvider)
	    {
		    this.fullNode = fullNode;
		    this.dateTimeProvider = dateTimeProvider;
	    }

		public List<uint256> GenerateBlocks(ReserveScript reserveScript, int generate, int maxTries, bool keepScript)
	    {
			// temporary code to mine blocks while doing some simulations
			// this will be refactored to have the same logic as core with regards to 
			// selecting and sorting transactions from the mempool. 

		    if (fullNode.Chain.Tip != fullNode.ConsensusLoop.Tip)
			    return Enumerable.Empty<uint256>().ToList();

			List<Block> blocks = new List<Block>();

			for (int i = 0; i < generate; i++)
			{
				uint nonce = 0;
				Block block = new Block();
				block.Header.HashPrevBlock = fullNode.Chain.Tip.HashBlock;
				//block.Header.Bits = GetWorkRequired(fullNode.Network.Consensus,new ChainedBlock(block.Header, (uint256) null, fullNode.Chain.Tip));
				block.Header.Bits = block.Header.GetWorkRequired(fullNode.Network, fullNode.Chain.Tip);
				block.Header.UpdateTime(dateTimeProvider.GetTimeOffset(), fullNode.Network, fullNode.Chain.Tip);
				var coinbase = new Transaction();
				coinbase.AddInput(TxIn.CreateCoinbase(fullNode.Chain.Height + 1));
				coinbase.AddOutput(new TxOut(fullNode.Network.GetReward(fullNode.Chain.Height + 1), reserveScript.reserveSfullNodecript));
				block.AddTransaction(coinbase);
				//if (passedTransactions?.Any() ?? false)
				//{
				//	passedTransactions = Reorder(passedTransactions);
				//	block.Transactions.AddRange(passedTransactions);
				//}
				block.UpdateMerkleRoot();
				var retry = 0;
			    while (!block.CheckProofOfWork() && !fullNode.IsDisposed && ++retry < maxTries)
			        block.Header.Nonce = ++nonce;
                
				if (fullNode.IsDisposed || retry >= maxTries)
					return blocks.Select(b => b.GetHash()).ToList();
				if (block.Header.HashPrevBlock != fullNode.Chain.Tip.HashBlock)
				{
					i--;
					continue; // a new block was found continue to look
				}
				blocks.Add(block);
<<<<<<< HEAD
				if (block.Header.HashPrevBlock != fullNode.Chain.Tip.HashBlock)
					return Enumerable.Empty<uint256>().ToList(); // a new block was found
=======
>>>>>>> 0923d9bb
				var newChain = new ChainedBlock(block.Header, block.GetHash(), fullNode.Chain.Tip);
				fullNode.Chain.SetTip(newChain);

				var blockResult = new BlockResult {Block = block};
				fullNode.ConsensusLoop.AcceptBlock(blockResult);

				// similar logic to what's in the full node code
				if (blockResult.Error == null)
				{
					fullNode.ChainBehaviorState.HighestValidatedPoW = fullNode.ConsensusLoop.Tip;
					//if (fullNode.Chain.Tip.HashBlock == blockResult.ChainedBlock.HashBlock)
					//{
					//	var unused = cache.FlushAsync();
					//}
					fullNode.Signals.Blocks.Broadcast(block);
				}

				// ensure the block is written to disk
				retry = 0;
				while (++retry < maxTries && this.fullNode.BlockStoreManager.BlockRepository.GetAsync(blockResult.ChainedBlock.HashBlock).GetAwaiter().GetResult() == null)
					Thread.Sleep(100);	
				if (retry >= maxTries)
					return blocks.Select(b => b.GetHash()).ToList();
			}

		    return blocks.Select(b => b.GetHash()).ToList();
	    }

		public static Target GetWorkRequired(NBitcoin.Consensus consensus, ChainedBlock chainedBlock)
		{
			// Genesis block
			if (chainedBlock.Height == 0)
				return consensus.PowLimit;
			var nProofOfWorkLimit = consensus.PowLimit;
			var pindexLast = chainedBlock.Previous;
			var height = chainedBlock.Height;

			if (pindexLast == null)
				return nProofOfWorkLimit;

			// Only change once per interval
			if ((height) % consensus.DifficultyAdjustmentInterval != 0)
			{
				if (consensus.PowAllowMinDifficultyBlocks)
				{
					// Special difficulty rule for testnet:
					// If the new block's timestamp is more than 2* 10 minutes
					// then allow mining of a min-difficulty block.
					if (chainedBlock.Header.BlockTime > pindexLast.Header.BlockTime + TimeSpan.FromTicks(consensus.PowTargetSpacing.Ticks * 2))
						return nProofOfWorkLimit;
					else
					{
						// Return the last non-special-min-difficulty-rules-block
						ChainedBlock pindex = pindexLast;
						while (pindex.Previous != null && (pindex.Height % consensus.DifficultyAdjustmentInterval) != 0 && pindex.Header.Bits == nProofOfWorkLimit)
							pindex = pindex.Previous;
						return pindex.Header.Bits;
					}
				}
				return pindexLast.Header.Bits;
			}

			// Go back by what we want to be 14 days worth of blocks
			var pastHeight = pindexLast.Height - (consensus.DifficultyAdjustmentInterval - 1);
			ChainedBlock pindexFirst = chainedBlock.EnumerateToGenesis().FirstOrDefault(o => o.Height == pastHeight);
			Guard.Assert(pindexFirst != null);

			if (consensus.PowNoRetargeting)
				return pindexLast.Header.Bits;

			// Limit adjustment step
			var nActualTimespan = pindexLast.Header.BlockTime - pindexFirst.Header.BlockTime;
			if (nActualTimespan < TimeSpan.FromTicks(consensus.PowTargetTimespan.Ticks / 4))
				nActualTimespan = TimeSpan.FromTicks(consensus.PowTargetTimespan.Ticks / 4);
			if (nActualTimespan > TimeSpan.FromTicks(consensus.PowTargetTimespan.Ticks * 4))
				nActualTimespan = TimeSpan.FromTicks(consensus.PowTargetTimespan.Ticks * 4);

			// Retarget
			var bnNew = pindexLast.Header.Bits.ToBigInteger();
			bnNew = bnNew.Multiply(BigInteger.ValueOf((long)nActualTimespan.TotalSeconds));
			bnNew = bnNew.Divide(BigInteger.ValueOf((long)consensus.PowTargetTimespan.TotalSeconds));
			var newTarget = new Target(bnNew);
			if (newTarget > nProofOfWorkLimit)
				newTarget = nProofOfWorkLimit;

			return newTarget;
		}
	}
}<|MERGE_RESOLUTION|>--- conflicted
+++ resolved
@@ -43,7 +43,7 @@
 				Block block = new Block();
 				block.Header.HashPrevBlock = fullNode.Chain.Tip.HashBlock;
 				//block.Header.Bits = GetWorkRequired(fullNode.Network.Consensus,new ChainedBlock(block.Header, (uint256) null, fullNode.Chain.Tip));
-				block.Header.Bits = block.Header.GetWorkRequired(fullNode.Network, fullNode.Chain.Tip);
+				block.Header.GetWorkRequired(fullNode.Network, fullNode.Chain.Tip);
 				block.Header.UpdateTime(dateTimeProvider.GetTimeOffset(), fullNode.Network, fullNode.Chain.Tip);
 				var coinbase = new Transaction();
 				coinbase.AddInput(TxIn.CreateCoinbase(fullNode.Chain.Height + 1));
@@ -56,9 +56,8 @@
 				//}
 				block.UpdateMerkleRoot();
 				var retry = 0;
-			    while (!block.CheckProofOfWork() && !fullNode.IsDisposed && ++retry < maxTries)
-			        block.Header.Nonce = ++nonce;
-                
+				while (!block.CheckProofOfWork() && !fullNode.IsDisposed && ++retry < maxTries)
+					block.Header.Nonce = ++nonce;
 				if (fullNode.IsDisposed || retry >= maxTries)
 					return blocks.Select(b => b.GetHash()).ToList();
 				if (block.Header.HashPrevBlock != fullNode.Chain.Tip.HashBlock)
@@ -67,11 +66,6 @@
 					continue; // a new block was found continue to look
 				}
 				blocks.Add(block);
-<<<<<<< HEAD
-				if (block.Header.HashPrevBlock != fullNode.Chain.Tip.HashBlock)
-					return Enumerable.Empty<uint256>().ToList(); // a new block was found
-=======
->>>>>>> 0923d9bb
 				var newChain = new ChainedBlock(block.Header, block.GetHash(), fullNode.Chain.Tip);
 				fullNode.Chain.SetTip(newChain);
 
