# Cold staking


## Motivation

<<<<<<< HEAD
In order to produce blocks on the Stratis network, a miner has to be online with a running node and have its wallet open. This is necessary because at each time slot, the minor is supposed to check whether 1 of its UTXOs is eligible to be used as a so-called coinstake kernel input and if so, it needs to use the private key associated with this UTXO in order to produce the coinstake transaction.
=======
In order to produce blocks on Stratis network, a miner has to be online with running node and have its wallet open. This is necessary because at each time slot, the miner is supposed to check whether 1 of its UTXOs is eligible to be used as so-called coinstake kernel input and if so, it needs to use the private key associated with this UTXO in order to produce the coinstake transaction.
>>>>>>> d767a0b6

The chance of a UTXO being eligible for producing a coinstake transaction grows linearly with the number of coins that this UTXO presents.

This implies that the biggest miners on the network are required to keep the coins in a hot wallet. This is dangerous in case the machine where the hot wallet runs is compromised.

<<<<<<< HEAD
We propose cold staking, which is a mechanism that eliminates the need to keep the coins in a hot wallet. With cold staking implemented, the miner still needs to be online with a running node and an open wallet, but the coins that are used for staking can be safely stored in cold storage. Therefore, the open hot wallet does not need to hold any significant amount of coins, or it can even be completely empty.
=======
We propose cold staking, which is a mechanism that eliminates the need to keep the coins in the hot wallet. With cold staking implemented, the miner still needs to be online with a running node and open wallet, but the coins that are used for staking can be safely stored in cold storage. Therefore the open hot wallet does not need to hold any significant amount of coins, or it can even be completely empty.
>>>>>>> d767a0b6


## User interface flow

<<<<<<< HEAD
We want to implement cold staking in a way that allows even inexperienced users to participate in the production of new blocks. Since all the logic is implemented on the node side and the wallet is only using interfaces provided by the node, it is sufficient to describe the flow from inexperienced users point of view. Advanced users can then easily use the underlying functionality of the node.

We expect the user to interact with graphic user interface of its hot wallet, which should be an HD wallet. The interface should provide a new tab, transaction option or button, which are designed for cold staking. We also expect the user to have some kind of cold storage wallet, such as a hardware wallet or a paper wallet. When the user wants to start cold staking, they should be asked to create a new transaction that will send the coins to the cold storage wallet. This special transaction will be constructed in a way that the coins will be safely transferred to the code storage while the hot wallet sending this transaction will still be able to participate in mining activity.
=======
We want to implement cold staking in a way that allows even inexperienced users to participate in production of new blocks. Since all the logic is implemented on the node side and the wallet is only using interfaces provided by the node, it is sufficient to describe the flow from an inexperienced users point of view. Advanced users can then easily use the underlying functionality of the node.

We expect the user to interact with the graphic user interface of its hot wallet, which should be an HD wallet. The interface should provide a new tab, transaction option or button, which is designed for cold staking. We also expect the user to have any kind of cold storage wallet, such as hardware wallet or paper wallet et cetera. When the user wants to start cold staking, it should be asked to create a new transaction that will send the coins to the cold storage wallet. This special transaction will be constructed in a way that the coins will be safely transferred to the cold storage whilst the hot wallet sending this transaction will still be able to participate in mining activity.
>>>>>>> d767a0b6

The user should also be allowed to cancel the setup at any time, especially when their hot wallet is compromised. In order to cancel the setup, the user only needs to send the coins out from the cold storage UTXO that was created with the special transaction. Therefore any move of the coin from cold storage to hot wallet or even another address in cold storage is sufficient to cancel the setup.

<<<<<<< HEAD
Additionally, we ultimately would like to support a second way of enabling cold staking. In this case, we want it to be possible for coins to be already stored inside a hardware wallet and not to leave it while enabling the cold staking. This is done by creating the special transaction (see below) and letting the hardware wallet sign it, while using an address from a hot wallet in the 1st `OP_IF` branch and another address in the hardware wallet in the 2nd branch. 
=======
Additionally, we would like to support a 2nd flow of enabling the cold staking. In this case, we want it to be possible for coins to be stored already inside a hardware wallet and not to leave it while enabling the cold staking. This is done by creating the special transaction (see below) and let the hardware wallet sign it using an address from a hot wallet in the 1st `OP_IF` branch and another address in the hardware wallet in the 2nd branch.
>>>>>>> d767a0b6

In this second flow, once the cold staking setup is created inside the cold wallet, the user needs to inform its hot wallet about the setup, so that the hot wallet can then start staking. For this, the hot wallet needs to have a new interface, which will allow the user to specify the transaction ID of the cold staking setup made with the cold wallet. The hot wallet can then verify the outputs of this transaction to see if any of its addresses was allowed to stake with cold wallet coins.


## Wallet UTXOs tracking

<<<<<<< HEAD
When a hot wallet creates and propagates the special transaction that sends the coins to the cold storage while preserving the possibility to stake with the hot wallet key, the hot wallet needs to start tracking the cold storage UTXO as if it was one of its own UTXOs. This serves 2 purposes. The 1st one is natural, when a hot wallet creates new coinstake transaction using this UTXO, it has to be aware that this UTXO has been spent and a new UTXO is now there to be watched. 
=======
When a hot wallet creates and propagates the special transaction that sends the coins to the cold storage while preserving the possibility to stake with the hot wallet key, the hot wallet needs to start tracking the cold storage UTXO as if it was one of its own UTXOs. This serves 2 purposes. The 1st one is natural, when a hot wallet creates new coinstake transaction using this UTXO, it has to be aware that this UTXO has been spent and new UTXO is now there to be watched.
>>>>>>> d767a0b6

The 2nd purpose is to detect that the cold staking setup was cancelled when the cold staking key was used to move the coin.

Similarly, the hot wallet needs to track the cold storage UTXOs from the 2nd flow cold staking setup.


## Cold wallet requirements

<<<<<<< HEAD
Any wallet that wants to support cold staking, needs to implement recognition of the new template transaction as described in the next section. When a transaction in such a format is detected on the chain that allows the cold wallet to manipulate new coins, it should inform the user about this transaction in a way that clearly distinguishes this transaction from normal payments to this wallet. The user must be fully aware that such a transaction is especially designed for cold staking setup so that the user cannot be misled into thinking that such a transaction was provided as a payment from another party. This distinction is necessary to prevent attackers to send coins as payments for goods while keeping staking rights to themselves. While the wallet will be able to fully control the next movement of the coins, the delegation of staking rights must also be considered as a security risk.
=======
Any wallet that wants to support cold staking, needs to implement recognition of the new template transaction as described in the next section. When a transaction in such a format is detected on the chain that allows the cold wallet to manipulate new coins, it should inform the user about this transaction anyway. That clearly distinguishes this transaction from normal payments to this wallet. The user must be fully aware that such a transaction is specially designed for cold staking setup so that the user cannot be misled into thinking that such a transaction was provided as a payment from other party. This distinction is necessary to prevent attackers to send coins as payments for goods while keeping staking rights to themselves. While the wallet will be able to fully control the next movement of the coins, the delegation of staking rights must also be considered as a security risk.
>>>>>>> d767a0b6

The cold wallet should not mix coins from the cold staking setup with other coins, because any movement of cold staking setup coin cancels the setup. The wallet interface should provide a mechanism to cancel the cold staking setup and merge the coins with other coins in the wallet.

These requirements are similar as if you considered a wallet that supports multi-signature transactions and someone sent you 1 of 2 multi-signature transaction, in which the coin could be moved either by your key or the key of the other party. The wallet should not mix such a coin with other coins that are fully under the wallet control.


### OP_CHECKCOLDSTAKEVERIFY

We propose to introduce cold staking to Stratis using a soft fork mechanism that changes the behaviour of the OP_NOP10 script instruction, newly renamed to `OP_CHECKCOLDSTAKEVERIFY`.

The new behaviour of this opcode is as follows:

- Check if the transaction spending an output, which contains this instruction, is a coinstake transaction. If it is not, the script fails.

- Check that the ScriptPubKeys of all inputs of this transaction are the same. If they are not, the script fails.

- Check that the ScriptPubKeys of all outputs of this transaction, except for the marker output (a special first output of each coinstake transaction) and the pubkey output (an optional special second output that contains public key in coinstake transaction), are the same as ScriptPubKeys of the inputs. If they are not, the script fails.

- Check that the sum of values of all inputs is smaller or equal to the sum of values of all outputs. If this does not hold, the script fails

- If the above-mentioned checks pass, the instruction does nothing.

Having the instruction behaviour defined as above, when a hot wallet wants to create a coinstake transaction using cold staking, the ScriptPubKey of its output will look as follows:

`OP_DUP OP_HASH160 OP_ROT`

`OP_IF`

`OP_CHECKCOLDSTAKEVERIFY <Hash(hotPubKey)>`

`OP_ELSE`

`<Hash(coldPubKey)>`

`OP_ENDIF`

`OP_EQUALVERIFY OP_CHECKSIG`

the corresponding ScriptSig to spend such an output in order to produce another coinstake using hot wallet is going to be:

`<sig> 1 <hotPubKey>`

In the corresponding ScriptSig to spend such an output in order to cancel the setup using the cold storage private key is going to be:

`<sig> 0 <coldPubKey>`

It follows that the private key for hotPubKey is stored inside the hot wallet and the private key for coldPubKey is stored in the cold storage. Therefore the new instruction protects the branch of the script that uses the hot wallet key in the way that it cannot be used for anything except for creating another coinstake transaction. Moreover, due to the limitation on the values of outputs, the attacker cannot even burn the coins in the cold storage if they gain access to the hot wallet keys.


## Change in validation and staking

Each proof of stake block contains a signature of the block header. During the validation, we extract the public key from the 2nd coinstake output to check that the block signature is signed with corresponding private key. Currently only a P2PK transaction template is supported. Newly, the validation code must be able to extract the public keys from the cold staking transaction.

Similarly, when a node wants to stake, it has to now understand the special transaction outputs created for cold staking and be able to create a valid cold coinstake transaction.


## Risks and impacts

We expect that the implementation of cold staking will allow more people to participate in the staking process without fear of the hot wallet being compromised and their coins stolen. It is currently estimated that about 30% of all coins are used for staking, while 70% of all coins are not. Having more people and more coins participate in the staking process will make the whole network stronger against certain kinds of attacks.

<<<<<<< HEAD
Moreover, some exchanges use their customers' coins for staking. This presents a huge risk to the whole Stratis economy, should such an exchange be hacked, because the coins used for staking need to be present in the hot wallet without cold staking implemented. Cold staking eliminates this risk.
=======
Moreover, as we see that some exchanges are using the coins of their customers for staking, This presents a huge risk to the whole Stratis economy, should such an exchange be hacked, because they need to be present in the hot wallet without cold staking implemented. Cold staking does enable to and eliminate this risk.
>>>>>>> d767a0b6

Additionally, the implementation of cold staking would allow the implementation of pool staking, which was previously not possible without huge risks for the participants of such pools. Pool staking by itself presents new dangers to the network as some attack vectors are stronger when higher stakes are used to perform these attacks. This means that cold staking suddenly enables more dangerous attacks. Currently, we consider this disadvantage not to overweight the benefits of cold staking. Therefore, we recommend implementing it.


## Compatibility

<<<<<<< HEAD
As we propose the implementation to be done using a soft fork, all wallets and nodes including unupgraded wallets and nodes will still be able to track the network even after the soft fork activates.

All miners will be advised to upgrade to the new software that understands the soft fork change. However, even miners are allowed not to upgrade and in most cases that would cause no harm to them or the network.The only problem that can arise is when someone attempts to spend the cold staking transaction using the hot wallet key against the new rules the new opcode prescribes. If a block is mined that contains such an invalid transaction according to the new rules, unupgraded miners could prolong the chain containing this block, which would be considered invalid by all upgraded nodes. Only in this case not upgrading causes a problem and it only causes a problem to a non/upgraded miner. All other parts of the infrastructure, upgraded or not, won't be affected.
=======
As we proposed implementation to be done using soft fork, All wallets and nodes including non-upgraded wallets and nodes will still able to track the network even after the soft fork activates.

All miners will be recommended to upgrade to the new software that understands the soft fork change. However, even miners can decide not to upgrade and in most cases that would cause no harm to them or the network. The only problem that can arise is when someone attempts to spend the cold staking transaction using the hot wallet key against the new rules the new opcode prescribes. If a block is mined that contains such an invalid transaction according to the new rules, non-upgraded miners could prolong the chain containing this block, which would be considered invalid by all upgraded nodes. Only in this case not upgrading causes a problem and it only causes a problem to a non/upgraded miner. All other parts of the infrastructure, upgraded or not, won't be affected.
>>>>>>> d767a0b6

## References
https://talk.peercoin.net/t/cold-storage-minting-proposal/2336<|MERGE_RESOLUTION|>--- conflicted
+++ resolved
@@ -3,53 +3,32 @@
 
 ## Motivation
 
-<<<<<<< HEAD
+
 In order to produce blocks on the Stratis network, a miner has to be online with a running node and have its wallet open. This is necessary because at each time slot, the minor is supposed to check whether 1 of its UTXOs is eligible to be used as a so-called coinstake kernel input and if so, it needs to use the private key associated with this UTXO in order to produce the coinstake transaction.
-=======
-In order to produce blocks on Stratis network, a miner has to be online with running node and have its wallet open. This is necessary because at each time slot, the miner is supposed to check whether 1 of its UTXOs is eligible to be used as so-called coinstake kernel input and if so, it needs to use the private key associated with this UTXO in order to produce the coinstake transaction.
->>>>>>> d767a0b6
 
 The chance of a UTXO being eligible for producing a coinstake transaction grows linearly with the number of coins that this UTXO presents.
 
 This implies that the biggest miners on the network are required to keep the coins in a hot wallet. This is dangerous in case the machine where the hot wallet runs is compromised.
 
-<<<<<<< HEAD
 We propose cold staking, which is a mechanism that eliminates the need to keep the coins in a hot wallet. With cold staking implemented, the miner still needs to be online with a running node and an open wallet, but the coins that are used for staking can be safely stored in cold storage. Therefore, the open hot wallet does not need to hold any significant amount of coins, or it can even be completely empty.
-=======
-We propose cold staking, which is a mechanism that eliminates the need to keep the coins in the hot wallet. With cold staking implemented, the miner still needs to be online with a running node and open wallet, but the coins that are used for staking can be safely stored in cold storage. Therefore the open hot wallet does not need to hold any significant amount of coins, or it can even be completely empty.
->>>>>>> d767a0b6
 
 
 ## User interface flow
 
-<<<<<<< HEAD
 We want to implement cold staking in a way that allows even inexperienced users to participate in the production of new blocks. Since all the logic is implemented on the node side and the wallet is only using interfaces provided by the node, it is sufficient to describe the flow from inexperienced users point of view. Advanced users can then easily use the underlying functionality of the node.
 
-We expect the user to interact with graphic user interface of its hot wallet, which should be an HD wallet. The interface should provide a new tab, transaction option or button, which are designed for cold staking. We also expect the user to have some kind of cold storage wallet, such as a hardware wallet or a paper wallet. When the user wants to start cold staking, they should be asked to create a new transaction that will send the coins to the cold storage wallet. This special transaction will be constructed in a way that the coins will be safely transferred to the code storage while the hot wallet sending this transaction will still be able to participate in mining activity.
-=======
-We want to implement cold staking in a way that allows even inexperienced users to participate in production of new blocks. Since all the logic is implemented on the node side and the wallet is only using interfaces provided by the node, it is sufficient to describe the flow from an inexperienced users point of view. Advanced users can then easily use the underlying functionality of the node.
-
-We expect the user to interact with the graphic user interface of its hot wallet, which should be an HD wallet. The interface should provide a new tab, transaction option or button, which is designed for cold staking. We also expect the user to have any kind of cold storage wallet, such as hardware wallet or paper wallet et cetera. When the user wants to start cold staking, it should be asked to create a new transaction that will send the coins to the cold storage wallet. This special transaction will be constructed in a way that the coins will be safely transferred to the cold storage whilst the hot wallet sending this transaction will still be able to participate in mining activity.
->>>>>>> d767a0b6
+We expect the user to interact with the graphic user interface of its hot wallet, which should be an HD wallet. The interface should provide a new tab, transaction option or button, which are designed for cold staking. We also expect the user to have some kind of cold storage wallet, such as a hardware wallet or a paper wallet. When the user wants to start cold staking, they should be asked to create a new transaction that will send the coins to the cold storage wallet. This special transaction will be constructed in a way that the coins will be safely transferred to the code storage while the hot wallet sending this transaction will still be able to participate in mining activity.
 
 The user should also be allowed to cancel the setup at any time, especially when their hot wallet is compromised. In order to cancel the setup, the user only needs to send the coins out from the cold storage UTXO that was created with the special transaction. Therefore any move of the coin from cold storage to hot wallet or even another address in cold storage is sufficient to cancel the setup.
 
-<<<<<<< HEAD
 Additionally, we ultimately would like to support a second way of enabling cold staking. In this case, we want it to be possible for coins to be already stored inside a hardware wallet and not to leave it while enabling the cold staking. This is done by creating the special transaction (see below) and letting the hardware wallet sign it, while using an address from a hot wallet in the 1st `OP_IF` branch and another address in the hardware wallet in the 2nd branch. 
-=======
-Additionally, we would like to support a 2nd flow of enabling the cold staking. In this case, we want it to be possible for coins to be stored already inside a hardware wallet and not to leave it while enabling the cold staking. This is done by creating the special transaction (see below) and let the hardware wallet sign it using an address from a hot wallet in the 1st `OP_IF` branch and another address in the hardware wallet in the 2nd branch.
->>>>>>> d767a0b6
 
 In this second flow, once the cold staking setup is created inside the cold wallet, the user needs to inform its hot wallet about the setup, so that the hot wallet can then start staking. For this, the hot wallet needs to have a new interface, which will allow the user to specify the transaction ID of the cold staking setup made with the cold wallet. The hot wallet can then verify the outputs of this transaction to see if any of its addresses was allowed to stake with cold wallet coins.
 
 
 ## Wallet UTXOs tracking
 
-<<<<<<< HEAD
 When a hot wallet creates and propagates the special transaction that sends the coins to the cold storage while preserving the possibility to stake with the hot wallet key, the hot wallet needs to start tracking the cold storage UTXO as if it was one of its own UTXOs. This serves 2 purposes. The 1st one is natural, when a hot wallet creates new coinstake transaction using this UTXO, it has to be aware that this UTXO has been spent and a new UTXO is now there to be watched. 
-=======
-When a hot wallet creates and propagates the special transaction that sends the coins to the cold storage while preserving the possibility to stake with the hot wallet key, the hot wallet needs to start tracking the cold storage UTXO as if it was one of its own UTXOs. This serves 2 purposes. The 1st one is natural, when a hot wallet creates new coinstake transaction using this UTXO, it has to be aware that this UTXO has been spent and new UTXO is now there to be watched.
->>>>>>> d767a0b6
 
 The 2nd purpose is to detect that the cold staking setup was cancelled when the cold staking key was used to move the coin.
 
@@ -58,11 +37,7 @@
 
 ## Cold wallet requirements
 
-<<<<<<< HEAD
 Any wallet that wants to support cold staking, needs to implement recognition of the new template transaction as described in the next section. When a transaction in such a format is detected on the chain that allows the cold wallet to manipulate new coins, it should inform the user about this transaction in a way that clearly distinguishes this transaction from normal payments to this wallet. The user must be fully aware that such a transaction is especially designed for cold staking setup so that the user cannot be misled into thinking that such a transaction was provided as a payment from another party. This distinction is necessary to prevent attackers to send coins as payments for goods while keeping staking rights to themselves. While the wallet will be able to fully control the next movement of the coins, the delegation of staking rights must also be considered as a security risk.
-=======
-Any wallet that wants to support cold staking, needs to implement recognition of the new template transaction as described in the next section. When a transaction in such a format is detected on the chain that allows the cold wallet to manipulate new coins, it should inform the user about this transaction anyway. That clearly distinguishes this transaction from normal payments to this wallet. The user must be fully aware that such a transaction is specially designed for cold staking setup so that the user cannot be misled into thinking that such a transaction was provided as a payment from other party. This distinction is necessary to prevent attackers to send coins as payments for goods while keeping staking rights to themselves. While the wallet will be able to fully control the next movement of the coins, the delegation of staking rights must also be considered as a security risk.
->>>>>>> d767a0b6
 
 The cold wallet should not mix coins from the cold staking setup with other coins, because any movement of cold staking setup coin cancels the setup. The wallet interface should provide a mechanism to cancel the cold staking setup and merge the coins with other coins in the wallet.
 
@@ -123,26 +98,16 @@
 
 We expect that the implementation of cold staking will allow more people to participate in the staking process without fear of the hot wallet being compromised and their coins stolen. It is currently estimated that about 30% of all coins are used for staking, while 70% of all coins are not. Having more people and more coins participate in the staking process will make the whole network stronger against certain kinds of attacks.
 
-<<<<<<< HEAD
 Moreover, some exchanges use their customers' coins for staking. This presents a huge risk to the whole Stratis economy, should such an exchange be hacked, because the coins used for staking need to be present in the hot wallet without cold staking implemented. Cold staking eliminates this risk.
-=======
-Moreover, as we see that some exchanges are using the coins of their customers for staking, This presents a huge risk to the whole Stratis economy, should such an exchange be hacked, because they need to be present in the hot wallet without cold staking implemented. Cold staking does enable to and eliminate this risk.
->>>>>>> d767a0b6
 
 Additionally, the implementation of cold staking would allow the implementation of pool staking, which was previously not possible without huge risks for the participants of such pools. Pool staking by itself presents new dangers to the network as some attack vectors are stronger when higher stakes are used to perform these attacks. This means that cold staking suddenly enables more dangerous attacks. Currently, we consider this disadvantage not to overweight the benefits of cold staking. Therefore, we recommend implementing it.
 
 
 ## Compatibility
 
-<<<<<<< HEAD
 As we propose the implementation to be done using a soft fork, all wallets and nodes including unupgraded wallets and nodes will still be able to track the network even after the soft fork activates.
 
 All miners will be advised to upgrade to the new software that understands the soft fork change. However, even miners are allowed not to upgrade and in most cases that would cause no harm to them or the network.The only problem that can arise is when someone attempts to spend the cold staking transaction using the hot wallet key against the new rules the new opcode prescribes. If a block is mined that contains such an invalid transaction according to the new rules, unupgraded miners could prolong the chain containing this block, which would be considered invalid by all upgraded nodes. Only in this case not upgrading causes a problem and it only causes a problem to a non/upgraded miner. All other parts of the infrastructure, upgraded or not, won't be affected.
-=======
-As we proposed implementation to be done using soft fork, All wallets and nodes including non-upgraded wallets and nodes will still able to track the network even after the soft fork activates.
-
-All miners will be recommended to upgrade to the new software that understands the soft fork change. However, even miners can decide not to upgrade and in most cases that would cause no harm to them or the network. The only problem that can arise is when someone attempts to spend the cold staking transaction using the hot wallet key against the new rules the new opcode prescribes. If a block is mined that contains such an invalid transaction according to the new rules, non-upgraded miners could prolong the chain containing this block, which would be considered invalid by all upgraded nodes. Only in this case not upgrading causes a problem and it only causes a problem to a non/upgraded miner. All other parts of the infrastructure, upgraded or not, won't be affected.
->>>>>>> d767a0b6
 
 ## References
 https://talk.peercoin.net/t/cold-storage-minting-proposal/2336