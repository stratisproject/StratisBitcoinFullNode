﻿using System;
using System.Collections.Generic;
using System.Text;
using NBitcoin;
using NBitcoin.RPC;
using Xunit;
using NBitcoin.Protocol;

namespace Stratis.Bitcoin.IntegrationTests
{
    public class RPCTests
    {
        [Fact]
        public void CheckRPCFailures()
        {
            using (NodeBuilder builder = NodeBuilder.Create())
            {
                var node = builder.CreateStratisNode();
                builder.StartAll();
                var client = node.CreateRPCClient();
                var hash = client.GetBestBlockHash();
                try
                {
                    client.SendCommand("lol");
                    Assert.True(false, "should throw");
                }
                catch (RPCException ex)
                {
                    Assert.Equal(RPCErrorCode.RPC_METHOD_NOT_FOUND, ex.RPCCode);
                }
                Assert.Equal(hash, Network.RegTest.GetGenesis().GetHash());
                var oldClient = client;
                client = new NBitcoin.RPC.RPCClient("abc:def", client.Address, client.Network);
                try
                {
                    client.GetBestBlockHash();
                    Assert.True(false, "should throw");
                }
                catch (Exception ex)
                {
                    Assert.Contains("401", ex.Message);
                }
                client = oldClient;

                try
                {
                    client.SendCommand("addnode", "regreg", "addr");
                    Assert.True(false, "should throw");
                }
                catch (RPCException ex)
                {
                    Assert.Equal(RPCErrorCode.RPC_MISC_ERROR, ex.RPCCode);
                }

            }
        }

<<<<<<< HEAD
        [Fact]
        public void CanGetPeersInfo()
        {
            using (NodeBuilder builder = NodeBuilder.Create())
            {
                CoreNode nodeA = builder.CreateStratisNode();
                builder.StartAll();
                RPCClient rpc = nodeA.CreateRPCClient();
                using (Node node = nodeA.CreateNodeClient())
                {
                    node.VersionHandshake();
                    PeerInfo[] peers = rpc.GetPeersInfo();
                    Assert.NotEmpty(peers);
                }
=======
        /// <summary>
        /// Tests RPC getbestblockhash.
        /// </summary>
        [Fact]
        public void CanGetGenesisFromRPC()
        {
            using (NodeBuilder builder = NodeBuilder.Create())
            {
                RPCClient rpc = builder.CreateStratisNode().CreateRPCClient();
                builder.StartAll();
                RPCResponse response = rpc.SendCommand(RPCOperations.getblockhash, 0);
                string actualGenesis = (string)response.Result;
                Assert.Equal(Network.RegTest.GetGenesis().GetHash().ToString(), actualGenesis);
                Assert.Equal(Network.RegTest.GetGenesis().GetHash(), rpc.GetBestBlockHash());
            }
        }

        /// <summary>
        /// Tests RPC getblockheader.
        /// </summary>
        [Fact]
        public void CanGetBlockHeaderFromRPC()
        {
            using (NodeBuilder builder = NodeBuilder.Create())
            {
                CoreNode node = builder.CreateStratisNode();
                RPCClient rpc = node.CreateRPCClient();
                builder.StartAll();

                uint256 hash = rpc.GetBlockHash(0);
                BlockHeader expectedHeader = node.FullNode.Chain?.GetBlock(hash)?.Header;
                BlockHeader actualHeader = rpc.GetBlockHeader(0);

                // Assert block header fields match
                Assert.Equal(expectedHeader.Version, actualHeader.Version);
                Assert.Equal(expectedHeader.HashPrevBlock, actualHeader.HashPrevBlock);
                Assert.Equal(expectedHeader.HashMerkleRoot, actualHeader.HashMerkleRoot);
                Assert.Equal(expectedHeader.Time, actualHeader.Time);
                Assert.Equal(expectedHeader.Bits, actualHeader.Bits);
                Assert.Equal(expectedHeader.Nonce, actualHeader.Nonce);

                // Assert header hash matches genesis hash
                Assert.Equal(Network.RegTest.GenesisHash, actualHeader.GetHash());
>>>>>>> 616392cc
            }
        }
    }
}<|MERGE_RESOLUTION|>--- conflicted
+++ resolved
@@ -55,7 +55,6 @@
             }
         }
 
-<<<<<<< HEAD
         [Fact]
         public void CanGetPeersInfo()
         {
@@ -70,7 +69,9 @@
                     PeerInfo[] peers = rpc.GetPeersInfo();
                     Assert.NotEmpty(peers);
                 }
-=======
+            }
+        }
+
         /// <summary>
         /// Tests RPC getbestblockhash.
         /// </summary>
@@ -114,7 +115,6 @@
 
                 // Assert header hash matches genesis hash
                 Assert.Equal(Network.RegTest.GenesisHash, actualHeader.GetHash());
->>>>>>> 616392cc
             }
         }
     }
