--- conflicted
+++ resolved
@@ -138,11 +138,7 @@
                 ConnectionManager connectionManager = new ConnectionManager(this.network, new NodeConnectionParameters(), nodeSettings, loggerFactory, new NodeLifetime());
                 LookaheadBlockPuller blockPuller = new LookaheadBlockPuller(chain, connectionManager, new LoggerFactory());
 
-<<<<<<< HEAD
                 this.consensus = new ConsensusLoop(new AsyncLoopFactory(loggerFactory), consensusValidator, new NodeLifetime(), this.chain, this.cachedCoinView, blockPuller, new NodeDeployments(this.network, chain), loggerFactory, new ChainState(new FullNode()), connectionManager, new Signals.Signals(), new Checkpoints(this.network));
-=======
-                this.consensus = new ConsensusLoop(new AsyncLoopFactory(loggerFactory), consensusValidator, new NodeLifetime(), this.chain, this.cachedCoinView, blockPuller, new NodeDeployments(this.network), loggerFactory, new ChainState(new FullNode()), connectionManager, dateTimeProvider, new Signals.Signals());
->>>>>>> 5b28ca93
                 this.consensus.Start();
 
                 this.entry.Fee(11);
