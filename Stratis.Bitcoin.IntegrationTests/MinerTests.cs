﻿using Microsoft.Extensions.Logging;
using NBitcoin;
using NBitcoin.DataEncoders;
using NBitcoin.Protocol;
using Stratis.Bitcoin.Base;
using Stratis.Bitcoin.Base.Deployments;
using Stratis.Bitcoin.BlockPulling;
using Stratis.Bitcoin.Configuration;
using Stratis.Bitcoin.Connection;
using Stratis.Bitcoin.Features.Consensus;
using Stratis.Bitcoin.Features.Consensus.CoinViews;
using Stratis.Bitcoin.Features.MemoryPool;
using Stratis.Bitcoin.Features.MemoryPool.Fee;
using Stratis.Bitcoin.Features.Miner;
using Stratis.Bitcoin.Utilities;
using System;
using System.Collections.Generic;
using System.Linq;
using Xunit;

namespace Stratis.Bitcoin.IntegrationTests
{
    public class MinerTests
    {
        static FeeRate blockMinFeeRate = new FeeRate(PowMining.DefaultBlockMinTxFee);

        public static PowBlockAssembler AssemblerForTest(TestContext testContext)
        {
            AssemblerOptions options = new AssemblerOptions();

            options.BlockMaxWeight = testContext.network.Consensus.Option<PowConsensusOptions>().MaxBlockWeight;
            options.BlockMaxSize = testContext.network.Consensus.Option<PowConsensusOptions>().MaxBlockSerializedSize;
            options.BlockMinFeeRate = blockMinFeeRate;

            return new PowBlockAssembler(testContext.consensus, testContext.network, testContext.mempoolLock, testContext.mempool, testContext.date, testContext.chain.Tip, new LoggerFactory(), options);
        }
        public class Blockinfo
        {
            public int extranonce;
            public uint nonce;
        }

        public static long[,] blockinfoarr =
        {
            {4, 0xa4a3e223}, {2, 0x15c32f9e}, {1, 0x0375b547}, {1, 0x7004a8a5},
            {2, 0xce440296}, {2, 0x52cfe198}, {1, 0x77a72cd0}, {2, 0xbb5d6f84},
            {2, 0x83f30c2c}, {1, 0x48a73d5b}, {1, 0xef7dcd01}, {2, 0x6809c6c4},
            {2, 0x0883ab3c}, {1, 0x087bbbe2}, {2, 0x2104a814}, {2, 0xdffb6daa},
            {1, 0xee8a0a08}, {2, 0xba4237c1}, {1, 0xa70349dc}, {1, 0x344722bb},
            {3, 0xd6294733}, {2, 0xec9f5c94}, {2, 0xca2fbc28}, {1, 0x6ba4f406},
            {2, 0x015d4532}, {1, 0x6e119b7c}, {2, 0x43e8f314}, {2, 0x27962f38},
            {2, 0xb571b51b}, {2, 0xb36bee23}, {2, 0xd17924a8}, {2, 0x6bc212d9},
            {1, 0x630d4948}, {2, 0x9a4c4ebb}, {2, 0x554be537}, {1, 0xd63ddfc7},
            {2, 0xa10acc11}, {1, 0x759a8363}, {2, 0xfb73090d}, {1, 0xe82c6a34},
            {1, 0xe33e92d7}, {3, 0x658ef5cb}, {2, 0xba32ff22}, {5, 0x0227a10c},
            {1, 0xa9a70155}, {5, 0xd096d809}, {1, 0x37176174}, {1, 0x830b8d0f},
            {1, 0xc6e3910e}, {2, 0x823f3ca8}, {1, 0x99850849}, {1, 0x7521fb81},
            {1, 0xaacaabab}, {1, 0xd645a2eb}, {5, 0x7aea1781}, {5, 0x9d6e4b78},
            {1, 0x4ce90fd8}, {1, 0xabdc832d}, {6, 0x4a34f32a}, {2, 0xf2524c1c},
            {2, 0x1bbeb08a}, {1, 0xad47f480}, {1, 0x9f026aeb}, {1, 0x15a95049},
            {2, 0xd1cb95b2}, {2, 0xf84bbda5}, {1, 0x0fa62cd1}, {1, 0xe05f9169},
            {1, 0x78d194a9}, {5, 0x3e38147b}, {5, 0x737ba0d4}, {1, 0x63378e10},
            {1, 0x6d5f91cf}, {2, 0x88612eb8}, {2, 0xe9639484}, {1, 0xb7fabc9d},
            {2, 0x19b01592}, {1, 0x5a90dd31}, {2, 0x5bd7e028}, {2, 0x94d00323},
            {1, 0xa9b9c01a}, {1, 0x3a40de61}, {1, 0x56e7eec7}, {5, 0x859f7ef6},
            {1, 0xfd8e5630}, {1, 0x2b0c9f7f}, {1, 0xba700e26}, {1, 0x7170a408},
            {1, 0x70de86a8}, {1, 0x74d64cd5}, {1, 0x49e738a1}, {2, 0x6910b602},
            {0, 0x643c565f}, {1, 0x54264b3f}, {2, 0x97ea6396}, {2, 0x55174459},
            {2, 0x03e8779a}, {1, 0x98f34d8f}, {1, 0xc07b2b07}, {1, 0xdfe29668},
            {1, 0x3141c7c1}, {1, 0xb3b595f4}, {1, 0x735abf08}, {5, 0x623bfbce},
            {2, 0xd351e722}, {1, 0xf4ca48c9}, {1, 0x5b19c670}, {1, 0xa164bf0e},
            {2, 0xbbbeb305}, {2, 0xfe1c810a}
        };

        public ChainedBlock CreateBlockIndex(ChainedBlock prev)
        {
            ChainedBlock index = new ChainedBlock(new BlockHeader(), new BlockHeader().GetHash(), prev );
            return index;
        }

        public bool TestSequenceLocks(TestContext testContext, ChainedBlock chainedBlock, Transaction tx, Transaction.LockTimeFlags flags, LockPoints uselock = null)
        {
            var context = new MempoolValidationContext(tx, new MempoolValidationState(false));
            context.View = new MempoolCoinView(testContext.cachedCoinView, testContext.mempool, testContext.mempoolLock, null);
            context.View.LoadViewAsync(tx).GetAwaiter().GetResult();
            return MempoolValidator.CheckSequenceLocks(chainedBlock, context, flags, uselock, false);
        }

        // TODO: There may be an opportunity to share the logic for populating the chain (TestContext) using TestChainFactory in the mempool unit tests.
        //       Most of the logic for mempool's TestChainFactory was taken directly from the "TestContext" class that is embedded below.
        public class TestContext
        {
            public List<Blockinfo> blockinfo;
            public Network network;
            public Script scriptPubKey;
            public BlockTemplate newBlock;
            public Transaction tx, tx2;
            public Script script;
            public uint256 hash;
            public TestMemPoolEntryHelper entry;
            public ConcurrentChain chain;
            public ConsensusLoop consensus;
            public DateTimeProvider date;
            public TxMempool mempool;
            public MempoolSchedulerLock mempoolLock;
            public List<Transaction> txFirst;
            public Money BLOCKSUBSIDY = 50 * Money.COIN;
            public Money LOWFEE = Money.CENT;
            public Money HIGHFEE = Money.COIN;
            public Money HIGHERFEE = 4 * Money.COIN;
            public int baseheight;
            public CachedCoinView cachedCoinView;

            public TestContext()
            {
                this.blockinfo = new List<Blockinfo>();
                var lst = blockinfoarr.Cast<long>().ToList();
                for (int i = 0; i < lst.Count; i += 2)
                    this.blockinfo.Add(new Blockinfo { extranonce = (int)lst[i], nonce = (uint)lst[i + 1] });

                // Note that by default, these tests run with size accounting enabled.
                this.network = Network.Main;
                var hex = Encoders.Hex.DecodeData("04678afdb0fe5548271967f1a67130b7105cd6a828e03909a67962e0ea1f61deb649f6bc3f4cef38c4f35504e51ec112de5c384df7ba0b8d578a4c702b6bf11d5f");
                this.scriptPubKey = new Script(new[] { Op.GetPushOp(hex), OpcodeType.OP_CHECKSIG });
                this.newBlock = new BlockTemplate();

                this.entry = new TestMemPoolEntryHelper();
                this.chain = new ConcurrentChain(this.network);
                this.network.Consensus.Options = new PowConsensusOptions();
<<<<<<< HEAD
                this.cachedCoinView = new CachedCoinView(new InMemoryCoinView(this.chain.Tip.HashBlock), DateTimeProvider.Default, new LoggerFactory());
                this.consensus = new ConsensusLoop(new PowConsensusValidator(this.network, new Checkpoints(this.network), DateTimeProvider.Default, new LoggerFactory()), this.chain, 
                    this.cachedCoinView, new LookaheadBlockPuller(this.chain, new ConnectionManager(this.network, new NodeConnectionParameters(), new NodeSettings(), 
                    new LoggerFactory(), new NodeLifetime()), new LoggerFactory()), new NodeDeployments(this.network), DateTimeProvider.Default, new LoggerFactory());
                this.consensus.Initialize();
=======
                IDateTimeProvider dateTimeProvider = DateTimeProvider.Default;

                this.cachedCoinView = new CachedCoinView(new InMemoryCoinView(this.chain.Tip.HashBlock), dateTimeProvider, new LoggerFactory());

                LoggerFactory loggerFactory = new LoggerFactory();
                PowConsensusValidator consensusValidator = new PowConsensusValidator(this.network, new Checkpoints(this.network), loggerFactory);
                var nodeSettings = NodeSettings.Default();

                ConnectionManager connectionManager = new ConnectionManager(this.network, new NodeConnectionParameters(), nodeSettings, loggerFactory, new NodeLifetime());
                LookaheadBlockPuller blockPuller = new LookaheadBlockPuller(chain, connectionManager, new LoggerFactory());

                this.consensus = new ConsensusLoop(new AsyncLoopFactory(loggerFactory), consensusValidator, new NodeLifetime(), this.chain, this.cachedCoinView, blockPuller, new NodeDeployments(this.network), loggerFactory, new ChainState(new FullNode()), connectionManager, new Signals.Signals());
                this.consensus.Start();
>>>>>>> 337a7d68

                this.entry.Fee(11);
                this.entry.Height(11);
                var date1 = new MemoryPoolTests.DateTimeProviderSet();
                date1.time = dateTimeProvider.GetTime();
                date1.timeutc = dateTimeProvider.GetUtcNow();
                this.date = date1;
                this.mempool = new TxMempool(dateTimeProvider, new BlockPolicyEstimator(new MempoolSettings(nodeSettings), new LoggerFactory(), nodeSettings), new LoggerFactory(), nodeSettings); ;
                this.mempoolLock = new MempoolSchedulerLock();

                // Simple block creation, nothing special yet:
                this.newBlock = AssemblerForTest(this).CreateNewBlock(this.scriptPubKey);
                this.chain.SetTip(this.newBlock.Block.Header);
                this.consensus.ValidateBlock(new ContextInformation(new BlockValidationContext { Block = this.newBlock.Block }, this.network.Consensus) { CheckPow = false, CheckMerkleRoot = false });

                // We can't make transactions until we have inputs
                // Therefore, load 100 blocks :)
                this.baseheight = 0;
                List<Block> blocks = new List<Block>();
                this.txFirst = new List<Transaction>();
                for (int i = 0; i < this.blockinfo.Count; ++i)
                {
                    var pblock = this.newBlock.Block.Clone(); // pointer for convenience
                    pblock.Header.HashPrevBlock = this.chain.Tip.HashBlock;
                    pblock.Header.Version = 1;
                    pblock.Header.Time = Utils.DateTimeToUnixTime(this.chain.Tip.GetMedianTimePast()) + 1;
                    Transaction txCoinbase = pblock.Transactions[0].Clone();
                    txCoinbase.Inputs.Clear();
                    txCoinbase.Version = 1;
                    txCoinbase.AddInput(new TxIn(new Script(new[] { Op.GetPushOp(this.blockinfo[i].extranonce), Op.GetPushOp(this.chain.Height) })));
                    // Ignore the (optional) segwit commitment added by CreateNewBlock (as the hardcoded nonces don't account for this)
                    txCoinbase.AddOutput(new TxOut(Money.Zero, new Script()));
                    pblock.Transactions[0] = txCoinbase;

                    if (this.txFirst.Count == 0)
                        this.baseheight = this.chain.Height;
                    if (this.txFirst.Count < 4)
                        this.txFirst.Add(pblock.Transactions[0]);
                    pblock.UpdateMerkleRoot();

                    pblock.Header.Nonce = this.blockinfo[i].nonce;

                    this.chain.SetTip(pblock.Header);
                    this.consensus.ValidateBlock(new ContextInformation(new BlockValidationContext { Block = pblock }, this.network.Consensus) { CheckPow = false, CheckMerkleRoot = false });
                    blocks.Add(pblock);
                }

                // Just to make sure we can still make simple blocks
                this.newBlock = AssemblerForTest(this).CreateNewBlock(this.scriptPubKey);
                Assert.NotNull(this.newBlock);
            }
        }

        // Test suite for ancestor feerate transaction selection.
        // Implemented as an additional function, rather than a separate test case,
        // to allow reusing the blockchain created in CreateNewBlock_validity.
        [Fact]
        public void MinerTestPackageSelection()
        {
            var context = new TestContext();

            // Test the ancestor feerate transaction selection.
            TestMemPoolEntryHelper entry = new TestMemPoolEntryHelper();

            // Test that a medium fee transaction will be selected after a higher fee
            // rate package with a low fee rate parent.
            Transaction tx = new Transaction();
            tx.AddInput(new TxIn(new OutPoint(context.txFirst[0].GetHash(), 0), new Script(OpcodeType.OP_1)));
            tx.AddOutput(new TxOut(new Money(5000000000L - 1000), new Script()));

            // This tx has a low fee: 1000 satoshis
            uint256 hashParentTx = tx.GetHash(); // save this txid for later use
            context.mempool.AddUnchecked(hashParentTx, entry.Fee(1000).Time(context.date.GetTime()).SpendsCoinbase(true).FromTx(tx));

            // This tx has a medium fee: 10000 satoshis
            tx = tx.Clone();
            tx.Inputs[0].PrevOut.Hash = context.txFirst[1].GetHash();
            tx.Outputs[0].Value = 5000000000L - 10000;
            uint256 hashMediumFeeTx = tx.GetHash();
            context.mempool.AddUnchecked(hashMediumFeeTx, entry.Fee(10000).Time(context.date.GetTime()).SpendsCoinbase(true).FromTx(tx));

            // This tx has a high fee, but depends on the first transaction
            tx = tx.Clone();
            tx.Inputs[0].PrevOut.Hash = hashParentTx;
            tx.Outputs[0].Value = 5000000000L - 1000 - 50000; // 50k satoshi fee
            uint256 hashHighFeeTx = tx.GetHash();
            context.mempool.AddUnchecked(hashHighFeeTx, entry.Fee(50000).Time(context.date.GetTime()).SpendsCoinbase(false).FromTx(tx));

            var pblocktemplate = AssemblerForTest(context).CreateNewBlock(context.scriptPubKey);
            Assert.True(pblocktemplate.Block.Transactions[1].GetHash() == hashParentTx);
            Assert.True(pblocktemplate.Block.Transactions[2].GetHash() == hashHighFeeTx);
            Assert.True(pblocktemplate.Block.Transactions[3].GetHash() == hashMediumFeeTx);

            // Test that a package below the block min tx fee doesn't get included
            tx = tx.Clone();
            tx.Inputs[0].PrevOut.Hash = hashHighFeeTx;
            tx.Outputs[0].Value = 5000000000L - 1000 - 50000; // 0 fee
            uint256 hashFreeTx = tx.GetHash();
            context.mempool.AddUnchecked(hashFreeTx, entry.Fee(0).FromTx(tx));
            var freeTxSize = tx.GetSerializedSize();

            // Calculate a fee on child transaction that will put the package just
            // below the block min tx fee (assuming 1 child tx of the same size).
            var feeToUse = blockMinFeeRate.GetFee(2*freeTxSize) - 1;

            tx = tx.Clone();
            tx.Inputs[0].PrevOut.Hash = hashFreeTx;
            tx.Outputs[0].Value = 5000000000L - 1000 - 50000 - feeToUse;
            uint256 hashLowFeeTx = tx.GetHash();
            context.mempool.AddUnchecked(hashLowFeeTx, entry.Fee(feeToUse).FromTx(tx));
            pblocktemplate = AssemblerForTest(context).CreateNewBlock(context.scriptPubKey);
            // Verify that the free tx and the low fee tx didn't get selected
            for (var i = 0; i < pblocktemplate.Block.Transactions.Count; ++i)
            {
                Assert.True(pblocktemplate.Block.Transactions[i].GetHash() != hashFreeTx);
                Assert.True(pblocktemplate.Block.Transactions[i].GetHash() != hashLowFeeTx);
            }

            // Test that packages above the min relay fee do get included, even if one
            // of the transactions is below the min relay fee
            // Remove the low fee transaction and replace with a higher fee transaction
            context.mempool.RemoveRecursive(tx);
            tx = tx.Clone();
            tx.Outputs[0].Value -= 2; // Now we should be just over the min relay fee
            hashLowFeeTx = tx.GetHash();
            context.mempool.AddUnchecked(hashLowFeeTx, entry.Fee(feeToUse + 2).FromTx(tx));
            pblocktemplate = AssemblerForTest(context).CreateNewBlock(context.scriptPubKey);
            Assert.True(pblocktemplate.Block.Transactions[4].GetHash() == hashFreeTx);
            Assert.True(pblocktemplate.Block.Transactions[5].GetHash() == hashLowFeeTx);

            // Test that transaction selection properly updates ancestor fee
            // calculations as ancestor transactions get included in a block.
            // Add a 0-fee transaction that has 2 outputs.
            tx = tx.Clone();
            tx.Inputs[0].PrevOut.Hash = context.txFirst[2].GetHash();
            tx.AddOutput(Money.Zero, new Script());
            tx.Outputs[0].Value = 5000000000L - 100000000;
            tx.Outputs[1].Value = 100000000; // 1BTC output
            uint256 hashFreeTx2 = tx.GetHash();
            context.mempool.AddUnchecked(hashFreeTx2, entry.Fee(0).SpendsCoinbase(true).FromTx(tx));

            // This tx can't be mined by itself
            tx = tx.Clone();
            tx.Inputs[0].PrevOut.Hash = hashFreeTx2;
            tx.Outputs.RemoveAt(1);
            feeToUse = blockMinFeeRate.GetFee(freeTxSize);
            tx.Outputs[0].Value = 5000000000L - 100000000 - feeToUse;
            uint256 hashLowFeeTx2 = tx.GetHash();
            context.mempool.AddUnchecked(hashLowFeeTx2, entry.Fee(feeToUse).SpendsCoinbase(false).FromTx(tx));
            pblocktemplate = AssemblerForTest(context).CreateNewBlock(context.scriptPubKey);

            // Verify that this tx isn't selected.
            for (var i = 0; i < pblocktemplate.Block.Transactions.Count; ++i)
            {
                Assert.True(pblocktemplate.Block.Transactions[i].GetHash() != hashFreeTx2);
                Assert.True(pblocktemplate.Block.Transactions[i].GetHash() != hashLowFeeTx2);
            }

            // This tx will be mineable, and should cause hashLowFeeTx2 to be selected
            // as well.
            tx = tx.Clone();
            tx.Inputs[0].PrevOut.N = 1;
            tx.Outputs[0].Value = 100000000 - 10000; // 10k satoshi fee
            context.mempool.AddUnchecked(tx.GetHash(), entry.Fee(10000).FromTx(tx));
            pblocktemplate = AssemblerForTest(context).CreateNewBlock(context.scriptPubKey);
            Assert.True(pblocktemplate.Block.Transactions[8].GetHash() == hashLowFeeTx2);
        }

        [Fact]
        public void MinerCreateBlockSigopsLimit1000()
        {
            var context = new TestContext();

            // block sigops > limit: 1000 CHECKMULTISIG + 1
            var tx = new Transaction();
            tx.AddInput(new TxIn(new OutPoint(context.txFirst[0].GetHash(), 0), new Script(new byte[] { (byte)OpcodeType.OP_0, (byte)OpcodeType.OP_0, (byte)OpcodeType.OP_0, (byte)OpcodeType.OP_NOP, (byte)OpcodeType.OP_CHECKMULTISIG, (byte)OpcodeType.OP_1 })));
            // NOTE: OP_NOP is used to force 20 SigOps for the CHECKMULTISIG
            tx.AddOutput(context.BLOCKSUBSIDY, new Script());
            for (int i = 0; i < 1001; ++i)
            {
                tx.Outputs[0].Value -= context.LOWFEE;
                context.hash = tx.GetHash();
                bool spendsCoinbase = (i == 0) ? true : false; // only first tx spends coinbase
                                                               // If we don't set the # of sig ops in the CTxMemPoolEntry, template creation fails
                context.mempool.AddUnchecked(context.hash, context.entry.Fee(context.LOWFEE).Time(context.date.GetTime()).SpendsCoinbase(spendsCoinbase).FromTx(tx));
                tx = tx.Clone();
                tx.Inputs[0].PrevOut.Hash = context.hash;
            }
            var error = Assert.Throws<ConsensusErrorException>(() => AssemblerForTest(context).CreateNewBlock(context.scriptPubKey));
            Assert.True(error.ConsensusError == ConsensusErrors.BadBlockSigOps);
            context.mempool.Clear();

            tx.Inputs[0].PrevOut.Hash = context.txFirst[0].GetHash();
            tx.Outputs[0].Value = context.BLOCKSUBSIDY;
            for (int i = 0; i < 1001; ++i)
            {
                tx.Outputs[0].Value -= context.LOWFEE;
                context.hash = tx.GetHash();
                bool spendsCoinbase = (i == 0) ? true : false; // only first tx spends coinbase
                                                               // If we do set the # of sig ops in the CTxMemPoolEntry, template creation passes
                context.mempool.AddUnchecked(context.hash, context.entry.Fee(context.LOWFEE).Time(context.date.GetTime()).SpendsCoinbase(spendsCoinbase).SigOpsCost(80).FromTx(tx));
                tx = tx.Clone();
                tx.Inputs[0].PrevOut.Hash = context.hash;
            }
            var pblocktemplate = AssemblerForTest(context).CreateNewBlock(context.scriptPubKey);
            Assert.NotNull(pblocktemplate);
            context.mempool.Clear();
        }

        [Fact]
        public void MinerCreateBlockSizeGreaterThenLimit()
        {
            var context = new TestContext();
            var tx = new Transaction();
            tx.AddInput(new TxIn());
            tx.AddOutput(new TxOut());

            // block size > limit
            tx = new Transaction();
            tx.AddInput(new TxIn());
            tx.AddOutput(new TxOut());
            tx.Inputs[0].ScriptSig = new Script();
            // 18 * (520char + DROP) + OP_1 = 9433 bytes
            var vchData = new byte[520];
            for (int i = 0; i < 18; ++i)
                tx.Inputs[0].ScriptSig = new Script(tx.Inputs[0].ScriptSig.ToBytes().Concat(vchData.Concat(new[] { (byte)OpcodeType.OP_DROP })));
            tx.Inputs[0].ScriptSig = new Script(tx.Inputs[0].ScriptSig.ToBytes().Concat(new[] { (byte)OpcodeType.OP_1 }));
            tx.Inputs[0].PrevOut.Hash = context.txFirst[0].GetHash();
            tx.Outputs[0].Value = context.BLOCKSUBSIDY;
            for (int i = 0; i < 128; ++i)
            {
                tx.Outputs[0].Value -= context.LOWFEE;
                context.hash = tx.GetHash();
                bool spendsCoinbase = (i == 0) ? true : false; // only first tx spends coinbase
                context.mempool.AddUnchecked(context.hash, context.entry.Fee(context.LOWFEE).Time(context.date.GetTime()).SpendsCoinbase(spendsCoinbase).FromTx(tx));
                tx = tx.Clone();
                tx.Inputs[0].PrevOut.Hash = context.hash;
            }
            var pblocktemplate = AssemblerForTest(context).CreateNewBlock(context.scriptPubKey);
            Assert.NotNull(pblocktemplate);
            context.mempool.Clear();
        }

        [Fact]
        public void MinerCreateBlockChildWithHigherFeerateThanParent()
        {
            var context = new TestContext();
            var tx = new Transaction();
            tx.AddInput(new TxIn());
            tx.AddOutput(new TxOut());

            // child with higher feerate than parent
            tx = tx.Clone();
            tx.Inputs[0].ScriptSig = new Script(OpcodeType.OP_1);
            tx.Inputs[0].PrevOut.Hash = context.txFirst[1].GetHash();
            tx.Outputs[0].Value = context.BLOCKSUBSIDY - context.HIGHFEE;
            context.hash = tx.GetHash();
            context.mempool.AddUnchecked(context.hash, context.entry.Fee(context.HIGHFEE).Time(context.date.GetTime()).SpendsCoinbase(true).FromTx(tx));
            tx = tx.Clone();
            tx.Inputs[0].PrevOut.Hash = context.hash;
            tx.Inputs.Add(new TxIn());
            tx.Inputs[1].ScriptSig = new Script(OpcodeType.OP_1);
            tx.Inputs[1].PrevOut.Hash = context.txFirst[0].GetHash();
            tx.Inputs[1].PrevOut.N = 0;
            tx.Outputs[0].Value = tx.Outputs[0].Value + context.BLOCKSUBSIDY - context.HIGHERFEE; //First txn output + fresh coinbase - new txn fee
            context.hash = tx.GetHash();
            context.mempool.AddUnchecked(context.hash, context.entry.Fee(context.HIGHERFEE).Time(context.date.GetTime()).SpendsCoinbase(true).FromTx(tx));
            var pblocktemplate = AssemblerForTest(context).CreateNewBlock(context.scriptPubKey);
            Assert.NotNull(pblocktemplate);
            context.mempool.Clear();
        }

        [Fact]
        public void MinerCreateBlockCoinbaseMempoolTemplateCreationFails()
        {
            var context = new TestContext();
            var tx = new Transaction();
            tx.AddInput(new TxIn());
            tx.AddOutput(new TxOut());

            // coinbase in mempool, template creation fails
            tx.Inputs[0].PrevOut = new OutPoint();
            tx.Inputs[0].ScriptSig = new Script(OpcodeType.OP_0, OpcodeType.OP_1);
            tx.Outputs[0].Value = 0;
            context.hash = tx.GetHash();
            // give it a fee so it'll get mined
            context.mempool.AddUnchecked(context.hash, context.entry.Fee(context.LOWFEE).Time(context.date.GetTime()).SpendsCoinbase(false).FromTx(tx));
            var error = Assert.Throws<ConsensusErrorException>(() => AssemblerForTest(context).CreateNewBlock(context.scriptPubKey));
            Assert.True(error.ConsensusError == ConsensusErrors.BadMultipleCoinbase);
            context.mempool.Clear();
        }

        [Fact]
        public void MinerCreateBlockNonFinalTxsInMempool()
        {
            var context = new TestContext();
            var tx = new Transaction();
            tx.AddInput(new TxIn());
            tx.AddOutput(new TxOut());

            // non - final txs in mempool
            (context.date as MemoryPoolTests.DateTimeProviderSet).time = context.chain.Tip.Header.Time + 1;
            //SetMockTime(chainActive.Tip().GetMedianTimePast() + 1);
            var flags = Transaction.LockTimeFlags.VerifySequence | Transaction.LockTimeFlags.MedianTimePast;
            // height map
            List<int> prevheights = new List<int>();

            // relative height locked
            tx.Version = 2;
            prevheights.Add(1);
            tx.Inputs[0].PrevOut.Hash = context.txFirst[0].GetHash(); // only 1 transaction
            tx.Inputs[0].PrevOut.N = 0;
            tx.Inputs[0].ScriptSig = new Script(OpcodeType.OP_1);
            tx.Inputs[0].Sequence = new Sequence(context.chain.Tip.Height + 1); // txFirst[0] is the 2nd block
            prevheights[0] = context.baseheight + 1;
            tx.Outputs[0].Value = context.BLOCKSUBSIDY - context.HIGHFEE;
            tx.Outputs[0].ScriptPubKey = new Script(OpcodeType.OP_1);
            tx.LockTime = 0;
            context.hash = tx.GetHash();
            context.mempool.AddUnchecked(context.hash, context.entry.Fee(context.HIGHFEE).Time(context.date.GetTime()).SpendsCoinbase(true).FromTx(tx));
            Assert.True(MempoolValidator.CheckFinalTransaction(context.chain, context.date, tx, flags)); // Locktime passes
            Assert.True(!TestSequenceLocks(context, context.chain.Tip, tx, flags)); // Sequence locks fail
            context.chain.SetTip(new BlockHeader { HashPrevBlock = context.chain.Tip.HashBlock, Time = Utils.DateTimeToUnixTime(context.chain.Tip.GetMedianTimePast()) + 1 });
            context.chain.SetTip(new BlockHeader { HashPrevBlock = context.chain.Tip.HashBlock, Time = Utils.DateTimeToUnixTime(context.chain.Tip.GetMedianTimePast()) + 1 });
            context.chain.SetTip(new BlockHeader { HashPrevBlock = context.chain.Tip.HashBlock, Time = Utils.DateTimeToUnixTime(context.chain.Tip.GetMedianTimePast()) + 1 });
            var locks = tx.CalculateSequenceLocks(prevheights.ToArray(), context.chain.Tip, flags);
            Assert.True(locks.Evaluate(context.chain.Tip)); // Sequence locks pass on 2nd block
        }

        [Fact]
        public void MinerCreateBlockRelativeTimeLocked()
        {
            var context = new TestContext();
            var tx = new Transaction();
            tx.AddInput(new TxIn());
            tx.AddOutput(new TxOut());

            var flags = Transaction.LockTimeFlags.VerifySequence | Transaction.LockTimeFlags.MedianTimePast;

            // height map
            List<int> prevheights = new List<int>();
            prevheights.Add(1);
            // relative time locked
            tx.Version = 2;
            tx.Inputs[0].PrevOut.Hash = context.txFirst[1].GetHash();
            tx.Inputs[0].ScriptSig = new Script(OpcodeType.OP_1);
            tx.Inputs[0].PrevOut.N = 0;
            tx.Inputs[0].Sequence =  new Sequence(TimeSpan.FromMinutes(10)); // txFirst[1] is the 3rd block
            tx.Outputs[0].Value = context.BLOCKSUBSIDY - context.HIGHFEE;
            tx.Outputs[0].ScriptPubKey = new Script(OpcodeType.OP_1);
            tx.LockTime = 0;
            prevheights[0] = context.baseheight + 2;
            context.hash = tx.GetHash();
            context.mempool.AddUnchecked(context.hash, context.entry.Time(context.date.GetTime()).FromTx(tx));
            Assert.True(MempoolValidator.CheckFinalTransaction(context.chain, context.date, tx, flags)); // Locktime passes
            Assert.True(!TestSequenceLocks(context, context.chain.Tip, tx, flags)); // Sequence locks fail
        }

        [Fact]
        public void MinerCreateBlockAbsoluteHeightLocked()
        {
            var context = new TestContext();
            var tx = new Transaction();
            tx.AddInput(new TxIn());
            tx.AddOutput(new TxOut());
            var flags = Transaction.LockTimeFlags.VerifySequence | Transaction.LockTimeFlags.MedianTimePast;

            int MedianTimeSpan = 11;
            List<int> prevheights = new List<int>();
            prevheights.Add(1);
            tx.Version = 2;
            tx.Inputs[0].PrevOut.Hash = context.txFirst[1].GetHash();
            tx.Inputs[0].ScriptSig = new Script(OpcodeType.OP_1);
            tx.Inputs[0].PrevOut.N = 0;
            tx.Inputs[0].Sequence = new Sequence(TimeSpan.FromMinutes(10)); // txFirst[1] is the 3rd block
            tx.Outputs[0].Value = context.BLOCKSUBSIDY - context.HIGHFEE;
            tx.Outputs[0].ScriptPubKey = new Script(OpcodeType.OP_1);
            tx.LockTime = 0;
            prevheights[0] = context.baseheight + 2;

            for (int i = 0; i < MedianTimeSpan; i++)
                context.chain.SetTip(new BlockHeader { HashPrevBlock = context.chain.Tip.HashBlock, Time = Utils.DateTimeToUnixTime(context.chain.Tip.GetMedianTimePast()) + 512 });
            var locks = (tx.CalculateSequenceLocks(prevheights.ToArray(), context.chain.Tip, flags));
            Assert.True(locks.Evaluate(context.chain.Tip));

            context = new TestContext();

            // absolute height locked
            tx.Inputs[0].PrevOut.Hash = context.txFirst[2].GetHash();
            tx.Inputs[0].Sequence = Sequence.Final - 1;
            prevheights[0] = context.baseheight + 3;
            tx.LockTime = context.chain.Tip.Height + 1;
            context.hash = tx.GetHash();
            context.mempool.AddUnchecked(context.hash, context.entry.Time(context.date.GetTime()).FromTx(tx));
            Assert.True(!MempoolValidator.CheckFinalTransaction(context.chain, context.date, tx, flags)); // Locktime fails
            Assert.True(TestSequenceLocks(context, context.chain.Tip, tx, flags)); // Sequence locks pass
            context.chain.SetTip(new BlockHeader { HashPrevBlock = context.chain.Tip.HashBlock, Time = Utils.DateTimeToUnixTime(context.chain.Tip.GetMedianTimePast()) + 512 });
            context.chain.SetTip(new BlockHeader { HashPrevBlock = context.chain.Tip.HashBlock, Time = Utils.DateTimeToUnixTime(context.chain.Tip.GetMedianTimePast()) + 512 });
            Assert.True(tx.IsFinal(context.chain.Tip.GetMedianTimePast(), context.chain.Tip.Height + 2)); // Locktime passes on 2nd block
        }

        [Fact]
        public void MinerCreateBlockAbsoluteTimeLocked()
        {
            var context = new TestContext();
            var tx = new Transaction();
            tx.AddInput(new TxIn());
            tx.AddOutput(new TxOut());
            var flags = Transaction.LockTimeFlags.VerifySequence | Transaction.LockTimeFlags.MedianTimePast;

            List<int> prevheights = new List<int>();
            prevheights.Add(1);
            tx.Version = 2;
            tx.Inputs[0].PrevOut.Hash = context.txFirst[3].GetHash();
            tx.Inputs[0].ScriptSig = new Script(OpcodeType.OP_1);
            tx.Inputs[0].PrevOut.N = 0;
            tx.Outputs[0].Value = context.BLOCKSUBSIDY - context.HIGHFEE;
            tx.Outputs[0].ScriptPubKey = new Script(OpcodeType.OP_1);

            // absolute time locked
            tx.LockTime = context.chain.Tip.GetMedianTimePast().AddMinutes(1);
            tx.Inputs[0].Sequence = Sequence.Final - 1;
            prevheights[0] = context.baseheight + 4;
            context.hash = tx.GetHash();
            context.mempool.AddUnchecked(context.hash, context.entry.Time(context.date.GetTime()).FromTx(tx));
            Assert.True(!MempoolValidator.CheckFinalTransaction(context.chain, context.date, tx, flags)); // Locktime fails
            Assert.True(TestSequenceLocks(context, context.chain.Tip, tx, flags)); // Sequence locks pass
            context.chain.SetTip(new BlockHeader { HashPrevBlock = context.chain.Tip.HashBlock, Time = Utils.DateTimeToUnixTime(context.chain.Tip.GetMedianTimePast()) + 512 });
            context.chain.SetTip(new BlockHeader { HashPrevBlock = context.chain.Tip.HashBlock, Time = Utils.DateTimeToUnixTime(context.chain.Tip.GetMedianTimePast()) + 512 });
            Assert.True(tx.IsFinal(context.chain.Tip.GetMedianTimePast().AddMinutes(2), context.chain.Tip.Height + 2)); // Locktime passes 2 min later

        }

        //NOTE: These tests rely on CreateNewBlock doing its own self-validation!
        private void MinerCreateNewBlockValidity()
        {
            //TODO: fix this test
            // orphan in mempool, template creation fails
            //hash = tx.GetHash();
            //mempool.AddUnchecked(hash, entry.Fee(LOWFEE).Time(date.GetTime()).FromTx(tx));
            //error = Assert.Throws<ConsensusErrorException>(() => AssemblerForTest(consensus, network, date as DateTimeProvider, mempool, scheduler, chain).CreateNewBlock(scriptPubKey));
            //Assert.True(error.ConsensusError == ConsensusErrors.BadBlockSigOps);
            //mempool.Clear();

            //TODO: fix this test
            // invalid (pre-p2sh) txn in mempool, template creation fails
            //tx = tx.Clone();
            //tx.Inputs[0].PrevOut.Hash = txFirst[0].GetHash();
            //tx.Inputs[0].PrevOut.N = 0;
            //tx.Inputs[0].ScriptSig = new Script(OpcodeType.OP_1);
            //tx.Outputs[0].Value = BLOCKSUBSIDY - LOWFEE;
            //script = new Script(OpcodeType.OP_1);
            //tx.Outputs[0].ScriptPubKey = new ScriptId(script).ScriptPubKey;
            //hash = tx.GetHash();
            //mempool.AddUnchecked(hash, entry.Fee(LOWFEE).Time(date.GetTime()).SpendsCoinbase(true).FromTx(tx));
            //tx = tx.Clone();
            //tx.Inputs[0].PrevOut.Hash = hash;
            //tx.Inputs[0].ScriptSig = new Script(script.ToBytes());
            //tx.Outputs[0].Value -= LOWFEE;
            //hash = tx.GetHash();
            //mempool.AddUnchecked(hash, entry.Fee(LOWFEE).Time(date.GetTime()).SpendsCoinbase(false).FromTx(tx));
            //error = Assert.Throws<ConsensusErrorException>(() => AssemblerForTest(consensus, network, date as DateTimeProvider, mempool, scheduler, chain).CreateNewBlock(scriptPubKey));
            //Assert.True(error.ConsensusError == ConsensusErrors.BadMultipleCoinbase);
            //mempool.Clear();

            //TODO: fix this test
            // double spend txn pair in mempool, template creation fails
            //tx = tx.Clone();
            //tx.Inputs[0].PrevOut.Hash = txFirst[0].GetHash();
            //tx.Inputs[0].PrevOut.N = 0;
            //tx.Inputs[0].ScriptSig = new Script(OpcodeType.OP_1);
            //tx.Outputs[0].Value = BLOCKSUBSIDY - HIGHFEE;
            //tx.Outputs[0].ScriptPubKey = new Script(OpcodeType.OP_1);
            //hash = tx.GetHash();
            //mempool.AddUnchecked(hash, entry.Fee(HIGHFEE).Time(date.GetTime()).SpendsCoinbase(true).FromTx(tx));
            //tx = tx.Clone();
            //tx.Outputs[0].ScriptPubKey = new Script(OpcodeType.OP_2);
            //hash = tx.GetHash();
            //mempool.AddUnchecked(hash, entry.Fee(HIGHFEE).Time(date.GetTime()).SpendsCoinbase(true).FromTx(tx));
            //error = Assert.Throws<ConsensusErrorException>(() => AssemblerForTest(consensus, network, date as DateTimeProvider, mempool, scheduler, chain).CreateNewBlock(scriptPubKey));
            //Assert.True(error.ConsensusError == ConsensusErrors.BadMultipleCoinbase);
            //mempool.Clear();

            //TODO: fix this test
            //// subsidy changing
            //int nHeight = chain.Height;
            //// Create an actual 209999-long block chain (without valid blocks).
            //while (chain.Tip.Height < 209999)
            //{
            //	//var block = new Block();
            //	//block.Header.HashPrevBlock = chain.Tip.HashBlock;
            //	//block.Header.Version = 1;
            //	//block.Header.Time = Utils.DateTimeToUnixTime(chain.Tip.GetMedianTimePast()) + 1;
            //	//var coinbase = new Transaction();
            //	//coinbase.AddInput(TxIn.CreateCoinbase(chain.Height + 1));
            //	//coinbase.AddOutput(new TxOut(network.GetReward(chain.Height + 1), new Script()));
            //	//block.AddTransaction(coinbase);
            //	//block.UpdateMerkleRoot();
            //	//block.Header.Nonce = 0;
            //	//block.Header.Bits = block.Header.GetWorkRequired(network, chain.Tip);
            //	//chain.SetTip(block.Header);
            //	//consensus.AcceptBlock(new ContextInformation(new BlockResult { Block = block }, network.Consensus) { CheckPow = false, CheckMerkleRoot = false });
            //	//blocks.Add(block);

            //}
            //pblocktemplate = AssemblerForTest(consensus, network, date as DateTimeProvider, mempool, scheduler, chain).CreateNewBlock(scriptPubKey);
            //Assert.NotNull(pblocktemplate);

            //TODO: fix this test
            //// Extend to a 210000-long block chain.
            //while (chain.Tip.Height < 210000)
            //{
            //	var block = new Block();
            //	block.Header.HashPrevBlock = chain.Tip.HashBlock;
            //	block.Header.Version = 1;
            //	block.Header.Time = Utils.DateTimeToUnixTime(chain.Tip.GetMedianTimePast()) + 1;
            //	var coinbase = new Transaction();
            //	coinbase.AddInput(TxIn.CreateCoinbase(chain.Height + 1));
            //	coinbase.AddOutput(new TxOut(network.GetReward(chain.Height + 1), new Script()));
            //	block.AddTransaction(coinbase);
            //	block.UpdateMerkleRoot();
            //	block.Header.Nonce = 0;
            //	chain.SetTip(new ChainedBlock(block.Header, block.GetHash(), chain.Tip));
            //}
            //pblocktemplate = AssemblerForTest(consensus, network, date as DateTimeProvider, mempool, scheduler, chain).CreateNewBlock(scriptPubKey);
            //Assert.NotNull(pblocktemplate);

            //// Delete the dummy blocks again.
            //while (chain.Tip.Height > nHeight)
            //{
            //	chain.SetTip(chain.Tip.Previous);
            //}

            //TODO: fix this test
            //	// mempool-dependent transactions (not added)
            //	tx.Inputs[0].PrevOut.Hash = hash;
            //	prevheights[0] = chainActive.Tip().Height + 1;
            //	tx.LockTime = 0;
            //	tx.Inputs[0].Sequence = 0;
            //	BOOST_CHECK(CheckFinalTx(tx, flags)); // Locktime passes
            //	BOOST_CHECK(TestSequenceLocks(tx, flags)); // Sequence locks pass
            //	tx.Inputs[0].Sequence = 1;
            //	BOOST_CHECK(!TestSequenceLocks(tx, flags)); // Sequence locks fail
            //	tx.Inputs[0].Sequence = CTxIn::SEQUENCE_LOCKTIME_TYPE_FLAG;
            //	BOOST_CHECK(TestSequenceLocks(tx, flags)); // Sequence locks pass
            //	tx.Inputs[0].Sequence = CTxIn::SEQUENCE_LOCKTIME_TYPE_FLAG | 1;
            //	BOOST_CHECK(!TestSequenceLocks(tx, flags)); // Sequence locks fail

            //	BOOST_CHECK(pblocktemplate = AssemblerForTest(consensus, network).CreateNewBlock(scriptPubKey));

            //TODO: fix this test
            //	// None of the of the absolute height/time locked tx should have made
            //	// it into the template because we still check IsFinalTx in CreateNewBlock,
            //	// but relative locked txs will if inconsistently added to mempool.
            //	// For now these will still generate a valid template until BIP68 soft fork
            //	BOOST_CHECK_EQUAL(pblocktemplate.block.vtx.size(), 3);
            //	// However if we advance height by 1 and time by 512, all of them should be mined
            //	for (int i = 0; i < CBlockIndex::nMedianTimeSpan; i++)
            //		chainActive.Tip().GetAncestor(chainActive.Tip().Height - i).Time += 512; //Trick the MedianTimePast
            //	chainActive.Tip().Height++;
            //	SetMockTime(chainActive.Tip().GetMedianTimePast() + 1);

            //	BOOST_CHECK(pblocktemplate = AssemblerForTest(consensus, network).CreateNewBlock(scriptPubKey));
            //	BOOST_CHECK_EQUAL(pblocktemplate.block.vtx.size(), 5);

            //	chainActive.Tip().Height--;
            //	SetMockTime(0);
            //	mempool.clear();

        }
    }
}<|MERGE_RESOLUTION|>--- conflicted
+++ resolved
@@ -127,13 +127,6 @@
                 this.entry = new TestMemPoolEntryHelper();
                 this.chain = new ConcurrentChain(this.network);
                 this.network.Consensus.Options = new PowConsensusOptions();
-<<<<<<< HEAD
-                this.cachedCoinView = new CachedCoinView(new InMemoryCoinView(this.chain.Tip.HashBlock), DateTimeProvider.Default, new LoggerFactory());
-                this.consensus = new ConsensusLoop(new PowConsensusValidator(this.network, new Checkpoints(this.network), DateTimeProvider.Default, new LoggerFactory()), this.chain, 
-                    this.cachedCoinView, new LookaheadBlockPuller(this.chain, new ConnectionManager(this.network, new NodeConnectionParameters(), new NodeSettings(), 
-                    new LoggerFactory(), new NodeLifetime()), new LoggerFactory()), new NodeDeployments(this.network), DateTimeProvider.Default, new LoggerFactory());
-                this.consensus.Initialize();
-=======
                 IDateTimeProvider dateTimeProvider = DateTimeProvider.Default;
 
                 this.cachedCoinView = new CachedCoinView(new InMemoryCoinView(this.chain.Tip.HashBlock), dateTimeProvider, new LoggerFactory());
@@ -147,7 +140,6 @@
 
                 this.consensus = new ConsensusLoop(new AsyncLoopFactory(loggerFactory), consensusValidator, new NodeLifetime(), this.chain, this.cachedCoinView, blockPuller, new NodeDeployments(this.network), loggerFactory, new ChainState(new FullNode()), connectionManager, new Signals.Signals());
                 this.consensus.Start();
->>>>>>> 337a7d68
 
                 this.entry.Fee(11);
                 this.entry.Height(11);
