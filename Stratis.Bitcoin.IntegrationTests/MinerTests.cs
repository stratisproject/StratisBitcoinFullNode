--- conflicted
+++ resolved
@@ -144,13 +144,8 @@
                 ConnectionManager connectionManager = new ConnectionManager(this.network, new NodeConnectionParameters(), nodeSettings, loggerFactory, new NodeLifetime());
                 LookaheadBlockPuller blockPuller = new LookaheadBlockPuller(this.chain, connectionManager, new LoggerFactory());
 
-<<<<<<< HEAD
                 this.consensus = new ConsensusLoop(new AsyncLoopFactory(loggerFactory), consensusValidator, new NodeLifetime(), this.chain, this.cachedCoinView, blockPuller, new NodeDeployments(this.network, this.chain), loggerFactory, new ChainState(new FullNode()), connectionManager, dateTimeProvider, new Signals.Signals(), new Checkpoints(this.network));
-                this.consensus.Start();
-=======
-                this.consensus = new ConsensusLoop(new AsyncLoopFactory(loggerFactory), consensusValidator, new NodeLifetime(), this.chain, this.cachedCoinView, blockPuller, new NodeDeployments(this.network), loggerFactory, new ChainState(new FullNode()), connectionManager, dateTimeProvider, new Signals.Signals());
                 await this.consensus.StartAsync();
->>>>>>> f69dde14
 
                 this.entry.Fee(11);
                 this.entry.Height(11);
