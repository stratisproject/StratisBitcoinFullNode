--- conflicted
+++ resolved
@@ -147,14 +147,8 @@
                 date1.time = dateTimeProvider.GetTime();
                 date1.timeutc = dateTimeProvider.GetUtcNow();
                 this.date = date1;
-<<<<<<< HEAD
                 this.mempool = new TxMempool(dateTimeProvider, new BlockPolicyEstimator(new MempoolSettings(nodeSettings), new LoggerFactory(), nodeSettings), new LoggerFactory(), nodeSettings); ;
                 this.mempoolLock = new MempoolAsyncLock();
-=======
-                var nodeSettings = NodeSettings.Default();
-                this.mempool = new TxMempool(DateTimeProvider.Default, new BlockPolicyEstimator(new MempoolSettings(nodeSettings), new LoggerFactory(), nodeSettings), new LoggerFactory(), nodeSettings); ;
-                this.mempoolLock = new MempoolSchedulerLock();
->>>>>>> 5bbbef32
 
                 // Simple block creation, nothing special yet:
                 this.newBlock = AssemblerForTest(this).CreateNewBlock(this.scriptPubKey);
