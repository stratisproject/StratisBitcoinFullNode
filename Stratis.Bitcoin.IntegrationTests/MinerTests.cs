--- conflicted
+++ resolved
@@ -133,11 +133,6 @@
                 this.entry = new TestMemPoolEntryHelper();
                 this.chain = new ConcurrentChain(this.network);
                 this.network.Consensus.Options = new PowConsensusOptions();
-<<<<<<< HEAD
-                this.cachedCoinView = new CachedCoinView(new InMemoryCoinView(this.chain.Tip.HashBlock), new LoggerFactory());
-                this.consensus = new ConsensusLoop(new PowConsensusValidator(this.network, new Checkpoints(this.network), new LoggerFactory()), this.chain, this.cachedCoinView, new LookaheadBlockPuller(this.chain, new ConnectionManager(this.network, new NodeConnectionParameters(), new NodeSettings(), new LoggerFactory(), new NodeLifetime()), new LoggerFactory()), new NodeDeployments(this.network), new LoggerFactory());
-                await this.consensus.InitializeAsync();
-=======
                 IDateTimeProvider dateTimeProvider = DateTimeProvider.Default;
 
                 this.cachedCoinView = new CachedCoinView(new InMemoryCoinView(this.chain.Tip.HashBlock), dateTimeProvider, new LoggerFactory());
@@ -151,7 +146,6 @@
 
                 this.consensus = new ConsensusLoop(new AsyncLoopFactory(loggerFactory), consensusValidator, new NodeLifetime(), this.chain, this.cachedCoinView, blockPuller, new NodeDeployments(this.network), loggerFactory, new ChainState(new FullNode()), connectionManager, dateTimeProvider, new Signals.Signals());
                 this.consensus.Start();
->>>>>>> 5b28ca93
 
                 this.entry.Fee(11);
                 this.entry.Height(11);
