﻿using System.Net.Http;
using System.Net.Http.Headers;
using System.Text;
using NBitcoin;
using NBitcoin.Protocol;
using Stratis.Bitcoin.Features.Consensus;
using Stratis.Bitcoin.Features.BlockStore;
using Stratis.Bitcoin.Features.Miner;
using Stratis.Bitcoin.Features.Miner.Controllers;
using Stratis.Bitcoin.Features.Miner.Models;
using Stratis.Bitcoin.Features.Wallet;
using Stratis.Bitcoin.Features.Wallet.Interfaces;
using Stratis.Bitcoin.Features.MemoryPool;
using Stratis.Bitcoin.Features.RPC;
using Stratis.Bitcoin.Api;
using Xunit;

namespace Stratis.Bitcoin.IntegrationTests
{
    public class APITests
    {
        static HttpClient client = new HttpClient();

        /// <summary>
        /// Tests whether the Wallet API method "general-info" can be called and returns a non-empty JSON-formatted string result.
        /// </summary>
        [Fact]
        public void CanGetGeneralInfoViaAPI()
        {
            using (NodeBuilder builder = NodeBuilder.Create())
            {
                CoreNode nodeA = builder.CreateStratisPowNode(false, fullNodeBuilder =>
                {
                    fullNodeBuilder
                   .UseConsensus()
                   .UseBlockStore()
                   .UseMempool()
                   .AddMining()
                   .UseWallet()
                   .UseApi()
                   .AddRPC();
                });

                builder.StartAll();

                var fullNode = nodeA.FullNode;
                var ApiURI = fullNode.Settings.ApiUri;

                using (Node nodeB = nodeA.CreateNodeClient())
                {
                    nodeB.VersionHandshake();

                    client.DefaultRequestHeaders.Accept.Clear();
                    client.DefaultRequestHeaders.Accept.Add(new MediaTypeWithQualityHeaderValue("application/json"));

                    var response = client.GetStringAsync(ApiURI + "api/wallet/general-info?name=test").GetAwaiter().GetResult();

                    Assert.StartsWith("{\"walletFilePath\":null,\"network\":\"RegTest\",\"creationTime\":\"", response);
                }
            }
        }

        /// <summary>
        /// Tests whether the Miner API method "startstaking" can be called.
        /// </summary>
        [Fact]
        public void CanStartStakingViaAPI()
        {
            try
            {
                using (NodeBuilder builder = NodeBuilder.Create())
                {
<<<<<<< HEAD
                    CoreNode nodeA = builder.CreateStratisPosNode(false, fullNodeBuilder =>
                    {
                        fullNodeBuilder
                       .UseStratisConsensus()
                       .UseBlockStore()
                       .UseMempool()
                       .UseWallet()
                       .AddPowPosMining()
                       .UseApi()
                       .AddRPC();
                    });

                    builder.StartAll();

                    var fullNode = nodeA.FullNode;
                    var ApiURI = fullNode.Settings.ApiUri;

                    Assert.NotNull(fullNode.NodeService<PosMinting>(true));

                    using (Node nodeB = nodeA.CreateNodeClient())
                    {
                        WalletManager walletManager = fullNode.NodeService<IWalletManager>() as WalletManager;

                        // create the wallet
                        var model = new StartStakingRequest() { Name = "apitest", Password = "123456" };
                        var mnemonic = walletManager.CreateWallet(model.Password, model.Name);

                        var content = new StringContent(model.ToString(), Encoding.UTF8, "application/json");
                        var response = client.PostAsync(ApiURI + "api/miner/startstaking", content).GetAwaiter().GetResult();
                        Assert.Equal(System.Net.HttpStatusCode.OK, response.StatusCode);

                        var responseText = response.Content.ReadAsStringAsync().GetAwaiter().GetResult();
                        Assert.Equal("", responseText);

                        MiningRPCController controller = fullNode.NodeService<MiningRPCController>();
                        GetStakingInfoModel info = controller.GetStakingInfo();

                        Assert.NotNull(info);
                        Assert.Equal(true, info.Enabled);
                        Assert.Equal(false, info.Staking);
                    }
=======
                    WalletManager walletManager = fullNode.NodeService<IWalletManager>() as WalletManager;

                    // create the wallet
                    var model = new StartStakingRequest() { Name = "apitest", Password = "123456" };
                    var mnemonic = walletManager.CreateWallet(model.Password, model.Name);

                    var content = new StringContent(model.ToString(), Encoding.UTF8, "application/json");
                    var response = client.PostAsync(ApiURI + "api/miner/startstaking", content).GetAwaiter().GetResult();
                    Assert.Equal(System.Net.HttpStatusCode.OK, response.StatusCode);

                    var responseText = response.Content.ReadAsStringAsync().GetAwaiter().GetResult();
                    Assert.Equal("", responseText);

                    MiningRPCController controller = fullNode.NodeService<MiningRPCController>();
                    GetStakingInfoModel info = controller.GetStakingInfo();

                    Assert.NotNull(info);
                    Assert.True(info.Enabled);
                    Assert.False(info.Staking);
>>>>>>> 3e728c38
                }
            }
            finally
            {
                // Revert global side-effects of StratisBitcoinPosRunner.InitStratisRegTest()
                Block.BlockSignature = false;
                Transaction.TimeStamp = false;
            }
        }
    }
}<|MERGE_RESOLUTION|>--- conflicted
+++ resolved
@@ -70,7 +70,6 @@
             {
                 using (NodeBuilder builder = NodeBuilder.Create())
                 {
-<<<<<<< HEAD
                     CoreNode nodeA = builder.CreateStratisPosNode(false, fullNodeBuilder =>
                     {
                         fullNodeBuilder
@@ -109,30 +108,9 @@
                         GetStakingInfoModel info = controller.GetStakingInfo();
 
                         Assert.NotNull(info);
-                        Assert.Equal(true, info.Enabled);
-                        Assert.Equal(false, info.Staking);
+                        Assert.True(info.Enabled);
+                        Assert.False(info.Staking);
                     }
-=======
-                    WalletManager walletManager = fullNode.NodeService<IWalletManager>() as WalletManager;
-
-                    // create the wallet
-                    var model = new StartStakingRequest() { Name = "apitest", Password = "123456" };
-                    var mnemonic = walletManager.CreateWallet(model.Password, model.Name);
-
-                    var content = new StringContent(model.ToString(), Encoding.UTF8, "application/json");
-                    var response = client.PostAsync(ApiURI + "api/miner/startstaking", content).GetAwaiter().GetResult();
-                    Assert.Equal(System.Net.HttpStatusCode.OK, response.StatusCode);
-
-                    var responseText = response.Content.ReadAsStringAsync().GetAwaiter().GetResult();
-                    Assert.Equal("", responseText);
-
-                    MiningRPCController controller = fullNode.NodeService<MiningRPCController>();
-                    GetStakingInfoModel info = controller.GetStakingInfo();
-
-                    Assert.NotNull(info);
-                    Assert.True(info.Enabled);
-                    Assert.False(info.Staking);
->>>>>>> 3e728c38
                 }
             }
             finally
