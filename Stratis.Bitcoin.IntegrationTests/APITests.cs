--- conflicted
+++ resolved
@@ -70,7 +70,6 @@
             {
                 using (NodeBuilder builder = NodeBuilder.Create())
                 {
-<<<<<<< HEAD
                     CoreNode nodeA = builder.CreateStratisPosNode(false, fullNodeBuilder =>
                     {
                         fullNodeBuilder
@@ -95,7 +94,7 @@
                         WalletManager walletManager = fullNode.NodeService<IWalletManager>() as WalletManager;
 
                         // create the wallet
-                        var model = new StartStakingRequest() { Name = "apitest", Password = "123456" };
+                        var model = new StartStakingRequest { Name = "apitest", Password = "123456" };
                         var mnemonic = walletManager.CreateWallet(model.Password, model.Name);
 
                         var content = new StringContent(model.ToString(), Encoding.UTF8, "application/json");
@@ -112,27 +111,6 @@
                         Assert.True(info.Enabled);
                         Assert.False(info.Staking);
                     }
-=======
-                    WalletManager walletManager = fullNode.NodeService<IWalletManager>() as WalletManager;
-
-                    // create the wallet
-                    var model = new StartStakingRequest { Name = "apitest", Password = "123456" };
-                    var mnemonic = walletManager.CreateWallet(model.Password, model.Name);
-
-                    var content = new StringContent(model.ToString(), Encoding.UTF8, "application/json");
-                    var response = client.PostAsync(ApiURI + "api/miner/startstaking", content).GetAwaiter().GetResult();
-                    Assert.Equal(System.Net.HttpStatusCode.OK, response.StatusCode);
-
-                    var responseText = response.Content.ReadAsStringAsync().GetAwaiter().GetResult();
-                    Assert.Equal("", responseText);
-
-                    MiningRPCController controller = fullNode.NodeService<MiningRPCController>();
-                    GetStakingInfoModel info = controller.GetStakingInfo();
-
-                    Assert.NotNull(info);
-                    Assert.True(info.Enabled);
-                    Assert.False(info.Staking);
->>>>>>> 406f6cc8
                 }
             }
             finally
