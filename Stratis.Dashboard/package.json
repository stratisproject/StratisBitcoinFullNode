{
  "name": "myproject",
  "version": "1.0.0",
  "devDependencies": {
<<<<<<< HEAD
=======
    "@types/angular": "^1.6.7",
    "@types/jquery": "^2.0.40"
>>>>>>> 442e3efb

  }
}<|MERGE_RESOLUTION|>--- conflicted
+++ resolved
@@ -2,11 +2,5 @@
   "name": "myproject",
   "version": "1.0.0",
   "devDependencies": {
-<<<<<<< HEAD
-=======
-    "@types/angular": "^1.6.7",
-    "@types/jquery": "^2.0.40"
->>>>>>> 442e3efb
-
   }
 }