﻿<Project Sdk="Microsoft.NET.Sdk">

  <PropertyGroup>
<<<<<<< HEAD
    <TargetFramework>netcoreapp2.2</TargetFramework>
    <RuntimeFrameworkVersion>2.2.1</RuntimeFrameworkVersion>
    <CodeAnalysisRuleSet>..\None.ruleset</CodeAnalysisRuleSet>
=======
    <TargetFramework>netcoreapp2.1</TargetFramework>
>>>>>>> 914b60c6
    <Version>0.0.3-beta</Version>
  </PropertyGroup>

  <ItemGroup>
    <PackageReference Include="Mono.Cecil" Version="0.10.1" />
    <PackageReference Include="Stratis.SmartContracts" Version="1.1.0" />
    <PackageReference Include="Stratis.SmartContracts.Standards" Version="1.0.0" />
  </ItemGroup>

</Project><|MERGE_RESOLUTION|>--- conflicted
+++ resolved
@@ -1,13 +1,8 @@
 ﻿<Project Sdk="Microsoft.NET.Sdk">
 
   <PropertyGroup>
-<<<<<<< HEAD
     <TargetFramework>netcoreapp2.2</TargetFramework>
     <RuntimeFrameworkVersion>2.2.1</RuntimeFrameworkVersion>
-    <CodeAnalysisRuleSet>..\None.ruleset</CodeAnalysisRuleSet>
-=======
-    <TargetFramework>netcoreapp2.1</TargetFramework>
->>>>>>> 914b60c6
     <Version>0.0.3-beta</Version>
   </PropertyGroup>
 
