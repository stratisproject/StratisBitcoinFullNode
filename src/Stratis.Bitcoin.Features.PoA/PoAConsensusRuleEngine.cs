﻿using Microsoft.Extensions.Logging;
using NBitcoin;
using Stratis.Bitcoin.AsyncWork;
using Stratis.Bitcoin.Base;
using Stratis.Bitcoin.Base.Deployments;
using Stratis.Bitcoin.Configuration.Settings;
using Stratis.Bitcoin.Consensus;
using Stratis.Bitcoin.Consensus.Rules;
using Stratis.Bitcoin.Features.Consensus.CoinViews;
using Stratis.Bitcoin.Features.Consensus.Rules;
using Stratis.Bitcoin.Features.PoA.Voting;
using Stratis.Bitcoin.Utilities;

namespace Stratis.Bitcoin.Features.PoA
{
    /// <inheritdoc />
    public class PoAConsensusRuleEngine : PowConsensusRuleEngine
    {
        public SlotsManager SlotsManager { get; private set; }

        public PoABlockHeaderValidator PoaHeaderValidator { get; private set; }

        public VotingManager VotingManager { get; private set; }

        public IFederationManager FederationManager { get; private set; }

        public PoAConsensusRuleEngine(Network network, ILoggerFactory loggerFactory, IDateTimeProvider dateTimeProvider, ChainIndexer chainIndexer,
            NodeDeployments nodeDeployments, ConsensusSettings consensusSettings, ICheckpoints checkpoints, ICoinView utxoSet, IChainState chainState,
            IInvalidBlockHashStore invalidBlockHashStore, INodeStats nodeStats, SlotsManager slotsManager, PoABlockHeaderValidator poaHeaderValidator,
<<<<<<< HEAD
            VotingManager votingManager, FederationManager federationManager, IAsyncProvider asyncProvider, ConsensusRulesContainer consensusRulesContainer)
            : base(network, loggerFactory, dateTimeProvider, chainIndexer, nodeDeployments, consensusSettings, checkpoints, utxoSet, chainState, invalidBlockHashStore, nodeStats, asyncProvider, consensusRulesContainer)
=======
            VotingManager votingManager, IFederationManager federationManager, IAsyncProvider asyncProvider)
            : base(network, loggerFactory, dateTimeProvider, chainIndexer, nodeDeployments, consensusSettings, checkpoints, utxoSet, chainState, invalidBlockHashStore, nodeStats, asyncProvider)
>>>>>>> beaf768e
        {
            this.SlotsManager = slotsManager;
            this.PoaHeaderValidator = poaHeaderValidator;
            this.VotingManager = votingManager;
            this.FederationManager = federationManager;
        }
    }
}<|MERGE_RESOLUTION|>--- conflicted
+++ resolved
@@ -27,13 +27,8 @@
         public PoAConsensusRuleEngine(Network network, ILoggerFactory loggerFactory, IDateTimeProvider dateTimeProvider, ChainIndexer chainIndexer,
             NodeDeployments nodeDeployments, ConsensusSettings consensusSettings, ICheckpoints checkpoints, ICoinView utxoSet, IChainState chainState,
             IInvalidBlockHashStore invalidBlockHashStore, INodeStats nodeStats, SlotsManager slotsManager, PoABlockHeaderValidator poaHeaderValidator,
-<<<<<<< HEAD
-            VotingManager votingManager, FederationManager federationManager, IAsyncProvider asyncProvider, ConsensusRulesContainer consensusRulesContainer)
+            VotingManager votingManager, IFederationManager federationManager, IAsyncProvider asyncProvider, ConsensusRulesContainer consensusRulesContainer)
             : base(network, loggerFactory, dateTimeProvider, chainIndexer, nodeDeployments, consensusSettings, checkpoints, utxoSet, chainState, invalidBlockHashStore, nodeStats, asyncProvider, consensusRulesContainer)
-=======
-            VotingManager votingManager, IFederationManager federationManager, IAsyncProvider asyncProvider)
-            : base(network, loggerFactory, dateTimeProvider, chainIndexer, nodeDeployments, consensusSettings, checkpoints, utxoSet, chainState, invalidBlockHashStore, nodeStats, asyncProvider)
->>>>>>> beaf768e
         {
             this.SlotsManager = slotsManager;
             this.PoaHeaderValidator = poaHeaderValidator;
