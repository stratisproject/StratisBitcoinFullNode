--- conflicted
+++ resolved
@@ -44,12 +44,8 @@
             this.DefaultPort = 16438;
             this.DefaultMaxOutboundConnections = 16;
             this.DefaultMaxInboundConnections = 109;
-<<<<<<< HEAD
             this.DefaultRPCPort = 16474;
-=======
-            this.RPCPort = 16474;
             this.DefaultAPIPort = 37221; // TODO: Confirm
->>>>>>> 7470e684
             this.MaxTipAge = 2 * 60 * 60;
             this.MinTxFee = 10000;
             this.FallbackFee = 10000;
