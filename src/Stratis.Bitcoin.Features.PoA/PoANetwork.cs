--- conflicted
+++ resolved
@@ -180,7 +180,6 @@
                 throw new Exception("No keys for initial federation are configured!");
             }
 
-<<<<<<< HEAD
             this.RegisterRules(this.Consensus);
         }
 
@@ -228,8 +227,6 @@
                 .Register<PoACoinviewRule>()
                 .Register<SaveCoinviewRule>();
             // ------------------------------------------------------
-=======
-            this.RegisterMempoolRules(this.Consensus);
         }
 
         private void RegisterMempoolRules(IConsensus consensus)
@@ -247,7 +244,6 @@
                 typeof(CheckReplacementMempoolRule),
                 typeof(CheckAllInputsMempoolRule)
             };
->>>>>>> 17f2a8cb
         }
 
         protected static Block CreatePoAGenesisBlock(ConsensusFactory consensusFactory, uint nTime, uint nNonce, uint nBits, int nVersion, Money genesisReward)
