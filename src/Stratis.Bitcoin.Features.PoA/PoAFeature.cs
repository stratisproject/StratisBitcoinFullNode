--- conflicted
+++ resolved
@@ -62,11 +62,7 @@
                     {
                         services.AddSingleton<FederationManager>();
                         services.AddSingleton<PoABlockHeaderValidator>();
-<<<<<<< HEAD
-                        services.AddSingleton<PoAMiner>();
-=======
                         services.AddSingleton<IPoAMiner, PoAMiner>();
->>>>>>> 34996b27
                         services.AddSingleton<PoABlockDefinition, PoABlockDefinition>();
                     });
             });
@@ -101,7 +97,6 @@
                 {
                     new HeaderTimeChecksPoARule(),
                     new StratisHeaderVersionRule(),
-                    new PoAHeaderDifficultyRule(),
                     new PoAHeaderSignatureRule()
                 };
 
