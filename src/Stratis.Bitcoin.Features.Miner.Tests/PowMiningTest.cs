﻿using System;
using System.Collections.Generic;
using System.Reflection;
using System.Threading;
using System.Threading.Tasks;
using Moq;
using NBitcoin;
using Stratis.Bitcoin.Features.Consensus;
using Stratis.Bitcoin.Features.Consensus.Interfaces;
using Stratis.Bitcoin.Features.MemoryPool;
using Stratis.Bitcoin.Features.MemoryPool.Interfaces;
using Stratis.Bitcoin.Tests.Common.Logging;
using Stratis.Bitcoin.Utilities;
using Xunit;
using static NBitcoin.Consensus;

namespace Stratis.Bitcoin.Features.Miner.Tests
{
    public class PowMiningTest : LogsTestBase, IClassFixture<PowMiningTestFixture>, IDisposable
    {
        private Mock<IAsyncLoopFactory> asyncLoopFactory;
        private ConcurrentChain chain;
        private Mock<IConsensusLoop> consensusLoop;
        private ConsensusOptions initialNetworkOptions;
        private PowMiningTestFixture fixture;
        private Mock<ITxMempool> mempool;
        private MempoolSchedulerLock mempoolLock;
        private Network network;
        private Mock<INodeLifetime> nodeLifetime;

        private readonly bool initialBlockSignature;
        private readonly bool initialTimestamp;

        public PowMiningTest(PowMiningTestFixture fixture)
        {
            this.initialBlockSignature = Block.BlockSignature;
            this.initialTimestamp = Transaction.TimeStamp;

            Transaction.TimeStamp = true;
            Block.BlockSignature = true;

            this.fixture = fixture;
            this.network = fixture.Network;

            this.initialNetworkOptions = this.network.Consensus.Options;
            if (this.initialNetworkOptions == null)
                this.network.Consensus.Options = new PowConsensusOptions();

            this.asyncLoopFactory = new Mock<IAsyncLoopFactory>();

            this.consensusLoop = new Mock<IConsensusLoop>();
            this.consensusLoop.SetupGet(c => c.Tip).Returns(() => { return this.chain.Tip; });
            this.consensusLoop.SetupGet(c => c.Validator).Returns(new PowConsensusValidator(this.network, new Checkpoints(), DateTimeProvider.Default, this.LoggerFactory.Object));

            this.mempool = new Mock<ITxMempool>();
            this.mempool.SetupGet(mp => mp.MapTx).Returns(new TxMempool.IndexedTransactionSet());

            this.chain = fixture.Chain;

            this.nodeLifetime = new Mock<INodeLifetime>();
            this.nodeLifetime.Setup(n => n.ApplicationStopping).Returns(new CancellationToken()).Verifiable();

            this.mempoolLock = new MempoolSchedulerLock();
        }

        public void Dispose()
        {
            Block.BlockSignature = this.initialBlockSignature;
            Transaction.TimeStamp = this.initialTimestamp;

            this.network.Consensus.Options = this.initialNetworkOptions;
        }

        [Fact]
        public void Mine_FirstCall_CreatesNewMiningLoop_ReturnsMiningLoop()
        {
            this.asyncLoopFactory.Setup(a => a.Run("PowMining.Mine", It.IsAny<Func<CancellationToken, Task>>(), It.IsAny<CancellationToken>(), TimeSpans.Second, TimeSpans.TenSeconds))
                .Returns(new AsyncLoop("PowMining.Mine2", this.FullNodeLogger.Object, token => { return Task.CompletedTask; }))
                .Verifiable();

<<<<<<< HEAD
            var blockBuilder = CreateProofOfWorkBlockBuilder();
            var miner = CreateProofOfWorkMiner(blockBuilder.Object);

            var result = miner.Mine(new Key().ScriptPubKey);
=======
            this.powMining.Mine(new Key().ScriptPubKey);
>>>>>>> 6dd58cf9

            this.nodeLifetime.Verify();
            this.asyncLoopFactory.Verify();
        }

        [Fact]
        public void Mine_SecondCall_ReturnsSameMiningLoop()
        {
            this.asyncLoopFactory.Setup(a => a.Run("PowMining.Mine", It.IsAny<Func<CancellationToken, Task>>(), It.IsAny<CancellationToken>(), TimeSpans.Second, TimeSpans.TenSeconds))
                .Returns(new AsyncLoop("PowMining.Mine2", this.FullNodeLogger.Object, token => { return Task.CompletedTask; }))
                .Verifiable();

<<<<<<< HEAD
            var blockBuilder = CreateProofOfWorkBlockBuilder();
            var miner = CreateProofOfWorkMiner(blockBuilder.Object);

            var result = miner.Mine(new Key().ScriptPubKey);
            var result2 = miner.Mine(new Key().ScriptPubKey);
=======
            this.powMining.Mine(new Key().ScriptPubKey);
            this.powMining.Mine(new Key().ScriptPubKey);
>>>>>>> 6dd58cf9

            this.nodeLifetime.Verify();
            this.asyncLoopFactory.Verify(a => a.Run("PowMining.Mine", It.IsAny<Func<CancellationToken, Task>>(), It.IsAny<CancellationToken>(), TimeSpans.Second, TimeSpans.TenSeconds), Times.Exactly(1));
        }

        [Fact]
        public void Mine_CreatedAsyncLoop_GeneratesBlocksUntilCancelled()
        {
            var cancellationToken = new CancellationToken();
            this.nodeLifetime.SetupSequence(n => n.ApplicationStopping)
              .Returns(cancellationToken)
              .Returns(new CancellationToken(true));

            string callbackName = null;
            Func<CancellationToken, Task> callbackFunc = null;
            TimeSpan? callbackRepeat = null;

            this.asyncLoopFactory.Setup(a => a.Run("PowMining.Mine", It.IsAny<Func<CancellationToken, Task>>(), It.IsAny<CancellationToken>(), TimeSpans.Second, TimeSpans.TenSeconds))
                .Callback<string, Func<CancellationToken, Task>, CancellationToken, TimeSpan?, TimeSpan?>(
                (name, func, token, repeat, startafter) =>
                {
                    callbackName = name;
                    callbackFunc = func;
                    callbackRepeat = repeat;
                })
                .Returns(() =>
                {
                    return new AsyncLoop(callbackName, this.FullNodeLogger.Object, callbackFunc);
                })
                .Verifiable();

<<<<<<< HEAD
            var blockBuilder = CreateProofOfWorkBlockBuilder();
            var miner = CreateProofOfWorkMiner(blockBuilder.Object);

            var result = miner.Mine(new Key().ScriptPubKey);

            result.Run(callbackRepeat.Value, null);
=======
            this.powMining.Mine(new Key().ScriptPubKey);
            this.asyncLoopFactory.Verify();
>>>>>>> 6dd58cf9
        }

        [Fact]
        public void IncrementExtraNonce_HashPrevBlockNotSameAsBlockHeaderHashPrevBlock_ResetsExtraNonceAndHashPrevBlock_UpdatesCoinBaseTransactionAndMerkleRoot()
        {
            var blockBuilder = CreateProofOfWorkBlockBuilder();
            var miner = CreateProofOfWorkMiner(blockBuilder.Object);

            FieldInfo hashPrevBlockFieldSelector = GetHashPrevBlockFieldSelector();
            hashPrevBlockFieldSelector.SetValue(miner, new uint256(15));

            var transaction = new Transaction();
            transaction.Inputs.Add(new TxIn());

            var block = new Block();
            block.Transactions.Add(transaction);
            block.Header.HashMerkleRoot = new uint256(0);
            block.Header.HashPrevBlock = new uint256(14);
            this.chain = GenerateChainWithHeight(2, this.network);

            int nExtraNonce = 15;
            nExtraNonce = miner.IncrementExtraNonce(block, this.chain.Tip, nExtraNonce);

            Assert.Equal(new uint256(14), hashPrevBlockFieldSelector.GetValue(miner) as uint256);
            Assert.Equal(block.Transactions[0].Inputs[0].ScriptSig, TxIn.CreateCoinbase(3).ScriptSig);
            Assert.NotEqual(new uint256(0), block.Header.HashMerkleRoot);
            Assert.Equal(1, nExtraNonce);
        }

        [Fact]
        public void IncrementExtraNonce_HashPrevBlockNotSameAsBlockHeaderHashPrevBlock_IncrementsExtraNonce_UpdatesCoinBaseTransactionAndMerkleRoot()
        {
            var blockBuilder = CreateProofOfWorkBlockBuilder();
            var miner = CreateProofOfWorkMiner(blockBuilder.Object);

            FieldInfo hashPrevBlockFieldSelector = GetHashPrevBlockFieldSelector();
            hashPrevBlockFieldSelector.SetValue(miner, new uint256(15));

            var transaction = new Transaction();
            transaction.Inputs.Add(new TxIn());

            var block = new Block();
            block.Transactions.Add(transaction);
            block.Header.HashMerkleRoot = new uint256(0);
            block.Header.HashPrevBlock = new uint256(15);
            this.chain = GenerateChainWithHeight(2, this.network);

            int nExtraNonce = 15;
            nExtraNonce = miner.IncrementExtraNonce(block, this.chain.Tip, nExtraNonce);

            Assert.Equal(block.Transactions[0].Inputs[0].ScriptSig, TxIn.CreateCoinbase(3).ScriptSig);
            Assert.NotEqual(new uint256(0), block.Header.HashMerkleRoot);
            Assert.Equal(16, nExtraNonce);
        }

        [Fact]
        public void GenerateBlocks_SingleBlock_ReturnsGeneratedBlock()
        {
            this.ExecuteUsingNonProofOfStakeSettings(() =>
            {
                BlockValidationContext callbackBlockValidationContext = null;
                this.consensusLoop.Setup(c => c.AcceptBlockAsync(It.IsAny<BlockValidationContext>()))
                    .Callback<BlockValidationContext>((context) =>
                    {
                        context.ChainedBlock = new ChainedBlock(context.Block.Header, context.Block.GetHash(), this.chain.Tip);
                        this.chain.SetTip(context.ChainedBlock);
                        callbackBlockValidationContext = context;
                    })
                    .Returns(Task.CompletedTask);

                BlockTemplate blockTemplate = CreateBlockTemplate(this.fixture.Block1);

                this.chain.SetTip(this.chain.GetBlock(0));

                var blockBuilder = CreateProofOfWorkBlockBuilder();
                blockBuilder.Setup(b => b.Build(It.IsAny<ChainedBlock>(), It.Is<Script>(r => r == this.fixture.ReserveScript.ReserveFullNodeScript))).Returns(blockTemplate);

                var miner = CreateProofOfWorkMiner(blockBuilder.Object);
                var blockHashes = miner.GenerateBlocks(this.fixture.ReserveScript, 1, uint.MaxValue);

                Assert.NotEmpty(blockHashes);
                Assert.True(blockHashes.Count == 1);
                Assert.Equal(callbackBlockValidationContext.Block.GetHash(), blockHashes[0]);
            });
        }

        [Fact]
        public void GenerateBlocks_SingleBlock_ChainedBlockNotPresentInBlockValidationContext_ReturnsEmptyList()
        {
            this.ExecuteUsingNonProofOfStakeSettings(() =>
            {
                BlockValidationContext callbackBlockValidationContext = null;

                this.consensusLoop.Setup(c => c.AcceptBlockAsync(It.IsAny<BlockValidationContext>()))
                    .Callback<BlockValidationContext>((context) =>
                    {
                        context.ChainedBlock = null;
                        callbackBlockValidationContext = context;
                    })
                    .Returns(Task.CompletedTask);

                BlockTemplate blockTemplate = CreateBlockTemplate(this.fixture.Block1);

                this.chain.SetTip(this.chain.GetBlock(0));

                var blockBuilder = CreateProofOfWorkBlockBuilder();
                blockBuilder.Setup(b => b.Build(It.IsAny<ChainedBlock>(), It.Is<Script>(r => r == this.fixture.ReserveScript.ReserveFullNodeScript))).Returns(blockTemplate);

                var miner = CreateProofOfWorkMiner(blockBuilder.Object);
                var blockHashes = miner.GenerateBlocks(this.fixture.ReserveScript, 1, uint.MaxValue);

                Assert.Empty(blockHashes);
            });
        }

        [Fact]
        public void GenerateBlocks_SingleBlock_ValidationContextError_ReturnsEmptyList()
        {
            this.ExecuteUsingNonProofOfStakeSettings(() =>
            {
                BlockValidationContext callbackBlockValidationContext = null;

                this.consensusLoop.Setup(c => c.AcceptBlockAsync(It.IsAny<BlockValidationContext>()))
                    .Callback<BlockValidationContext>((context) =>
                    {
                        context.ChainedBlock = new ChainedBlock(context.Block.Header, context.Block.GetHash(), this.chain.Tip);
                        this.chain.SetTip(context.ChainedBlock);
                        context.Error = ConsensusErrors.BadMerkleRoot;
                        callbackBlockValidationContext = context;
                    })
                    .Returns(Task.CompletedTask);

                BlockTemplate blockTemplate = CreateBlockTemplate(this.fixture.Block1);

                this.chain.SetTip(this.chain.GetBlock(0));

                var blockBuilder = CreateProofOfWorkBlockBuilder();
                blockBuilder.Setup(b => b.Build(It.IsAny<ChainedBlock>(), It.Is<Script>(r => r == this.fixture.ReserveScript.ReserveFullNodeScript))).Returns(blockTemplate);

                var miner = CreateProofOfWorkMiner(blockBuilder.Object);
                var blockHashes = miner.GenerateBlocks(this.fixture.ReserveScript, 1, uint.MaxValue);

                Assert.Empty(blockHashes);
            });
        }

        [Fact]
        public void GenerateBlocks_SingleBlock_BlockValidationContextErrorInvalidPrevTip_ContinuesExecution_ReturnsGeneratedBlock()
        {
            this.ExecuteUsingNonProofOfStakeSettings(() =>
            {
                BlockValidationContext callbackBlockValidationContext = null;

                ConsensusError lastError = null;

                this.consensusLoop.Setup(c => c.AcceptBlockAsync(It.IsAny<BlockValidationContext>())).Callback<BlockValidationContext>((context) =>
                {
                    context.ChainedBlock = new ChainedBlock(context.Block.Header, context.Block.GetHash(), this.chain.Tip);
                    if (lastError == null)
                    {
                        context.Error = ConsensusErrors.InvalidPrevTip;
                        lastError = context.Error;
                    }
                    else if (lastError != null)
                    {
                        this.chain.SetTip(context.ChainedBlock);
                    }
                    callbackBlockValidationContext = context;
                }).Returns(Task.CompletedTask);

                BlockTemplate blockTemplate = CreateBlockTemplate(this.fixture.Block1);

                this.chain.SetTip(this.chain.GetBlock(0));

                var blockBuilder = CreateProofOfWorkBlockBuilder();
                blockBuilder.Setup(b => b.Build(It.IsAny<ChainedBlock>(), It.Is<Script>(r => r == this.fixture.ReserveScript.ReserveFullNodeScript))).Returns(blockTemplate);

                var miner = CreateProofOfWorkMiner(blockBuilder.Object);
                var blockHashes = miner.GenerateBlocks(this.fixture.ReserveScript, 1, uint.MaxValue);

                Assert.NotEmpty(blockHashes);
                Assert.True(blockHashes.Count == 1);
                Assert.Equal(callbackBlockValidationContext.Block.GetHash(), blockHashes[0]);
            });
        }

        [Fact]
        public void GenerateBlocks_SingleBlock_MaxTriesReached_StopsGeneratingBlocks_ReturnsEmptyList()
        {
            this.ExecuteUsingNonProofOfStakeSettings(() =>
            {
                BlockValidationContext callbackBlockValidationContext = null;
                this.consensusLoop.Setup(c => c.AcceptBlockAsync(It.IsAny<BlockValidationContext>())).Callback<BlockValidationContext>((context) =>
                {
                    context.ChainedBlock = new ChainedBlock(context.Block.Header, context.Block.GetHash(), this.chain.Tip);
                    this.chain.SetTip(context.ChainedBlock);
                    callbackBlockValidationContext = context;
                }).Returns(Task.CompletedTask);

                BlockTemplate blockTemplate = CreateBlockTemplate(this.fixture.Block1);
                blockTemplate.Block.Header.Nonce = 0;

                this.chain.SetTip(this.chain.GetBlock(0));

                var blockBuilder = CreateProofOfWorkBlockBuilder();
                blockBuilder.Setup(b => b.Build(It.IsAny<ChainedBlock>(), It.Is<Script>(r => r == this.fixture.ReserveScript.ReserveFullNodeScript))).Returns(blockTemplate);

                var miner = CreateProofOfWorkMiner(blockBuilder.Object);
                var blockHashes = miner.GenerateBlocks(this.fixture.ReserveScript, 1, 15);

                Assert.Empty(blockHashes);
            });
        }

        [Fact]
        public void GenerateBlocks_ZeroBlocks_ReturnsEmptyList()
        {
            var blockBuilder = CreateProofOfWorkBlockBuilder();
            var miner = CreateProofOfWorkMiner(blockBuilder.Object);
            var blockHashes = miner.GenerateBlocks(this.fixture.ReserveScript, 0, int.MaxValue);

            Assert.Empty(blockHashes);
        }

        [Fact]
        public void GenerateBlocks_MultipleBlocks_ReturnsGeneratedBlocks()
        {
            this.ExecuteUsingNonProofOfStakeSettings(() =>
            {
                List<BlockValidationContext> callbackBlockValidationContexts = new List<BlockValidationContext>();
                ChainedBlock lastChainedBlock = null;
                this.consensusLoop.Setup(c => c.AcceptBlockAsync(It.IsAny<BlockValidationContext>()))
                    .Callback<BlockValidationContext>((context) =>
                    {
                        if (lastChainedBlock == null)
                        {
                            context.ChainedBlock = this.fixture.ChainedBlock1;
                            lastChainedBlock = context.ChainedBlock;
                        }
                        else
                        {
                            context.ChainedBlock = this.fixture.ChainedBlock2;
                        }

                        this.chain.SetTip(context.ChainedBlock);
                        callbackBlockValidationContexts.Add(context);
                    })
                    .Returns(Task.CompletedTask);

                BlockTemplate blockTemplate = CreateBlockTemplate(this.fixture.Block1);
                BlockTemplate blockTemplate2 = CreateBlockTemplate(this.fixture.Block2);

                this.chain.SetTip(this.chain.GetBlock(0));

                int attempts = 0;

                var blockBuilder = CreateProofOfWorkBlockBuilder();
                blockBuilder.Setup(b => b.Build(It.IsAny<ChainedBlock>(), It.Is<Script>(r => r == this.fixture.ReserveScript.ReserveFullNodeScript)))
                    .Returns(() =>
                    {
                        if (lastChainedBlock == null)
                        {
                            if (attempts == 10)
                            {
                                // sometimes the PoW nonce we generate in the fixture is not accepted resulting in an infinite loop. Retry.
                                this.fixture.Block1 = this.fixture.PrepareValidBlock(this.chain.Tip, 1, this.fixture.Key.ScriptPubKey);
                                this.fixture.ChainedBlock1 = new ChainedBlock(this.fixture.Block1.Header, this.fixture.Block1.GetHash(), this.chain.Tip);
                                this.fixture.Block2 = this.fixture.PrepareValidBlock(this.fixture.ChainedBlock1, 2, this.fixture.Key.ScriptPubKey);
                                this.fixture.ChainedBlock2 = new ChainedBlock(this.fixture.Block2.Header, this.fixture.Block2.GetHash(), this.fixture.ChainedBlock1);

                                blockTemplate = CreateBlockTemplate(this.fixture.Block1);
                                blockTemplate2 = CreateBlockTemplate(this.fixture.Block2);
                                attempts = 0;
                            }
                            attempts += 1;

                            return blockTemplate;
                        }

                        return blockTemplate2;
                    });

                var miner = CreateProofOfWorkMiner(blockBuilder.Object);
                var blockHashes = miner.GenerateBlocks(this.fixture.ReserveScript, 2, uint.MaxValue);

                Assert.NotEmpty(blockHashes);
                Assert.Equal(2, blockHashes.Count);
                Assert.Equal(callbackBlockValidationContexts[0].Block.GetHash(), blockHashes[0]);
                Assert.Equal(callbackBlockValidationContexts[1].Block.GetHash(), blockHashes[1]);
            });
        }

        [Fact]
        public void GenerateBlocks_MultipleBlocks_ChainedBlockNotPresentInBlockValidationContext_ReturnsValidGeneratedBlocks()
        {
            this.ExecuteUsingNonProofOfStakeSettings(() =>
            {
                List<BlockValidationContext> callbackBlockValidationContexts = new List<BlockValidationContext>();

                ChainedBlock lastChainedBlock = null;

                this.consensusLoop.Setup(c => c.AcceptBlockAsync(It.IsAny<BlockValidationContext>()))
                    .Callback<BlockValidationContext>((context) =>
                    {
                        if (lastChainedBlock == null)
                        {
                            context.ChainedBlock = this.fixture.ChainedBlock1;
                            lastChainedBlock = context.ChainedBlock;
                            this.chain.SetTip(context.ChainedBlock);
                        }
                        else
                        {
                            context.ChainedBlock = null;
                        }

                        callbackBlockValidationContexts.Add(context);
                    })
                    .Returns(Task.CompletedTask);

                BlockTemplate blockTemplate = CreateBlockTemplate(this.fixture.Block1);
                BlockTemplate blockTemplate2 = CreateBlockTemplate(this.fixture.Block2);

                this.chain.SetTip(this.chain.GetBlock(0));

                var blockBuilder = CreateProofOfWorkBlockBuilder();
                blockBuilder.SetupSequence(b => b.Build(It.IsAny<ChainedBlock>(), It.Is<Script>(r => r == this.fixture.ReserveScript.ReserveFullNodeScript)))
                    .Returns(blockTemplate)
                    .Returns(blockTemplate2);

                var miner = CreateProofOfWorkMiner(blockBuilder.Object);
                var blockHashes = miner.GenerateBlocks(this.fixture.ReserveScript, 2, uint.MaxValue);

                Assert.NotEmpty(blockHashes);
                Assert.True(blockHashes.Count == 1);
                Assert.Equal(callbackBlockValidationContexts[0].Block.GetHash(), blockHashes[0]);
            });
        }

        [Fact]
        public void GenerateBlocks_MultipleBlocks_BlockValidationContextError_ReturnsValidGeneratedBlocks()
        {
            this.ExecuteUsingNonProofOfStakeSettings(() =>
            {
                List<BlockValidationContext> callbackBlockValidationContexts = new List<BlockValidationContext>();

                ChainedBlock lastChainedBlock = null;

                this.consensusLoop.Setup(c => c.AcceptBlockAsync(It.IsAny<BlockValidationContext>())).Callback<BlockValidationContext>((context) =>
                {
                    if (lastChainedBlock == null)
                    {
                        context.ChainedBlock = this.fixture.ChainedBlock1;
                        this.chain.SetTip(context.ChainedBlock);
                        lastChainedBlock = context.ChainedBlock;
                    }
                    else
                    {
                        context.Error = ConsensusErrors.BadBlockLength;
                    }

                    callbackBlockValidationContexts.Add(context);
                })
                .Returns(Task.CompletedTask);

                BlockTemplate blockTemplate = CreateBlockTemplate(this.fixture.Block1);
                BlockTemplate blockTemplate2 = CreateBlockTemplate(this.fixture.Block2);

                this.chain.SetTip(this.chain.GetBlock(0));

                var blockBuilder = CreateProofOfWorkBlockBuilder();

                blockBuilder.SetupSequence(b => b.Build(It.IsAny<ChainedBlock>(), It.Is<Script>(r => r == this.fixture.ReserveScript.ReserveFullNodeScript)))
                            .Returns(blockTemplate)
                            .Returns(blockTemplate2);

                var miner = CreateProofOfWorkMiner(blockBuilder.Object);
                var blockHashes = miner.GenerateBlocks(this.fixture.ReserveScript, 2, uint.MaxValue);

                Assert.NotEmpty(blockHashes);
                Assert.True(blockHashes.Count == 1);
                Assert.Equal(callbackBlockValidationContexts[0].Block.GetHash(), blockHashes[0]);
            });
        }

        private Mock<PowBlockAssembler> CreateProofOfWorkBlockBuilder()
        {
            return new Mock<PowBlockAssembler>(
                this.consensusLoop.Object,
                DateTimeProvider.Default,
                this.LoggerFactory.Object,
                this.mempool.Object,
                this.mempoolLock,
                this.network,
                null);
        }

        private PowMining CreateProofOfWorkMiner(PowBlockAssembler blockBuilder)
        {
            return new PowMining(this.asyncLoopFactory.Object, blockBuilder, this.consensusLoop.Object, this.chain, DateTimeProvider.Default, this.mempool.Object, this.mempoolLock, this.network, this.nodeLifetime.Object, this.LoggerFactory.Object);
        }

        private static ConcurrentChain GenerateChainWithHeight(int blockAmount, Network network)
        {
            var chain = new ConcurrentChain(network);
            var nonce = RandomUtils.GetUInt32();
            var prevBlockHash = chain.Genesis.HashBlock;
            for (var i = 0; i < blockAmount; i++)
            {
                var block = new Block();
                block.AddTransaction(new Transaction());
                block.UpdateMerkleRoot();
                block.Header.BlockTime = new DateTimeOffset(new DateTime(2017, 1, 1, 0, 0, 0, DateTimeKind.Utc).AddDays(i));
                block.Header.HashPrevBlock = prevBlockHash;
                block.Header.Nonce = nonce;
                chain.SetTip(block.Header);
                prevBlockHash = block.GetHash();
            }

            return chain;
        }

        private FieldInfo GetHashPrevBlockFieldSelector()
        {
            var typeToTest = typeof(PowMining);
            var hashPrevBlockFieldSelector = typeToTest.GetField("hashPrevBlock", BindingFlags.Instance | BindingFlags.NonPublic);
            return hashPrevBlockFieldSelector;
        }

        private BlockTemplate CreateBlockTemplate(Block block)
        {
            BlockTemplate blockTemplate = new BlockTemplate
            {
                Block = new Block(block.Header)
            };

            blockTemplate.Block.Transactions = block.Transactions;
            return blockTemplate;
        }

        private void ExecuteUsingNonProofOfStakeSettings(Action action)
        {
            var isProofOfStake = this.network.NetworkOptions.IsProofOfStake;
            var blockSignature = Block.BlockSignature;
            var timestamp = Transaction.TimeStamp;

            try
            {
                this.network.NetworkOptions.IsProofOfStake = false;
                Block.BlockSignature = false;
                Transaction.TimeStamp = false;

                action();
            }
            finally
            {
                this.network.NetworkOptions.IsProofOfStake = isProofOfStake;
                Block.BlockSignature = blockSignature;
                Transaction.TimeStamp = timestamp;
            }
        }
    }

    /// <summary>
    /// A PoW mining fixture that prepares several blocks with a precalculated PoW nonce to save having to recalculate it every unit test.
    /// </summary>
    public class PowMiningTestFixture
    {
        public readonly ConcurrentChain Chain;
        public readonly Key Key;
        public readonly Network Network;

        public Block Block1 { get; set; }
        public ChainedBlock ChainedBlock1 { get; set; }

        public Block Block2 { get; set; }
        public ChainedBlock ChainedBlock2 { get; set; }

        public readonly ReserveScript ReserveScript;

        public PowMiningTestFixture()
        {
            this.Network = Network.StratisTest;
            this.Chain = new ConcurrentChain(this.Network);
            this.Key = new Key();
            this.ReserveScript = new ReserveScript(this.Key.ScriptPubKey);

            var isProofOfStake = this.Network.NetworkOptions.IsProofOfStake;
            var blockSignature = Block.BlockSignature;
            var timestamp = Transaction.TimeStamp;

            try
            {
                this.Network.NetworkOptions.IsProofOfStake = false;

                Block.BlockSignature = false;
                Transaction.TimeStamp = false;

                this.Block1 = PrepareValidBlock(this.Chain.Tip, 1, this.Key.ScriptPubKey);
                this.ChainedBlock1 = new ChainedBlock(this.Block1.Header, this.Block1.GetHash(), this.Chain.Tip);

                this.Block2 = PrepareValidBlock(this.ChainedBlock1, 2, this.Key.ScriptPubKey);
                this.ChainedBlock2 = new ChainedBlock(this.Block2.Header, this.Block2.GetHash(), this.ChainedBlock1);
            }
            finally
            {
                this.Network.NetworkOptions.IsProofOfStake = isProofOfStake;

                Block.BlockSignature = blockSignature;
                Transaction.TimeStamp = timestamp;
            }
        }

        public Block PrepareValidBlock(ChainedBlock prevBlock, int newHeight, Script ScriptPubKey)
        {
            uint nonce = 0;

            var block = new Block();
            block.Header.HashPrevBlock = prevBlock.HashBlock;

            var transaction = new Transaction();
            transaction.AddInput(TxIn.CreateCoinbase(newHeight));
            transaction.AddOutput(new TxOut(new Money(1, MoneyUnit.BTC), ScriptPubKey));
            block.Transactions.Add(transaction);

            block.Header.Bits = block.Header.GetWorkRequired(this.Network, prevBlock);
            block.UpdateMerkleRoot();
            while (!block.CheckProofOfWork(this.Network.Consensus))
                block.Header.Nonce = ++nonce;

            return block;
        }
    }
}<|MERGE_RESOLUTION|>--- conflicted
+++ resolved
@@ -78,14 +78,10 @@
                 .Returns(new AsyncLoop("PowMining.Mine2", this.FullNodeLogger.Object, token => { return Task.CompletedTask; }))
                 .Verifiable();
 
-<<<<<<< HEAD
             var blockBuilder = CreateProofOfWorkBlockBuilder();
             var miner = CreateProofOfWorkMiner(blockBuilder.Object);
 
-            var result = miner.Mine(new Key().ScriptPubKey);
-=======
-            this.powMining.Mine(new Key().ScriptPubKey);
->>>>>>> 6dd58cf9
+            miner.Mine(new Key().ScriptPubKey);
 
             this.nodeLifetime.Verify();
             this.asyncLoopFactory.Verify();
@@ -98,16 +94,11 @@
                 .Returns(new AsyncLoop("PowMining.Mine2", this.FullNodeLogger.Object, token => { return Task.CompletedTask; }))
                 .Verifiable();
 
-<<<<<<< HEAD
             var blockBuilder = CreateProofOfWorkBlockBuilder();
             var miner = CreateProofOfWorkMiner(blockBuilder.Object);
 
-            var result = miner.Mine(new Key().ScriptPubKey);
-            var result2 = miner.Mine(new Key().ScriptPubKey);
-=======
-            this.powMining.Mine(new Key().ScriptPubKey);
-            this.powMining.Mine(new Key().ScriptPubKey);
->>>>>>> 6dd58cf9
+            miner.Mine(new Key().ScriptPubKey);
+            miner.Mine(new Key().ScriptPubKey);
 
             this.nodeLifetime.Verify();
             this.asyncLoopFactory.Verify(a => a.Run("PowMining.Mine", It.IsAny<Func<CancellationToken, Task>>(), It.IsAny<CancellationToken>(), TimeSpans.Second, TimeSpans.TenSeconds), Times.Exactly(1));
@@ -139,17 +130,11 @@
                 })
                 .Verifiable();
 
-<<<<<<< HEAD
             var blockBuilder = CreateProofOfWorkBlockBuilder();
             var miner = CreateProofOfWorkMiner(blockBuilder.Object);
 
-            var result = miner.Mine(new Key().ScriptPubKey);
-
-            result.Run(callbackRepeat.Value, null);
-=======
-            this.powMining.Mine(new Key().ScriptPubKey);
+            miner.Mine(new Key().ScriptPubKey);
             this.asyncLoopFactory.Verify();
->>>>>>> 6dd58cf9
         }
 
         [Fact]
