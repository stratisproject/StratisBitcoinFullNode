﻿using System;
using System.Collections.Generic;
using System.Reflection;
using System.Threading;
using System.Threading.Tasks;
using Moq;
using NBitcoin;
using Stratis.Bitcoin.Features.Consensus;
using Stratis.Bitcoin.Features.Consensus.Interfaces;
using Stratis.Bitcoin.Features.MemoryPool;
using Stratis.Bitcoin.Features.MemoryPool.Interfaces;
using Stratis.Bitcoin.Tests.Common.Logging;
using Stratis.Bitcoin.Utilities;
using Xunit;
using static NBitcoin.Consensus;

namespace Stratis.Bitcoin.Features.Miner.Tests
{
    public class PowMiningTest : LogsTestBase, IClassFixture<PowMiningTestFixture>, IDisposable
    {
        private Mock<IAsyncLoopFactory> asyncLoopFactory;
        private Mock<PowBlockAssembler> blockAssembler;
        private ConcurrentChain chain;
        private Mock<IConsensusLoop> consensusLoop;
        private ConsensusOptions initialNetworkOptions;
        private PowMiningTestFixture fixture;
        private Mock<ITxMempool> mempool;
        private Network network;
        private Mock<INodeLifetime> nodeLifetime;
        private PowMining powMining;
        private readonly bool initialBlockSignature;
        private readonly bool initialTimestamp;

        public PowMiningTest(PowMiningTestFixture fixture)
        {
<<<<<<< HEAD
            this.fixture = fixture;
            this.network = fixture.Network;
            this.initialNetworkOptions = this.network.Consensus.Options;
            if (this.initialNetworkOptions == null)
                this.network.Consensus.Options = new PowConsensusOptions();
=======
            this.initialBlockSignature = Block.BlockSignature;
            this.initialTimestamp = Transaction.TimeStamp;
            Transaction.TimeStamp = true;
            Block.BlockSignature = true;
>>>>>>> 71b02527

            this.asyncLoopFactory = new Mock<IAsyncLoopFactory>();

            this.consensusLoop = new Mock<IConsensusLoop>();
            this.consensusLoop.SetupGet(c => c.Tip).Returns(() => { return this.chain.Tip; });
            this.consensusLoop.SetupGet(c => c.Validator).Returns(new PowConsensusValidator(this.network, new Checkpoints(), DateTimeProvider.Default, this.loggerFactory));

            this.mempool = new Mock<ITxMempool>();
            this.mempool.SetupGet(mp => mp.MapTx).Returns(new TxMempool.IndexedTransactionSet());

            this.chain = fixture.Chain;

            this.nodeLifetime = new Mock<INodeLifetime>();
            this.nodeLifetime.Setup(n => n.ApplicationStopping).Returns(new CancellationToken()).Verifiable();

            var mempoolLock = new MempoolSchedulerLock();

            this.blockAssembler = new Mock<PowBlockAssembler>(this.chain.Tip, this.consensusLoop.Object, DateTimeProvider.Default, this.loggerFactory, this.mempool.Object, mempoolLock, this.network);
            this.powMining = new PowMining(this.asyncLoopFactory.Object, this.consensusLoop.Object, this.chain, DateTimeProvider.Default, this.mempool.Object, mempoolLock, this.network, this.nodeLifetime.Object, this.loggerFactory);
        }

        public void Dispose()
        {
            Block.BlockSignature = this.initialBlockSignature;
            Transaction.TimeStamp = this.initialTimestamp;
        }

        [Fact]
        public void Mine_FirstCall_CreatesNewMiningLoop_ReturnsMiningLoop()
        {
            this.asyncLoopFactory.Setup(a => a.Run("PowMining.Mine", It.IsAny<Func<CancellationToken, Task>>(), It.IsAny<CancellationToken>(), TimeSpans.RunOnce, TimeSpans.TenSeconds))
                .Returns(new AsyncLoop("PowMining.Mine2", this.FullNodeLogger.Object, token => { return Task.CompletedTask; }))
                .Verifiable();

            var result = this.powMining.Mine(new Key().ScriptPubKey);

            Assert.Equal("PowMining.Mine2", result.Name);
            this.nodeLifetime.Verify();
            this.asyncLoopFactory.Verify();
        }

        [Fact]
        public void Mine_SecondCall_ReturnsSameMiningLoop()
        {
            this.asyncLoopFactory.Setup(a => a.Run("PowMining.Mine", It.IsAny<Func<CancellationToken, Task>>(), It.IsAny<CancellationToken>(), TimeSpans.RunOnce, TimeSpans.TenSeconds))
                .Returns(new AsyncLoop("PowMining.Mine2", this.FullNodeLogger.Object, token => { return Task.CompletedTask; }))
                .Verifiable();

            var result = this.powMining.Mine(new Key().ScriptPubKey);
            var result2 = this.powMining.Mine(new Key().ScriptPubKey);

            Assert.Equal("PowMining.Mine2", result.Name);
            Assert.Equal(result, result2);
            this.nodeLifetime.Verify();
            this.asyncLoopFactory.Verify(a => a.Run("PowMining.Mine", It.IsAny<Func<CancellationToken, Task>>(), It.IsAny<CancellationToken>(), TimeSpans.RunOnce, TimeSpans.TenSeconds), Times.Exactly(1));
        }

        [Fact]
        public void Mine_CreatedAsyncLoop_GeneratesBlocksUntilCancelled()
        {
            var cancellationToken = new CancellationToken();
            this.nodeLifetime.SetupSequence(n => n.ApplicationStopping)
              .Returns(cancellationToken)
              .Returns(new CancellationToken(true));

            string callbackName = null;
            Func<CancellationToken, Task> callbackFunc = null;
            TimeSpan? callbackRepeat = null;

            this.asyncLoopFactory.Setup(a => a.Run("PowMining.Mine", It.IsAny<Func<CancellationToken, Task>>(), It.IsAny<CancellationToken>(), TimeSpans.RunOnce, TimeSpans.TenSeconds))
                .Callback<string, Func<CancellationToken, Task>, CancellationToken, TimeSpan?, TimeSpan?>(
                (name, func, token, repeat, startafter) =>
                {
                    callbackName = name;
                    callbackFunc = func;
                    callbackRepeat = repeat;
                })
                .Returns(() =>
                {
                    return new AsyncLoop(callbackName, this.FullNodeLogger.Object, callbackFunc);
                })
                .Verifiable();

            var result = this.powMining.Mine(new Key().ScriptPubKey);

            result.Run(callbackRepeat.Value, null);
        }

        [Fact]
        public void IncrementExtraNonce_HashPrevBlockNotSameAsBlockHeaderHashPrevBlock_ResetsExtraNonceAndHashPrevBlock_UpdatesCoinBaseTransactionAndMerkleRoot()
        {
            FieldInfo hashPrevBlockFieldSelector = GetHashPrevBlockFieldSelector();
            hashPrevBlockFieldSelector.SetValue(this.powMining, new uint256(15));

            var transaction = new Transaction();
            transaction.Inputs.Add(new TxIn());

            var block = new Block();
            block.Transactions.Add(transaction);
            block.Header.HashMerkleRoot = new uint256(0);
            block.Header.HashPrevBlock = new uint256(14);
            this.chain = GenerateChainWithHeight(2, this.network);

            int nExtraNonce = 15;
            nExtraNonce = this.powMining.IncrementExtraNonce(block, this.chain.Tip, nExtraNonce);

            Assert.Equal(new uint256(14), hashPrevBlockFieldSelector.GetValue(this.powMining) as uint256);
            Assert.Equal(block.Transactions[0].Inputs[0].ScriptSig, TxIn.CreateCoinbase(3).ScriptSig);
            Assert.NotEqual(new uint256(0), block.Header.HashMerkleRoot);
            Assert.Equal(1, nExtraNonce);
        }

        [Fact]
        public void IncrementExtraNonce_HashPrevBlockNotSameAsBlockHeaderHashPrevBlock_IncrementsExtraNonce_UpdatesCoinBaseTransactionAndMerkleRoot()
        {
            FieldInfo hashPrevBlockFieldSelector = GetHashPrevBlockFieldSelector();
            hashPrevBlockFieldSelector.SetValue(this.powMining, new uint256(15));

            var transaction = new Transaction();
            transaction.Inputs.Add(new TxIn());

            var block = new Block();
            block.Transactions.Add(transaction);
            block.Header.HashMerkleRoot = new uint256(0);
            block.Header.HashPrevBlock = new uint256(15);
            this.chain = GenerateChainWithHeight(2, this.network);

            int nExtraNonce = 15;
            nExtraNonce = this.powMining.IncrementExtraNonce(block, this.chain.Tip, nExtraNonce);

            Assert.Equal(block.Transactions[0].Inputs[0].ScriptSig, TxIn.CreateCoinbase(3).ScriptSig);
            Assert.NotEqual(new uint256(0), block.Header.HashMerkleRoot);
            Assert.Equal(16, nExtraNonce);
        }

        [Fact]
        public void GenerateBlocks_SingleBlock_ReturnsGeneratedBlock()
        {
            this.ExecuteUsingNonProofOfStakeSettings(() =>
            {
                BlockValidationContext callbackBlockValidationContext = null;
                this.consensusLoop.Setup(c => c.AcceptBlockAsync(It.IsAny<BlockValidationContext>()))
                    .Callback<BlockValidationContext>((context) =>
                    {
                        context.ChainedBlock = new ChainedBlock(context.Block.Header, context.Block.GetHash(), this.chain.Tip);
                        this.chain.SetTip(context.ChainedBlock);
                        callbackBlockValidationContext = context;
                    })
                    .Returns(Task.CompletedTask);

                BlockTemplate blockTemplate = CreateBlockTemplate(this.fixture.Block1);
                this.blockAssembler.Setup(b => b.CreateNewBlock(It.Is<Script>(r => r == this.fixture.ReserveScript.ReserveFullNodeScript), true)).Returns(blockTemplate);

                var blockHashes = this.powMining.GenerateBlocks(this.fixture.ReserveScript, 1, uint.MaxValue);

                Assert.NotEmpty(blockHashes);
                Assert.True(blockHashes.Count == 1);
                Assert.Equal(callbackBlockValidationContext.Block.GetHash(), blockHashes[0]);
            });
        }

        [Fact]
        public void GenerateBlocks_SingleBlock_ChainedBlockNotPresentInBlockValidationContext_ReturnsEmptyList()
        {
            this.ExecuteUsingNonProofOfStakeSettings(() =>
            {
                BlockValidationContext callbackBlockValidationContext = null;
                this.consensusLoop.Setup(c => c.AcceptBlockAsync(It.IsAny<BlockValidationContext>()))
                    .Callback<BlockValidationContext>((context) =>
                    {
                        context.ChainedBlock = null;
                        callbackBlockValidationContext = context;
                    })
                    .Returns(Task.CompletedTask);

                BlockTemplate blockTemplate = CreateBlockTemplate(this.fixture.Block1);
                this.blockAssembler.Setup(b => b.CreateNewBlock(It.Is<Script>(r => r == this.fixture.ReserveScript.ReserveFullNodeScript), true))
                    .Returns(blockTemplate);

                var blockHashes = this.powMining.GenerateBlocks(this.fixture.ReserveScript, 1, uint.MaxValue);

                Assert.Empty(blockHashes);
            });
        }

        [Fact]
        public void GenerateBlocks_SingleBlock_ValidationContextError_ReturnsEmptyList()
        {
            this.ExecuteUsingNonProofOfStakeSettings(() =>
            {
                BlockValidationContext callbackBlockValidationContext = null;
                this.consensusLoop.Setup(c => c.AcceptBlockAsync(It.IsAny<BlockValidationContext>()))
                    .Callback<BlockValidationContext>((context) =>
                    {
                        context.ChainedBlock = new ChainedBlock(context.Block.Header, context.Block.GetHash(), this.chain.Tip);
                        this.chain.SetTip(context.ChainedBlock);
                        context.Error = ConsensusErrors.BadMerkleRoot;
                        callbackBlockValidationContext = context;
                    })
                    .Returns(Task.CompletedTask);

                BlockTemplate blockTemplate = CreateBlockTemplate(this.fixture.Block1);
                this.blockAssembler.Setup(b => b.CreateNewBlock(It.Is<Script>(r => r == this.fixture.ReserveScript.ReserveFullNodeScript), true))
                    .Returns(blockTemplate);

                var blockHashes = this.powMining.GenerateBlocks(this.fixture.ReserveScript, 1, uint.MaxValue);

                Assert.Empty(blockHashes);
            });
        }

        [Fact]
        public void GenerateBlocks_SingleBlock_BlockValidationContextErrorInvalidPrevTip_ContinuesExecution_ReturnsGeneratedBlock()
        {
            this.ExecuteUsingNonProofOfStakeSettings(() =>
            {
                BlockValidationContext callbackBlockValidationContext = null;
                ConsensusError lastError = null;
                this.consensusLoop.Setup(c => c.AcceptBlockAsync(It.IsAny<BlockValidationContext>()))
                    .Callback<BlockValidationContext>((context) =>
                    {
                        context.ChainedBlock = new ChainedBlock(context.Block.Header, context.Block.GetHash(), this.chain.Tip);
                        if (lastError == null)
                        {
                            context.Error = ConsensusErrors.InvalidPrevTip;
                            lastError = context.Error;
                        }
                        else if (lastError != null)
                        {
                            this.chain.SetTip(context.ChainedBlock);
                        }
                        callbackBlockValidationContext = context;
                    })
                    .Returns(Task.CompletedTask);

                BlockTemplate blockTemplate = CreateBlockTemplate(this.fixture.Block1);
                this.blockAssembler.Setup(b => b.CreateNewBlock(It.Is<Script>(r => r == this.fixture.ReserveScript.ReserveFullNodeScript), true))
                    .Returns(blockTemplate);

                var blockHashes = this.powMining.GenerateBlocks(this.fixture.ReserveScript, 1, uint.MaxValue);

                Assert.NotEmpty(blockHashes);
                Assert.True(blockHashes.Count == 1);
                Assert.Equal(callbackBlockValidationContext.Block.GetHash(), blockHashes[0]);
            });
        }

        [Fact]
        public void GenerateBlocks_SingleBlock_MaxTriesReached_StopsGeneratingBlocks_ReturnsEmptyList()
        {
            this.ExecuteUsingNonProofOfStakeSettings(() =>
            {
                BlockValidationContext callbackBlockValidationContext = null;
                this.consensusLoop.Setup(c => c.AcceptBlockAsync(It.IsAny<BlockValidationContext>()))
                    .Callback<BlockValidationContext>((context) =>
                    {
                        context.ChainedBlock = new ChainedBlock(context.Block.Header, context.Block.GetHash(), this.chain.Tip);
                        this.chain.SetTip(context.ChainedBlock);
                        callbackBlockValidationContext = context;
                    })
                    .Returns(Task.CompletedTask);

                BlockTemplate blockTemplate = CreateBlockTemplate(this.fixture.Block1);
                blockTemplate.Block.Header.Nonce = 0;
                this.blockAssembler.Setup(b => b.CreateNewBlock(It.Is<Script>(r => r == this.fixture.ReserveScript.ReserveFullNodeScript), true))
                    .Returns(blockTemplate);

                var blockHashes = this.powMining.GenerateBlocks(this.fixture.ReserveScript, 1, 15);

                Assert.Empty(blockHashes);
            });
        }

        [Fact]
        public void GenerateBlocks_ZeroBlocks_ReturnsEmptyList()
        {
            var blockHashes = this.powMining.GenerateBlocks(this.fixture.ReserveScript, 0, int.MaxValue);

            Assert.Empty(blockHashes);
        }

        [Fact]
        public void GenerateBlocks_MultipleBlocks_ReturnsGeneratedBlocks()
        {
            this.ExecuteUsingNonProofOfStakeSettings(() =>
            {
                List<BlockValidationContext> callbackBlockValidationContexts = new List<BlockValidationContext>();
                ChainedBlock lastChainedBlock = null;
                this.consensusLoop.Setup(c => c.AcceptBlockAsync(It.IsAny<BlockValidationContext>()))
                    .Callback<BlockValidationContext>((context) =>
                    {
                        if (lastChainedBlock == null)
                        {
                            context.ChainedBlock = this.fixture.ChainedBlock1;
                            lastChainedBlock = context.ChainedBlock;
                        }
                        else
                        {
                            context.ChainedBlock = this.fixture.ChainedBlock2;
                        }

                        this.chain.SetTip(context.ChainedBlock);
                        callbackBlockValidationContexts.Add(context);
                    })
                    .Returns(Task.CompletedTask);

                BlockTemplate blockTemplate = CreateBlockTemplate(this.fixture.Block1);
                BlockTemplate blockTemplate2 = CreateBlockTemplate(this.fixture.Block2);

                int attempts = 0;
                this.blockAssembler.Setup(b => b.CreateNewBlock(It.Is<Script>(r => r == this.fixture.ReserveScript.ReserveFullNodeScript), true))
                    .Returns(() =>
                    {
                        if (lastChainedBlock == null)
                        {
                            if (attempts == 10)
                            {
                                // sometimes the PoW nonce we generate in the fixture is not accepted resulting in an infinite loop. Retry.
                                this.fixture.Block1 = this.fixture.PrepareValidBlock(this.chain.Tip, 1, this.fixture.Key.ScriptPubKey);
                                this.fixture.ChainedBlock1 = new ChainedBlock(this.fixture.Block1.Header, this.fixture.Block1.GetHash(), this.chain.Tip);
                                this.fixture.Block2 = this.fixture.PrepareValidBlock(this.fixture.ChainedBlock1, 2, this.fixture.Key.ScriptPubKey);
                                this.fixture.ChainedBlock2 = new ChainedBlock(this.fixture.Block2.Header, this.fixture.Block2.GetHash(), this.fixture.ChainedBlock1);

                                blockTemplate = CreateBlockTemplate(this.fixture.Block1);
                                blockTemplate2 = CreateBlockTemplate(this.fixture.Block2);
                                attempts = 0;
                            }
                            attempts += 1;

                            return blockTemplate;
                        }

                        return blockTemplate2;
                    });

                var blockHashes = this.powMining.GenerateBlocks(this.fixture.ReserveScript, 2, uint.MaxValue);

                Assert.NotEmpty(blockHashes);
                Assert.Equal(2, blockHashes.Count);
                Assert.Equal(callbackBlockValidationContexts[0].Block.GetHash(), blockHashes[0]);
                Assert.Equal(callbackBlockValidationContexts[1].Block.GetHash(), blockHashes[1]);
            });
        }

        [Fact]
        public void GenerateBlocks_MultipleBlocks_ChainedBlockNotPresentInBlockValidationContext_ReturnsValidGeneratedBlocks()
        {
            this.ExecuteUsingNonProofOfStakeSettings(() =>
            {
                List<BlockValidationContext> callbackBlockValidationContexts = new List<BlockValidationContext>();
                ChainedBlock lastChainedBlock = null;
                this.consensusLoop.Setup(c => c.AcceptBlockAsync(It.IsAny<BlockValidationContext>()))
                    .Callback<BlockValidationContext>((context) =>
                    {
                        if (lastChainedBlock == null)
                        {
                            context.ChainedBlock = this.fixture.ChainedBlock1;
                            lastChainedBlock = context.ChainedBlock;
                            this.chain.SetTip(context.ChainedBlock);
                        }
                        else
                        {
                            context.ChainedBlock = null;
                        }

                        callbackBlockValidationContexts.Add(context);
                    })
                    .Returns(Task.CompletedTask);

                BlockTemplate blockTemplate = CreateBlockTemplate(this.fixture.Block1);
                BlockTemplate blockTemplate2 = CreateBlockTemplate(this.fixture.Block2);

                this.blockAssembler.SetupSequence(b => b.CreateNewBlock(It.Is<Script>(r => r == this.fixture.ReserveScript.ReserveFullNodeScript), true))
                    .Returns(blockTemplate)
                    .Returns(blockTemplate2);

                var blockHashes = this.powMining.GenerateBlocks(this.fixture.ReserveScript, 2, uint.MaxValue);

                Assert.NotEmpty(blockHashes);
                Assert.True(blockHashes.Count == 1);
                Assert.Equal(callbackBlockValidationContexts[0].Block.GetHash(), blockHashes[0]);
            });
        }

        [Fact]
        public void GenerateBlocks_MultipleBlocks_BlockValidationContextError_ReturnsValidGeneratedBlocks()
        {
            this.ExecuteUsingNonProofOfStakeSettings(() =>
            {
                List<BlockValidationContext> callbackBlockValidationContexts = new List<BlockValidationContext>();
                ChainedBlock lastChainedBlock = null;
                this.consensusLoop.Setup(c => c.AcceptBlockAsync(It.IsAny<BlockValidationContext>()))
                    .Callback<BlockValidationContext>((context) =>
                    {
                        if (lastChainedBlock == null)
                        {
                            context.ChainedBlock = this.fixture.ChainedBlock1;
                            this.chain.SetTip(context.ChainedBlock);
                            lastChainedBlock = context.ChainedBlock;
                        }
                        else
                        {
                            context.Error = ConsensusErrors.BadBlockLength;
                        }

                        callbackBlockValidationContexts.Add(context);
                    })
                    .Returns(Task.CompletedTask);

                BlockTemplate blockTemplate = CreateBlockTemplate(this.fixture.Block1);
                BlockTemplate blockTemplate2 = CreateBlockTemplate(this.fixture.Block2);

                this.blockAssembler.SetupSequence(b => b.CreateNewBlock(It.Is<Script>(r => r == this.fixture.ReserveScript.ReserveFullNodeScript), true))
                    .Returns(blockTemplate)
                    .Returns(blockTemplate2);

                var blockHashes = this.powMining.GenerateBlocks(this.fixture.ReserveScript, 2, uint.MaxValue);

                Assert.NotEmpty(blockHashes);
                Assert.True(blockHashes.Count == 1);
                Assert.Equal(callbackBlockValidationContexts[0].Block.GetHash(), blockHashes[0]);
            });
        }

        private static ConcurrentChain GenerateChainWithHeight(int blockAmount, Network network)
        {
            var chain = new ConcurrentChain(network);
            var nonce = RandomUtils.GetUInt32();
            var prevBlockHash = chain.Genesis.HashBlock;
            for (var i = 0; i < blockAmount; i++)
            {
                var block = new Block();
                block.AddTransaction(new Transaction());
                block.UpdateMerkleRoot();
                block.Header.BlockTime = new DateTimeOffset(new DateTime(2017, 1, 1, 0, 0, 0, DateTimeKind.Utc).AddDays(i));
                block.Header.HashPrevBlock = prevBlockHash;
                block.Header.Nonce = nonce;
                chain.SetTip(block.Header);
                prevBlockHash = block.GetHash();
            }

            return chain;
        }

        private FieldInfo GetHashPrevBlockFieldSelector()
        {
            var typeToTest = typeof(PowMining);
            var hashPrevBlockFieldSelector = typeToTest.GetField("hashPrevBlock", BindingFlags.Instance | BindingFlags.NonPublic);
            return hashPrevBlockFieldSelector;
        }

        private BlockTemplate CreateBlockTemplate(Block block)
        {
            BlockTemplate blockTemplate = new BlockTemplate();
            blockTemplate.Block = new Block(block.Header);
            blockTemplate.Block.Transactions = block.Transactions;
            return blockTemplate;
        }

        private void ExecuteUsingNonProofOfStakeSettings(Action action)
        {
            var isProofOfStake = this.network.NetworkOptions.IsProofOfStake;
            var blockSignature = Block.BlockSignature;
            var timestamp = Transaction.TimeStamp;

            try
            {
                this.network.NetworkOptions.IsProofOfStake = false;
                Block.BlockSignature = false;
                Transaction.TimeStamp = false;

                action();
            }
            finally
            {
                this.network.NetworkOptions.IsProofOfStake = isProofOfStake;
                Block.BlockSignature = blockSignature;
                Transaction.TimeStamp = timestamp;
            }
        }

        public void Dispose()
        {
            this.network.Consensus.Options = this.initialNetworkOptions;
        }
    }

    /// <summary>
    /// A PoW mining fixture that prepares several blocks with a precalculated PoW nonce to save having to recalculate it every unit test.
    /// </summary>
    public class PowMiningTestFixture
    {
        public readonly ConcurrentChain Chain;
        public readonly Key Key;
        public readonly Network Network;

        public Block Block1 { get; set; }
        public ChainedBlock ChainedBlock1 { get; set; }

        public Block Block2 { get; set; }
        public ChainedBlock ChainedBlock2 { get; set; }

        public readonly ReserveScript ReserveScript;

        public PowMiningTestFixture()
        {
            this.Network = Network.StratisTest;
            this.Chain = new ConcurrentChain(this.Network);
            this.Key = new Key();
            this.ReserveScript = new ReserveScript(this.Key.ScriptPubKey);

            var isProofOfStake = this.Network.NetworkOptions.IsProofOfStake;
            var blockSignature = Block.BlockSignature;
            var timestamp = Transaction.TimeStamp;

            try
            {
                this.Network.NetworkOptions.IsProofOfStake = false;

                Block.BlockSignature = false;
                Transaction.TimeStamp = false;

                this.Block1 = PrepareValidBlock(this.Chain.Tip, 1, this.Key.ScriptPubKey);
                this.ChainedBlock1 = new ChainedBlock(this.Block1.Header, this.Block1.GetHash(), this.Chain.Tip);
                this.Block2 = PrepareValidBlock(this.ChainedBlock1, 2, this.Key.ScriptPubKey);
                this.ChainedBlock2 = new ChainedBlock(this.Block2.Header, this.Block2.GetHash(), this.ChainedBlock1);
            }
            finally
            {
                this.Network.NetworkOptions.IsProofOfStake = isProofOfStake;

                Block.BlockSignature = blockSignature;
                Transaction.TimeStamp = timestamp;
            }
        }

        public Block PrepareValidBlock(ChainedBlock prevBlock, int newHeight, Script ScriptPubKey)
        {
            uint nonce = 0;

            var block = new Block();
            block.Header.HashPrevBlock = prevBlock.HashBlock;

            var transaction = new Transaction();
            transaction.AddInput(TxIn.CreateCoinbase(newHeight));
            transaction.AddOutput(new TxOut(new Money(1, MoneyUnit.BTC), ScriptPubKey));
            block.Transactions.Add(transaction);

            block.Header.Bits = block.Header.GetWorkRequired(this.Network, prevBlock);
            block.UpdateMerkleRoot();
            while (!block.CheckProofOfWork(this.Network.Consensus))
                block.Header.Nonce = ++nonce;

            return block;
        }
    }
}<|MERGE_RESOLUTION|>--- conflicted
+++ resolved
@@ -33,18 +33,17 @@
 
         public PowMiningTest(PowMiningTestFixture fixture)
         {
-<<<<<<< HEAD
+            this.initialBlockSignature = Block.BlockSignature;
+            this.initialTimestamp = Transaction.TimeStamp;
+
+            Transaction.TimeStamp = true;
+            Block.BlockSignature = true;
+
             this.fixture = fixture;
             this.network = fixture.Network;
             this.initialNetworkOptions = this.network.Consensus.Options;
             if (this.initialNetworkOptions == null)
                 this.network.Consensus.Options = new PowConsensusOptions();
-=======
-            this.initialBlockSignature = Block.BlockSignature;
-            this.initialTimestamp = Transaction.TimeStamp;
-            Transaction.TimeStamp = true;
-            Block.BlockSignature = true;
->>>>>>> 71b02527
 
             this.asyncLoopFactory = new Mock<IAsyncLoopFactory>();
 
@@ -70,6 +69,8 @@
         {
             Block.BlockSignature = this.initialBlockSignature;
             Transaction.TimeStamp = this.initialTimestamp;
+
+            this.network.Consensus.Options = this.initialNetworkOptions;
         }
 
         [Fact]
@@ -525,11 +526,6 @@
                 Transaction.TimeStamp = timestamp;
             }
         }
-
-        public void Dispose()
-        {
-            this.network.Consensus.Options = this.initialNetworkOptions;
-        }
     }
 
     /// <summary>
