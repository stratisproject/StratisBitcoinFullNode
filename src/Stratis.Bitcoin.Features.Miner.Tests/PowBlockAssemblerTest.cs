﻿using System;
using System.Collections.Generic;
using Microsoft.Extensions.Logging;
using Moq;
using NBitcoin;
using Stratis.Bitcoin.Base;
using Stratis.Bitcoin.Base.Deployments;
using Stratis.Bitcoin.Configuration;
using Stratis.Bitcoin.Configuration.Settings;
using Stratis.Bitcoin.Consensus;
using Stratis.Bitcoin.Consensus.Rules;
using Stratis.Bitcoin.Features.Consensus;
using Stratis.Bitcoin.Features.Consensus.CoinViews;
using Stratis.Bitcoin.Features.Consensus.Interfaces;
using Stratis.Bitcoin.Features.Consensus.Rules;
using Stratis.Bitcoin.Features.MemoryPool;
using Stratis.Bitcoin.Features.MemoryPool.Interfaces;
using Stratis.Bitcoin.Mining;
using Stratis.Bitcoin.Tests.Common;
using Stratis.Bitcoin.Tests.Common.Logging;
using Stratis.Bitcoin.Utilities;
using Stratis.Bitcoin.Utilities.Extensions;
using Xunit;

namespace Stratis.Bitcoin.Features.Miner.Tests
{
    public class PowBlockAssemblerTest : LogsTestBase
    {
<<<<<<< HEAD
        private readonly Mock<IConsensusManager> consensusLoop;
        private readonly Mock<IConsensusRuleEngine> consensusRules;

=======
        private readonly Mock<IConsensusLoop> consensusLoop;
        private readonly Mock<IConsensusRules> consensusRules;
>>>>>>> 66d7ff61
        private readonly Mock<ITxMempool> txMempool;
        private readonly Mock<IDateTimeProvider> dateTimeProvider;
        private RuleContext callbackRuleContext;
        private readonly Money powReward;
        private readonly Mock<MinerSettings> minerSettings;
        private readonly Network testNet;
        private readonly Key key;

        public PowBlockAssemblerTest()
        {
            this.consensusLoop = new Mock<IConsensusManager>();
            this.consensusRules = new Mock<IConsensusRuleEngine>();
            this.txMempool = new Mock<ITxMempool>();
            this.dateTimeProvider = new Mock<IDateTimeProvider>();
            this.powReward = Money.Coins(50);
            this.testNet = KnownNetworks.TestNet;
            this.testNet.Consensus.Rules = new FullNodeBuilderConsensusExtension.PowConsensusRulesRegistration().GetRules();
            this.minerSettings = new Mock<MinerSettings>();
            this.key = new Key();

            SetupConsensusLoop();
        }

        [Fact]
        public void CreateNewBlock_WithScript_ReturnsBlockTemplate()
        {
            this.ExecuteWithConsensusOptions(new ConsensusOptions(), () =>
            {
                ConcurrentChain chain = GenerateChainWithHeight(5, this.testNet, this.key);
                this.SetupRulesEngine(chain);
                this.consensusLoop.Setup(s => s.Tip).Returns(chain.Tip);
                this.dateTimeProvider.Setup(d => d.GetAdjustedTimeAsUnixTimestamp())
                    .Returns(new DateTime(2017, 1, 7, 0, 0, 1, DateTimeKind.Utc).ToUnixTimestamp());
                Transaction transaction = CreateTransaction(this.testNet, this.key, 5, new Money(400 * 1000 * 1000), new Key(), new uint256(124124));
                var txFee = new Money(1000);
                SetupTxMempool(chain, this.testNet.Consensus.Options as ConsensusOptions, txFee, transaction);
                this.consensusRules
                    .Setup(s => s.CreateRuleContext(It.IsAny<ValidationContext>()))
                    .Returns(new PowRuleContext());

                var blockDefinition = new PowBlockDefinition(this.consensusLoop.Object, this.dateTimeProvider.Object, this.LoggerFactory.Object, this.txMempool.Object, new MempoolSchedulerLock(), this.minerSettings.Object, this.testNet, this.consensusRules.Object);

                BlockTemplate blockTemplate = blockDefinition.Build(chain.Tip, this.key.ScriptPubKey);

                Assert.Equal(new Money(1000), blockTemplate.TotalFee);
                Assert.Equal(2, blockTemplate.Block.Transactions.Count);
                Assert.Equal(536870912, blockTemplate.Block.Header.Version);

                Assert.Equal(2, blockTemplate.Block.Transactions.Count);

                Transaction resultingTransaction = blockTemplate.Block.Transactions[0];
                Assert.Equal((uint)new DateTime(2017, 1, 7, 0, 0, 1, DateTimeKind.Utc).ToUnixTimestamp(), resultingTransaction.Time);
                Assert.NotEmpty(resultingTransaction.Inputs);
                Assert.NotEmpty(resultingTransaction.Outputs);
                Assert.True(resultingTransaction.IsCoinBase);
                Assert.False(resultingTransaction.IsCoinStake);
                Assert.Equal(TxIn.CreateCoinbase(6).ScriptSig, resultingTransaction.Inputs[0].ScriptSig);
                Assert.Equal(this.powReward + txFee, resultingTransaction.TotalOut);
                Assert.Equal(this.key.ScriptPubKey, resultingTransaction.Outputs[0].ScriptPubKey);
                Assert.Equal(this.powReward + txFee, resultingTransaction.Outputs[0].Value);

                resultingTransaction = blockTemplate.Block.Transactions[1];
                Assert.NotEmpty(resultingTransaction.Inputs);
                Assert.NotEmpty(resultingTransaction.Outputs);
                Assert.False(resultingTransaction.IsCoinBase);
                Assert.False(resultingTransaction.IsCoinStake);
                Assert.Equal(new Money(400 * 1000 * 1000), resultingTransaction.TotalOut);
                Assert.Equal(transaction.Inputs[0].PrevOut.Hash, resultingTransaction.Inputs[0].PrevOut.Hash);
                Assert.Equal(transaction.Inputs[0].ScriptSig, transaction.Inputs[0].ScriptSig);

                Assert.Equal(transaction.Outputs[0].ScriptPubKey, resultingTransaction.Outputs[0].ScriptPubKey);
                Assert.Equal(new Money(400 * 1000 * 1000), resultingTransaction.Outputs[0].Value);
            });
        }

        [Fact]
        public void CreateNewBlock_WithScript_ValidatesTemplateUsingRuleContext()
        {
            var newOptions = new ConsensusOptions();

            this.ExecuteWithConsensusOptions(newOptions, () =>
            {
                ConcurrentChain chain = GenerateChainWithHeight(5, this.testNet, this.key);
                this.SetupRulesEngine(chain);

                this.dateTimeProvider.Setup(d => d.GetAdjustedTimeAsUnixTimestamp())
                    .Returns(new DateTime(2017, 1, 7, 0, 0, 1, DateTimeKind.Utc).ToUnixTimestamp());
                this.consensusLoop.Setup(c => c.Tip)
                    .Returns(chain.GetBlock(5));

                Transaction transaction = CreateTransaction(this.testNet, this.key, 5, new Money(400 * 1000 * 1000), new Key(), new uint256(124124));
                var txFee = new Money(1000);
                SetupTxMempool(chain, this.testNet.Consensus.Options as ConsensusOptions, txFee, transaction);
                ValidationContext validationContext = null;
                var powRuleContext = new PowRuleContext(new ValidationContext(), this.dateTimeProvider.Object.GetTimeOffset());
                this.consensusRules
                    .Setup(s => s.CreateRuleContext(It.IsAny<ValidationContext>())).Callback<ValidationContext>((r) => validationContext = r)
                    .Returns(powRuleContext);

                var blockDefinition = new PowBlockDefinition(this.consensusLoop.Object, this.dateTimeProvider.Object, this.LoggerFactory.Object, this.txMempool.Object, new MempoolSchedulerLock(), this.minerSettings.Object, this.testNet, this.consensusRules.Object);

                BlockTemplate blockTemplate = blockDefinition.Build(chain.Tip, this.key.ScriptPubKey);
                Assert.NotNull(this.callbackRuleContext);

                Assert.True(this.callbackRuleContext.MinedBlock);
                Assert.Equal(blockTemplate.Block.GetHash(), validationContext.Block.GetHash());
                this.consensusLoop.Verify();
            });
        }

        [Fact]
        public void ComputeBlockVersion_UsingChainTipAndConsensus_NoBip9DeploymentActive_UpdatesHeightAndVersion()
        {
            this.ExecuteWithConsensusOptions(new ConsensusOptions(), () =>
            {
                ConcurrentChain chain = GenerateChainWithHeight(5, this.testNet, new Key());

                var blockDefinition = new PowTestBlockDefinition(this.consensusLoop.Object, this.dateTimeProvider.Object, this.LoggerFactory.Object, this.txMempool.Object, new MempoolSchedulerLock(), this.minerSettings.Object, this.testNet, this.consensusRules.Object);

                (int Height, int Version) result = blockDefinition.ComputeBlockVersion(chain.GetBlock(4));

                Assert.Equal(5, result.Height);
                uint version = ThresholdConditionCache.VersionbitsTopBits;
                Assert.Equal((int)version, result.Version);
            });
        }

        [Fact]
        public void ComputeBlockVersion_UsingChainTipAndConsensus_Bip9DeploymentActive_UpdatesHeightAndVersion()
        {
            ConsensusOptions options = this.testNet.Consensus.Options;
            int minerConfirmationWindow = this.testNet.Consensus.MinerConfirmationWindow;
            int ruleChangeActivationThreshold = this.testNet.Consensus.RuleChangeActivationThreshold;
            try
            {
                var newOptions = new ConsensusOptions();
                this.testNet.Consensus.Options = newOptions;
                this.testNet.Consensus.BIP9Deployments[0] = new BIP9DeploymentsParameters(19,
                    new DateTimeOffset(new DateTime(2016, 1, 1, 0, 0, 0, DateTimeKind.Utc)),
                    new DateTimeOffset(new DateTime(2018, 1, 1, 0, 0, 0, DateTimeKind.Utc)));
                this.testNet.Consensus.MinerConfirmationWindow = 2;
                this.testNet.Consensus.RuleChangeActivationThreshold = 2;

                ConcurrentChain chain = GenerateChainWithHeightAndActivatedBip9(5, this.testNet, new Key(), this.testNet.Consensus.BIP9Deployments[0]);

                var blockDefinition = new PowTestBlockDefinition(this.consensusLoop.Object, this.dateTimeProvider.Object, this.LoggerFactory.Object, this.txMempool.Object, new MempoolSchedulerLock(), this.minerSettings.Object, this.testNet, this.consensusRules.Object);

                (int Height, int Version) result = blockDefinition.ComputeBlockVersion(chain.GetBlock(4));

                Assert.Equal(5, result.Height);
                uint version = ThresholdConditionCache.VersionbitsTopBits;
                int expectedVersion = (int)(version |= (((uint)1) << 19));
                //Assert.Equal(version, result.Version);
                Assert.NotEqual((int)ThresholdConditionCache.VersionbitsTopBits, result.Version);
            }
            finally
            {
                // This is a static in the global context so be careful updating it. I'm resetting it after being done testing so I don't influence other tests.
                this.testNet.Consensus.Options = options;
                this.testNet.Consensus.BIP9Deployments[0] = null;
                this.testNet.Consensus.MinerConfirmationWindow = minerConfirmationWindow;
                this.testNet.Consensus.RuleChangeActivationThreshold = ruleChangeActivationThreshold;
            }
        }

        [Fact]
        public void CreateCoinbase_CreatesCoinbaseTemplateTransaction_AddsToBlockTemplate()
        {
            this.ExecuteWithConsensusOptions(new ConsensusOptions(), () =>
            {
                ConcurrentChain chain = GenerateChainWithHeight(5, this.testNet, this.key);
                this.dateTimeProvider.Setup(d => d.GetAdjustedTimeAsUnixTimestamp())
                    .Returns(new DateTime(2017, 1, 7, 0, 0, 1, DateTimeKind.Utc).ToUnixTimestamp());

                var blockDefinition = new PowTestBlockDefinition(this.consensusLoop.Object, this.dateTimeProvider.Object, this.LoggerFactory.Object, this.txMempool.Object, new MempoolSchedulerLock(), this.minerSettings.Object, this.testNet, this.consensusRules.Object);

                BlockTemplate result = blockDefinition.CreateCoinBase(chain.Tip, this.key.ScriptPubKey);

                Assert.NotEmpty(result.Block.Transactions);

                Transaction resultingTransaction = result.Block.Transactions[0];
                Assert.Equal((uint)new DateTime(2017, 1, 7, 0, 0, 1, DateTimeKind.Utc).ToUnixTimestamp(), resultingTransaction.Time);
                Assert.True(resultingTransaction.IsCoinBase);
                Assert.False(resultingTransaction.IsCoinStake);
                Assert.Equal(Money.Zero, resultingTransaction.TotalOut);

                Assert.NotEmpty(resultingTransaction.Inputs);
                Assert.Equal(TxIn.CreateCoinbase(6).ScriptSig, resultingTransaction.Inputs[0].ScriptSig);

                Assert.NotEmpty(resultingTransaction.Outputs);
                Assert.Equal(this.key.ScriptPubKey, resultingTransaction.Outputs[0].ScriptPubKey);
                Assert.Equal(Money.Zero, resultingTransaction.Outputs[0].Value);
            });
        }

        [Fact]
        public void UpdateHeaders_UsingChainAndNetwork_PreparesBlockHeaders()
        {
            this.ExecuteWithConsensusOptions(new ConsensusOptions(), () =>
            {
                this.dateTimeProvider.Setup(d => d.GetTimeOffset()).Returns(new DateTimeOffset(new DateTime(2017, 1, 7, 0, 0, 0, DateTimeKind.Utc)));

                ConcurrentChain chain = GenerateChainWithHeight(5, this.testNet, new Key(), new Target(235325239));

                var blockDefinition = new PowTestBlockDefinition(this.consensusLoop.Object, this.dateTimeProvider.Object, this.LoggerFactory.Object, this.txMempool.Object, new MempoolSchedulerLock(), this.minerSettings.Object, this.testNet, this.consensusRules.Object);
                Block block = blockDefinition.UpdateHeaders(chain.Tip);

                Assert.Equal(chain.Tip.HashBlock, block.Header.HashPrevBlock);
                Assert.Equal((uint)1483747200, block.Header.Time);
                Assert.Equal(1, block.Header.Bits.Difficulty);
                Assert.Equal((uint)0, block.Header.Nonce);
            });
        }

        [Fact]
        public void TestBlockValidity_UsesRuleContextToValidateBlock()
        {
            var newOptions = new ConsensusOptions();

            this.ExecuteWithConsensusOptions(newOptions, () =>
            {
                ConcurrentChain chain = GenerateChainWithHeight(5, this.testNet, new Key());
                this.consensusLoop.Setup(c => c.Tip).Returns(chain.GetBlock(5));

                ValidationContext validationContext = null;
                var powRuleContext = new PowRuleContext(new ValidationContext(), this.dateTimeProvider.Object.GetTimeOffset());
                this.consensusRules
                    .Setup(s => s.CreateRuleContext(It.IsAny<ValidationContext>())).Callback<ValidationContext>((r) => validationContext = r)
                    .Returns(powRuleContext);

                var powBlockAssembler = new PowTestBlockDefinition(this.consensusLoop.Object, this.dateTimeProvider.Object, this.LoggerFactory.Object, this.txMempool.Object, new MempoolSchedulerLock(), this.minerSettings.Object, this.testNet, this.consensusRules.Object);
                Block block = powBlockAssembler.TestBlockValidity();

                Assert.NotNull(this.callbackRuleContext);

                Assert.True(this.callbackRuleContext.MinedBlock);
                Assert.Equal(block.GetHash(), validationContext.Block.GetHash());
                this.consensusLoop.Verify();
            });
        }

        [Fact]
        public void AddTransactions_WithoutTransactionsInMempool_DoesNotAddEntriesToBlock()
        {
            var newOptions = new ConsensusOptions();

            this.ExecuteWithConsensusOptions(newOptions, () =>
            {
                ConcurrentChain chain = GenerateChainWithHeight(5, this.testNet, new Key());
                this.consensusLoop.Setup(c => c.Tip)
                    .Returns(chain.GetBlock(5));
                var indexedTransactionSet = new TxMempool.IndexedTransactionSet();
                this.txMempool.Setup(t => t.MapTx)
                    .Returns(indexedTransactionSet);

                var blockDefinition = new PowTestBlockDefinition(this.consensusLoop.Object, this.dateTimeProvider.Object, this.LoggerFactory.Object, this.txMempool.Object,
                    new MempoolSchedulerLock(), this.minerSettings.Object, this.testNet, this.consensusRules.Object);

                (Block Block, int Selected, int Updated) result = blockDefinition.AddTransactions();

                Assert.Empty(result.Block.Transactions);
                Assert.Equal(0, result.Selected);
                Assert.Equal(0, result.Updated);
            });
        }

        [Fact]
        public void AddTransactions_TransactionNotInblock_AddsTransactionToBlock()
        {
            var newOptions = new ConsensusOptions();

            this.ExecuteWithConsensusOptions(newOptions, () =>
            {
                ConcurrentChain chain = GenerateChainWithHeight(5, this.testNet, this.key);
                this.consensusLoop.Setup(c => c.Tip).Returns(chain.GetBlock(5));
                Transaction transaction = CreateTransaction(this.testNet, this.key, 5, new Money(400 * 1000 * 1000), new Key(), new uint256(124124));
                var txFee = new Money(1000);
                SetupTxMempool(chain, newOptions, txFee, transaction);

                var blockDefinition = new PowTestBlockDefinition(this.consensusLoop.Object, this.dateTimeProvider.Object, this.LoggerFactory.Object, this.txMempool.Object,
                    new MempoolSchedulerLock(), this.minerSettings.Object, this.testNet, this.consensusRules.Object);

                (Block Block, int Selected, int Updated) result = blockDefinition.AddTransactions();

                Assert.NotEmpty(result.Block.Transactions);

                Assert.Equal(transaction.ToHex(), result.Block.Transactions[0].ToHex());
                Assert.Equal(1, result.Selected);
                Assert.Equal(0, result.Updated);
            });
        }

        [Fact]
        public void AddTransactions_TransactionAlreadyInInblock_DoesNotAddTransactionToBlock()
        {
            var newOptions = new ConsensusOptions();

            this.ExecuteWithConsensusOptions(newOptions, () =>
            {
                ConcurrentChain chain = GenerateChainWithHeight(5, this.testNet, this.key);
                this.consensusLoop.Setup(c => c.Tip)
                    .Returns(chain.GetBlock(5));
                Transaction transaction = CreateTransaction(this.testNet, this.key, 5, new Money(400 * 1000 * 1000), new Key(), new uint256(124124));
                var txFee = new Money(1000);
                TxMempoolEntry[] entries = SetupTxMempool(chain, newOptions, txFee, transaction);

                var blockDefinition = new PowTestBlockDefinition(this.consensusLoop.Object, this.dateTimeProvider.Object, this.LoggerFactory.Object, this.txMempool.Object, new MempoolSchedulerLock(), this.minerSettings.Object, this.testNet, this.consensusRules.Object);
                blockDefinition.AddInBlockTxEntries(entries);

                (Block Block, int Selected, int Updated) result = blockDefinition.AddTransactions();

                Assert.Empty(result.Block.Transactions);
                Assert.Equal(0, result.Selected);
                Assert.Equal(0, result.Updated);
            });
        }

        private void ExecuteWithConsensusOptions(ConsensusOptions newOptions, Action action)
        {
            ConsensusOptions options = this.testNet.Consensus.Options;
            try
            {
                this.testNet.Consensus.Options = newOptions;

                action();
            }
            finally
            {
                // This is a static in the global context so be careful updating it. I'm resetting it after being done testing so I don't influence other tests.
                this.testNet.Consensus.Options = options;
                this.testNet.Consensus.BIP9Deployments[0] = null;
            }
        }

        private static ConcurrentChain GenerateChainWithHeightAndActivatedBip9(int blockAmount, Network network, Key key, BIP9DeploymentsParameters parameter, Target bits = null)
        {
            var chain = new ConcurrentChain(network);
            uint nonce = RandomUtils.GetUInt32();
            uint256 prevBlockHash = chain.Genesis.HashBlock;
            for (int i = 0; i < blockAmount; i++)
            {
                Block block = network.Consensus.ConsensusFactory.CreateBlock();
                Transaction coinbase = CreateCoinbaseTransaction(network, key, chain.Height + 1);

                block.AddTransaction(coinbase);
                block.UpdateMerkleRoot();
                block.Header.BlockTime = new DateTimeOffset(new DateTime(2017, 1, 1, 0, 0, 0, DateTimeKind.Utc).AddDays(i));
                block.Header.HashPrevBlock = prevBlockHash;
                block.Header.Nonce = nonce;

                if (bits != null)
                {
                    block.Header.Bits = bits;
                }

                if (parameter != null)
                {
                    uint version = ThresholdConditionCache.VersionbitsTopBits;
                    version |= ((uint)1) << parameter.Bit;
                    block.Header.Version = (int)version;
                }

                chain.SetTip(block.Header);
                prevBlockHash = block.GetHash();
            }

            return chain;
        }

        private static ConcurrentChain GenerateChainWithHeight(int blockAmount, Network network, Key key, Target bits = null)
        {
            return GenerateChainWithHeightAndActivatedBip9(blockAmount, network, key, null, bits);
        }

        private static Transaction CreateTransaction(Network network, Key inkey, int height, Money amount, Key outKey, uint256 prevOutHash)
        {
            var coinbase = new Transaction();
            coinbase.AddInput(new TxIn(new OutPoint(prevOutHash, 1), inkey.ScriptPubKey));
            coinbase.AddOutput(new TxOut(amount, outKey));
            return coinbase;
        }

        private static Transaction CreateCoinbaseTransaction(Network network, Key key, int height)
        {
            var coinbase = new Transaction();
            coinbase.AddInput(TxIn.CreateCoinbase(height));
            coinbase.AddOutput(new TxOut(network.GetReward(height), key.ScriptPubKey));
            return coinbase;
        }

        private void SetupConsensusLoop()
        {
            this.callbackRuleContext = null;

            this.consensusLoop.Setup(c => c.ConsensusRules.PartialValidationAsync(It.IsAny<ValidationContext>())).Callback<RuleContext>(context =>
            {
                this.callbackRuleContext = context;
            });
        }

        private void SetupRulesEngine(ConcurrentChain chain)
        {
            var powConsensusRules = new PowConsensusRuleEngine(this.testNet,
                    this.LoggerFactory.Object, this.dateTimeProvider.Object, chain,
                    new NodeDeployments(this.testNet, chain), new ConsensusSettings(new NodeSettings(this.testNet)), new Checkpoints(),
                    new Mock<ICoinView>().Object, new Mock<IChainState>().Object);

            powConsensusRules.Register();
            this.consensusLoop.SetupGet(x => x.ConsensusRules).Returns(powConsensusRules);
        }

        private TxMempoolEntry[] SetupTxMempool(ConcurrentChain chain, ConsensusOptions newOptions, Money txFee, params Transaction[] transactions)
        {
            uint txTime = Utils.DateTimeToUnixTime(chain.Tip.Header.BlockTime.AddSeconds(25));
            var lockPoints = new LockPoints()
            {
                Height = 4,
                MaxInputBlock = chain.GetBlock(4),
                Time = chain.GetBlock(4).Header.Time
            };

            var resultingTransactionEntries = new List<TxMempoolEntry>();
            var indexedTransactionSet = new TxMempool.IndexedTransactionSet();
            foreach (Transaction transaction in transactions)
            {
                var txPoolEntry = new TxMempoolEntry(transaction, txFee, txTime, 1, 4, new Money(400000000), false, 2, lockPoints, newOptions);
                indexedTransactionSet.Add(txPoolEntry);
                resultingTransactionEntries.Add(txPoolEntry);
            }


            this.txMempool.Setup(t => t.MapTx)
                .Returns(indexedTransactionSet);

            return resultingTransactionEntries.ToArray();
        }

        private class PowTestBlockDefinition : PowBlockDefinition
        {
            public PowTestBlockDefinition(
                IConsensusManager consensusLoop,
                IDateTimeProvider dateTimeProvider,
                ILoggerFactory loggerFactory,
                ITxMempool mempool,
                MempoolSchedulerLock mempoolLock,
                MinerSettings minerSettings,
                Network network,
                IConsensusRuleEngine consensusRules,
                BlockDefinitionOptions options = null)
                : base(consensusLoop, dateTimeProvider, loggerFactory, mempool, mempoolLock, minerSettings, network, consensusRules)
            {
                this.block = this.BlockTemplate.Block;
            }

            public override BlockTemplate Build(ChainedHeader chainTip, Script scriptPubKey)
            {
                OnBuild(chainTip, scriptPubKey);

                return this.BlockTemplate;
            }

            public void AddInBlockTxEntries(params TxMempoolEntry[] entries)
            {
                foreach (TxMempoolEntry entry in entries)
                {
                    this.inBlock.Add(entry);
                }
            }

            public (int Height, int Version) ComputeBlockVersion(ChainedHeader chainTip)
            {
                this.ChainTip = chainTip;

                base.ComputeBlockVersion();
                return (this.height, this.block.Header.Version);
            }

            public BlockTemplate CreateCoinBase(ChainedHeader chainTip, Script scriptPubKeyIn)
            {
                this.scriptPubKey = scriptPubKeyIn;
                this.ChainTip = chainTip;
                base.CreateCoinbase();
                this.BlockTemplate.Block = this.block;

                return this.BlockTemplate;
            }

            public Block UpdateHeaders(ChainedHeader chainTip)
            {
                this.ChainTip = chainTip;
                base.UpdateHeaders();
                return this.BlockTemplate.Block;
            }

            public new Block TestBlockValidity()
            {
                base.TestBlockValidity();
                return this.block;
            }

            public (Block Block, int Selected, int Updated) AddTransactions()
            {
                int selected;
                int updated;
                base.AddTransactions(out selected, out updated);

                return (this.block, selected, updated);
            }
        }
    }
}<|MERGE_RESOLUTION|>--- conflicted
+++ resolved
@@ -26,14 +26,9 @@
 {
     public class PowBlockAssemblerTest : LogsTestBase
     {
-<<<<<<< HEAD
         private readonly Mock<IConsensusManager> consensusLoop;
         private readonly Mock<IConsensusRuleEngine> consensusRules;
 
-=======
-        private readonly Mock<IConsensusLoop> consensusLoop;
-        private readonly Mock<IConsensusRules> consensusRules;
->>>>>>> 66d7ff61
         private readonly Mock<ITxMempool> txMempool;
         private readonly Mock<IDateTimeProvider> dateTimeProvider;
         private RuleContext callbackRuleContext;
