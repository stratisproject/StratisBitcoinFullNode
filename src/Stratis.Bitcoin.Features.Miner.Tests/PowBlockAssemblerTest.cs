﻿using System;
using System.Collections.Generic;
using Microsoft.Extensions.Logging;
using Moq;
using NBitcoin;
using Stratis.Bitcoin.Base.Deployments;
using Stratis.Bitcoin.Features.Consensus;
using Stratis.Bitcoin.Features.Consensus.Interfaces;
using Stratis.Bitcoin.Features.MemoryPool;
using Stratis.Bitcoin.Features.MemoryPool.Interfaces;
using Stratis.Bitcoin.Tests.Common.Logging;
using Stratis.Bitcoin.Utilities;
using Stratis.Bitcoin.Utilities.Extensions;
using Xunit;

namespace Stratis.Bitcoin.Features.Miner.Tests
{
    public class PowBlockAssemblerTest : LogsTestBase
    {
        private Mock<IConsensusLoop> consensusLoop;
        private Mock<ITxMempool> txMempool;
        private Mock<IDateTimeProvider> dateTimeProvider;
        private Mock<IPowConsensusValidator> validator;
        private RuleContext callbackRuleContext = null;
        private Money powReward;
        private Network network;
        private Key key;

        public PowBlockAssemblerTest()
        {
            this.consensusLoop = new Mock<IConsensusLoop>();
            this.txMempool = new Mock<ITxMempool>();
            this.dateTimeProvider = new Mock<IDateTimeProvider>();
            this.validator = new Mock<IPowConsensusValidator>();
            this.powReward = new Money(100 * 1000 * 1000);
            this.network = Network.StratisTest;
            this.key = new Key();

            SetupValidator();
            SetupConsensusLoop();

            Transaction.TimeStamp = true;
            Block.BlockSignature = true;
        }

        [Fact]
        public void CreateNewBlock_WithScript_ReturnsBlockTemplate()
        {
            this.ExecuteWithConsensusOptions(new PowConsensusOptions(), () =>
            {
                var chain = GenerateChainWithHeight(5, this.network, this.key);
                this.dateTimeProvider.Setup(d => d.GetAdjustedTimeAsUnixTimestamp())
                    .Returns(new DateTime(2017, 1, 7, 0, 0, 1, DateTimeKind.Utc).ToUnixTimestamp());
                var transaction = CreateTransaction(this.network, this.key, 5, new Money(400 * 1000 * 1000), new Key(), new uint256(124124));
                var txFee = new Money(1000);
                SetupTxMempool(chain, this.network.Consensus.Options as PowConsensusOptions, txFee, transaction);

                var powBlockAssembler = new PowBlockAssembler(this.consensusLoop.Object, this.dateTimeProvider.Object, this.LoggerFactory.Object, this.txMempool.Object, new MempoolSchedulerLock(), this.network);

                var blockTemplate = powBlockAssembler.Build(chain.Tip, this.key.ScriptPubKey);

                Assert.Null(blockTemplate.CoinbaseCommitment);
                Assert.Equal(new Money(1000), blockTemplate.TotalFee);
                Assert.Equal(2, blockTemplate.TxSigOpsCost.Count);
                Assert.Equal(-1, blockTemplate.TxSigOpsCost[0]);
                Assert.Equal(2, blockTemplate.TxSigOpsCost[1]);
                Assert.Equal(2, blockTemplate.VTxFees.Count);
                Assert.Equal(new Money(-1000), blockTemplate.VTxFees[0]);
                Assert.Equal(new Money(1000), blockTemplate.VTxFees[1]);
                Assert.Equal(2, blockTemplate.Block.Transactions.Count);
                Assert.Equal(536870912, blockTemplate.Block.Header.Version);

                Assert.Equal(2, blockTemplate.Block.Transactions.Count);

                var resultingTransaction = blockTemplate.Block.Transactions[0];
                Assert.Equal((uint)new DateTime(2017, 1, 7, 0, 0, 1, DateTimeKind.Utc).ToUnixTimestamp(), resultingTransaction.Time);
                Assert.NotEmpty(resultingTransaction.Inputs);
                Assert.NotEmpty(resultingTransaction.Outputs);
                Assert.True(resultingTransaction.IsCoinBase);
                Assert.False(resultingTransaction.IsCoinStake);
                Assert.Equal(TxIn.CreateCoinbase(6).ScriptSig, resultingTransaction.Inputs[0].ScriptSig);
                Assert.Equal(this.powReward + txFee, resultingTransaction.TotalOut);
                Assert.Equal(this.key.ScriptPubKey, resultingTransaction.Outputs[0].ScriptPubKey);
                Assert.Equal(this.powReward + txFee, resultingTransaction.Outputs[0].Value);

                resultingTransaction = blockTemplate.Block.Transactions[1];
                Assert.NotEmpty(resultingTransaction.Inputs);
                Assert.NotEmpty(resultingTransaction.Outputs);
                Assert.False(resultingTransaction.IsCoinBase);
                Assert.False(resultingTransaction.IsCoinStake);
                Assert.Equal(new Money(400 * 1000 * 1000), resultingTransaction.TotalOut);
                Assert.Equal(transaction.Inputs[0].PrevOut.Hash, resultingTransaction.Inputs[0].PrevOut.Hash);
                Assert.Equal(transaction.Inputs[0].ScriptSig, transaction.Inputs[0].ScriptSig);

                Assert.Equal(transaction.Outputs[0].ScriptPubKey, resultingTransaction.Outputs[0].ScriptPubKey);
                Assert.Equal(new Money(400 * 1000 * 1000), resultingTransaction.Outputs[0].Value);
            });
        }

        [Fact]
        public void CreateNewBlock_WithScript_ValidatesTemplateUsingRuleContext()
        {
            var newOptions = new PowConsensusOptions() { MaxBlockWeight = 1500 };

            this.ExecuteWithConsensusOptions(newOptions, () =>
            {
                var chain = GenerateChainWithHeight(5, this.network, this.key);
                this.dateTimeProvider.Setup(d => d.GetAdjustedTimeAsUnixTimestamp())
                    .Returns(new DateTime(2017, 1, 7, 0, 0, 1, DateTimeKind.Utc).ToUnixTimestamp());
                this.consensusLoop.Setup(c => c.Tip)
                    .Returns(chain.GetBlock(5));

                var transaction = CreateTransaction(this.network, this.key, 5, new Money(400 * 1000 * 1000), new Key(), new uint256(124124));
                var txFee = new Money(1000);
                SetupTxMempool(chain, this.network.Consensus.Options as PowConsensusOptions, txFee, transaction);

                var powBlockAssembler = new PowBlockAssembler(this.consensusLoop.Object, this.dateTimeProvider.Object, this.LoggerFactory.Object, this.txMempool.Object, new MempoolSchedulerLock(), this.network);

                var blockTemplate = powBlockAssembler.Build(chain.Tip, this.key.ScriptPubKey);
                Assert.NotNull(this.callbackRuleContext);

                Assert.False(this.callbackRuleContext.CheckMerkleRoot);
                Assert.False(this.callbackRuleContext.CheckPow);
                Assert.Equal(blockTemplate.Block.GetHash(), this.callbackRuleContext.BlockValidationContext.Block.GetHash());
                Assert.Equal(chain.GetBlock(5).HashBlock, this.callbackRuleContext.ConsensusTip.HashBlock);
                Assert.Equal(1500, this.callbackRuleContext.Consensus.Option<PowConsensusOptions>().MaxBlockWeight);
                this.consensusLoop.Verify();
            });
        }

        [Fact]
        public void ComputeBlockVersion_UsingChainTipAndConsensus_NoBip9DeploymentActive_UpdatesHeightAndVersion()
        {
            this.ExecuteWithConsensusOptions(new PowConsensusOptions(), () =>
            {
                var chain = GenerateChainWithHeight(5, this.network, new Key());

                var powBlockAssembler = new PowTestBlockAssembler(this.consensusLoop.Object, this.dateTimeProvider.Object, this.LoggerFactory.Object, this.txMempool.Object, new MempoolSchedulerLock(), this.network);

                var result = powBlockAssembler.ComputeBlockVersion(chain.GetBlock(4));

                Assert.Equal(5, result.Height);
                uint version = ThresholdConditionCache.VersionbitsTopBits;
                Assert.Equal((int)version, result.Version);
            });
        }


        [Fact]
        public void ComputeBlockVersion_UsingChainTipAndConsensus_Bip9DeploymentActive_UpdatesHeightAndVersion()
        {
            var options = this.network.Consensus.Options;
            var minerConfirmationWindow = this.network.Consensus.MinerConfirmationWindow;
            var ruleChangeActivationThreshold = this.network.Consensus.RuleChangeActivationThreshold;
            try
            {
                var newOptions = new PowConsensusOptions();
                this.network.Consensus.Options = newOptions;
                this.network.Consensus.BIP9Deployments[0] = new BIP9DeploymentsParameters(19,
                    new DateTimeOffset(new DateTime(2016, 1, 1, 0, 0, 0, DateTimeKind.Utc)),
                    new DateTimeOffset(new DateTime(2018, 1, 1, 0, 0, 0, DateTimeKind.Utc)));
                this.network.Consensus.MinerConfirmationWindow = 2;
                this.network.Consensus.RuleChangeActivationThreshold = 2;

                var chain = GenerateChainWithHeightAndActivatedBip9(5, this.network, new Key(), this.network.Consensus.BIP9Deployments[0]);

                var powBlockAssembler = new PowTestBlockAssembler(this.consensusLoop.Object, this.dateTimeProvider.Object, this.LoggerFactory.Object, this.txMempool.Object,
                    new MempoolSchedulerLock(), this.network);

                var result = powBlockAssembler.ComputeBlockVersion(chain.GetBlock(4));

                Assert.Equal(5, result.Height);
                uint version = ThresholdConditionCache.VersionbitsTopBits;
                int expectedVersion = (int)(version |= (((uint)1) << 19));
                Assert.Equal(expectedVersion, result.Version);
                Assert.NotEqual((int)ThresholdConditionCache.VersionbitsTopBits, result.Version);
            }
            finally
            {
                // This is a static in the global context so be careful updating it. I'm resetting it after being done testing so I don't influence other tests.
                this.network.Consensus.Options = options;
                this.network.Consensus.BIP9Deployments[0] = null;
                this.network.Consensus.MinerConfirmationWindow = minerConfirmationWindow;
                this.network.Consensus.RuleChangeActivationThreshold = ruleChangeActivationThreshold;
            }
        }

        [Fact]
        public void CreateCoinbase_CreatesCoinbaseTemplateTransaction_AddsToBlockTemplate()
        {
            this.ExecuteWithConsensusOptions(new PowConsensusOptions(), () =>
            {
                var chain = GenerateChainWithHeight(5, this.network, this.key);
                this.dateTimeProvider.Setup(d => d.GetAdjustedTimeAsUnixTimestamp())
                    .Returns(new DateTime(2017, 1, 7, 0, 0, 1, DateTimeKind.Utc).ToUnixTimestamp());

                var powBlockAssembler = new PowTestBlockAssembler(this.consensusLoop.Object, this.dateTimeProvider.Object, this.LoggerFactory.Object, this.txMempool.Object,
                    new MempoolSchedulerLock(), this.network);

                var result = powBlockAssembler.CreateCoinBase(chain.Tip, this.key.ScriptPubKey);

                Assert.NotEmpty(result.Block.Transactions);
                Assert.Equal(-1, result.TxSigOpsCost[0]);
                Assert.Equal(new Money(-1), result.VTxFees[0]);

                var resultingTransaction = result.Block.Transactions[0];
                Assert.Equal((uint)new DateTime(2017, 1, 7, 0, 0, 1, DateTimeKind.Utc).ToUnixTimestamp(), resultingTransaction.Time);
                Assert.True(resultingTransaction.IsCoinBase);
                Assert.False(resultingTransaction.IsCoinStake);
                Assert.Equal(Money.Zero, resultingTransaction.TotalOut);

                Assert.NotEmpty(resultingTransaction.Inputs);
                Assert.Equal(TxIn.CreateCoinbase(6).ScriptSig, resultingTransaction.Inputs[0].ScriptSig);

                Assert.NotEmpty(resultingTransaction.Outputs);
                Assert.Equal(this.key.ScriptPubKey, resultingTransaction.Outputs[0].ScriptPubKey);
                Assert.Equal(Money.Zero, resultingTransaction.Outputs[0].Value);
            });
        }

        [Fact]
        public void UpdateHeaders_UsingChainAndNetwork_PreparesBlockHeaders()
        {
            this.ExecuteWithConsensusOptions(new PowConsensusOptions(), () =>
            {
                this.dateTimeProvider.Setup(d => d.GetTimeOffset())
                    .Returns(new DateTimeOffset(new DateTime(2017, 1, 7, 0, 0, 0, DateTimeKind.Utc)));

                var chain = GenerateChainWithHeight(5, this.network, new Key(), new Target(235325239));

                var powBlockAssembler = new PowTestBlockAssembler(this.consensusLoop.Object, this.dateTimeProvider.Object, this.LoggerFactory.Object, this.txMempool.Object, new MempoolSchedulerLock(), this.network);

                var result = powBlockAssembler.UpdateHeaders(chain.Tip);

                Assert.Equal(chain.Tip.HashBlock, result.Header.HashPrevBlock);
                Assert.Equal((uint)1483747200, result.Header.Time);
                Assert.Equal(1.9610088966776103E+35, result.Header.Bits.Difficulty);
                Assert.Equal((uint)0, result.Header.Nonce);
            });
        }

        [Fact]
        public void TestBlockValidity_UsesRuleContextToValidateBlock()
        {
            var newOptions = new PowConsensusOptions() { MaxBlockWeight = 1500 };

            this.ExecuteWithConsensusOptions(newOptions, () =>
            {
                var chain = GenerateChainWithHeight(5, this.network, new Key());
                this.consensusLoop.Setup(c => c.Tip).Returns(chain.GetBlock(5));

                var powBlockAssembler = new PowTestBlockAssembler(this.consensusLoop.Object, this.dateTimeProvider.Object, this.LoggerFactory.Object, this.txMempool.Object, new MempoolSchedulerLock(), this.network);

                var blockTemplate = powBlockAssembler.TestBlockValidity();

                Assert.NotNull(this.callbackRuleContext);

                Assert.False(this.callbackRuleContext.CheckMerkleRoot);
                Assert.False(this.callbackRuleContext.CheckPow);
                Assert.Equal(blockTemplate.Block.GetHash(), this.callbackRuleContext.BlockValidationContext.Block.GetHash());
                Assert.Equal(chain.GetBlock(5).HashBlock, this.callbackRuleContext.ConsensusTip.HashBlock);
                Assert.Equal(1500, this.callbackRuleContext.Consensus.Option<PowConsensusOptions>().MaxBlockWeight);
                this.consensusLoop.Verify();
            });
        }

        [Fact]
        public void AddTransactions_WithoutTransactionsInMempool_DoesNotAddEntriesToBlock()
        {
            var newOptions = new PowConsensusOptions() { MaxBlockWeight = 1500 };

            this.ExecuteWithConsensusOptions(newOptions, () =>
            {
                var chain = GenerateChainWithHeight(5, this.network, new Key());
                this.consensusLoop.Setup(c => c.Tip)
                    .Returns(chain.GetBlock(5));
                var indexedTransactionSet = new TxMempool.IndexedTransactionSet();
                this.txMempool.Setup(t => t.MapTx)
                    .Returns(indexedTransactionSet);

                var powBlockAssembler = new PowTestBlockAssembler(this.consensusLoop.Object, this.dateTimeProvider.Object, this.LoggerFactory.Object, this.txMempool.Object,
                    new MempoolSchedulerLock(), this.network);

                var result = powBlockAssembler.AddTransactions();

                Assert.Empty(result.Block.Transactions);
                Assert.Equal(0, result.Selected);
                Assert.Equal(0, result.Updated);
            });
        }

        [Fact]
        public void AddTransactions_TransactionNotInblock_AddsTransactionToBlock()
        {
            var newOptions = new PowConsensusOptions() { MaxBlockWeight = 1500 };

            this.ExecuteWithConsensusOptions(newOptions, () =>
            {
                var chain = GenerateChainWithHeight(5, this.network, this.key);
                this.consensusLoop.Setup(c => c.Tip)
                    .Returns(chain.GetBlock(5));
                var transaction = CreateTransaction(this.network, this.key, 5, new Money(400 * 1000 * 1000), new Key(), new uint256(124124));
                var txFee = new Money(1000);
                SetupTxMempool(chain, newOptions, txFee, transaction);

                var powBlockAssembler = new PowTestBlockAssembler(this.consensusLoop.Object, this.dateTimeProvider.Object, this.LoggerFactory.Object, this.txMempool.Object,
                    new MempoolSchedulerLock(), this.network);

                var result = powBlockAssembler.AddTransactions();

                Assert.NotEmpty(result.Block.Transactions);

                Assert.Equal(transaction.ToHex(), result.Block.Transactions[0].ToHex());
                Assert.Equal(1, result.Selected);
                Assert.Equal(0, result.Updated);
            });
        }

        [Fact]
        public void AddTransactions_TransactionAlreadyInInblock_DoesNotAddTransactionToBlock()
        {
            var newOptions = new PowConsensusOptions() { MaxBlockWeight = 1500 };

            this.ExecuteWithConsensusOptions(newOptions, () =>
            {
                var chain = GenerateChainWithHeight(5, this.network, this.key);
                this.consensusLoop.Setup(c => c.Tip)
                    .Returns(chain.GetBlock(5));
                var transaction = CreateTransaction(this.network, this.key, 5, new Money(400 * 1000 * 1000), new Key(), new uint256(124124));
                var txFee = new Money(1000);
                var entries = SetupTxMempool(chain, newOptions, txFee, transaction);

                var powBlockAssembler = new PowTestBlockAssembler(this.consensusLoop.Object, this.dateTimeProvider.Object, this.LoggerFactory.Object, this.txMempool.Object,
                    new MempoolSchedulerLock(), this.network);
                powBlockAssembler.AddInBlockTxEntries(entries);

                var result = powBlockAssembler.AddTransactions();

                Assert.Empty(result.Block.Transactions);
                Assert.Equal(0, result.Selected);
                Assert.Equal(0, result.Updated);
            });
        }

        private void ExecuteWithConsensusOptions(PowConsensusOptions newOptions, Action action)
        {
            var options = this.network.Consensus.Options;
            try
            {
                this.network.Consensus.Options = newOptions;

                action();
            }
            finally
            {
                // This is a static in the global context so be careful updating it. I'm resetting it after being done testing so I don't influence other tests.
                this.network.Consensus.Options = options;
                this.network.Consensus.BIP9Deployments[0] = null;
            }
        }

        private static ConcurrentChain GenerateChainWithHeightAndActivatedBip9(int blockAmount, Network network, Key key, BIP9DeploymentsParameters parameter, Target bits = null)
        {
            var chain = new ConcurrentChain(network);
            var nonce = RandomUtils.GetUInt32();
            var prevBlockHash = chain.Genesis.HashBlock;
            for (var i = 0; i < blockAmount; i++)
            {
                var block = new Block();
                Transaction coinbase = CreateCoinbaseTransaction(network, key, chain.Height + 1);

                block.AddTransaction(coinbase);
                block.UpdateMerkleRoot();
                block.Header.BlockTime = new DateTimeOffset(new DateTime(2017, 1, 1, 0, 0, 0, DateTimeKind.Utc).AddDays(i));
                block.Header.HashPrevBlock = prevBlockHash;
                block.Header.Nonce = nonce;

                if (bits != null)
                {
                    block.Header.Bits = bits;
                }

                if (parameter != null)
                {
                    uint version = ThresholdConditionCache.VersionbitsTopBits;
                    version |= ((uint)1) << parameter.Bit;
                    block.Header.Version = (int)version;
                }

                chain.SetTip(block.Header);
                prevBlockHash = block.GetHash();
            }

            return chain;
        }

        private static ConcurrentChain GenerateChainWithHeight(int blockAmount, Network network, Key key, Target bits = null)
        {
            return GenerateChainWithHeightAndActivatedBip9(blockAmount, network, key, null, bits);
        }

        private static Transaction CreateTransaction(Network network, Key inkey, int height, Money amount, Key outKey, uint256 prevOutHash)
        {
            var coinbase = new Transaction();
            coinbase.AddInput(new TxIn(new OutPoint(prevOutHash, 1), inkey.ScriptPubKey));
            coinbase.AddOutput(new TxOut(amount, outKey));
            return coinbase;
        }

        private static Transaction CreateCoinbaseTransaction(Network network, Key key, int height)
        {
            var coinbase = new Transaction();
            coinbase.AddInput(TxIn.CreateCoinbase(height));
            coinbase.AddOutput(new TxOut(network.GetReward(height), key.ScriptPubKey));
            return coinbase;
        }

        private void SetupConsensusLoop()
        {
            this.callbackRuleContext = null;

            this.consensusLoop.Setup(c => c.ValidateBlock(It.IsAny<RuleContext>()))
                .Callback<RuleContext>(c =>
                {
                    this.callbackRuleContext = c;
                }).Verifiable();

            this.consensusLoop.Setup(c => c.Validator)
                .Returns(this.validator.Object);
        }

        private void SetupValidator()
        {
            this.validator.Setup(v => v.GetProofOfWorkReward(6))
                .Returns(this.powReward);
            this.validator.Setup(v => v.GetBlockWeight(It.IsAny<Block>()))
                .Returns<Block>((block) =>
                {
                    return block.ToBytes().Length;
                });
        }

        private TxMempoolEntry[] SetupTxMempool(ConcurrentChain chain, PowConsensusOptions newOptions, Money txFee, params Transaction[] transactions)
        {
            var txTime = Utils.DateTimeToUnixTime(chain.Tip.Header.BlockTime.AddSeconds(25));
            var lockPoints = new LockPoints()
            {
                Height = 4,
                MaxInputBlock = chain.GetBlock(4),
                Time = chain.GetBlock(4).Header.Time
            };

            var resultingTransactionEntries = new List<TxMempoolEntry>();
            var indexedTransactionSet = new TxMempool.IndexedTransactionSet();
            foreach (var transaction in transactions)
            {
                var txPoolEntry = new TxMempoolEntry(transaction, txFee, txTime, 1, 4, new Money(400000000), false, 2, lockPoints, newOptions);
                indexedTransactionSet.Add(txPoolEntry);
                resultingTransactionEntries.Add(txPoolEntry);
            }


            this.txMempool.Setup(t => t.MapTx)
                .Returns(indexedTransactionSet);

            return resultingTransactionEntries.ToArray();
        }

        private class PowTestBlockAssembler : PowBlockAssembler
        {
            public PowTestBlockAssembler(
<<<<<<< HEAD
              IConsensusLoop consensusLoop,
              Network network,
              MempoolSchedulerLock mempoolLock,
              ITxMempool mempool,
              IDateTimeProvider dateTimeProvider,
              ChainedHeader chainTip,
              ILoggerFactory loggerFactory,
              AssemblerOptions options = null) :
                base(chainTip, consensusLoop, dateTimeProvider, loggerFactory, mempool, mempoolLock, network, options)
=======
                IConsensusLoop consensusLoop,
                IDateTimeProvider dateTimeProvider,
                ILoggerFactory loggerFactory,
                ITxMempool mempool,
                MempoolSchedulerLock mempoolLock,
                Network network,
                AssemblerOptions options = null)
                : base(consensusLoop, dateTimeProvider, loggerFactory, mempool, mempoolLock, network, options)
>>>>>>> 6b02f6b4
            {
                base.block = this.blockTemplate.Block;
            }

            public void AddInBlockTxEntries(params TxMempoolEntry[] entries)
            {
                foreach (var entry in entries)
                {
                    base.inBlock.Add(entry);
                }
            }

            public (int Height, int Version) ComputeBlockVersion(ChainedHeader chainTip)
            {
                base.ChainTip = chainTip;

                base.ComputeBlockVersion();

                return (base.height, base.block.Header.Version);
            }

            public BlockTemplate CreateCoinBase(ChainedHeader chainTip, Script scriptPubKeyIn)
            {
                base.scriptPubKey = scriptPubKeyIn;
                base.ChainTip = chainTip;

                base.CreateCoinbase();

                base.blockTemplate.Block = base.block;

                return base.blockTemplate;
            }

            public Block UpdateHeaders(ChainedHeader chainTip)
            {
                base.ChainTip = chainTip;

                base.UpdateHeaders();

                return this.block;
            }

            public new BlockTemplate TestBlockValidity()
            {
                base.TestBlockValidity();

                return base.blockTemplate;
            }

            public (Block Block, int Selected, int Updated) AddTransactions()
            {
                int selected;
                int updated;
                base.AddTransactions(out selected, out updated);

                return (base.block, selected, updated);
            }
        }
    }
}<|MERGE_RESOLUTION|>--- conflicted
+++ resolved
@@ -469,17 +469,6 @@
         private class PowTestBlockAssembler : PowBlockAssembler
         {
             public PowTestBlockAssembler(
-<<<<<<< HEAD
-              IConsensusLoop consensusLoop,
-              Network network,
-              MempoolSchedulerLock mempoolLock,
-              ITxMempool mempool,
-              IDateTimeProvider dateTimeProvider,
-              ChainedHeader chainTip,
-              ILoggerFactory loggerFactory,
-              AssemblerOptions options = null) :
-                base(chainTip, consensusLoop, dateTimeProvider, loggerFactory, mempool, mempoolLock, network, options)
-=======
                 IConsensusLoop consensusLoop,
                 IDateTimeProvider dateTimeProvider,
                 ILoggerFactory loggerFactory,
@@ -488,7 +477,6 @@
                 Network network,
                 AssemblerOptions options = null)
                 : base(consensusLoop, dateTimeProvider, loggerFactory, mempool, mempoolLock, network, options)
->>>>>>> 6b02f6b4
             {
                 base.block = this.blockTemplate.Block;
             }
