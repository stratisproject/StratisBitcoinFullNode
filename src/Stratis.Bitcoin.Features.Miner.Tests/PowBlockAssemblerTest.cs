--- conflicted
+++ resolved
@@ -133,16 +133,10 @@
             {
                 var newOptions = new ConsensusOptions();
                 this.testNet.Consensus.Options = newOptions;
-<<<<<<< HEAD
-                this.testNet.Consensus.BIP9Deployments[0] = new BIP9DeploymentsParameters(19,
-                    new DateTimeOffset(new DateTime(2016, 1, 1, 0, 0, 0, DateTimeKind.Utc)),
+                this.testNet.Consensus.BIP9Deployments[0] = new BIP9DeploymentsParameters("Test", 
+                    19, new DateTimeOffset(new DateTime(2016, 1, 1, 0, 0, 0, DateTimeKind.Utc)),
                     new DateTimeOffset(new DateTime(2018, 1, 1, 0, 0, 0, DateTimeKind.Utc)),
                     2);
-=======
-                this.testNet.Consensus.BIP9Deployments[0] = new BIP9DeploymentsParameters("Test", 
-                    19, new DateTimeOffset(new DateTime(2016, 1, 1, 0, 0, 0, DateTimeKind.Utc)),
-                    new DateTimeOffset(new DateTime(2018, 1, 1, 0, 0, 0, DateTimeKind.Utc)));
->>>>>>> 68e218bc
 
                 // As we are effectively using TestNet the other deployments need to be disabled
                 this.testNet.Consensus.BIP9Deployments[BitcoinBIP9Deployments.CSV] = null;
