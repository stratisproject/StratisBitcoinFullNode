--- conflicted
+++ resolved
@@ -31,12 +31,8 @@
         private readonly Mock<IDateTimeProvider> dateTimeProvider;
         private readonly Key key;
         private readonly Mock<ITxMempool> mempool;
-<<<<<<< HEAD
         private readonly Mock<MinerSettings> minerSettings;
-        private readonly Network network;
-=======
         private readonly Network stratisTest;
->>>>>>> ce08ce62
         private readonly Mock<IStakeChain> stakeChain;
         private readonly Mock<IStakeValidator> stakeValidator;
 
@@ -66,11 +62,7 @@
                     .Returns(new Target(new uint256(1123123123)))
                     .Verifiable();
 
-<<<<<<< HEAD
-                var posBlockAssembler = new PosTestBlockAssembler(this.consensusLoop.Object, this.network, new MempoolSchedulerLock(), this.mempool.Object, this.minerSettings.Object, this.dateTimeProvider.Object, this.stakeChain.Object, this.stakeValidator.Object, this.LoggerFactory.Object);
-=======
-                var posBlockAssembler = new PosTestBlockAssembler(this.consensusLoop.Object, this.stratisTest, new MempoolSchedulerLock(), this.mempool.Object, this.dateTimeProvider.Object, this.stakeChain.Object, this.stakeValidator.Object, this.LoggerFactory.Object);
->>>>>>> ce08ce62
+                var posBlockAssembler = new PosTestBlockAssembler(this.consensusLoop.Object, this.stratisTest, new MempoolSchedulerLock(), this.mempool.Object, this.minerSettings.Object, this.dateTimeProvider.Object, this.stakeChain.Object, this.stakeValidator.Object, this.LoggerFactory.Object);
 
                 Block block = posBlockAssembler.UpdateHeaders(chain.Tip);
 
@@ -99,11 +91,7 @@
                     .Returns(new Target(new uint256(1123123123)))
                     .Verifiable();
 
-<<<<<<< HEAD
-                var posBlockAssembler = new PosBlockDefinition(this.consensusLoop.Object, this.dateTimeProvider.Object, this.LoggerFactory.Object, this.mempool.Object, new MempoolSchedulerLock(), this.minerSettings.Object, this.network, this.stakeChain.Object, this.stakeValidator.Object);
-=======
-                var posBlockAssembler = new PosBlockDefinition(this.consensusLoop.Object, this.dateTimeProvider.Object, this.LoggerFactory.Object, this.mempool.Object, new MempoolSchedulerLock(), this.stratisTest, this.stakeChain.Object, this.stakeValidator.Object);
->>>>>>> ce08ce62
+                var posBlockAssembler = new PosBlockDefinition(this.consensusLoop.Object, this.dateTimeProvider.Object, this.LoggerFactory.Object, this.mempool.Object, new MempoolSchedulerLock(), this.minerSettings.Object, this.stratisTest, this.stakeChain.Object, this.stakeValidator.Object);
                 BlockTemplate blockTemplate = posBlockAssembler.Build(chain.Tip, this.key.ScriptPubKey);
 
                 Assert.Equal(new Money(1000), blockTemplate.TotalFee);
@@ -158,11 +146,7 @@
 
                 SetupTxMempool(chain, newOptions, txFee, transaction);
 
-<<<<<<< HEAD
-                var posBlockAssembler = new PosBlockDefinition(this.consensusLoop.Object, this.dateTimeProvider.Object, this.LoggerFactory.Object, this.mempool.Object, new MempoolSchedulerLock(), this.minerSettings.Object, this.network, this.stakeChain.Object, this.stakeValidator.Object);
-=======
-                var posBlockAssembler = new PosBlockDefinition(this.consensusLoop.Object, this.dateTimeProvider.Object, this.LoggerFactory.Object, this.mempool.Object, new MempoolSchedulerLock(), this.stratisTest, this.stakeChain.Object, this.stakeValidator.Object);
->>>>>>> ce08ce62
+                var posBlockAssembler = new PosBlockDefinition(this.consensusLoop.Object, this.dateTimeProvider.Object, this.LoggerFactory.Object, this.mempool.Object, new MempoolSchedulerLock(), this.minerSettings.Object, this.stratisTest, this.stakeChain.Object, this.stakeValidator.Object);
 
                 BlockTemplate blockTemplate = posBlockAssembler.Build(chain.Tip, this.key.ScriptPubKey);
 
@@ -179,11 +163,7 @@
             {
                 ConcurrentChain chain = GenerateChainWithHeight(5, this.stratisTest, new Key());
 
-<<<<<<< HEAD
-                var posBlockAssembler = new PosTestBlockAssembler(this.consensusLoop.Object, this.network, new MempoolSchedulerLock(), this.mempool.Object, this.minerSettings.Object,
-=======
-                var posBlockAssembler = new PosTestBlockAssembler(this.consensusLoop.Object, this.stratisTest, new MempoolSchedulerLock(), this.mempool.Object,
->>>>>>> ce08ce62
+                var posBlockAssembler = new PosTestBlockAssembler(this.consensusLoop.Object, this.stratisTest, new MempoolSchedulerLock(), this.mempool.Object, this.minerSettings.Object,
                                                  this.dateTimeProvider.Object, this.stakeChain.Object, this.stakeValidator.Object, this.LoggerFactory.Object);
 
                 (int Height, int Version) result = posBlockAssembler.ComputeBlockVersion(chain.GetBlock(4));
@@ -212,11 +192,7 @@
 
                 ConcurrentChain chain = GenerateChainWithHeightAndActivatedBip9(5, this.stratisTest, new Key(), this.stratisTest.Consensus.BIP9Deployments[0]);
 
-<<<<<<< HEAD
-                var posBlockAssembler = new PosTestBlockAssembler(this.consensusLoop.Object, this.network, new MempoolSchedulerLock(), this.mempool.Object, this.minerSettings.Object, this.dateTimeProvider.Object, this.stakeChain.Object, this.stakeValidator.Object, this.LoggerFactory.Object);
-=======
-                var posBlockAssembler = new PosTestBlockAssembler(this.consensusLoop.Object, this.stratisTest, new MempoolSchedulerLock(), this.mempool.Object, this.dateTimeProvider.Object, this.stakeChain.Object, this.stakeValidator.Object, this.LoggerFactory.Object);
->>>>>>> ce08ce62
+                var posBlockAssembler = new PosTestBlockAssembler(this.consensusLoop.Object, this.stratisTest, new MempoolSchedulerLock(), this.mempool.Object, this.minerSettings.Object, this.dateTimeProvider.Object, this.stakeChain.Object, this.stakeValidator.Object, this.LoggerFactory.Object);
 
                 (int Height, int Version) result = posBlockAssembler.ComputeBlockVersion(chain.GetBlock(4));
 
@@ -245,11 +221,7 @@
                 this.dateTimeProvider.Setup(d => d.GetAdjustedTimeAsUnixTimestamp())
                     .Returns(new DateTime(2017, 1, 7, 0, 0, 1, DateTimeKind.Utc).ToUnixTimestamp());
 
-<<<<<<< HEAD
-                var posBlockAssembler = new PosTestBlockAssembler(this.consensusLoop.Object, this.network, new MempoolSchedulerLock(), this.mempool.Object, this.minerSettings.Object, this.dateTimeProvider.Object, this.stakeChain.Object, this.stakeValidator.Object, this.LoggerFactory.Object);
-=======
-                var posBlockAssembler = new PosTestBlockAssembler(this.consensusLoop.Object, this.stratisTest, new MempoolSchedulerLock(), this.mempool.Object, this.dateTimeProvider.Object, this.stakeChain.Object, this.stakeValidator.Object, this.LoggerFactory.Object);
->>>>>>> ce08ce62
+                var posBlockAssembler = new PosTestBlockAssembler(this.consensusLoop.Object, this.stratisTest, new MempoolSchedulerLock(), this.mempool.Object, this.minerSettings.Object, this.dateTimeProvider.Object, this.stakeChain.Object, this.stakeValidator.Object, this.LoggerFactory.Object);
 
                 BlockTemplate result = posBlockAssembler.CreateCoinBase(chain.Tip, this.key.ScriptPubKey);
 
@@ -284,11 +256,7 @@
                 this.mempool.Setup(t => t.MapTx)
                     .Returns(indexedTransactionSet);
 
-<<<<<<< HEAD
-                var posBlockAssembler = new PosTestBlockAssembler(this.consensusLoop.Object, this.network, new MempoolSchedulerLock(), this.mempool.Object, this.minerSettings.Object,
-=======
-                var posBlockAssembler = new PosTestBlockAssembler(this.consensusLoop.Object, this.stratisTest, new MempoolSchedulerLock(), this.mempool.Object,
->>>>>>> ce08ce62
+                var posBlockAssembler = new PosTestBlockAssembler(this.consensusLoop.Object, this.stratisTest, new MempoolSchedulerLock(), this.mempool.Object, this.minerSettings.Object,
                                                  this.dateTimeProvider.Object, this.stakeChain.Object, this.stakeValidator.Object, this.LoggerFactory.Object);
 
                 (Block Block, int Selected, int Updated) result = posBlockAssembler.AddTransactions();
@@ -313,11 +281,7 @@
                 var txFee = new Money(1000);
                 SetupTxMempool(chain, newOptions, txFee, transaction);
 
-<<<<<<< HEAD
-                var posBlockAssembler = new PosTestBlockAssembler(this.consensusLoop.Object, this.network, new MempoolSchedulerLock(), this.mempool.Object, this.minerSettings.Object, this.dateTimeProvider.Object, this.stakeChain.Object, this.stakeValidator.Object, this.LoggerFactory.Object);
-=======
-                var posBlockAssembler = new PosTestBlockAssembler(this.consensusLoop.Object, this.stratisTest, new MempoolSchedulerLock(), this.mempool.Object, this.dateTimeProvider.Object, this.stakeChain.Object, this.stakeValidator.Object, this.LoggerFactory.Object);
->>>>>>> ce08ce62
+                var posBlockAssembler = new PosTestBlockAssembler(this.consensusLoop.Object, this.stratisTest, new MempoolSchedulerLock(), this.mempool.Object, this.minerSettings.Object, this.dateTimeProvider.Object, this.stakeChain.Object, this.stakeValidator.Object, this.LoggerFactory.Object);
 
                 (Block Block, int Selected, int Updated) result = posBlockAssembler.AddTransactions();
 
@@ -343,11 +307,7 @@
                 var txFee = new Money(1000);
                 TxMempoolEntry[] entries = SetupTxMempool(chain, newOptions, txFee, transaction);
 
-<<<<<<< HEAD
-                var posBlockAssembler = new PosTestBlockAssembler(this.consensusLoop.Object, this.network, new MempoolSchedulerLock(), this.mempool.Object, this.minerSettings.Object, this.dateTimeProvider.Object, this.stakeChain.Object, this.stakeValidator.Object, this.LoggerFactory.Object);
-=======
-                var posBlockAssembler = new PosTestBlockAssembler(this.consensusLoop.Object, this.stratisTest, new MempoolSchedulerLock(), this.mempool.Object, this.dateTimeProvider.Object, this.stakeChain.Object, this.stakeValidator.Object, this.LoggerFactory.Object);
->>>>>>> ce08ce62
+                var posBlockAssembler = new PosTestBlockAssembler(this.consensusLoop.Object, this.stratisTest, new MempoolSchedulerLock(), this.mempool.Object, this.minerSettings.Object, this.dateTimeProvider.Object, this.stakeChain.Object, this.stakeValidator.Object, this.LoggerFactory.Object);
                 posBlockAssembler.AddInBlockTxEntries(entries);
 
                 (Block Block, int Selected, int Updated) result = posBlockAssembler.AddTransactions();
