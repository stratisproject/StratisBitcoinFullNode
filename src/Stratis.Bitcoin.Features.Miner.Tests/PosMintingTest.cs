﻿using System;
using System.Collections.Generic;
using System.Linq;
using System.Threading;
using System.Threading.Tasks;
using FluentAssertions;
using Moq;
using NBitcoin;
using NBitcoin.BitcoinCore;
using Stratis.Bitcoin.AsyncWork;
using Stratis.Bitcoin.Base;
using Stratis.Bitcoin.Configuration;
using Stratis.Bitcoin.Consensus;
using Stratis.Bitcoin.Features.Consensus;
using Stratis.Bitcoin.Features.Consensus.CoinViews;
using Stratis.Bitcoin.Features.Consensus.Interfaces;
using Stratis.Bitcoin.Features.MemoryPool;
using Stratis.Bitcoin.Features.MemoryPool.Interfaces;
using Stratis.Bitcoin.Features.Miner.Models;
using Stratis.Bitcoin.Features.Miner.Staking;
using Stratis.Bitcoin.Features.Wallet;
using Stratis.Bitcoin.Features.Wallet.Interfaces;
using Stratis.Bitcoin.Interfaces;
using Stratis.Bitcoin.Mining;
using Stratis.Bitcoin.Tests.Common;
using Stratis.Bitcoin.Tests.Common.Logging;
using Stratis.Bitcoin.Tests.Wallet.Common;
using Stratis.Bitcoin.Utilities;
using Xunit;

namespace Stratis.Bitcoin.Features.Miner.Tests
{
    public class PosMintingTest : LogsTestBase
    {
        protected PosMinting posMinting;
        private readonly Mock<IConsensusManager> consensusManager;
        private ChainIndexer chainIndexer;
        protected Network network;
        private readonly Mock<IDateTimeProvider> dateTimeProvider;
        private readonly Mock<IInitialBlockDownloadState> initialBlockDownloadState;
        private readonly Mock<INodeLifetime> nodeLifetime;
        private readonly Mock<ICoinView> coinView;
        private readonly Mock<IStakeChain> stakeChain;
        private readonly List<uint256> powBlocks;
        private readonly Mock<IStakeValidator> stakeValidator;
        private readonly MempoolSchedulerLock mempoolSchedulerLock;
        private readonly Mock<ITxMempool> txMempool;
        private readonly MinerSettings minerSettings;
        private readonly Mock<IWalletManager> walletManager;
        private readonly Mock<IAsyncProvider> asyncProvider;
        private readonly Mock<ITimeSyncBehaviorState> timeSyncBehaviorState;
        private readonly CancellationTokenSource cancellationTokenSource;

        public PosMintingTest()
        {
            this.consensusManager = new Mock<IConsensusManager>();
            this.network = KnownNetworks.StratisTest;
            this.network.Consensus.Options = new ConsensusOptions();
            this.chainIndexer = new ChainIndexer(this.network);
            this.dateTimeProvider = new Mock<IDateTimeProvider>();
            this.initialBlockDownloadState = new Mock<IInitialBlockDownloadState>();
            this.nodeLifetime = new Mock<INodeLifetime>();
            this.coinView = new Mock<ICoinView>();
            this.stakeChain = new Mock<IStakeChain>();
            this.powBlocks = new List<uint256>();
            this.SetupStakeChain();
            this.stakeValidator = new Mock<IStakeValidator>();
            this.mempoolSchedulerLock = new MempoolSchedulerLock();
            this.minerSettings = new MinerSettings(NodeSettings.Default(this.network));
            this.txMempool = new Mock<ITxMempool>();
            this.walletManager = new Mock<IWalletManager>();
            this.asyncProvider = new Mock<IAsyncProvider>();
            this.timeSyncBehaviorState = new Mock<ITimeSyncBehaviorState>();

            this.cancellationTokenSource = new CancellationTokenSource();
            this.nodeLifetime.Setup(n => n.ApplicationStopping).Returns(this.cancellationTokenSource.Token);

            this.posMinting = this.InitializePosMinting();
        }

        [Fact]
        public void Stake_StakingLoopNotStarted_StartsStakingLoop()
        {
            var asyncLoop = new AsyncLoop("PosMining.Stake2", this.FullNodeLogger.Object, token => { return Task.CompletedTask; });
            this.asyncProvider.Setup(a => a.CreateAndRunAsyncLoop("PosMining.Stake",
                It.IsAny<Func<CancellationToken, Task>>(), It.IsAny<CancellationToken>(),
                It.Is<TimeSpan>(t => t.Milliseconds == 500), TimeSpans.Second))
                .Returns(asyncLoop)
                .Verifiable();

            this.posMinting.Stake(new WalletSecret() { WalletName = "wallet1", WalletPassword = "myPassword" });

            this.nodeLifetime.Verify();
            this.asyncProvider.Verify();
        }

        [Fact]
        public void Stake_StakingLoopThrowsMinerException_AddsErrorToRpcStakingInfoModel()
        {
            var asyncLoop = new AsyncLoop("PosMining.Stake2", this.FullNodeLogger.Object, token => { return Task.CompletedTask; });
            this.asyncProvider.Setup(a => a.CreateAndRunAsyncLoop("PosMining.Stake",
                It.IsAny<Func<CancellationToken, Task>>(), It.IsAny<CancellationToken>(),
                It.Is<TimeSpan>(t => t.Milliseconds == 500), TimeSpans.Second))
                        .Callback<string, Func<CancellationToken, Task>, CancellationToken, TimeSpan?, TimeSpan?>((name, func, token, repeat, start) =>
                        {
                            func(token);
                        })
                .Returns(asyncLoop)
                .Verifiable();

            bool isSystemTimeOutOfSyncCalled = false;
            this.timeSyncBehaviorState.Setup(c => c.IsSystemTimeOutOfSync)
                .Returns(() =>
                {
                    if (!isSystemTimeOutOfSyncCalled)
                    {
                        isSystemTimeOutOfSyncCalled = true;
                        throw new MinerException("Mining error.");
                    }
                    this.cancellationTokenSource.Cancel();
                    throw new InvalidOperationException("End the loop");
                });

            this.posMinting.Stake(new WalletSecret() { WalletName = "wallet1", WalletPassword = "myPassword" });
            asyncLoop.Run();

            GetStakingInfoModel model = this.posMinting.GetGetStakingInfoModel();
            Assert.Equal("Mining error.", model.Errors);
        }

        [Fact]
        public void Stake_StakingLoopThrowsConsensusErrorException_AddsErrorToRpcStakingInfoModel()
        {
            var asyncLoop = new AsyncLoop("PosMining.Stake2", this.FullNodeLogger.Object, token => { return Task.CompletedTask; });
            this.asyncProvider.Setup(a => a.CreateAndRunAsyncLoop("PosMining.Stake",
                It.IsAny<Func<CancellationToken, Task>>(), It.IsAny<CancellationToken>(),
                It.Is<TimeSpan>(t => t.Milliseconds == 500), TimeSpans.Second))
                 .Callback<string, Func<CancellationToken, Task>, CancellationToken, TimeSpan?, TimeSpan?>((name, func, token, repeat, start) =>
                 {
                     func(token);
                 })
                .Returns(asyncLoop)
                .Verifiable();

            bool isSystemTimeOutOfSyncCalled = false;
            this.timeSyncBehaviorState.Setup(c => c.IsSystemTimeOutOfSync)
                .Returns(() =>
                {
                    if (!isSystemTimeOutOfSyncCalled)
                    {
                        isSystemTimeOutOfSyncCalled = true;
                        throw new ConsensusErrorException(new ConsensusError("15", "Consensus error."));
                    }
                    this.cancellationTokenSource.Cancel();
                    throw new InvalidOperationException("End the loop");
                });

            this.posMinting.Stake(new WalletSecret() { WalletName = "wallet1", WalletPassword = "myPassword" });
            asyncLoop.Run();

            GetStakingInfoModel model = this.posMinting.GetGetStakingInfoModel();
            Assert.Equal("Consensus error.", model.Errors);
        }

        [Fact]
        public void StopStake_DisposesResources()
        {
            var asyncLoop = new Mock<IAsyncLoop>();

            Func<CancellationToken, Task> stakingLoopFunction = null;
            CancellationToken stakingLoopToken = default(CancellationToken);
            this.asyncProvider.Setup(a => a.CreateAndRunAsyncLoop("PosMining.Stake",
                It.IsAny<Func<CancellationToken, Task>>(), It.IsAny<CancellationToken>(),
                It.Is<TimeSpan>(t => t.Milliseconds == 500), TimeSpans.Second))
                 .Callback<string, Func<CancellationToken, Task>, CancellationToken, TimeSpan?, TimeSpan?>((name, func, token, repeat, start) =>
                 {
                     stakingLoopFunction = func;
                     stakingLoopToken = token;
                 })
                .Returns(asyncLoop.Object)
                .Verifiable();

            bool isSystemTimeOutOfSyncCalled = false;
            this.timeSyncBehaviorState.Setup(c => c.IsSystemTimeOutOfSync)
                .Returns(() =>
                {
                    if (!isSystemTimeOutOfSyncCalled)
                    {
                        isSystemTimeOutOfSyncCalled = true;
                        // generates an error in the stakinginfomodel.
                        throw new MinerException("Mining error.");
                    }

                    this.posMinting.StopStake();// stop the staking.
                    throw new InvalidOperationException("End the loop");
                });

            this.posMinting.Stake(new WalletSecret() { WalletName = "wallet1", WalletPassword = "myPassword" });
            stakingLoopFunction(stakingLoopToken);
            stakingLoopFunction(stakingLoopToken);

            Assert.True(stakingLoopToken.IsCancellationRequested);
            asyncLoop.Verify(a => a.Dispose());
            GetStakingInfoModel model = this.posMinting.GetGetStakingInfoModel();
            Assert.Null(model.Errors);
            Assert.False(model.Enabled);
        }

        [Fact]
        public void GenerateBlocks_does_not_use_small_coins()
        {
            var walletSecret = new WalletSecret() { WalletName = "wallet", WalletPassword = "password" };
            var wallet = new Wallet.Wallet()
            {
                Network = this.network
            };

            var milliseconds550MinutesAgo = (uint)Math.Max(this.chainIndexer.Tip.Header.Time - TimeSpan.FromMinutes(550).Milliseconds, 0);
            this.AddAccountWithSpendableOutputs(wallet);
            var spendableTransactions = wallet.GetAllSpendableTransactions(this.chainIndexer.Tip.Height, 0).ToList();

            this.walletManager.Setup(w => w.GetSpendableTransactionsInWalletForStaking(It.IsAny<string>(), It.IsAny<int>()))
                .Returns(spendableTransactions);

            var fetchedUtxos = spendableTransactions
                .Select(t => new UnspentOutputs(t.Transaction.Id, new Coins()
                {
                    CoinBase = false,
                    CoinStake = false,
                    Height = 0,
                    Outputs = { new TxOut(t.Transaction.Amount ?? Money.Zero, t.Address.ScriptPubKey) },
                    Time = milliseconds550MinutesAgo,
                    Version = 1
                }))
                .ToArray();
            var fetchCoinsResponse = new FetchCoinsResponse(fetchedUtxos, this.chainIndexer.Tip.HashBlock);

            fetchCoinsResponse.UnspentOutputs
                .Where(u => u.Outputs.Any(o => o.Value < this.posMinting.MinimumStakingCoinValue)).Should()
                .NotBeEmpty("otherwise we are not sure the code actually excludes them");
            fetchCoinsResponse.UnspentOutputs
                .Where(u => u.Outputs.Any(o => o.Value >= this.posMinting.MinimumStakingCoinValue)).Should()
                .NotBeEmpty("otherwise we are not sure the code actually includes them");

            this.coinView.Setup(c => c.FetchCoins(It.IsAny<uint256[]>(), It.IsAny<CancellationToken>()))
                .Returns(fetchCoinsResponse);

            this.consensusManager.Setup(c => c.Tip).Returns(this.chainIndexer.Tip);
            this.dateTimeProvider.Setup(c => c.GetAdjustedTimeAsUnixTimestamp())
                .Returns(this.chainIndexer.Tip.Header.Time + 16);
            var ct = CancellationToken.None;
<<<<<<< HEAD
            var utxoStakeDescriptions = await this.posMinting.GetUtxoStakeDescriptionsAsync(walletSecret, ct);
            
=======
            var utxoStakeDescriptions = this.posMinting.GetUtxoStakeDescriptions(walletSecret, ct);

>>>>>>> e2833443
            utxoStakeDescriptions.Select(d => d.TxOut.Value).Where(v => v < this.posMinting.MinimumStakingCoinValue)
                .Should().BeEmpty("small coins should not be included");
            utxoStakeDescriptions.Select(d => d.TxOut.Value).Where(v => v >= this.posMinting.MinimumStakingCoinValue)
                .Should().NotBeEmpty("big enough coins should be included");

            var expectedAmounts = spendableTransactions.Select(s => s.Transaction.Amount)
                .Where(a => a >= this.posMinting.MinimumStakingCoinValue).ToArray();
            utxoStakeDescriptions.Count.Should().Be(expectedAmounts.Length);

            utxoStakeDescriptions.Select(d => d.TxOut.Value).Should().Contain(expectedAmounts);
        }

        private void AddAccountWithSpendableOutputs(Wallet.Wallet wallet)
        {
            var account = new HdAccount();
            account.ExternalAddresses.Add(new HdAddress { Index = 1, Transactions = new List<TransactionData> { new TransactionData { Id = new uint256(15), Index = 0, Amount = this.posMinting.MinimumStakingCoinValue - 1 } } });
            account.ExternalAddresses.Add(new HdAddress { Index = 1, Transactions = new List<TransactionData> { new TransactionData { Id = new uint256(16), Index = 0, Amount = this.posMinting.MinimumStakingCoinValue } } });
            account.ExternalAddresses.Add(new HdAddress { Index = 2, Transactions = new List<TransactionData> { new TransactionData { Id = new uint256(17), Index = 0, Amount = 2 * Money.COIN } } });
            account.ExternalAddresses.Add(new HdAddress { Index = 2, Transactions = new List<TransactionData> { new TransactionData { Id = new uint256(18), Index = 0, Amount = 2 * Money.CENT } } });
            account.ExternalAddresses.Add(new HdAddress { Index = 3, Transactions = new List<TransactionData> { new TransactionData { Id = new uint256(19), Index = 0, Amount = 1 * Money.NANO } } });
            account.ExternalAddresses.Add(new HdAddress { Index = 4, Transactions = null });
            wallet.AccountsRoot.Add(new AccountRoot() { Accounts = new[] { account }, CoinType = CoinType.Stratis });
        }

        // the difficulty tests are ported from: https://github.com/bitcoin/bitcoin/blob/3e1ee310437f4c93113f6121425beffdc94702c2/src/test/blockchain_tests.cpp
        [Fact]
        public void GetDifficulty_VeryLowTarget_ReturnsDifficulty()
        {
            ChainedHeader chainedHeader = CreateChainedBlockWithNBits(this.network, 0x1f111111);

            double result = this.posMinting.GetDifficulty(chainedHeader);

            Assert.Equal(0.000001, Math.Round(result, 6));
        }

        [Fact]
        public void GetDifficulty_LowTarget_ReturnsDifficulty()
        {
            ChainedHeader chainedHeader = CreateChainedBlockWithNBits(this.network, 0x1ef88f6f);

            double result = this.posMinting.GetDifficulty(chainedHeader);

            Assert.Equal(0.000016, Math.Round(result, 6));
        }

        [Fact]
        public void GetDifficulty_MidTarget_ReturnsDifficulty()
        {
            ChainedHeader chainedHeader = CreateChainedBlockWithNBits(this.network, 0x1df88f6f);

            double result = this.posMinting.GetDifficulty(chainedHeader);

            Assert.Equal(0.004023, Math.Round(result, 6));
        }

        [Fact]
        public void GetDifficulty_HighTarget_ReturnsDifficulty()
        {
            ChainedHeader chainedHeader = CreateChainedBlockWithNBits(this.network, 0x1cf88f6f);

            double result = this.posMinting.GetDifficulty(chainedHeader);

            Assert.Equal(1.029916, Math.Round(result, 6));
        }

        [Fact]
        public void GetDifficulty_VeryHighTarget_ReturnsDifficulty()
        {
            ChainedHeader chainedHeader = CreateChainedBlockWithNBits(this.network, 0x12345678);

            double result = this.posMinting.GetDifficulty(chainedHeader);

            Assert.Equal(5913134931067755359633408.0, Math.Round(result, 6));
        }

        [Fact]
        public void GetDifficulty_BlockNull_UsesConsensusLoopTipAndStakeValidator_FindsBlock_ReturnsDifficulty()
        {
            this.chainIndexer = WalletTestsHelpers.GenerateChainWithHeight(3, this.network);
            this.consensusManager.Setup(c => c.Tip)
                .Returns(this.chainIndexer.Tip);

            ChainedHeader chainedHeader = CreateChainedBlockWithNBits(this.network, 0x12345678);
            this.stakeValidator.Setup(s => s.GetLastPowPosChainedBlock(this.stakeChain.Object, It.Is<ChainedHeader>(c => c.HashBlock == this.chainIndexer.Tip.HashBlock), false))
                .Returns(chainedHeader);

            this.posMinting = this.InitializePosMinting();
            double result = this.posMinting.GetDifficulty(null);

            Assert.Equal(5913134931067755359633408.0, Math.Round(result, 6));
        }

        [Fact]
        public void GetDifficulty_BlockNull_NoConsensusTip_ReturnsDefaultDifficulty()
        {
            this.consensusManager.Setup(c => c.Tip)
                .Returns((ChainedHeader)null);

            double result = this.posMinting.GetDifficulty(null);

            Assert.Equal(1, result);
        }

        [Fact]
        public void GetNetworkWeight_NoConsensusLoopTip_ReturnsZero()
        {
            this.consensusManager.Setup(c => c.Tip)
                .Returns((ChainedHeader)null);

            double result = this.posMinting.GetNetworkWeight();

            Assert.Equal(0, result);
        }

        [Fact]
        public void GetNetworkWeight_UsingConsensusLoop_HavingMoreThan73Blocks_CalculatesNetworkWeightUsingLatestBlocks()
        {
            this.chainIndexer = GenerateChainWithBlockTimeAndHeight(75, this.network, 60, 0x1df88f6f);
            this.InitializePosMinting();
            this.consensusManager.Setup(c => c.Tip)
                .Returns(this.chainIndexer.Tip);

            double weight = this.posMinting.GetNetworkWeight();

            Assert.Equal(4607763.9659653762, weight);
        }

        [Fact]
        public void GetNetworkWeight_UsingConsensusLoop_HavingLessThan73Blocks_CalculatesNetworkWeightUsingLatestBlocks()
        {
            this.chainIndexer = GenerateChainWithBlockTimeAndHeight(50, this.network, 60, 0x1df88f6f);
            this.InitializePosMinting();
            this.consensusManager.Setup(c => c.Tip)
                .Returns(this.chainIndexer.Tip);

            double weight = this.posMinting.GetNetworkWeight();

            Assert.Equal(4701799.9652707893, weight);
        }

        [Fact]
        public void GetNetworkWeight_NonPosBlocksInbetweenPosBlocks_SkipsPowBlocks_CalculatedNetworkWeightUsingLatestBlocks()
        {
            this.chainIndexer = GenerateChainWithBlockTimeAndHeight(73, this.network, 60, 0x1df88f6f);
            // the following non-pos blocks should be excluded.
            AddBlockToChainWithBlockTimeAndDifficulty(this.chainIndexer, 3, 60, 0x12345678, this.network);

            foreach (int blockHeight in new int[] { 74, 75, 76 })
            {
                uint256 blockHash = this.chainIndexer.GetHeader(blockHeight).HashBlock;
                this.powBlocks.Add(blockHash);
            }

            this.InitializePosMinting();
            this.consensusManager.Setup(c => c.Tip)
                .Returns(this.chainIndexer.Tip);

            double weight = this.posMinting.GetNetworkWeight();

            Assert.Equal(4607763.9659653762, weight);
        }

        [Fact]
        public void GetNetworkWeight_UsesLast73Blocks_CalculatedNetworkWeightUsingLatestBlocks()
        {
            this.chainIndexer = GenerateChainWithBlockTimeAndHeight(5, this.network, 60, 0x12345678);
            // only the last 72 blocks should be included.
            // it skips the first block because it cannot determine it for a single block so we need to add 73.
            AddBlockToChainWithBlockTimeAndDifficulty(this.chainIndexer, 73, 60, 0x1df88f6f, this.network);
            this.InitializePosMinting();
            this.consensusManager.Setup(c => c.Tip)
                .Returns(this.chainIndexer.Tip);

            double weight = this.posMinting.GetNetworkWeight();

            Assert.Equal(4607763.9659653762, weight);
        }

        [Fact]
        public void CoinstakeAge_BeforeActivation_Testnet()
        {
            Assert.True(this.WasUtxoSelectedForStaking(KnownNetworks.StratisTest, 1000, 1000 - 8)); // utxo depth is 9, mining block at 10

            Assert.False(this.WasUtxoSelectedForStaking(KnownNetworks.StratisTest, 1000, 1000 - 7)); // utxo depth is 8, mining block at 9
        }

        /// <summary>This is a test of coinstake age softfork activation on testnet.</summary>
        /// <remarks><see cref="PosConsensusOptions.GetStakeMinConfirmations"/></remarks>
        [Fact]
        public void CoinstakeAge_AfterActivation_Testnet()
        {
            int activationHeight = PosConsensusOptions.CoinstakeMinConfirmationActivationHeightTestnet;
            int afterActivationHeight = activationHeight + 1000;

            Assert.True(this.WasUtxoSelectedForStaking(KnownNetworks.StratisTest, afterActivationHeight, afterActivationHeight - 18));

            Assert.False(this.WasUtxoSelectedForStaking(KnownNetworks.StratisTest, afterActivationHeight, afterActivationHeight - 17));
        }

        /// <summary>This is a test of coinstake age softfork activation on testnet.</summary>
        /// <remarks><see cref="PosConsensusOptions.GetStakeMinConfirmations"/></remarks>
        [Fact]
        public void CoinstakeAge_AtTheActivation_Testnet()
        {
            int activationHeight = PosConsensusOptions.CoinstakeMinConfirmationActivationHeightTestnet;

            Assert.True(this.WasUtxoSelectedForStaking(KnownNetworks.StratisTest, activationHeight - 2, activationHeight - 10)); // mining block before activation

            Assert.True(this.WasUtxoSelectedForStaking(KnownNetworks.StratisTest, activationHeight - 1, activationHeight - 19)); // mining activation block

            Assert.False(this.WasUtxoSelectedForStaking(KnownNetworks.StratisTest, activationHeight - 1, activationHeight - 18)); // mining activation block
        }

        /// <summary>This is a test of coinstake age softfork activation on mainnet.</summary>
        /// <remarks><see cref="PosConsensusOptions.GetStakeMinConfirmations"/></remarks>
        [Fact]
        public void CoinstakeAge_BeforeActivation_Mainnet()
        {
            Assert.True(this.WasUtxoSelectedForStaking(KnownNetworks.StratisMain, 1000, 1000 - 48)); // utxo depth is 49, mining block at 50

            Assert.False(this.WasUtxoSelectedForStaking(KnownNetworks.StratisMain, 1000, 1000 - 47)); // utxo depth is 48, mining block at 49
        }

        /// <summary>This is a test of coinstake age softfork activation on mainnet.</summary>
        /// <remarks><see cref="PosConsensusOptions.GetStakeMinConfirmations"/></remarks>
        [Fact]
        public void CoinstakeAge_AfterActivation_Mainnet()
        {
            int activationHeight = PosConsensusOptions.CoinstakeMinConfirmationActivationHeightMainnet;
            int afterActivationHeight = activationHeight + 1000;

            Assert.True(this.WasUtxoSelectedForStaking(KnownNetworks.StratisMain, afterActivationHeight, afterActivationHeight - 498));

            Assert.False(this.WasUtxoSelectedForStaking(KnownNetworks.StratisMain, afterActivationHeight, afterActivationHeight - 497));
        }

        /// <summary>This is a test of coinstake age softfork activation on mainnet.</summary>
        /// <remarks><see cref="PosConsensusOptions.GetStakeMinConfirmations"/></remarks>
        [Fact]
        public void CoinstakeAge_AtTheActivation_Mainnet()
        {
            int activationHeight = PosConsensusOptions.CoinstakeMinConfirmationActivationHeightMainnet;

            Assert.True(this.WasUtxoSelectedForStaking(KnownNetworks.StratisMain, activationHeight - 2, activationHeight - 50)); // mining block before activation

            Assert.True(this.WasUtxoSelectedForStaking(KnownNetworks.StratisMain, activationHeight - 1, activationHeight - 499)); // mining activation block

            Assert.False(this.WasUtxoSelectedForStaking(KnownNetworks.StratisMain, activationHeight - 1, activationHeight - 498)); // mining activation block
        }

        private bool WasUtxoSelectedForStaking(Network network, int chainTipHeight, int utxoHeight)
        {
            this.network = network;
            this.network.Consensus.Options = new PosConsensusOptions();
            this.chainIndexer = GenerateChainWithBlockTimeAndHeight(2, this.network, 60, 0x1df88f6f);

            PosMinting miner = this.InitializePosMinting();

            ChainedHeader chainTip = this.chainIndexer.Tip;
            chainTip.SetPrivatePropertyValue("Height", chainTipHeight);
            chainTip.Previous.SetPrivatePropertyValue("Height", utxoHeight);

            var descriptions = new List<UtxoStakeDescription>();

            var utxoDescription = new UtxoStakeDescription();
            utxoDescription.TxOut = new TxOut(new Money(100), new Mock<IDestination>().Object);
            utxoDescription.OutPoint = new OutPoint(uint256.One, 0);
            utxoDescription.HashBlock = chainTip.Previous.HashBlock;

            utxoDescription.UtxoSet = new UnspentOutputs();
            utxoDescription.UtxoSet.SetPrivatePropertyValue("Time", chainTip.Header.Time);

            descriptions.Add(utxoDescription);

            List<UtxoStakeDescription> suitableCoins = miner.GetUtxoStakeDescriptionsSuitableForStakingAsync(descriptions, chainTip, chainTip.Header.Time + 64, long.MaxValue).GetAwaiter().GetResult();
            return suitableCoins.Count == 1;
        }

        private static void AddBlockToChainWithBlockTimeAndDifficulty(ChainIndexer chainIndexer, int blockAmount, int incrementSeconds, uint nbits, Network network)
        {
            uint256 prevBlockHash = chainIndexer.Tip.HashBlock;
            uint nonce = RandomUtils.GetUInt32();
            DateTime blockTime = Utils.UnixTimeToDateTime(chainIndexer.Tip.Header.Time).UtcDateTime;
            for (int i = 0; i < blockAmount; i++)
            {
                Block block = network.Consensus.ConsensusFactory.CreateBlock();
                block.AddTransaction(new Transaction());
                block.UpdateMerkleRoot();
                block.Header.BlockTime = new DateTimeOffset(blockTime);
                blockTime = blockTime.AddSeconds(incrementSeconds);
                block.Header.HashPrevBlock = prevBlockHash;
                block.Header.Nonce = nonce;
                block.Header.Bits = new Target(nbits);
                chainIndexer.SetTip(block.Header);
                prevBlockHash = block.GetHash();
            }
        }

        public static ChainIndexer GenerateChainWithBlockTimeAndHeight(int blockAmount, Network network, int incrementSeconds, uint nbits)
        {
            var chain = new ChainIndexer(network);
            uint nonce = RandomUtils.GetUInt32();
            uint256 prevBlockHash = chain.Genesis.HashBlock;
            DateTime blockTime = Utils.UnixTimeToDateTime(chain.Genesis.Header.Time).UtcDateTime;
            for (int i = 0; i < blockAmount; i++)
            {
                Block block = network.Consensus.ConsensusFactory.CreateBlock();
                block.AddTransaction(new Transaction());
                block.UpdateMerkleRoot();
                block.Header.BlockTime = new DateTimeOffset(blockTime);
                blockTime = blockTime.AddSeconds(incrementSeconds);
                block.Header.HashPrevBlock = prevBlockHash;
                block.Header.Nonce = nonce;
                block.Header.Bits = new Target(nbits);
                chain.SetTip(block.Header);
                prevBlockHash = block.GetHash();
            }

            return chain;
        }

        private void SetupStakeChain()
        {
            var callbackBlockId = new uint256();
            this.stakeChain.Setup(s => s.Get(It.IsAny<uint256>()))
                .Callback<uint256>((b) => { callbackBlockId = b; })
                .Returns(() =>
                {
                    var blockStake = new BlockStake();

                    if (!this.powBlocks.Contains(callbackBlockId))
                    {
                        blockStake.Flags = BlockFlag.BLOCK_PROOF_OF_STAKE;
                    }

                    return blockStake;
                });
        }

        private PosMinting InitializePosMinting()
        {
            var posBlockAssembler = new Mock<PosBlockDefinition>(
                this.consensusManager.Object,
                this.dateTimeProvider.Object,
                this.LoggerFactory.Object,
                this.txMempool.Object,
                this.mempoolSchedulerLock,
                this.minerSettings,
                this.network,
                this.stakeChain.Object,
                this.stakeValidator.Object);

            posBlockAssembler.Setup(a => a.Build(It.IsAny<ChainedHeader>(), It.IsAny<Script>()))
                .Returns(new BlockTemplate(this.network));
            var blockBuilder = new MockPosBlockProvider(posBlockAssembler.Object);

            return new PosMinting(
                blockBuilder,
                this.consensusManager.Object,
                this.chainIndexer,
                this.network,
                this.dateTimeProvider.Object,
                this.initialBlockDownloadState.Object,
                this.nodeLifetime.Object,
                this.coinView.Object,
                this.stakeChain.Object,
                this.stakeValidator.Object,
                this.mempoolSchedulerLock,
                this.txMempool.Object,
                this.walletManager.Object,
                this.asyncProvider.Object,
                this.timeSyncBehaviorState.Object,
                this.LoggerFactory.Object,
                this.minerSettings);
        }

        private static ChainedHeader CreateChainedBlockWithNBits(Network network, uint bits)
        {
            BlockHeader blockHeader = network.Consensus.ConsensusFactory.CreateBlockHeader();
            blockHeader.Time = 1269211443;
            blockHeader.Bits = new Target(bits);
            var chainedHeader = new ChainedHeader(blockHeader, blockHeader.GetHash(), 46367);
            return chainedHeader;
        }
    }

    public sealed class MockPosBlockProvider : IBlockProvider
    {
        private readonly PosBlockDefinition blockDefinition;

        public MockPosBlockProvider(PosBlockDefinition blockDefinition)
        {
            this.blockDefinition = blockDefinition;
        }

        public BlockTemplate BuildPosBlock(ChainedHeader chainTip, Script script)
        {
            return this.blockDefinition.Build(chainTip, script);
        }

        public BlockTemplate BuildPowBlock(ChainedHeader chainTip, Script script)
        {
            throw new NotImplementedException();
        }
    }
}<|MERGE_RESOLUTION|>--- conflicted
+++ resolved
@@ -249,13 +249,8 @@
             this.dateTimeProvider.Setup(c => c.GetAdjustedTimeAsUnixTimestamp())
                 .Returns(this.chainIndexer.Tip.Header.Time + 16);
             var ct = CancellationToken.None;
-<<<<<<< HEAD
-            var utxoStakeDescriptions = await this.posMinting.GetUtxoStakeDescriptionsAsync(walletSecret, ct);
-            
-=======
             var utxoStakeDescriptions = this.posMinting.GetUtxoStakeDescriptions(walletSecret, ct);
 
->>>>>>> e2833443
             utxoStakeDescriptions.Select(d => d.TxOut.Value).Where(v => v < this.posMinting.MinimumStakingCoinValue)
                 .Should().BeEmpty("small coins should not be included");
             utxoStakeDescriptions.Select(d => d.TxOut.Value).Where(v => v >= this.posMinting.MinimumStakingCoinValue)
