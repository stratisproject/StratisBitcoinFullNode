--- conflicted
+++ resolved
@@ -54,11 +54,7 @@
         public PosMintingTest()
         {
             this.consensusLoop = new Mock<IConsensusLoop>();
-<<<<<<< HEAD
-            this.network = Network.StratisTest;
-=======
             this.network = KnownNetworks.StratisTest;
->>>>>>> 67180ab3
             this.network.Consensus.Options = new ConsensusOptions();
             this.chain = new ConcurrentChain(this.network);
             this.dateTimeProvider = new Mock<IDateTimeProvider>();
