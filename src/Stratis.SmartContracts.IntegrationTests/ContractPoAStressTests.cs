--- conflicted
+++ resolved
@@ -65,7 +65,6 @@
         }
 
         [Fact]
-<<<<<<< HEAD
         public void ReorgedCoinbaseUtxoRemovedFromMempool()
         {
             var node1 = this.mockChain.Nodes[0];
@@ -134,7 +133,7 @@
                 Assert.NotEqual(response2.TransactionId, mempoolInfo.Trx.GetHash());
             }
         }
-=======
+
         public void MaximumCallTransactionsInABlockSpendingAllGas()
         {
             const int txsToSend = 100;
@@ -182,6 +181,5 @@
         // TODO: Spending all gas in a CALL that uses minimal gas so we can fit many into a block
 
         // TODO: Transactions that generate internal transactions.
->>>>>>> 1f688620
     }
 }