--- conflicted
+++ resolved
@@ -500,11 +500,7 @@
                 // Send create with value, and ensure balance is stored.
                 BuildCreateContractTransactionResponse sendResponse = sender.SendCreateContractTransaction(compilationResult.Compilation, 30);
                 sender.WaitMempoolCount(1);
-<<<<<<< HEAD
                 TestHelper.MineBlocks(sender.CoreNode, 1, sender.WalletName, sender.Password, sender.AccountName);                
-=======
-                TestHelper.MineBlocks(sender.CoreNode, sender.WalletName, sender.Password, sender.AccountName, 1);
->>>>>>> 800c1b9c
 
                 Assert.Equal((ulong)30 * 100_000_000, sender.GetContractBalance(sendResponse.NewContractAddress));
             }
