--- conflicted
+++ resolved
@@ -186,11 +186,7 @@
 
                 IDateTimeProvider dateTimeProvider = DateTimeProvider.Default;
                 var inMemoryCoinView = new InMemoryCoinView(this.chain.Tip.HashBlock);
-<<<<<<< HEAD
-                this.cachedCoinView = new CachedCoinView(inMemoryCoinView, dateTimeProvider, new LoggerFactory());
-=======
                 this.cachedCoinView = new CachedCoinView(inMemoryCoinView, dateTimeProvider, new LoggerFactory(), new NodeStats(new DateTimeProvider()));
->>>>>>> 58488848
 
                 this.loggerFactory = new ExtendedLoggerFactory();
                 this.loggerFactory.AddConsoleWithFilters();
@@ -229,11 +225,7 @@
                     new NodeStats(new DateTimeProvider()))
                     .Register();
 
-<<<<<<< HEAD
-                this.consensusManager = ConsensusManagerHelper.CreateConsensusManager(this.network, new SmartContractPowRuleRegistration(), this.consensusRules,  chainState: chainState, inMemoryCoinView: inMemoryCoinView, chain: this.chain);
-=======
                 this.consensusManager = ConsensusManagerHelper.CreateConsensusManager(this.network, chainState: chainState, inMemoryCoinView: inMemoryCoinView, chain: this.chain, ruleRegistration: new SmartContractPowRuleRegistration(), consensusRules: this.consensusRules);
->>>>>>> 58488848
 
                 await this.consensusManager.InitializeAsync(chainState.BlockStoreTip);
 
