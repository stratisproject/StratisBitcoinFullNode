--- conflicted
+++ resolved
@@ -37,11 +37,10 @@
     <Compile Update="SmartContracts\Auction.cs">
       <CopyToOutputDirectory>PreserveNewest</CopyToOutputDirectory>
     </Compile>
-<<<<<<< HEAD
     <Compile Update="SmartContracts\BasicParameters.cs">
-=======
+      <CopyToOutputDirectory>PreserveNewest</CopyToOutputDirectory>
+    </Compile>
     <Compile Update="SmartContracts\BalanceTest.cs">
->>>>>>> bbef6468
       <CopyToOutputDirectory>PreserveNewest</CopyToOutputDirectory>
     </Compile>
     <Compile Update="SmartContracts\BasicReceive.cs">
