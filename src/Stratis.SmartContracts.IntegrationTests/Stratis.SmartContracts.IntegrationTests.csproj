﻿<Project Sdk="Microsoft.NET.Sdk">

  <PropertyGroup>
    <TargetFramework>netcoreapp2.1</TargetFramework>
    <AssemblyName>Stratis.SmartContracts.IntegrationTests</AssemblyName>
    <PackageId>Stratis.SmartContracts.IntegrationTests</PackageId>
    <GenerateRuntimeConfigurationFiles>true</GenerateRuntimeConfigurationFiles>
    <RuntimeFrameworkVersion>2.1.1</RuntimeFrameworkVersion>
    <GenerateAssemblyTitleAttribute>false</GenerateAssemblyTitleAttribute>
    <GenerateAssemblyDescriptionAttribute>false</GenerateAssemblyDescriptionAttribute>
    <GenerateAssemblyConfigurationAttribute>false</GenerateAssemblyConfigurationAttribute>
    <GenerateAssemblyCompanyAttribute>false</GenerateAssemblyCompanyAttribute>
    <GenerateAssemblyProductAttribute>false</GenerateAssemblyProductAttribute>
    <GenerateAssemblyCopyrightAttribute>false</GenerateAssemblyCopyrightAttribute>
    <GenerateAssemblyVersionAttribute>false</GenerateAssemblyVersionAttribute>
    <GenerateAssemblyFileVersionAttribute>false</GenerateAssemblyFileVersionAttribute>
    <CodeAnalysisRuleSet>..\None.ruleset</CodeAnalysisRuleSet>
  </PropertyGroup>


  <PropertyGroup Condition="'$(Configuration)|$(Platform)'=='Debug|AnyCPU'">
    <NoWarn>1701;1702;1705;IDE0008;</NoWarn>
  </PropertyGroup>


  <ItemGroup>
    <PackageReference Include="Microsoft.NET.Test.Sdk" Version="15.8.0" />
  </ItemGroup>

  <ItemGroup>
    <ProjectReference Include="..\NBitcoin\NBitcoin.csproj" />
    <ProjectReference Include="..\Stratis.Bitcoin.Features.SmartContracts\Stratis.Bitcoin.Features.SmartContracts.csproj" />
    <ProjectReference Include="..\Stratis.Bitcoin.IntegrationTests.Common\Stratis.Bitcoin.IntegrationTests.Common.csproj" />
  </ItemGroup>

  <ItemGroup>
    <Compile Update="SmartContracts\Auction.cs">
      <CopyToOutputDirectory>PreserveNewest</CopyToOutputDirectory>
    </Compile>
    <Compile Update="SmartContracts\BasicParameters.cs">
      <CopyToOutputDirectory>PreserveNewest</CopyToOutputDirectory>
    </Compile>
    <Compile Update="SmartContracts\BalanceTest.cs">
      <CopyToOutputDirectory>PreserveNewest</CopyToOutputDirectory>
    </Compile>
    <Compile Update="SmartContracts\BasicReceive.cs">
      <CopyToOutputDirectory>PreserveNewest</CopyToOutputDirectory>
    </Compile>
    <Compile Update="SmartContracts\BasicTransfer.cs">
      <CopyToOutputDirectory>PreserveNewest</CopyToOutputDirectory>
    </Compile>
    <Compile Update="SmartContracts\CallContract.cs">
      <CopyToOutputDirectory>PreserveNewest</CopyToOutputDirectory>
    </Compile>
    <Compile Update="SmartContracts\ContractCreation.cs">
      <CopyToOutputDirectory>PreserveNewest</CopyToOutputDirectory>
    </Compile>
    <Compile Update="SmartContracts\CountContract.cs">
      <CopyToOutputDirectory>PreserveNewest</CopyToOutputDirectory>
    </Compile>
    <Compile Update="SmartContracts\CreationTransfer.cs">
      <CopyToOutputDirectory>PreserveNewest</CopyToOutputDirectory>
    </Compile>
    <Compile Update="SmartContracts\EmptyContract.cs">
      <CopyToOutputDirectory>PreserveNewest</CopyToOutputDirectory>
    </Compile>
    <Compile Update="SmartContracts\ExceptionInConstructor.cs">
      <CopyToOutputDirectory>PreserveNewest</CopyToOutputDirectory>
    </Compile>
    <Compile Update="SmartContracts\ExceptionInMethod.cs">
      <CopyToOutputDirectory>PreserveNewest</CopyToOutputDirectory>
    </Compile>
    <Compile Update="SmartContracts\InterContract1.cs">
      <CopyToOutputDirectory>Always</CopyToOutputDirectory>
    </Compile>
    <Compile Update="SmartContracts\InterContract2.cs">
      <CopyToOutputDirectory>Always</CopyToOutputDirectory>
    </Compile>
<<<<<<< HEAD
    <Compile Update="SmartContracts\NonceTest.cs">
=======
    <Compile Update="SmartContracts\MultipleNestedCalls.cs">
>>>>>>> 5cf90660
      <CopyToOutputDirectory>PreserveNewest</CopyToOutputDirectory>
    </Compile>
    <Compile Update="SmartContracts\NonDeterministicContract.cs">
      <CopyToOutputDirectory>PreserveNewest</CopyToOutputDirectory>
    </Compile>
<<<<<<< HEAD
    <Compile Update="SmartContracts\PrivateMethod.cs">
      <CopyToOutputDirectory>PreserveNewest</CopyToOutputDirectory>
=======
    <Compile Update="SmartContracts\ReceiveFundsTest.cs">
      <CopyToOutputDirectory>Always</CopyToOutputDirectory>
>>>>>>> 5cf90660
    </Compile>
    <Compile Update="SmartContracts\ReceiveHandlerContract.cs">
      <CopyToOutputDirectory>Always</CopyToOutputDirectory>
    </Compile>
    <Compile Update="SmartContracts\StorageDemo.cs">
      <CopyToOutputDirectory>Always</CopyToOutputDirectory>
    </Compile>
    <Compile Update="SmartContracts\Token.cs">
      <CopyToOutputDirectory>Always</CopyToOutputDirectory>
    </Compile>
    <Compile Update="SmartContracts\TransferFromConstructor.cs">
      <CopyToOutputDirectory>PreserveNewest</CopyToOutputDirectory>
    </Compile>
    <Compile Update="SmartContracts\TransferTest.cs">
      <CopyToOutputDirectory>Always</CopyToOutputDirectory>
    </Compile>
    <Compile Update="SmartContracts\TransferTestPos.cs">
      <CopyToOutputDirectory>Always</CopyToOutputDirectory>
    </Compile>
  </ItemGroup>
  
  <ItemGroup>
    <None Update="xunit.runner.json">
      <CopyToOutputDirectory>PreserveNewest</CopyToOutputDirectory>
    </None>
  </ItemGroup>

  <ItemGroup>
    <Service Include="{82a7f48d-3b50-4b1e-b82e-3ada8210c358}" />
  </ItemGroup>

</Project><|MERGE_RESOLUTION|>--- conflicted
+++ resolved
@@ -76,23 +76,20 @@
     <Compile Update="SmartContracts\InterContract2.cs">
       <CopyToOutputDirectory>Always</CopyToOutputDirectory>
     </Compile>
-<<<<<<< HEAD
     <Compile Update="SmartContracts\NonceTest.cs">
-=======
+            <CopyToOutputDirectory>PreserveNewest</CopyToOutputDirectory>
+    </Compile>
     <Compile Update="SmartContracts\MultipleNestedCalls.cs">
->>>>>>> 5cf90660
       <CopyToOutputDirectory>PreserveNewest</CopyToOutputDirectory>
     </Compile>
     <Compile Update="SmartContracts\NonDeterministicContract.cs">
       <CopyToOutputDirectory>PreserveNewest</CopyToOutputDirectory>
     </Compile>
-<<<<<<< HEAD
     <Compile Update="SmartContracts\PrivateMethod.cs">
       <CopyToOutputDirectory>PreserveNewest</CopyToOutputDirectory>
-=======
+     </Compile>
     <Compile Update="SmartContracts\ReceiveFundsTest.cs">
       <CopyToOutputDirectory>Always</CopyToOutputDirectory>
->>>>>>> 5cf90660
     </Compile>
     <Compile Update="SmartContracts\ReceiveHandlerContract.cs">
       <CopyToOutputDirectory>Always</CopyToOutputDirectory>
