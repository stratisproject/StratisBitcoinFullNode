--- conflicted
+++ resolved
@@ -72,12 +72,9 @@
                 testContext.network,
                 new SenderRetriever(),
                 testContext.StateRoot,
-<<<<<<< HEAD
-                new NodeDeployments(testContext.network, testContext.ChainIndexer));
-=======
+                new NodeDeployments(testContext.network, testContext.ChainIndexer),
                 testContext.executionCache, 
                 testContext.callDataSerializer);
->>>>>>> 22ff3d9b
         }
 
         public class Blockinfo
