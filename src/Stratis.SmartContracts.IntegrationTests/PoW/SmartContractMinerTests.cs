--- conflicted
+++ resolved
@@ -243,18 +243,11 @@
                         new Checkpoints(),
                         this.cachedCoinView,
                         chainState,
-<<<<<<< HEAD
-                        new InvalidBlockHashStore(DateTimeProvider.Default),
-                        new NodeStats(new DateTimeProvider()),
+                        new InvalidBlockHashStore(dateTimeProvider),
+                        new NodeStats(dateTimeProvider, this.loggerFactory),
                         asyncProvider,
                         consensusRulesContainer)
                     .SetupRulesEngineParent();
-=======
-                        new InvalidBlockHashStore(dateTimeProvider),
-                        new NodeStats(dateTimeProvider, this.loggerFactory),
-                        asyncProvider)
-                    .Register();
->>>>>>> c0cb4c88
 
                 this.consensusManager = ConsensusManagerHelper.CreateConsensusManager(this.network, chainState: chainState, inMemoryCoinView: inMemoryCoinView, chainIndexer: this.ChainIndexer, ruleRegistration: null, consensusRules: this.consensusRules);
 
