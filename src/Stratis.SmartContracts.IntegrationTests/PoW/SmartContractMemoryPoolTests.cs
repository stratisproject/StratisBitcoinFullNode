--- conflicted
+++ resolved
@@ -20,12 +20,7 @@
             {
                 var stratisNodeSync = builder.CreateSmartContractPowNode().WithWallet().Start();
 
-<<<<<<< HEAD
-                builder.StartAll();
 
-                stratisNodeSync.SetMinerSecret(new BitcoinSecret(new Key(), stratisNodeSync.FullNode.Network));
-=======
->>>>>>> 08864267
                 TestHelper.MineBlocks(stratisNodeSync, 105); // coinbase maturity = 100
 
                 var block = stratisNodeSync.FullNode.BlockStore().GetBlockAsync(stratisNodeSync.FullNode.Chain.GetBlock(4).HashBlock).Result;
@@ -53,10 +48,6 @@
 
                 var callDataSerializer = new CallDataSerializer(new ContractPrimitiveSerializer(stratisNodeSync.FullNode.Network));
 
-<<<<<<< HEAD
-                stratisNodeSync.SetMinerSecret(new BitcoinSecret(new Key(), stratisNodeSync.FullNode.Network));
-=======
->>>>>>> 08864267
                 TestHelper.MineBlocks(stratisNodeSync, 105); // coinbase maturity = 100
 
                 var block = stratisNodeSync.FullNode.BlockStore().GetBlockAsync(stratisNodeSync.FullNode.Chain.GetBlock(4).HashBlock).Result;
