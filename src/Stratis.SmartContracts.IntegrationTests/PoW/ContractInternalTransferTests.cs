﻿using System;
using System.Linq;
using NBitcoin;
using Newtonsoft.Json;
using Stratis.Bitcoin.Features.SmartContracts;
using Stratis.Bitcoin.Features.SmartContracts.Models;
using Stratis.SmartContracts.Core;
using Stratis.SmartContracts.Core.Util;
using Stratis.SmartContracts.Executor.Reflection;
using Stratis.SmartContracts.Executor.Reflection.Compilation;
using Stratis.SmartContracts.Executor.Reflection.Serialization;
using Stratis.SmartContracts.IntegrationTests.MockChain;
using Stratis.SmartContracts.IntegrationTests.PoW.MockChain;
using Xunit;

namespace Stratis.SmartContracts.IntegrationTests.PoW
{
    public class ContractInternalTransferTests : IClassFixture<PoWMockChainFixture>
    {
        private readonly PoWMockChain mockChain;
        private readonly MockChainNode node1;
        private readonly MockChainNode node2;

        private readonly IAddressGenerator addressGenerator;
        private readonly ISenderRetriever senderRetriever;

        public ContractInternalTransferTests(PoWMockChainFixture fixture)
        {
            this.mockChain = fixture.Chain;
            this.node1 = this.mockChain.Nodes[0];
            this.node2 = this.mockChain.Nodes[1];

            this.addressGenerator = new AddressGenerator();
            this.senderRetriever = new SenderRetriever();
        }

        [Retry]
        public void InternalTransfer_ToWalletAddress()
        {
            // Ensure fixture is funded.
            this.node1.MineBlocks(1);

            // Deploy contract
            ContractCompilationResult compilationResult = ContractCompiler.CompileFile("SmartContracts/BasicTransfer.cs");
            Assert.True(compilationResult.Success);
            BuildCreateContractTransactionResponse preResponse = this.node1.SendCreateContractTransaction(compilationResult.Compilation, 0);
            this.node1.WaitMempoolCount(1);
            this.node1.MineBlocks(1);
            Assert.NotNull(this.node1.GetCode(preResponse.NewContractAddress));

            double amount = 25;
            Money senderBalanceBefore = this.node1.WalletSpendableBalance;
            uint256 currentHash = this.node1.GetLastBlock().GetHash();

            // Send amount to contract, which will send to wallet address (address without code)
            uint160 walletUint160 = new uint160(1);
            string address = walletUint160.ToBase58Address(this.node1.CoreNode.FullNode.Network);
            string[] parameters = new string[] { string.Format("{0}#{1}", (int)MethodParameterDataType.Address, address) };
            BuildCallContractTransactionResponse response = this.node1.SendCallContractTransaction(
                nameof(BasicTransfer.SendToAddress),
                preResponse.NewContractAddress,
                amount,
                parameters);
            this.node2.WaitMempoolCount(1);
            this.node2.MineBlocks(1);

            NBitcoin.Block lastBlock = this.node1.GetLastBlock();

            // Blocks progressed
            Assert.NotEqual(currentHash, lastBlock.GetHash());

            // Block contains a condensing transaction
            Assert.Equal(3, lastBlock.Transactions.Count);
            Transaction condensingTransaction = lastBlock.Transactions[2];
            Assert.Single(condensingTransaction.Outputs); // Entire balance was forwarded,
            uint160 transferReceiver = this.senderRetriever.GetAddressFromScript(condensingTransaction.Outputs[0].ScriptPubKey).Sender;
            Assert.Equal(walletUint160, transferReceiver);
            Assert.Equal(new Money((long)amount, MoneyUnit.BTC), condensingTransaction.Outputs[0].Value);
            Money fee = lastBlock.Transactions[0].Outputs[0].Value - new Money(50, MoneyUnit.BTC);

            // Amount in wallet is reduced by amount sent and fee.
            Assert.Equal(senderBalanceBefore - this.node1.WalletSpendableBalance, fee + new Money((long)amount, MoneyUnit.BTC));

            // Contract doesn't maintain any balance
            Assert.Equal((ulong)0, this.node1.GetContractBalance(preResponse.NewContractAddress));

            // Receipt is correct
            ReceiptResponse receipt = this.node1.GetReceipt(response.TransactionId.ToString());
            string val = JsonConvert.SerializeObject(receipt);
            Assert.Equal(lastBlock.GetHash().ToString(), receipt.BlockHash);
            Assert.Equal(response.TransactionId.ToString(), receipt.TransactionHash);
            Assert.Empty(receipt.Logs); // TODO: Could add logs to this test
            Assert.True(receipt.Success);
            Assert.True(receipt.GasUsed > GasPriceList.BaseCost);
            Assert.Null(receipt.NewContractAddress);
            Assert.Equal(this.node1.MinerAddress.Address, receipt.From);
            Assert.Null(receipt.Error);
            Assert.Equal(preResponse.NewContractAddress, receipt.To);
        }

        [Fact]
        public void InternalTransfer_ToContractAddress()
        {
            // Ensure fixture is funded.
            this.node1.MineBlocks(1);

            // Deploy contract to send to
            ContractCompilationResult receiveCompilationResult = ContractCompiler.CompileFile("SmartContracts/BasicReceive.cs");
            Assert.True(receiveCompilationResult.Success);
            BuildCreateContractTransactionResponse receiveResponse = this.node1.SendCreateContractTransaction(receiveCompilationResult.Compilation, 0);
            this.node1.WaitMempoolCount(1);
            this.node1.MineBlocks(1);
            Assert.NotNull(this.node1.GetCode(receiveResponse.NewContractAddress));

            // Deploy contract to send from
            ContractCompilationResult compilationResult = ContractCompiler.CompileFile("SmartContracts/BasicTransfer.cs");
            Assert.True(compilationResult.Success);
            BuildCreateContractTransactionResponse preResponse = this.node1.SendCreateContractTransaction(compilationResult.Compilation, 0);
            this.node1.WaitMempoolCount(1);
            this.node1.MineBlocks(1);
            Assert.NotNull(this.node1.GetCode(preResponse.NewContractAddress));

            double amount = 25;
            Money senderBalanceBefore = this.node1.WalletSpendableBalance;
            uint256 currentHash = this.node1.GetLastBlock().GetHash();

            // Send amount to contract, which will send to contract address
            string[] parameters = new string[] { string.Format("{0}#{1}", (int)MethodParameterDataType.Address, receiveResponse.NewContractAddress) };
            BuildCallContractTransactionResponse response = this.node1.SendCallContractTransaction(
                nameof(BasicTransfer.SendToAddress),
                preResponse.NewContractAddress,
                amount,
                parameters);
            this.node2.WaitMempoolCount(1);
            this.node2.MineBlocks(1);

            NBitcoin.Block lastBlock = this.node1.GetLastBlock();

            // Blocks progressed
            Assert.NotEqual(currentHash, lastBlock.GetHash());

            // Contract doesn't maintain any balance
            Assert.Equal((ulong)0, this.node1.GetContractBalance(preResponse.NewContractAddress));

            // Receiver contract now has balance
            Assert.Equal((ulong)new Money((int)amount, MoneyUnit.BTC), this.node1.GetContractBalance(receiveResponse.NewContractAddress));

            // Receiver contract stored to state
            Assert.Equal(new byte[] { 1 }, this.node1.GetStorageValue(receiveResponse.NewContractAddress, BasicReceive.ReceiveKey));

            // Log was stored - bloom filter should be non-zero
            Assert.NotEqual(new Bloom(), ((SmartContractBlockHeader)lastBlock.Header).LogsBloom);

            // Block contains a condensing transaction
            Assert.Equal(3, lastBlock.Transactions.Count);
            Transaction condensingTransaction = lastBlock.Transactions[2];
            Assert.Single(condensingTransaction.Outputs); // Entire balance was forwarded
            byte[] toBytes = condensingTransaction.Outputs[0].ScriptPubKey.ToBytes();
            Assert.Equal((byte)ScOpcodeType.OP_INTERNALCONTRACTTRANSFER, toBytes[0]);
            uint160 toAddress = new uint160(toBytes.Skip(1).ToArray());
            Assert.Equal(receiveResponse.NewContractAddress, toAddress.ToBase58Address(this.node1.CoreNode.FullNode.Network));
            Assert.Equal(new Money((long)amount, MoneyUnit.BTC), condensingTransaction.Outputs[0].Value);
            Money fee = lastBlock.Transactions[0].Outputs[0].Value - new Money(50, MoneyUnit.BTC);

            // Amount in wallet is reduced by amount sent and fee.
            Assert.Equal(senderBalanceBefore - this.node1.WalletSpendableBalance, fee + new Money((long)amount, MoneyUnit.BTC));

            // Receipt is correct
            ReceiptResponse receipt = this.node1.GetReceipt(response.TransactionId.ToString());
            Assert.Equal(lastBlock.GetHash().ToString(), receipt.BlockHash);
            Assert.Equal(response.TransactionId.ToString(), receipt.TransactionHash);
            Assert.Single(receipt.Logs);
            Assert.Equal(receiveResponse.NewContractAddress, receipt.Logs[0].Address);
            Assert.True(receipt.Success);
            Assert.True(receipt.GasUsed > GasPriceList.BaseCost);
            Assert.Null(receipt.NewContractAddress);
            Assert.Equal(this.node1.MinerAddress.Address, receipt.From);
            Assert.Null(receipt.Error);
            Assert.Equal(preResponse.NewContractAddress, receipt.To);
        }

        [Fact]
        public void InternalTransfer_FromConstructor()
        {
            // Ensure fixture is funded.
            this.node1.MineBlocks(1);

            double amount = 25;
            Money senderBalanceBefore = this.node1.WalletSpendableBalance;
            uint256 currentHash = this.node1.GetLastBlock().GetHash();

            // Deploy contract
            ContractCompilationResult compilationResult = ContractCompiler.CompileFile("SmartContracts/TransferFromConstructor.cs");
            Assert.True(compilationResult.Success);
            uint160 walletUint160 = new uint160(1);
            string address = walletUint160.ToBase58Address(this.node1.CoreNode.FullNode.Network);
            string[] parameters = new string[] { string.Format("{0}#{1}", (int)MethodParameterDataType.Address, address) };
            BuildCreateContractTransactionResponse response = this.node1.SendCreateContractTransaction(compilationResult.Compilation, amount, parameters);
            this.node2.WaitMempoolCount(1);
            this.node2.MineBlocks(1);
            Assert.NotNull(this.node1.GetCode(response.NewContractAddress));
            NBitcoin.Block lastBlock = this.node1.GetLastBlock();

            // Blocks progressed
            Assert.NotEqual(currentHash, lastBlock.GetHash());

            // Block contains a condensing transaction
            Assert.Equal(3, lastBlock.Transactions.Count);
            Transaction condensingTransaction = lastBlock.Transactions[2];
            Assert.Equal(2, condensingTransaction.Outputs.Count);

            // 1 output which is contract maintaining its balance
            byte[] toBytes = condensingTransaction.Outputs[0].ScriptPubKey.ToBytes();
            Assert.Equal((byte)ScOpcodeType.OP_INTERNALCONTRACTTRANSFER, toBytes[0]);
            uint160 toAddress = new uint160(toBytes.Skip(1).ToArray());
            Assert.Equal(response.NewContractAddress, toAddress.ToBase58Address(this.node1.CoreNode.FullNode.Network));
            Assert.Equal(new Money((long)amount, MoneyUnit.BTC) / 2, condensingTransaction.Outputs[1].Value);

            // 1 output to address sent in params
            uint160 transferReceiver = this.senderRetriever.GetAddressFromScript(condensingTransaction.Outputs[1].ScriptPubKey).Sender;
            Assert.Equal(walletUint160, transferReceiver);
            Assert.Equal(new Money((long)amount, MoneyUnit.BTC) / 2, condensingTransaction.Outputs[1].Value);
            Money fee = lastBlock.Transactions[0].Outputs[0].Value - new Money(50, MoneyUnit.BTC);

            // Amount in wallet is reduced by amount sent and fee.
            Assert.Equal(senderBalanceBefore - this.node1.WalletSpendableBalance, fee + new Money((long)amount, MoneyUnit.BTC));

            // Contract maintains half the balance
            Assert.Equal((ulong)new Money((long)amount, MoneyUnit.BTC) / 2, this.node1.GetContractBalance(response.NewContractAddress));

            // Receipt is correct
            ReceiptResponse receipt = this.node1.GetReceipt(response.TransactionId.ToString());
            Assert.Equal(lastBlock.GetHash().ToString(), receipt.BlockHash);
            Assert.Equal(response.TransactionId.ToString(), receipt.TransactionHash);
            Assert.Empty(receipt.Logs); // TODO: Could add logs to this test
            Assert.True(receipt.Success);
            Assert.True(receipt.GasUsed > GasPriceList.BaseCost);
            Assert.Equal(response.NewContractAddress, receipt.NewContractAddress);
            Assert.Equal(this.node1.MinerAddress.Address, receipt.From);
            Assert.Null(receipt.Error);
            Assert.Null(receipt.To);
        }

        [Fact]
        public void InternalTransfer_BetweenContracts()
        {
            // Ensure fixture is funded.
            this.node1.MineBlocks(1);

            // Deploy contract to send to
            ContractCompilationResult receiveCompilationResult = ContractCompiler.CompileFile("SmartContracts/NestedCallsReceiver.cs");
            Assert.True(receiveCompilationResult.Success);
            BuildCreateContractTransactionResponse receiveResponse = this.node1.SendCreateContractTransaction(receiveCompilationResult.Compilation, 0);
            this.node1.WaitMempoolCount(1);
            this.node1.MineBlocks(1);
            Assert.NotNull(this.node1.GetCode(receiveResponse.NewContractAddress));

            // Deploy contract to send from
            ContractCompilationResult compilationResult = ContractCompiler.CompileFile("SmartContracts/NestedCallsStarter.cs");
            Assert.True(compilationResult.Success);
            BuildCreateContractTransactionResponse preResponse = this.node1.SendCreateContractTransaction(compilationResult.Compilation, 0);
            this.node1.WaitMempoolCount(1);
            this.node1.MineBlocks(1);
            Assert.NotNull(this.node1.GetCode(preResponse.NewContractAddress));

            double amount = 25;
            Money senderBalanceBefore = this.node1.WalletSpendableBalance;
            uint256 currentHash = this.node1.GetLastBlock().GetHash();
            string[] parameters = new string[]
            {
                string.Format("{0}#{1}", (int)MethodParameterDataType.Address, receiveResponse.NewContractAddress)
            };

            BuildCallContractTransactionResponse response = this.node1.SendCallContractTransaction(nameof(NestedCallsStarter.Start), preResponse.NewContractAddress, amount, parameters);
            this.node2.WaitMempoolCount(1);
            this.node2.MineBlocks(1);
            NBitcoin.Block lastBlock = this.node1.GetLastBlock();

            // Blocks progressed
            Assert.NotEqual(currentHash, lastBlock.GetHash());

            // Storage set correctly
            Assert.Equal(BitConverter.GetBytes(NestedCallsStarter.Return), this.node1.GetStorageValue(preResponse.NewContractAddress, NestedCallsStarter.Key));

            // Block contains a condensing transaction
            Assert.Equal(3, lastBlock.Transactions.Count);
            Transaction condensingTransaction = lastBlock.Transactions[2];
            Assert.Equal(2, condensingTransaction.Outputs.Count);

            // 1 output which is starting contract
            byte[] toBytes = condensingTransaction.Outputs[0].ScriptPubKey.ToBytes();
            Assert.Equal((byte)ScOpcodeType.OP_INTERNALCONTRACTTRANSFER, toBytes[0]);
            uint160 toAddress = new uint160(toBytes.Skip(1).ToArray());
            Assert.Equal(preResponse.NewContractAddress, toAddress.ToBase58Address(this.node1.CoreNode.FullNode.Network));

            // Received 1/2 the sent funds + 1/2 of those funds
            Money transferAmount1 = new Money((long)amount, MoneyUnit.BTC) / 2;
            Money transferAmount2 = new Money((long)amount, MoneyUnit.BTC) / 4;
            Assert.Equal(transferAmount1 + transferAmount2, condensingTransaction.Outputs[0].Value);
            Assert.Equal((ulong)(transferAmount1 + transferAmount2), this.node1.GetContractBalance(preResponse.NewContractAddress));

            // 1 output to other deployed contract
            toBytes = condensingTransaction.Outputs[1].ScriptPubKey.ToBytes();
            Assert.Equal((byte)ScOpcodeType.OP_INTERNALCONTRACTTRANSFER, toBytes[0]);
            toAddress = new uint160(toBytes.Skip(1).ToArray());
            Assert.Equal(receiveResponse.NewContractAddress, toAddress.ToBase58Address(this.node1.CoreNode.FullNode.Network));

            // Received 1/2 the sent funds, but sent 1/2 of those funds back
            Assert.Equal(new Money((long)amount, MoneyUnit.BTC) - (transferAmount1 + transferAmount2), condensingTransaction.Outputs[1].Value);
            Assert.Equal((ulong)(new Money((long)amount, MoneyUnit.BTC) - (transferAmount1 + transferAmount2)), this.node1.GetContractBalance(receiveResponse.NewContractAddress));
        }

        [Fact]
        public void InternalTransfer_BetweenContracts_FromConstructor()
        {
            // Ensure fixture is funded.
            this.node1.MineBlocks(1);

            double amount = 25;

            // Deploy contract
            ContractCompilationResult compilationResult = ContractCompiler.CompileFile("SmartContracts/MultipleNestedCalls.cs");
            Assert.True(compilationResult.Success);
            BuildCreateContractTransactionResponse response = this.node1.SendCreateContractTransaction(compilationResult.Compilation, amount);
            this.node1.WaitMempoolCount(1);
            this.node1.MineBlocks(1);
            Assert.NotNull(this.node1.GetCode(response.NewContractAddress));
            NBitcoin.Block lastBlock = this.node1.GetLastBlock();

            // Storage from nested call succeeded
            Assert.NotNull(this.node1.GetStorageValue(response.NewContractAddress, "Caller"));

            // Block contains a condensing transaction
            Assert.Equal(3, lastBlock.Transactions.Count);
            Transaction condensingTransaction = lastBlock.Transactions[2];
            Assert.Equal(2, condensingTransaction.Outputs.Count);

            // 1 output which is contract maintaining its balance
            byte[] toBytes = condensingTransaction.Outputs[0].ScriptPubKey.ToBytes();
            Assert.Equal((byte)ScOpcodeType.OP_INTERNALCONTRACTTRANSFER, toBytes[0]);
            uint160 toAddress = new uint160(toBytes.Skip(1).ToArray());
            Assert.Equal(response.NewContractAddress, toAddress.ToBase58Address(this.node1.CoreNode.FullNode.Network));
            Assert.Equal(new Money((long)amount, MoneyUnit.BTC) / 2, condensingTransaction.Outputs[0].Value);
            Assert.Equal((ulong)new Money((long)amount, MoneyUnit.BTC) / 2, this.node1.GetContractBalance(response.NewContractAddress));

            // 1 output to other deployed contract
            uint160 internalContract = this.addressGenerator.GenerateAddress(response.TransactionId, 1);
            toBytes = condensingTransaction.Outputs[1].ScriptPubKey.ToBytes();
            Assert.Equal((byte)ScOpcodeType.OP_INTERNALCONTRACTTRANSFER, toBytes[0]);
            toAddress = new uint160(toBytes.Skip(1).ToArray());
            Assert.Equal(internalContract, toAddress);
            Assert.Equal(new Money((long)amount, MoneyUnit.BTC) / 2, condensingTransaction.Outputs[1].Value);
            Assert.Equal((ulong)new Money((long)amount, MoneyUnit.BTC) / 2, this.node1.GetContractBalance(internalContract.ToBase58Address(this.node1.CoreNode.FullNode.Network)));
        }

        [Fact]
        public void InternalTransfer_Create_WithValueTransfer()
        {
            // Ensure fixture is funded.
            this.node1.MineBlocks(1);

            // Deploy contract
            ContractCompilationResult compilationResult = ContractCompiler.CompileFile("SmartContracts/CreationTransfer.cs");
            Assert.True(compilationResult.Success);
            BuildCreateContractTransactionResponse preResponse = this.node1.SendCreateContractTransaction(compilationResult.Compilation, 0);
            this.node1.WaitMempoolCount(1);
            this.node1.MineBlocks(1);
            Assert.NotNull(this.node1.GetCode(preResponse.NewContractAddress));

            double amount = 25;
            Money senderBalanceBefore = this.node1.WalletSpendableBalance;
            uint256 currentHash = this.node1.GetLastBlock().GetHash();

            // Send amount to contract, which will send to new address of contract it creates
            BuildCallContractTransactionResponse response = this.node1.SendCallContractTransaction(
                nameof(CreationTransfer.CreateAnotherContract),
                preResponse.NewContractAddress,
                amount);
            this.node2.WaitMempoolCount(1);
            this.node2.MineBlocks(1);

            NBitcoin.Block lastBlock = this.node1.GetLastBlock();

            // Blocks progressed
            Assert.NotEqual(currentHash, lastBlock.GetHash());

            // Get created contract address - TODO FIX
            uint160 createdAddress = this.addressGenerator.GenerateAddress(response.TransactionId, 0);

            // Block contains a condensing transaction
            Assert.Equal(3, lastBlock.Transactions.Count);
            Transaction condensingTransaction = lastBlock.Transactions[2];
            Assert.Single(condensingTransaction.Outputs); // Entire balance was forwarded,
            byte[] toBytes = condensingTransaction.Outputs[0].ScriptPubKey.ToBytes();
            Assert.Equal((byte)ScOpcodeType.OP_INTERNALCONTRACTTRANSFER, toBytes[0]);
            uint160 toAddress = new uint160(toBytes.Skip(1).ToArray());
            Assert.Equal(createdAddress, toAddress);
            Assert.Equal(new Money((long)amount, MoneyUnit.BTC), condensingTransaction.Outputs[0].Value);
            Money fee = lastBlock.Transactions[0].Outputs[0].Value - new Money(50, MoneyUnit.BTC);

            // Amount in wallet is reduced by amount sent and fee.
            Assert.Equal(senderBalanceBefore - this.node1.WalletSpendableBalance, fee + new Money((long)amount, MoneyUnit.BTC));

            // Contract doesn't maintain any balance
            Assert.Equal((ulong)0, this.node1.GetContractBalance(preResponse.NewContractAddress));

            // Created contract received full amount
            Assert.Equal((ulong)new Money((ulong)amount, MoneyUnit.BTC), this.node1.GetContractBalance(createdAddress.ToBase58Address(this.node1.CoreNode.FullNode.Network)));

            // Receipt is correct
            ReceiptResponse receipt = this.node1.GetReceipt(response.TransactionId.ToString());
            Assert.Equal(lastBlock.GetHash().ToString(), receipt.BlockHash);
            Assert.Equal(response.TransactionId.ToString(), receipt.TransactionHash);
            Assert.Empty(receipt.Logs); // TODO: Could add logs to this test
            Assert.True(receipt.Success);
            Assert.True(receipt.GasUsed > GasPriceList.BaseCost);
            Assert.Null(receipt.NewContractAddress);
            Assert.Equal(this.node1.MinerAddress.Address, receipt.From);
            Assert.Null(receipt.Error);
            Assert.Equal(preResponse.NewContractAddress, receipt.To);
        }

        [Fact]
        public void InternalTransfer_CreateMultipleContracts_FromConstructor_NonceIncreases()
        {
            // Ensure fixture is funded.
            this.node1.MineBlocks(1);

            double amount = 25;

            // Deploy contract
            ContractCompilationResult compilationResult = ContractCompiler.CompileFile("SmartContracts/NonceTest.cs");
            Assert.True(compilationResult.Success);
            BuildCreateContractTransactionResponse response = this.node1.SendCreateContractTransaction(compilationResult.Compilation, amount);
            this.node1.WaitMempoolCount(1);
            this.node1.MineBlocks(1);
            Assert.NotNull(this.node1.GetCode(response.NewContractAddress));

            // Check that there is code for nonces 1 and 3 (not 2, contract deployment should have failed).
            uint160 successAddress1 = this.addressGenerator.GenerateAddress(response.TransactionId, 1);
            uint160 failAddress = this.addressGenerator.GenerateAddress(response.TransactionId, 2);
            uint160 successAddress2 = this.addressGenerator.GenerateAddress(response.TransactionId, 3);
            Assert.NotNull(this.node1.GetCode(successAddress1.ToBase58Address(this.node1.CoreNode.FullNode.Network)));
            Assert.Null(this.node1.GetCode(failAddress.ToBase58Address(this.node1.CoreNode.FullNode.Network)));
            Assert.NotNull(this.node1.GetCode(successAddress2.ToBase58Address(this.node1.CoreNode.FullNode.Network)));

<<<<<<< HEAD
            Assert.Equal((ulong)1, this.node1.GetContractBalance(successAddress1.ToBase58Address(this.node1.CoreNode.FullNode.Network)));
            Assert.Equal((ulong)0, this.node1.GetContractBalance(failAddress.ToBase58Address(this.node1.CoreNode.FullNode.Network)));
            Assert.Equal((ulong)1, this.node1.GetContractBalance(successAddress2.ToBase58Address(this.node1.CoreNode.FullNode.Network)));
=======
            Assert.Equal((ulong)1, this.node1.GetContractBalance(successAddress1.ToBase58Address(this.mockChain.Network)));
            Assert.Equal((ulong)0, this.node1.GetContractBalance(failAddress.ToBase58Address(this.mockChain.Network)));
            Assert.Equal((ulong)1, this.node1.GetContractBalance(successAddress2.ToBase58Address(this.mockChain.Network)));
>>>>>>> 92fe8397
        }

        [Fact]
        public void ExternalTransfer_ReceiveHandler_WithValue()
        {
            // Regular value transfer
            // Ensure fixture is funded.
            this.node1.MineBlocks(1);

            // Deploy contract
            ContractCompilationResult compilationResult = ContractCompiler.CompileFile("SmartContracts/ReceiveFundsTest.cs");
            Assert.True(compilationResult.Success);
            BuildCreateContractTransactionResponse response = this.node1.SendCreateContractTransaction(compilationResult.Compilation, 0);
            this.node2.WaitMempoolCount(1);
            this.node2.MineBlocks(1);
            Assert.NotNull(this.node1.GetCode(response.NewContractAddress));
            uint160 contractAddress = this.addressGenerator.GenerateAddress(response.TransactionId, 0);

            ulong amount = 123;

            BuildCallContractTransactionResponse callResponse = this.node1.SendCallContractTransaction(
                MethodCall.ReceiveHandlerName,
                response.NewContractAddress,
                amount);
            this.node2.WaitMempoolCount(1);
            this.node2.MineBlocks(1);

            // Stored balance in PersistentState should be only that which was sent
            byte[] saved = this.node1.GetStorageValue(contractAddress.ToBase58Address(this.node1.CoreNode.FullNode.Network), "ReceiveBalance");
            ulong savedUlong = BitConverter.ToUInt64(saved);
            Assert.True((new Money(amount, MoneyUnit.BTC) == new Money(savedUlong, MoneyUnit.Satoshi)));
        }

        [Fact]
        public void ExternalTransfer_Create_WithValueTransfer()
        {
            // Ensure fixture is funded.
            this.node1.MineBlocks(1);

            ulong amount = 25;

            // Deploy contract
            ContractCompilationResult compilationResult = ContractCompiler.CompileFile("SmartContracts/ReceiveFundsTest.cs");
            Assert.True(compilationResult.Success);
            BuildCreateContractTransactionResponse response = this.node1.SendCreateContractTransaction(compilationResult.Compilation, amount);
            this.node2.WaitMempoolCount(1);
            this.node2.MineBlocks(1);
            Assert.NotNull(this.node1.GetCode(response.NewContractAddress));
            uint160 contractAddress = this.addressGenerator.GenerateAddress(response.TransactionId, 0);

            // Stored balance in PersistentState should be only that which was sent
            byte[] saved = this.node1.GetStorageValue(contractAddress.ToBase58Address(this.node1.CoreNode.FullNode.Network), "Balance");
            ulong savedUlong = BitConverter.ToUInt64(saved);
            Assert.True((new Money(amount, MoneyUnit.BTC) == new Money(savedUlong, MoneyUnit.Satoshi)));
        }

        [Fact]
        public void InternalTransfer_Nested_Create_Balance_Correct()
        {
            // Ensure fixture is funded.
            this.node1.MineBlocks(1);

            double amount = 25;

            // Deploy contract
            ContractCompilationResult compilationResult = ContractCompiler.CompileFile("SmartContracts/BalanceTest.cs");
            Assert.True(compilationResult.Success);
            BuildCreateContractTransactionResponse response = this.node1.SendCreateContractTransaction(compilationResult.Compilation, amount);
            this.node2.WaitMempoolCount(1);
            this.node2.MineBlocks(1);
            Assert.NotNull(this.node1.GetCode(response.NewContractAddress));
            uint160 internalContract = this.addressGenerator.GenerateAddress(response.TransactionId, 1);

            // Stored balance in PersistentState should be only that which was sent (10)
            byte[] saved = this.node1.GetStorageValue(internalContract.ToBase58Address(this.node1.CoreNode.FullNode.Network), "Balance");
            ulong savedUlong = BitConverter.ToUInt64(saved);
            Assert.Equal((ulong)10, savedUlong);
        }

        [Fact]
        public void External_Call_Balance_Correct()
        {
            // Ensure fixture is funded.
            this.node1.MineBlocks(1);

            // Deploy contract
            ContractCompilationResult compilationResult = ContractCompiler.CompileFile("SmartContracts/ReceiveFundsTest.cs");
            Assert.True(compilationResult.Success);
            BuildCreateContractTransactionResponse response = this.node1.SendCreateContractTransaction(compilationResult.Compilation, 0);
            this.node2.WaitMempoolCount(1);
            this.node2.MineBlocks(1);
            Assert.NotNull(this.node1.GetCode(response.NewContractAddress));
            uint160 contractAddress = this.addressGenerator.GenerateAddress(response.TransactionId, 0);

            ulong amount = 123;

            BuildCallContractTransactionResponse callResponse = this.node1.SendCallContractTransaction(
                nameof(ReceiveFundsTest.MethodReceiveFunds),
                response.NewContractAddress,
                amount);
            this.node2.WaitMempoolCount(1);
            this.node2.MineBlocks(1);

            // Stored balance in PersistentState should be only that which was sent
            byte[] saved = this.node1.GetStorageValue(contractAddress.ToBase58Address(this.node1.CoreNode.FullNode.Network), "Balance");
            ulong savedUlong = BitConverter.ToUInt64(saved);
            Assert.True((new Money(amount, MoneyUnit.BTC) == new Money(savedUlong, MoneyUnit.Satoshi)));
        }

        [Fact]
        public void Internal_Nested_Transfer_Balance_Correct()
        {
            // Ensure fixture is funded.
            this.node1.MineBlocks(1);

            double amount = 25;

            // Deploy contract
            ContractCompilationResult compilationResult = ContractCompiler.CompileFile("SmartContracts/ReceiveFundsTest.cs");
            Assert.True(compilationResult.Success);
            BuildCreateContractTransactionResponse response = this.node1.SendCreateContractTransaction(compilationResult.Compilation, amount);
            this.node2.WaitMempoolCount(1);
            this.node2.MineBlocks(1);
            Assert.NotNull(this.node1.GetCode(response.NewContractAddress));

            // Deploy second contract
            BuildCreateContractTransactionResponse response2 = this.node1.SendCreateContractTransaction(compilationResult.Compilation, 0);
            this.node2.WaitMempoolCount(1);
            this.node2.MineBlocks(1);
            Assert.NotNull(this.node1.GetCode(response2.NewContractAddress));
            uint160 contract2Address = this.addressGenerator.GenerateAddress(response2.TransactionId, 0);

            ulong transferredAmount = 123;

            string[] parameters = new string[]
            {
                string.Format("{0}#{1}", (int)MethodParameterDataType.Address, response2.NewContractAddress),
                string.Format("{0}#{1}", (int)MethodParameterDataType.ULong, transferredAmount)
            };

            // Invoke method on contract1 that calls contract2 and check that balance is correct
            BuildCallContractTransactionResponse callResponse = this.node1.SendCallContractTransaction(
                nameof(ReceiveFundsTest.TransferFunds),
                response.NewContractAddress,
                0,
                parameters);
            this.node2.WaitMempoolCount(1);
            this.node2.MineBlocks(1);

            // Stored balance in PersistentState should be only that which was sent
            byte[] saved = this.node1.GetStorageValue(contract2Address.ToBase58Address(this.node1.CoreNode.FullNode.Network), "ReceiveBalance");
            ulong savedUlong = BitConverter.ToUInt64(saved);
            Assert.Equal(transferredAmount, savedUlong);
        }

        [Fact]
        public void Internal_Nested_Call_Transfer_To_Self_Balance_Correct()
        {
            // Ensure fixture is funded.
            this.node1.MineBlocks(1);

            ulong amount = 25;

            // Deploy contract
            ContractCompilationResult compilationResult = ContractCompiler.CompileFile("SmartContracts/ReceiveFundsTest.cs");
            Assert.True(compilationResult.Success);
            BuildCreateContractTransactionResponse response = this.node1.SendCreateContractTransaction(compilationResult.Compilation, amount);
            this.node2.WaitMempoolCount(1);
            this.node2.MineBlocks(1);
            Assert.NotNull(this.node1.GetCode(response.NewContractAddress));
            uint160 contract1Address = this.addressGenerator.GenerateAddress(response.TransactionId, 0);

            ulong transferredAmount = 123;

            string[] parameters = new string[]
            {
                string.Format("{0}#{1}", (int)MethodParameterDataType.Address, response.NewContractAddress),
                string.Format("{0}#{1}", (int)MethodParameterDataType.ULong, transferredAmount)
            };

            // Invoke call which sends 123 to self. Balance should remain the same.
            BuildCallContractTransactionResponse callResponse = this.node1.SendCallContractTransaction(
                nameof(ReceiveFundsTest.TransferFunds),
                response.NewContractAddress,
                0,
                parameters);
            this.node2.WaitMempoolCount(1);
            this.node2.MineBlocks(1);

            // Stored balance in PersistentState should be only that which was sent
            byte[] saved = this.node1.GetStorageValue(contract1Address.ToBase58Address(this.node1.CoreNode.FullNode.Network), "ReceiveBalance");
            ulong savedUlong = BitConverter.ToUInt64(saved);

            // Balance should be the same as the initial amount
            Assert.True((new Money(amount, MoneyUnit.BTC) == new Money(savedUlong, MoneyUnit.Satoshi)));
        }
    }
}<|MERGE_RESOLUTION|>--- conflicted
+++ resolved
@@ -444,15 +444,9 @@
             Assert.Null(this.node1.GetCode(failAddress.ToBase58Address(this.node1.CoreNode.FullNode.Network)));
             Assert.NotNull(this.node1.GetCode(successAddress2.ToBase58Address(this.node1.CoreNode.FullNode.Network)));
 
-<<<<<<< HEAD
             Assert.Equal((ulong)1, this.node1.GetContractBalance(successAddress1.ToBase58Address(this.node1.CoreNode.FullNode.Network)));
             Assert.Equal((ulong)0, this.node1.GetContractBalance(failAddress.ToBase58Address(this.node1.CoreNode.FullNode.Network)));
             Assert.Equal((ulong)1, this.node1.GetContractBalance(successAddress2.ToBase58Address(this.node1.CoreNode.FullNode.Network)));
-=======
-            Assert.Equal((ulong)1, this.node1.GetContractBalance(successAddress1.ToBase58Address(this.mockChain.Network)));
-            Assert.Equal((ulong)0, this.node1.GetContractBalance(failAddress.ToBase58Address(this.mockChain.Network)));
-            Assert.Equal((ulong)1, this.node1.GetContractBalance(successAddress2.ToBase58Address(this.mockChain.Network)));
->>>>>>> 92fe8397
         }
 
         [Fact]
