--- conflicted
+++ resolved
@@ -21,16 +21,7 @@
         private const string Passphrase = "test";
         private const string AccountName = "account 0";
 
-<<<<<<< HEAD
-        [Fact]
-=======
-        public SmartContractWalletOnPosNetworkTests()
-        {
-            this.callDataSerializer = new CallDataSerializer(new MethodParameterStringSerializer());
-        }
-
         [Fact(Skip = "We're not immediately planning to support PoS, and this is breaking. Could be useful as a template in the future however!")]
->>>>>>> 192794f1
         public void SendAndReceiveSmartContractTransactionsOnPosNetwork()
         {
             using (NodeBuilder builder = NodeBuilder.Create(this))
@@ -40,14 +31,11 @@
 
                 builder.StartAll();
 
-<<<<<<< HEAD
                 var callDataSerializer = new CallDataSerializer(new MethodParameterByteSerializer(new ContractPrimitiveSerializer(scSender.FullNode.Network)));
 
                 scSender.WithWallet(Password, WalletName, Passphrase);
                 scReceiver.WithWallet(Password, WalletName, Passphrase);
 
-=======
->>>>>>> 192794f1
                 var maturity = (int)scSender.FullNode.Network.Consensus.CoinbaseMaturity;
                 HdAddress senderAddress = TestHelper.MineBlocks(scSender, maturity + 5, WalletName, Password, AccountName).AddressUsed;
 
