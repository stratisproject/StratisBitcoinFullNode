--- conflicted
+++ resolved
@@ -525,13 +525,9 @@
             // Ensure fixture is funded.
             this.mockChain.MineBlocks(1);
 
-<<<<<<< HEAD
-            double amount = 25;
+            decimal amount = 25;
             ulong gasLimit = SmartContractFormatLogic.GasLimitMaximum;
-=======
-            decimal amount = 25;
-            ulong gasLimit = SmartContractFormatRule.GasLimitMaximum;
->>>>>>> f786717b
+
             uint256 currentHash = this.node1.GetLastBlock().GetHash();
 
             ContractCompilationResult compilationResult = ContractCompiler.CompileFile("SmartContracts/RecursiveLoopCreate.cs");
@@ -580,13 +576,9 @@
             this.mockChain.MineBlocks(1);
             Assert.NotNull(this.node1.GetCode(preResponse.NewContractAddress));
 
-<<<<<<< HEAD
-            double amount = 25;
+            decimal amount = 25;
             ulong gasLimit = SmartContractFormatLogic.GasLimitMaximum;
-=======
-            decimal amount = 25;
-            ulong gasLimit = SmartContractFormatRule.GasLimitMaximum;
->>>>>>> f786717b
+
             uint256 currentHash = this.node1.GetLastBlock().GetHash();
 
             BuildCallContractTransactionResponse response = this.node1.SendCallContractTransaction(nameof(RecursiveLoopCall.Call), preResponse.NewContractAddress, amount, gasLimit: gasLimit);
