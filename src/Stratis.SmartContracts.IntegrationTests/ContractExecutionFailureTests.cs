--- conflicted
+++ resolved
@@ -36,7 +36,6 @@
         // TODO: The costs definitely need to be refined! Contract execution shouldn't be so cheap relative to fees.
 
         // Also check that validation and base cost fees are being applied correctly.
-<<<<<<< HEAD
 
         // TODO: Calls to methods with incorrect parameters
 
@@ -68,9 +67,6 @@
             Assert.Equal("Invalid ContractTxData format", result.Error); // TODO: const error message
         }
 
-=======
-        
->>>>>>> 192794f1
         [Fact]
         public void ContractTransaction_InvalidSerialization()
         {
