--- conflicted
+++ resolved
@@ -20,10 +20,7 @@
             this.DefaultMaxOutboundConnections = 8;
             this.DefaultMaxInboundConnections = 117;
             this.DefaultRPCPort = 18332;
-<<<<<<< HEAD
-=======
             this.DefaultAPIPort = 38220;
->>>>>>> 8156f0da
             this.CoinTicker = "TBTC";
 
             var consensusFactory = new ConsensusFactory();
