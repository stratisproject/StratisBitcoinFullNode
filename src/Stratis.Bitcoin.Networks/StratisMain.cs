﻿using System;
using System.Collections.Generic;
using System.Net;
using NBitcoin;
using NBitcoin.BouncyCastle.Math;
using NBitcoin.DataEncoders;
using NBitcoin.Protocol;
<<<<<<< HEAD
using Stratis.Bitcoin.Features.MemoryPool.Interfaces;
=======
using Stratis.Bitcoin.Features.Consensus.Rules.CommonRules;
using Stratis.Bitcoin.Features.Consensus.Rules.ProvenHeaderRules;
>>>>>>> 6108e631
using Stratis.Bitcoin.Features.MemoryPool.Rules;
using Stratis.Bitcoin.Networks.Deployments;
using Stratis.Bitcoin.Networks.Policies;

namespace Stratis.Bitcoin.Networks
{
    public class StratisMain : Network
    {
        /// <summary> Stratis maximal value for the calculated time offset. If the value is over this limit, the time syncing feature will be switched off. </summary>
        public const int StratisMaxTimeOffsetSeconds = 25 * 60;

        /// <summary> Stratis default value for the maximum tip age in seconds to consider the node in initial block download (2 hours). </summary>
        public const int StratisDefaultMaxTipAgeInSeconds = 2 * 60 * 60;

        /// <summary> The name of the root folder containing the different Stratis blockchains (StratisMain, StratisTest, StratisRegTest). </summary>
        public const string StratisRootFolderName = "stratis";

        /// <summary> The default name used for the Stratis configuration file. </summary>
        public const string StratisDefaultConfigFilename = "stratis.conf";

        public StratisMain()
        {
            // The message start string is designed to be unlikely to occur in normal data.
            // The characters are rarely used upper ASCII, not valid as UTF-8, and produce
            // a large 4-byte int at any alignment.
            var messageStart = new byte[4];
            messageStart[0] = 0x70;
            messageStart[1] = 0x35;
            messageStart[2] = 0x22;
            messageStart[3] = 0x05;
            uint magic = BitConverter.ToUInt32(messageStart, 0); //0x5223570;

            this.Name = "StratisMain";
            this.NetworkType = NetworkType.Mainnet;
            this.Magic = magic;
            this.DefaultPort = 16178;
            this.DefaultMaxOutboundConnections = 16;
            this.DefaultMaxInboundConnections = 109;
            this.DefaultRPCPort = 16174;
            this.DefaultAPIPort = 37221;
            this.MaxTipAge = 2 * 60 * 60;
            this.MinTxFee = 10000;
            this.FallbackFee = 10000;
            this.MinRelayTxFee = 10000;
            this.RootFolderName = StratisRootFolderName;
            this.DefaultConfigFilename = StratisDefaultConfigFilename;
            this.MaxTimeOffsetSeconds = 25 * 60;
            this.CoinTicker = "STRAT";
            this.DefaultBanTimeSeconds = 16000; // 500 (MaxReorg) * 64 (TargetSpacing) / 2 = 4 hours, 26 minutes and 40 seconds

            var consensusFactory = new PosConsensusFactory();

            // Create the genesis block.
            this.GenesisTime = 1470467000;
            this.GenesisNonce = 1831645;
            this.GenesisBits = 0x1e0fffff;
            this.GenesisVersion = 1;
            this.GenesisReward = Money.Zero;

            Block genesisBlock = CreateStratisGenesisBlock(consensusFactory, this.GenesisTime, this.GenesisNonce, this.GenesisBits, this.GenesisVersion, this.GenesisReward);

            this.Genesis = genesisBlock;

            // Taken from StratisX.
            var consensusOptions = new PosConsensusOptions(
                maxBlockBaseSize: 1_000_000,
                maxStandardVersion: 2,
                maxStandardTxWeight: 100_000,
                maxBlockSigopsCost: 20_000,
                maxStandardTxSigopsCost: 20_000 / 5,
                witnessScaleFactor: 4
            );

            var buriedDeployments = new BuriedDeploymentsArray
            {
                [BuriedDeployments.BIP34] = 0,
                [BuriedDeployments.BIP65] = 0,
                [BuriedDeployments.BIP66] = 0
            };

            var bip9Deployments = new StratisBIP9Deployments()
            {
                [StratisBIP9Deployments.TestDummy] = new BIP9DeploymentsParameters(28,
                    new DateTime(2019, 10, 1, 0, 0, 0, DateTimeKind.Utc),
                    new DateTime(2020, 10, 1, 0, 0, 0, DateTimeKind.Utc)),

                [StratisBIP9Deployments.CSV] = new BIP9DeploymentsParameters(0,
                    new DateTime(2019, 10, 1, 0, 0, 0, DateTimeKind.Utc),
                    new DateTime(2020, 10, 1, 0, 0, 0, DateTimeKind.Utc)),

                [StratisBIP9Deployments.Segwit] = new BIP9DeploymentsParameters(1,
                    new DateTime(2019, 10, 1, 0, 0, 0, DateTimeKind.Utc),
                    new DateTime(2020, 10, 1, 0, 0, 0, DateTimeKind.Utc)),

                [StratisBIP9Deployments.ColdStaking] = new BIP9DeploymentsParameters(2, 
                    new DateTime(2018, 12, 1, 0, 0, 0, DateTimeKind.Utc),
                    new DateTime(2019, 12, 1, 0, 0, 0, DateTimeKind.Utc))
            };

            this.Consensus = new NBitcoin.Consensus(
                consensusFactory: consensusFactory,
                consensusOptions: consensusOptions,
                coinType: 105,
                hashGenesisBlock: genesisBlock.GetHash(),
                subsidyHalvingInterval: 210000,
                majorityEnforceBlockUpgrade: 750,
                majorityRejectBlockOutdated: 950,
                majorityWindow: 1000,
                buriedDeployments: buriedDeployments,
                bip9Deployments: bip9Deployments,
                bip34Hash: new uint256("0x000000000000024b89b42a942fe0d9fea3bb44ab7bd1b19115dd6a759c0808b8"),
                ruleChangeActivationThreshold: 1916, // 95% of 2016
                minerConfirmationWindow: 2016, // nPowTargetTimespan / nPowTargetSpacing
                maxReorgLength: 500,
                defaultAssumeValid: new uint256("0x50497017e7bb256df205fcbc2caccbe5b516cb33491e1a11737a3bfe83959b9f"), // 1213518
                maxMoney: long.MaxValue,
                coinbaseMaturity: 50,
                premineHeight: 2,
                premineReward: Money.Coins(98000000),
                proofOfWorkReward: Money.Coins(4),
                powTargetTimespan: TimeSpan.FromSeconds(14 * 24 * 60 * 60), // two weeks
                powTargetSpacing: TimeSpan.FromSeconds(10 * 60),
                powAllowMinDifficultyBlocks: false,
                posNoRetargeting: false,
                powNoRetargeting: false,
                powLimit: new Target(new uint256("00000fffffffffffffffffffffffffffffffffffffffffffffffffffffffffff")),
                minimumChainWork: null,
                isProofOfStake: true,
                lastPowBlock: 12500,
                proofOfStakeLimit: new BigInteger(uint256.Parse("00000fffffffffffffffffffffffffffffffffffffffffffffffffffffffffff").ToBytes(false)),
                proofOfStakeLimitV2: new BigInteger(uint256.Parse("000000000000ffffffffffffffffffffffffffffffffffffffffffffffffffff").ToBytes(false)),
                proofOfStakeReward: Money.COIN
            );

            this.Consensus.PosEmptyCoinbase = true;

            this.Base58Prefixes = new byte[12][];
            this.Base58Prefixes[(int)Base58Type.PUBKEY_ADDRESS] = new byte[] { (63) };
            this.Base58Prefixes[(int)Base58Type.SCRIPT_ADDRESS] = new byte[] { (125) };
            this.Base58Prefixes[(int)Base58Type.SECRET_KEY] = new byte[] { (63 + 128) };
            this.Base58Prefixes[(int)Base58Type.ENCRYPTED_SECRET_KEY_NO_EC] = new byte[] { 0x01, 0x42 };
            this.Base58Prefixes[(int)Base58Type.ENCRYPTED_SECRET_KEY_EC] = new byte[] { 0x01, 0x43 };
            this.Base58Prefixes[(int)Base58Type.EXT_PUBLIC_KEY] = new byte[] { (0x04), (0x88), (0xB2), (0x1E) };
            this.Base58Prefixes[(int)Base58Type.EXT_SECRET_KEY] = new byte[] { (0x04), (0x88), (0xAD), (0xE4) };
            this.Base58Prefixes[(int)Base58Type.PASSPHRASE_CODE] = new byte[] { 0x2C, 0xE9, 0xB3, 0xE1, 0xFF, 0x39, 0xE2 };
            this.Base58Prefixes[(int)Base58Type.CONFIRMATION_CODE] = new byte[] { 0x64, 0x3B, 0xF6, 0xA8, 0x9A };
            this.Base58Prefixes[(int)Base58Type.STEALTH_ADDRESS] = new byte[] { 0x2a };
            this.Base58Prefixes[(int)Base58Type.ASSET_ID] = new byte[] { 23 };
            this.Base58Prefixes[(int)Base58Type.COLORED_ADDRESS] = new byte[] { 0x13 };

            this.Checkpoints = new Dictionary<int, CheckpointInfo>
            {
                { 0, new CheckpointInfo(new uint256("0x0000066e91e46e5a264d42c89e1204963b2ee6be230b443e9159020539d972af"), new uint256("0x0000000000000000000000000000000000000000000000000000000000000000")) },
                { 2, new CheckpointInfo(new uint256("0xbca5936f638181e74a5f1e9999c95b0ce77da48c2688399e72bcc53a00c61eff"), new uint256("0x7d61c139a471821caa6b7635a4636e90afcfe5e195040aecbc1ad7d24924db1e")) }, // Premine
                { 50, new CheckpointInfo(new uint256("0x0353b43f4ce80bf24578e7c0141d90d7962fb3a4b4b4e5a17925ca95e943b816"), new uint256("0x7c2af3b10d13f9d2bc6063baaf7f0860d90d870c994378144f9bf85d0d555061")) },
                { 100, new CheckpointInfo(new uint256("0x688468a8aa48cd1c2197e42e7d8acd42760b7e2ac4bcab9d18ac149a673e16f6"), new uint256("0xcf2b1e9e76aaa3d96f255783eb2d907bf6ccb9c1deeb3617149278f0e4a1ab1b")) },
                { 150, new CheckpointInfo(new uint256("0xe4ae9663519abec15e28f68bdb2cb89a739aee22f53d1573048d69141db6ee5d"), new uint256("0xa6c17173e958dc716cc0892ce33dad8bc327963d78a16c436264ceae43d584ce")) },
                { 2000, new CheckpointInfo(new uint256("0x7902db2766bb6a5a1c5b9624afc733ab2ffff5875b867d87c3b74821290aaca2"), new uint256("0x0b0b48c5ad4557b973f7c9e9e7d4fcc828c7c084e6d31b359c07c6810d24d922")) },
                { 4000, new CheckpointInfo(new uint256("0x383c951dcd8250d42141a2341dbcb449d59f87cc3b1b60d0e34765b8ebc25f41"), new uint256("0x9270895f93216d4dac1cfca1fbf5d4b3c468b719d37f9c2dbc4fe887e41fd55b")) },
                { 10000, new CheckpointInfo(new uint256("0xad873f39e811afd15aba794bd40aaeaa4843eddf193d56f4a23007834e5aefb0"), new uint256("0x895eab2f44472715e45d5ef1dab893a9c3d9860dc4c4eecd02b4c365f19bf08f")) },
                { 127500, new CheckpointInfo(new uint256("0x4773ca7512489df22de03aa03938412fab5b46154b05df004b97bcbeaa184078"), new uint256("0x619743c02ebaff06b90fcc5c60c52dba8aa3fdb6ba3800aae697cbb3c5483f17")) },
                { 128943, new CheckpointInfo(new uint256("0x36bcaa27a53d3adf22b2064150a297adb02ac39c24263a5ceb73856832d49679"), new uint256("0xa3a6fd04e41fcaae411a3990aaabcf5e086d2d06c72c849182b27b4de8c2c42a")) },
                { 136601, new CheckpointInfo(new uint256("0xf5c5210c55ff1ef9c04715420a82728e1647f3473e31dc478b3745a97b4a6d10"), new uint256("0x42058fabe21f7b118a9e358eaf9ef574dadefd024244899e71f2f6d618161e16")) }, // Hardfork to V2 - Drifting Bug Fix
                { 170000, new CheckpointInfo(new uint256("0x22b10952e0cf7e85bfc81c38f1490708f195bff34d2951d193cc20e9ca1fc9d5"), new uint256("0xa4942a6c99cba397cf2b18e4b912930fe1e64a7413c3d97c5a926c2af9073091")) },
                { 200000, new CheckpointInfo(new uint256("0x2391dd493be5d0ff0ef57c3b08c73eefeecc2701b80f983054bb262f7a146989"), new uint256("0x253152d129e82c30c584197deb6833502eff3ec2f30014008f75842d7bb48453")) },
                { 250000, new CheckpointInfo(new uint256("0x681c70fab7c1527246138f0cf937f0eb013838b929fbe9a831af02a60fc4bf55"), new uint256("0x24eed95e00c90618aa9d137d2ee273267285c444c9cde62a25a3e880c98a3685")) },
                { 300000, new CheckpointInfo(new uint256("0xd10ca8c2f065a49ae566c7c9d7a2030f4b8b7f71e4c6fc6b2a02509f94cdcd44"), new uint256("0x39c4dd765b49652935524248b4de4ccb604df086d0723bcd81faf5d1c2489304")) },
                { 350000, new CheckpointInfo(new uint256("0xe2b76d1a068c4342f91db7b89b66e0f2146d3a4706c21f3a262737bb7339253a"), new uint256("0xd1dd94985eaaa028c893687a7ddf89143dcf0176918f958c2d01f33d64910399")) },
                { 390000, new CheckpointInfo(new uint256("0x4682737abc2a3257fdf4c3c119deb09cbac75981969e2ffa998b4f76b7c657bb"), new uint256("0xd84b204ee94499ff65262328a428851fb4f4d2741e928cdd088fdf1deb5413b8")) },
                { 394000, new CheckpointInfo(new uint256("0x42857fa2bc15d45cdcaae83411f755b95985da1cb464ee23f6d40936df523e9f"), new uint256("0x2314b336906a2ed2a39cbdf6fc0622530709c62dbb3a3729de17154fc9d1a7c4")) },
                { 400000, new CheckpointInfo(new uint256("0x4938d5cf450b4e2d9072558971223555055aa3987b634a8bb2e97f95d1a3c501"), new uint256("0x1756c127f0ac7029cf095a6c3ed9b7d206d0e36744d8b3cef306002f9f901a31")) },
                { 450000, new CheckpointInfo(new uint256("0x7699e07ac18c25ac042deb6b985e2decfd6034cb6361de2152a2d704ef785bac"), new uint256("0xa140a86a03c4f852d8a651f6386a02a0262e7bbf841ede8b54541c011c51ba0e")) },
                { 500000, new CheckpointInfo(new uint256("0x558700d99239e64017d10910466719fe1edc6f863bd3de254b89ba828818ea47"), new uint256("0x6a0b7dab4a7aa9ea2477cddffe5a976c9423454835054a39c19d37613002638f")) },
                { 550000, new CheckpointInfo(new uint256("0x83d074957f509772b1fbbfaeb7bdc52932c540d54e205b92a7d4e92f68957eb4"), new uint256("0x012b63ad7d50606f2cafb1a7806ea90f4981c56b5407725aeeff34e3c584433c")) },
                { 600000, new CheckpointInfo(new uint256("0xcd05c75c0c47060d78508095c0766452f80e2defb6a4641ac603742a2ccf2207"), new uint256("0x1f25507e09b199a71d5879811376856e5fb3da1da3d522204c017eec3b6c4dad")) },
                { 650000, new CheckpointInfo(new uint256("0xa2814a439b33662f43bdbc8ab089d368524975bb53a08326395e57456cba8d39"), new uint256("0x192a2ef70e2280cf05aa5655f496a109b2445d0ddda62531e9bce9aaced1fe54")) },
                { 700000, new CheckpointInfo(new uint256("0x782b2506bb67bb448ff56aa946f7aad6b63a6b27d8c5818725a56b568f25b9ce"), new uint256("0xf23dc64b130d80790a83a86913f619afaeef10e1fd24e4b42af9387ec935edd6")) },
                { 750000, new CheckpointInfo(new uint256("0x4db98bd41a2f9ee845cc89ac03109686f615f4d0dcd81e0488005c1616fa692c"), new uint256("0x9f620af75bc27a0e4b503deaf7f052ba112a49bb74fb6446350642bc2ac9d93b")) },
                { 800000, new CheckpointInfo(new uint256("0x161da1d97d35d6897dbdae110617bb839805f8b02d33ac23d227a87cacbfac78"), new uint256("0xe95049a313345f26bfa90094ceb6400f43359fc43fc5f1471918d98bc4ab3bac")) },
                { 850000, new CheckpointInfo(new uint256("0xc3a249b01795b22858aa00fd0973471fcd769a14f4f9cf0abe6651ac3e6ade19"), new uint256("0x5de8766ed4cfcc3ce9d74f38196596c6f91b9ff62cbd20abbfa991dca54d2bd4")) },
                { 1000000, new CheckpointInfo(new uint256("0x3cdd812d9a7e249e7ad825cb372fbb0889f5b515a4a924a4aa3281d8e334d559"), new uint256("0x36a51839ceb5866b3251c9e5e0049a0209fe0b1861b2ada118fe00a8cacf62df")) },
                { 1150000, new CheckpointInfo(new uint256("0x2bdb553600592655dd50f0d2e1632e5ac3bad99a5e1864f8b8ac02f768721e17"), new uint256("0x0ae7676da03bee9c8005680058a06b8a5009fb584d84811fc29ae1aeb7665426")) }, // 13-01-2019
                { 1344000, new CheckpointInfo(new uint256("0xb7196b5b1982bc671f4e631661c09019aaf27b85902790d3d61616c245c407be"), new uint256("0xb7af5aaeb28d6ceebe872567a835efc42b3f2fccbecf74b1e095272b560d0354")) }
            };

            this.Bech32Encoders = new Bech32Encoder[2];
            var encoder = new Bech32Encoder("strat");
            this.Bech32Encoders[(int)Bech32Type.WITNESS_PUBKEY_ADDRESS] = encoder;
            this.Bech32Encoders[(int)Bech32Type.WITNESS_SCRIPT_ADDRESS] = encoder;

            this.DNSSeeds = new List<DNSSeedData>
            {
                new DNSSeedData("mainnet1.stratisplatform.com", "mainnet1.stratisplatform.com"),
                new DNSSeedData("mainnet2.stratisnetwork.com", "mainnet2.stratisnetwork.com"),
                new DNSSeedData("mainnet3.stratisplatform.com", "mainnet3.stratisplatform.com"),
                new DNSSeedData("mainnet4.stratisnetwork.com", "mainnet4.stratisnetwork.com")
            };

            this.SeedNodes = new List<NetworkAddress>
            {
                new NetworkAddress(IPAddress.Parse("51.140.231.125"), 16178), // danger cloud node
                new NetworkAddress(IPAddress.Parse("13.70.81.5"), 16178), // beard cloud node
                new NetworkAddress(IPAddress.Parse("191.235.85.131"), 16178), // fassa cloud node
                new NetworkAddress(IPAddress.Parse("46.22.163.55"), 16178), // majic public node
                new NetworkAddress(IPAddress.Parse("86.173.103.49"), 16178 ), // lukasz public node

                new NetworkAddress(IPAddress.Parse("137.116.46.151"), 16178), // public node
                new NetworkAddress(IPAddress.Parse("40.78.80.159"), 16178), // public node
                new NetworkAddress(IPAddress.Parse("52.151.86.242"), 16178), // public node
                new NetworkAddress(IPAddress.Parse("40.74.67.242"), 16178), // public node
            };

            this.StandardScriptsRegistry = new StratisStandardScriptsRegistry();

            // 64 below should be changed to TargetSpacingSeconds when we move that field.
            Assert(this.DefaultBanTimeSeconds <= this.Consensus.MaxReorgLength * 64 / 2);
            Assert(this.Consensus.HashGenesisBlock == uint256.Parse("0x0000066e91e46e5a264d42c89e1204963b2ee6be230b443e9159020539d972af"));
            Assert(this.Genesis.Header.HashMerkleRoot == uint256.Parse("0x65a26bc20b0351aebf05829daefa8f7db2f800623439f3c114257c91447f1518"));

<<<<<<< HEAD
            this.RegisterMempoolRules(this.Consensus);
        }

=======
            this.RegisterRules(this.Consensus);
            this.RegisterMempoolRules(this.Consensus);
        }

        protected void RegisterRules(IConsensus consensus)
        {
            consensus.ConsensusRules
                .Register<HeaderTimeChecksRule>()
                .Register<HeaderTimeChecksPosRule>()
                .Register<StratisBugFixPosFutureDriftRule>()
                .Register<CheckDifficultyPosRule>()
                .Register<StratisHeaderVersionRule>()
                .Register<ProvenHeaderSizeRule>()
                .Register<ProvenHeaderCoinstakeRule>();

            consensus.ConsensusRules
                .Register<BlockMerkleRootRule>()
                .Register<PosBlockSignatureRepresentationRule>()
                .Register<PosBlockSignatureRule>();

            consensus.ConsensusRules
                .Register<SetActivationDeploymentsPartialValidationRule>()
                .Register<PosTimeMaskRule>()
                
                // rules that are inside the method ContextualCheckBlock
                .Register<TransactionLocktimeActivationRule>()
                .Register<CoinbaseHeightActivationRule>()
                .Register<WitnessCommitmentsRule>()
                .Register<BlockSizeRule>()

                // rules that are inside the method CheckBlock
                .Register<EnsureCoinbaseRule>()
                .Register<CheckPowTransactionRule>()
                .Register<CheckPosTransactionRule>()
                .Register<CheckSigOpsRule>()
                .Register<PosCoinstakeRule>();

            consensus.ConsensusRules
                .Register<SetActivationDeploymentsFullValidationRule>()

                .Register<CheckDifficultyHybridRule>()

                // rules that require the store to be loaded (coinview)
                .Register<LoadCoinviewRule>()
                .Register<TransactionDuplicationActivationRule>()
                .Register<PosCoinviewRule>() // implements BIP68, MaxSigOps and BlockReward calculation
                // Place the PosColdStakingRule after the PosCoinviewRule to ensure that all input scripts have been evaluated
                // and that the "IsColdCoinStake" flag would have been set by the OP_CHECKCOLDSTAKEVERIFY opcode if applicable.
                .Register<PosColdStakingRule>()
                .Register<SaveCoinviewRule>();
        }

>>>>>>> 6108e631
        protected void RegisterMempoolRules(IConsensus consensus)
        {
            consensus.MempoolRules = new List<Type>()
            {
                typeof(CheckConflictsMempoolRule),
                typeof(CheckCoinViewMempoolRule),
                typeof(CreateMempoolEntryMempoolRule),
                typeof(CheckSigOpsMempoolRule),
                typeof(CheckFeeMempoolRule),
                typeof(CheckRateLimitMempoolRule),
                typeof(CheckAncestorsMempoolRule),
                typeof(CheckReplacementMempoolRule),
                typeof(CheckAllInputsMempoolRule)
            };
        }

        protected static Block CreateStratisGenesisBlock(ConsensusFactory consensusFactory, uint nTime, uint nNonce, uint nBits, int nVersion, Money genesisReward)
        {
            string pszTimestamp = "http://www.theonion.com/article/olympics-head-priestess-slits-throat-official-rio--53466";

            Transaction txNew = consensusFactory.CreateTransaction();
            txNew.Version = 1;
            txNew.Time = nTime;
            txNew.AddInput(new TxIn()
            {
                ScriptSig = new Script(Op.GetPushOp(0), new Op()
                {
                    Code = (OpcodeType)0x1,
                    PushData = new[] { (byte)42 }
                }, Op.GetPushOp(Encoders.ASCII.DecodeData(pszTimestamp)))
            });
            txNew.AddOutput(new TxOut()
            {
                Value = genesisReward,
            });

            Block genesis = consensusFactory.CreateBlock();
            genesis.Header.BlockTime = Utils.UnixTimeToDateTime(nTime);
            genesis.Header.Bits = nBits;
            genesis.Header.Nonce = nNonce;
            genesis.Header.Version = nVersion;
            genesis.Transactions.Add(txNew);
            genesis.Header.HashPrevBlock = uint256.Zero;
            genesis.UpdateMerkleRoot();
            return genesis;
        }
    }
}<|MERGE_RESOLUTION|>--- conflicted
+++ resolved
@@ -5,12 +5,8 @@
 using NBitcoin.BouncyCastle.Math;
 using NBitcoin.DataEncoders;
 using NBitcoin.Protocol;
-<<<<<<< HEAD
-using Stratis.Bitcoin.Features.MemoryPool.Interfaces;
-=======
 using Stratis.Bitcoin.Features.Consensus.Rules.CommonRules;
 using Stratis.Bitcoin.Features.Consensus.Rules.ProvenHeaderRules;
->>>>>>> 6108e631
 using Stratis.Bitcoin.Features.MemoryPool.Rules;
 using Stratis.Bitcoin.Networks.Deployments;
 using Stratis.Bitcoin.Networks.Policies;
@@ -230,11 +226,6 @@
             Assert(this.Consensus.HashGenesisBlock == uint256.Parse("0x0000066e91e46e5a264d42c89e1204963b2ee6be230b443e9159020539d972af"));
             Assert(this.Genesis.Header.HashMerkleRoot == uint256.Parse("0x65a26bc20b0351aebf05829daefa8f7db2f800623439f3c114257c91447f1518"));
 
-<<<<<<< HEAD
-            this.RegisterMempoolRules(this.Consensus);
-        }
-
-=======
             this.RegisterRules(this.Consensus);
             this.RegisterMempoolRules(this.Consensus);
         }
@@ -287,7 +278,6 @@
                 .Register<SaveCoinviewRule>();
         }
 
->>>>>>> 6108e631
         protected void RegisterMempoolRules(IConsensus consensus)
         {
             consensus.MempoolRules = new List<Type>()
