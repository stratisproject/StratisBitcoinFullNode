﻿using System;
using System.Collections.Generic;
using System.Net;
using NBitcoin;
using NBitcoin.BouncyCastle.Math;
using NBitcoin.DataEncoders;
using NBitcoin.Protocol;
using NBitcoin.Rules;
using Stratis.Bitcoin.Features.Consensus.Rules.CommonRules;
using Stratis.Bitcoin.Features.Consensus.Rules.ProvenHeaderRules;
using Stratis.Bitcoin.Features.MemoryPool.Interfaces;
using Stratis.Bitcoin.Features.MemoryPool.Rules;
using Stratis.Bitcoin.Networks.Deployments;
using Stratis.Bitcoin.Networks.Policies;

namespace Stratis.Bitcoin.Networks
{
    public class StratisMain : Network
    {
        /// <summary> Stratis maximal value for the calculated time offset. If the value is over this limit, the time syncing feature will be switched off. </summary>
        public const int StratisMaxTimeOffsetSeconds = 25 * 60;

        /// <summary> Stratis default value for the maximum tip age in seconds to consider the node in initial block download (2 hours). </summary>
        public const int StratisDefaultMaxTipAgeInSeconds = 2 * 60 * 60;

        /// <summary> The name of the root folder containing the different Stratis blockchains (StratisMain, StratisTest, StratisRegTest). </summary>
        public const string StratisRootFolderName = "stratis";

        /// <summary> The default name used for the Stratis configuration file. </summary>
        public const string StratisDefaultConfigFilename = "stratis.conf";

        public StratisMain()
        {
            // The message start string is designed to be unlikely to occur in normal data.
            // The characters are rarely used upper ASCII, not valid as UTF-8, and produce
            // a large 4-byte int at any alignment.
            var messageStart = new byte[4];
            messageStart[0] = 0x70;
            messageStart[1] = 0x35;
            messageStart[2] = 0x22;
            messageStart[3] = 0x05;
            uint magic = BitConverter.ToUInt32(messageStart, 0); //0x5223570;

            this.Name = "StratisMain";
            this.NetworkType = NetworkType.Mainnet;
            this.Magic = magic;
            this.DefaultPort = 16178;
            this.DefaultMaxOutboundConnections = 16;
            this.DefaultMaxInboundConnections = 109;
            this.DefaultRPCPort = 16174;
            this.DefaultAPIPort = 37221;
            this.MaxTipAge = 2 * 60 * 60;
            this.MinTxFee = 10000;
            this.FallbackFee = 10000;
            this.MinRelayTxFee = 10000;
            this.RootFolderName = StratisRootFolderName;
            this.DefaultConfigFilename = StratisDefaultConfigFilename;
            this.MaxTimeOffsetSeconds = 25 * 60;
            this.CoinTicker = "STRAT";
            this.DefaultBanTimeSeconds = 16000; // 500 (MaxReorg) * 64 (TargetSpacing) / 2 = 4 hours, 26 minutes and 40 seconds

            var consensusFactory = new PosConsensusFactory();

            // Create the genesis block.
            this.GenesisTime = 1470467000;
            this.GenesisNonce = 1831645;
            this.GenesisBits = 0x1e0fffff;
            this.GenesisVersion = 1;
            this.GenesisReward = Money.Zero;

            Block genesisBlock = CreateStratisGenesisBlock(consensusFactory, this.GenesisTime, this.GenesisNonce, this.GenesisBits, this.GenesisVersion, this.GenesisReward);

            this.Genesis = genesisBlock;

            // Taken from StratisX.
            var consensusOptions = new PosConsensusOptions(
                maxBlockBaseSize: 1_000_000,
                maxStandardVersion: 2,
                maxStandardTxWeight: 100_000,
                maxBlockSigopsCost: 20_000,
                maxStandardTxSigopsCost: 20_000 / 5,
                witnessScaleFactor: 4
            );

            var buriedDeployments = new BuriedDeploymentsArray
            {
                [BuriedDeployments.BIP34] = 0,
                [BuriedDeployments.BIP65] = 0,
                [BuriedDeployments.BIP66] = 0
            };

            var bip9Deployments = new StratisBIP9Deployments()
            {
<<<<<<< HEAD
                [StratisBIP9Deployments.TestDummy] = new BIP9DeploymentsParameters(28,
                    new DateTime(2019, 10, 1, 0, 0, 0, DateTimeKind.Utc),
                    new DateTime(2020, 10, 1, 0, 0, 0, DateTimeKind.Utc)),

                [StratisBIP9Deployments.CSV] = new BIP9DeploymentsParameters(0,
                    new DateTime(2019, 10, 1, 0, 0, 0, DateTimeKind.Utc),
                    new DateTime(2020, 10, 1, 0, 0, 0, DateTimeKind.Utc)),

                [StratisBIP9Deployments.Segwit] = new BIP9DeploymentsParameters(1,
                    new DateTime(2019, 10, 1, 0, 0, 0, DateTimeKind.Utc),
                    new DateTime(2020, 10, 1, 0, 0, 0, DateTimeKind.Utc)),

                [StratisBIP9Deployments.ColdStaking] = new BIP9DeploymentsParameters(2, 
=======
                [StratisBIP9Deployments.ColdStaking] = new BIP9DeploymentsParameters("ColdStaking", 2,
>>>>>>> e0db54ff
                    new DateTime(2018, 12, 1, 0, 0, 0, DateTimeKind.Utc),
                    new DateTime(2019, 12, 1, 0, 0, 0, DateTimeKind.Utc))
            };

            this.Consensus = new NBitcoin.Consensus(
                consensusFactory: consensusFactory,
                consensusOptions: consensusOptions,
                coinType: 105,
                hashGenesisBlock: genesisBlock.GetHash(),
                subsidyHalvingInterval: 210000,
                majorityEnforceBlockUpgrade: 750,
                majorityRejectBlockOutdated: 950,
                majorityWindow: 1000,
                buriedDeployments: buriedDeployments,
                bip9Deployments: bip9Deployments,
                bip34Hash: new uint256("0x000000000000024b89b42a942fe0d9fea3bb44ab7bd1b19115dd6a759c0808b8"),
                ruleChangeActivationThreshold: 1916, // 95% of 2016
                minerConfirmationWindow: 2016, // nPowTargetTimespan / nPowTargetSpacing
                maxReorgLength: 500,
                defaultAssumeValid: new uint256("0x50497017e7bb256df205fcbc2caccbe5b516cb33491e1a11737a3bfe83959b9f"), // 1213518
                maxMoney: long.MaxValue,
                coinbaseMaturity: 50,
                premineHeight: 2,
                premineReward: Money.Coins(98000000),
                proofOfWorkReward: Money.Coins(4),
                powTargetTimespan: TimeSpan.FromSeconds(14 * 24 * 60 * 60), // two weeks
                powTargetSpacing: TimeSpan.FromSeconds(10 * 60),
                powAllowMinDifficultyBlocks: false,
                posNoRetargeting: false,
                powNoRetargeting: false,
                powLimit: new Target(new uint256("00000fffffffffffffffffffffffffffffffffffffffffffffffffffffffffff")),
                minimumChainWork: null,
                isProofOfStake: true,
                lastPowBlock: 12500,
                proofOfStakeLimit: new BigInteger(uint256.Parse("00000fffffffffffffffffffffffffffffffffffffffffffffffffffffffffff").ToBytes(false)),
                proofOfStakeLimitV2: new BigInteger(uint256.Parse("000000000000ffffffffffffffffffffffffffffffffffffffffffffffffffff").ToBytes(false)),
                proofOfStakeReward: Money.COIN
            );

            this.Consensus.PosEmptyCoinbase = true;

            this.Base58Prefixes = new byte[12][];
            this.Base58Prefixes[(int)Base58Type.PUBKEY_ADDRESS] = new byte[] { (63) };
            this.Base58Prefixes[(int)Base58Type.SCRIPT_ADDRESS] = new byte[] { (125) };
            this.Base58Prefixes[(int)Base58Type.SECRET_KEY] = new byte[] { (63 + 128) };
            this.Base58Prefixes[(int)Base58Type.ENCRYPTED_SECRET_KEY_NO_EC] = new byte[] { 0x01, 0x42 };
            this.Base58Prefixes[(int)Base58Type.ENCRYPTED_SECRET_KEY_EC] = new byte[] { 0x01, 0x43 };
            this.Base58Prefixes[(int)Base58Type.EXT_PUBLIC_KEY] = new byte[] { (0x04), (0x88), (0xB2), (0x1E) };
            this.Base58Prefixes[(int)Base58Type.EXT_SECRET_KEY] = new byte[] { (0x04), (0x88), (0xAD), (0xE4) };
            this.Base58Prefixes[(int)Base58Type.PASSPHRASE_CODE] = new byte[] { 0x2C, 0xE9, 0xB3, 0xE1, 0xFF, 0x39, 0xE2 };
            this.Base58Prefixes[(int)Base58Type.CONFIRMATION_CODE] = new byte[] { 0x64, 0x3B, 0xF6, 0xA8, 0x9A };
            this.Base58Prefixes[(int)Base58Type.STEALTH_ADDRESS] = new byte[] { 0x2a };
            this.Base58Prefixes[(int)Base58Type.ASSET_ID] = new byte[] { 23 };
            this.Base58Prefixes[(int)Base58Type.COLORED_ADDRESS] = new byte[] { 0x13 };

            this.Checkpoints = new Dictionary<int, CheckpointInfo>
            {
                { 0, new CheckpointInfo(new uint256("0x0000066e91e46e5a264d42c89e1204963b2ee6be230b443e9159020539d972af"), new uint256("0x0000000000000000000000000000000000000000000000000000000000000000")) },
                { 2, new CheckpointInfo(new uint256("0xbca5936f638181e74a5f1e9999c95b0ce77da48c2688399e72bcc53a00c61eff"), new uint256("0x7d61c139a471821caa6b7635a4636e90afcfe5e195040aecbc1ad7d24924db1e")) }, // Premine
                { 50, new CheckpointInfo(new uint256("0x0353b43f4ce80bf24578e7c0141d90d7962fb3a4b4b4e5a17925ca95e943b816"), new uint256("0x7c2af3b10d13f9d2bc6063baaf7f0860d90d870c994378144f9bf85d0d555061")) },
                { 100, new CheckpointInfo(new uint256("0x688468a8aa48cd1c2197e42e7d8acd42760b7e2ac4bcab9d18ac149a673e16f6"), new uint256("0xcf2b1e9e76aaa3d96f255783eb2d907bf6ccb9c1deeb3617149278f0e4a1ab1b")) },
                { 150, new CheckpointInfo(new uint256("0xe4ae9663519abec15e28f68bdb2cb89a739aee22f53d1573048d69141db6ee5d"), new uint256("0xa6c17173e958dc716cc0892ce33dad8bc327963d78a16c436264ceae43d584ce")) },
                { 2000, new CheckpointInfo(new uint256("0x7902db2766bb6a5a1c5b9624afc733ab2ffff5875b867d87c3b74821290aaca2"), new uint256("0x0b0b48c5ad4557b973f7c9e9e7d4fcc828c7c084e6d31b359c07c6810d24d922")) },
                { 4000, new CheckpointInfo(new uint256("0x383c951dcd8250d42141a2341dbcb449d59f87cc3b1b60d0e34765b8ebc25f41"), new uint256("0x9270895f93216d4dac1cfca1fbf5d4b3c468b719d37f9c2dbc4fe887e41fd55b")) },
                { 10000, new CheckpointInfo(new uint256("0xad873f39e811afd15aba794bd40aaeaa4843eddf193d56f4a23007834e5aefb0"), new uint256("0x895eab2f44472715e45d5ef1dab893a9c3d9860dc4c4eecd02b4c365f19bf08f")) },
                { 127500, new CheckpointInfo(new uint256("0x4773ca7512489df22de03aa03938412fab5b46154b05df004b97bcbeaa184078"), new uint256("0x619743c02ebaff06b90fcc5c60c52dba8aa3fdb6ba3800aae697cbb3c5483f17")) },
                { 128943, new CheckpointInfo(new uint256("0x36bcaa27a53d3adf22b2064150a297adb02ac39c24263a5ceb73856832d49679"), new uint256("0xa3a6fd04e41fcaae411a3990aaabcf5e086d2d06c72c849182b27b4de8c2c42a")) },
                { 136601, new CheckpointInfo(new uint256("0xf5c5210c55ff1ef9c04715420a82728e1647f3473e31dc478b3745a97b4a6d10"), new uint256("0x42058fabe21f7b118a9e358eaf9ef574dadefd024244899e71f2f6d618161e16")) }, // Hardfork to V2 - Drifting Bug Fix
                { 170000, new CheckpointInfo(new uint256("0x22b10952e0cf7e85bfc81c38f1490708f195bff34d2951d193cc20e9ca1fc9d5"), new uint256("0xa4942a6c99cba397cf2b18e4b912930fe1e64a7413c3d97c5a926c2af9073091")) },
                { 200000, new CheckpointInfo(new uint256("0x2391dd493be5d0ff0ef57c3b08c73eefeecc2701b80f983054bb262f7a146989"), new uint256("0x253152d129e82c30c584197deb6833502eff3ec2f30014008f75842d7bb48453")) },
                { 250000, new CheckpointInfo(new uint256("0x681c70fab7c1527246138f0cf937f0eb013838b929fbe9a831af02a60fc4bf55"), new uint256("0x24eed95e00c90618aa9d137d2ee273267285c444c9cde62a25a3e880c98a3685")) },
                { 300000, new CheckpointInfo(new uint256("0xd10ca8c2f065a49ae566c7c9d7a2030f4b8b7f71e4c6fc6b2a02509f94cdcd44"), new uint256("0x39c4dd765b49652935524248b4de4ccb604df086d0723bcd81faf5d1c2489304")) },
                { 350000, new CheckpointInfo(new uint256("0xe2b76d1a068c4342f91db7b89b66e0f2146d3a4706c21f3a262737bb7339253a"), new uint256("0xd1dd94985eaaa028c893687a7ddf89143dcf0176918f958c2d01f33d64910399")) },
                { 390000, new CheckpointInfo(new uint256("0x4682737abc2a3257fdf4c3c119deb09cbac75981969e2ffa998b4f76b7c657bb"), new uint256("0xd84b204ee94499ff65262328a428851fb4f4d2741e928cdd088fdf1deb5413b8")) },
                { 394000, new CheckpointInfo(new uint256("0x42857fa2bc15d45cdcaae83411f755b95985da1cb464ee23f6d40936df523e9f"), new uint256("0x2314b336906a2ed2a39cbdf6fc0622530709c62dbb3a3729de17154fc9d1a7c4")) },
                { 400000, new CheckpointInfo(new uint256("0x4938d5cf450b4e2d9072558971223555055aa3987b634a8bb2e97f95d1a3c501"), new uint256("0x1756c127f0ac7029cf095a6c3ed9b7d206d0e36744d8b3cef306002f9f901a31")) },
                { 450000, new CheckpointInfo(new uint256("0x7699e07ac18c25ac042deb6b985e2decfd6034cb6361de2152a2d704ef785bac"), new uint256("0xa140a86a03c4f852d8a651f6386a02a0262e7bbf841ede8b54541c011c51ba0e")) },
                { 500000, new CheckpointInfo(new uint256("0x558700d99239e64017d10910466719fe1edc6f863bd3de254b89ba828818ea47"), new uint256("0x6a0b7dab4a7aa9ea2477cddffe5a976c9423454835054a39c19d37613002638f")) },
                { 550000, new CheckpointInfo(new uint256("0x83d074957f509772b1fbbfaeb7bdc52932c540d54e205b92a7d4e92f68957eb4"), new uint256("0x012b63ad7d50606f2cafb1a7806ea90f4981c56b5407725aeeff34e3c584433c")) },
                { 600000, new CheckpointInfo(new uint256("0xcd05c75c0c47060d78508095c0766452f80e2defb6a4641ac603742a2ccf2207"), new uint256("0x1f25507e09b199a71d5879811376856e5fb3da1da3d522204c017eec3b6c4dad")) },
                { 650000, new CheckpointInfo(new uint256("0xa2814a439b33662f43bdbc8ab089d368524975bb53a08326395e57456cba8d39"), new uint256("0x192a2ef70e2280cf05aa5655f496a109b2445d0ddda62531e9bce9aaced1fe54")) },
                { 700000, new CheckpointInfo(new uint256("0x782b2506bb67bb448ff56aa946f7aad6b63a6b27d8c5818725a56b568f25b9ce"), new uint256("0xf23dc64b130d80790a83a86913f619afaeef10e1fd24e4b42af9387ec935edd6")) },
                { 750000, new CheckpointInfo(new uint256("0x4db98bd41a2f9ee845cc89ac03109686f615f4d0dcd81e0488005c1616fa692c"), new uint256("0x9f620af75bc27a0e4b503deaf7f052ba112a49bb74fb6446350642bc2ac9d93b")) },
                { 800000, new CheckpointInfo(new uint256("0x161da1d97d35d6897dbdae110617bb839805f8b02d33ac23d227a87cacbfac78"), new uint256("0xe95049a313345f26bfa90094ceb6400f43359fc43fc5f1471918d98bc4ab3bac")) },
                { 850000, new CheckpointInfo(new uint256("0xc3a249b01795b22858aa00fd0973471fcd769a14f4f9cf0abe6651ac3e6ade19"), new uint256("0x5de8766ed4cfcc3ce9d74f38196596c6f91b9ff62cbd20abbfa991dca54d2bd4")) },
                { 1000000, new CheckpointInfo(new uint256("0x3cdd812d9a7e249e7ad825cb372fbb0889f5b515a4a924a4aa3281d8e334d559"), new uint256("0x36a51839ceb5866b3251c9e5e0049a0209fe0b1861b2ada118fe00a8cacf62df")) },
                { 1150000, new CheckpointInfo(new uint256("0x2bdb553600592655dd50f0d2e1632e5ac3bad99a5e1864f8b8ac02f768721e17"), new uint256("0x0ae7676da03bee9c8005680058a06b8a5009fb584d84811fc29ae1aeb7665426")) }, // 13-01-2019
                { 1344000, new CheckpointInfo(new uint256("0xb7196b5b1982bc671f4e631661c09019aaf27b85902790d3d61616c245c407be"), new uint256("0xb7af5aaeb28d6ceebe872567a835efc42b3f2fccbecf74b1e095272b560d0354")) }
            };

            this.Bech32Encoders = new Bech32Encoder[2];
            var encoder = new Bech32Encoder("strat");
            this.Bech32Encoders[(int)Bech32Type.WITNESS_PUBKEY_ADDRESS] = encoder;
            this.Bech32Encoders[(int)Bech32Type.WITNESS_SCRIPT_ADDRESS] = encoder;

            this.DNSSeeds = new List<DNSSeedData>
            {
                new DNSSeedData("mainnet1.stratisplatform.com", "mainnet1.stratisplatform.com"),
                new DNSSeedData("mainnet2.stratisnetwork.com", "mainnet2.stratisnetwork.com"),
                new DNSSeedData("mainnet3.stratisplatform.com", "mainnet3.stratisplatform.com"),
                new DNSSeedData("mainnet4.stratisnetwork.com", "mainnet4.stratisnetwork.com")
            };

            this.SeedNodes = new List<NetworkAddress>
            {
                new NetworkAddress(IPAddress.Parse("51.140.231.125"), 16178), // danger cloud node
                new NetworkAddress(IPAddress.Parse("13.70.81.5"), 16178), // beard cloud node
                new NetworkAddress(IPAddress.Parse("191.235.85.131"), 16178), // fassa cloud node
                new NetworkAddress(IPAddress.Parse("46.22.163.55"), 16178), // majic public node
                new NetworkAddress(IPAddress.Parse("86.173.103.49"), 16178 ), // lukasz public node

                new NetworkAddress(IPAddress.Parse("137.116.46.151"), 16178), // public node
                new NetworkAddress(IPAddress.Parse("40.78.80.159"), 16178), // public node
                new NetworkAddress(IPAddress.Parse("52.151.86.242"), 16178), // public node
                new NetworkAddress(IPAddress.Parse("40.74.67.242"), 16178), // public node
            };

            this.StandardScriptsRegistry = new StratisStandardScriptsRegistry();

            // 64 below should be changed to TargetSpacingSeconds when we move that field.
            Assert(this.DefaultBanTimeSeconds <= this.Consensus.MaxReorgLength * 64 / 2);
            Assert(this.Consensus.HashGenesisBlock == uint256.Parse("0x0000066e91e46e5a264d42c89e1204963b2ee6be230b443e9159020539d972af"));
            Assert(this.Genesis.Header.HashMerkleRoot == uint256.Parse("0x65a26bc20b0351aebf05829daefa8f7db2f800623439f3c114257c91447f1518"));

            this.RegisterRules(this.Consensus);
            this.RegisterMempoolRules(this.Consensus);
        }

        protected void RegisterRules(IConsensus consensus)
        {
            consensus.ConsensusRules
                .Register<HeaderTimeChecksRule>()
                .Register<HeaderTimeChecksPosRule>()
                .Register<StratisBugFixPosFutureDriftRule>()
                .Register<CheckDifficultyPosRule>()
                .Register<StratisHeaderVersionRule>()
                .Register<ProvenHeaderSizeRule>()
                .Register<ProvenHeaderCoinstakeRule>();

            consensus.ConsensusRules
                .Register<BlockMerkleRootRule>()
                .Register<PosBlockSignatureRepresentationRule>()
                .Register<PosBlockSignatureRule>();

            consensus.ConsensusRules
                .Register<SetActivationDeploymentsPartialValidationRule>()
                .Register<PosTimeMaskRule>()
                
                // rules that are inside the method ContextualCheckBlock
                .Register<TransactionLocktimeActivationRule>()
                .Register<CoinbaseHeightActivationRule>()
                .Register<WitnessCommitmentsRule>()
                .Register<BlockSizeRule>()

                // rules that are inside the method CheckBlock
                .Register<EnsureCoinbaseRule>()
                .Register<CheckPowTransactionRule>()
                .Register<CheckPosTransactionRule>()
                .Register<CheckSigOpsRule>()
                .Register<PosCoinstakeRule>();

            consensus.ConsensusRules
                .Register<SetActivationDeploymentsFullValidationRule>()

                .Register<CheckDifficultyHybridRule>()

                // rules that require the store to be loaded (coinview)
                .Register<LoadCoinviewRule>()
                .Register<TransactionDuplicationActivationRule>()
                .Register<PosCoinviewRule>() // implements BIP68, MaxSigOps and BlockReward calculation
                // Place the PosColdStakingRule after the PosCoinviewRule to ensure that all input scripts have been evaluated
                // and that the "IsColdCoinStake" flag would have been set by the OP_CHECKCOLDSTAKEVERIFY opcode if applicable.
                .Register<PosColdStakingRule>()
                .Register<SaveCoinviewRule>();
        }

        protected void RegisterMempoolRules(IConsensus consensus)
        {
            consensus.MempoolRules = new List<Type>()
            {
                typeof(CheckConflictsMempoolRule),
                typeof(CheckCoinViewMempoolRule),
                typeof(CreateMempoolEntryMempoolRule),
                typeof(CheckSigOpsMempoolRule),
                typeof(CheckFeeMempoolRule),
                typeof(CheckRateLimitMempoolRule),
                typeof(CheckAncestorsMempoolRule),
                typeof(CheckReplacementMempoolRule),
                typeof(CheckAllInputsMempoolRule)
            };
        }

        protected static Block CreateStratisGenesisBlock(ConsensusFactory consensusFactory, uint nTime, uint nNonce, uint nBits, int nVersion, Money genesisReward)
        {
            string pszTimestamp = "http://www.theonion.com/article/olympics-head-priestess-slits-throat-official-rio--53466";

            Transaction txNew = consensusFactory.CreateTransaction();
            txNew.Version = 1;
            txNew.Time = nTime;
            txNew.AddInput(new TxIn()
            {
                ScriptSig = new Script(Op.GetPushOp(0), new Op()
                {
                    Code = (OpcodeType)0x1,
                    PushData = new[] { (byte)42 }
                }, Op.GetPushOp(Encoders.ASCII.DecodeData(pszTimestamp)))
            });
            txNew.AddOutput(new TxOut()
            {
                Value = genesisReward,
            });

            Block genesis = consensusFactory.CreateBlock();
            genesis.Header.BlockTime = Utils.UnixTimeToDateTime(nTime);
            genesis.Header.Bits = nBits;
            genesis.Header.Nonce = nNonce;
            genesis.Header.Version = nVersion;
            genesis.Transactions.Add(txNew);
            genesis.Header.HashPrevBlock = uint256.Zero;
            genesis.UpdateMerkleRoot();
            return genesis;
        }
    }
}<|MERGE_RESOLUTION|>--- conflicted
+++ resolved
@@ -91,23 +91,19 @@
 
             var bip9Deployments = new StratisBIP9Deployments()
             {
-<<<<<<< HEAD
-                [StratisBIP9Deployments.TestDummy] = new BIP9DeploymentsParameters(28,
+                [StratisBIP9Deployments.TestDummy] = new BIP9DeploymentsParameters("TestDummy", 28,
                     new DateTime(2019, 10, 1, 0, 0, 0, DateTimeKind.Utc),
                     new DateTime(2020, 10, 1, 0, 0, 0, DateTimeKind.Utc)),
 
-                [StratisBIP9Deployments.CSV] = new BIP9DeploymentsParameters(0,
+                [StratisBIP9Deployments.CSV] = new BIP9DeploymentsParameters("CSV", 0,
                     new DateTime(2019, 10, 1, 0, 0, 0, DateTimeKind.Utc),
                     new DateTime(2020, 10, 1, 0, 0, 0, DateTimeKind.Utc)),
 
-                [StratisBIP9Deployments.Segwit] = new BIP9DeploymentsParameters(1,
+                [StratisBIP9Deployments.Segwit] = new BIP9DeploymentsParameters("Segwit", 1,
                     new DateTime(2019, 10, 1, 0, 0, 0, DateTimeKind.Utc),
                     new DateTime(2020, 10, 1, 0, 0, 0, DateTimeKind.Utc)),
 
-                [StratisBIP9Deployments.ColdStaking] = new BIP9DeploymentsParameters(2, 
-=======
-                [StratisBIP9Deployments.ColdStaking] = new BIP9DeploymentsParameters("ColdStaking", 2,
->>>>>>> e0db54ff
+                [StratisBIP9Deployments.ColdStaking] = new BIP9DeploymentsParameters("ColdStaking", 2, 
                     new DateTime(2018, 12, 1, 0, 0, 0, DateTimeKind.Utc),
                     new DateTime(2019, 12, 1, 0, 0, 0, DateTimeKind.Utc))
             };
