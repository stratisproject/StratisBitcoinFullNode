﻿using System;
using System.Collections.Generic;
using NBitcoin;
using NBitcoin.BouncyCastle.Math;
using NBitcoin.Protocol;
using Stratis.Bitcoin.Networks.Deployments;
using Stratis.Bitcoin.Networks.Policies;

namespace Stratis.Bitcoin.Networks
{
    public class StratisRegTest : StratisMain
    {
        public StratisRegTest()
        {
            var messageStart = new byte[4];
            messageStart[0] = 0xcd;
            messageStart[1] = 0xf2;
            messageStart[2] = 0xc0;
            messageStart[3] = 0xef;
            uint magic = BitConverter.ToUInt32(messageStart, 0); // 0xefc0f2cd

            this.Name = "StratisRegTest";
            this.NetworkType = NetworkType.Regtest;
            this.Magic = magic;
            this.DefaultPort = 18444;
            this.DefaultMaxOutboundConnections = 16;
            this.DefaultMaxInboundConnections = 109;
            this.DefaultRPCPort = 18442;
            this.DefaultAPIPort = 38221;
            this.CoinTicker = "TSTRAT";
            this.DefaultBanTimeSeconds = 16000; // 500 (MaxReorg) * 64 (TargetSpacing) / 2 = 4 hours, 26 minutes and 40 seconds

            var powLimit = new Target(new uint256("7fffffffffffffffffffffffffffffffffffffffffffffffffffffffffffffff"));

            var consensusFactory = new PosConsensusFactory();

            // Create the genesis block.
            this.GenesisTime = 1470467000;
            this.GenesisNonce = 1831645;
            this.GenesisBits = 0x1e0fffff;
            this.GenesisVersion = 1;
            this.GenesisReward = Money.Zero;

            Block genesisBlock = CreateStratisGenesisBlock(consensusFactory, this.GenesisTime, this.GenesisNonce, this.GenesisBits, this.GenesisVersion, this.GenesisReward);

            genesisBlock.Header.Time = 1494909211;
            genesisBlock.Header.Nonce = 2433759;
            genesisBlock.Header.Bits = powLimit;

            this.Genesis = genesisBlock;

            // Taken from StratisX.
            var consensusOptions = new PosConsensusOptions(
                maxBlockBaseSize: 1_000_000,
                maxStandardVersion: 2,
                maxStandardTxWeight: 100_000,
                maxBlockSigopsCost: 20_000,
                maxStandardTxSigopsCost: 20_000 / 5
            );

            var buriedDeployments = new BuriedDeploymentsArray
            {
                [BuriedDeployments.BIP34] = 0,
                [BuriedDeployments.BIP65] = 0,
                [BuriedDeployments.BIP66] = 0
            };

            var bip9Deployments = new StratisBIP9Deployments()
            {
                // Always active on StratisRegTest.
<<<<<<< HEAD
                [StratisBIP9Deployments.ColdStaking] = new BIP9DeploymentsParameters(1, BIP9DeploymentsParameters.AlwaysActive, 999999999, BIP9DeploymentsParameters.AlwaysActive)
=======
                [StratisBIP9Deployments.ColdStaking] = new BIP9DeploymentsParameters("ColdStaking", 1, BIP9DeploymentsParameters.AlwaysActive, 999999999)
>>>>>>> 68e218bc
            };

            this.Consensus = new NBitcoin.Consensus(
                consensusFactory: consensusFactory,
                consensusOptions: consensusOptions,
                coinType: 105,
                hashGenesisBlock: genesisBlock.GetHash(),
                subsidyHalvingInterval: 210000,
                majorityEnforceBlockUpgrade: 750,
                majorityRejectBlockOutdated: 950,
                majorityWindow: 1000,
                buriedDeployments: buriedDeployments,
                bip9Deployments: bip9Deployments,
                bip34Hash: new uint256("0x000000000000024b89b42a942fe0d9fea3bb44ab7bd1b19115dd6a759c0808b8"),
                minerConfirmationWindow: 2016, // nPowTargetTimespan / nPowTargetSpacing
                maxReorgLength: 500,
                defaultAssumeValid: null, // turn off assumevalid for regtest.
                maxMoney: long.MaxValue,
                coinbaseMaturity: 10,
                premineHeight: 2,
                premineReward: Money.Coins(98000000),
                proofOfWorkReward: Money.Coins(4),
                powTargetTimespan: TimeSpan.FromSeconds(14 * 24 * 60 * 60), // two weeks
                powTargetSpacing: TimeSpan.FromSeconds(10 * 60),
                powAllowMinDifficultyBlocks: true,
                posNoRetargeting: true,
                powNoRetargeting: true,
                powLimit: powLimit,
                minimumChainWork: null,
                isProofOfStake: true,
                lastPowBlock: 12500,
                proofOfStakeLimit: new BigInteger(uint256.Parse("00000fffffffffffffffffffffffffffffffffffffffffffffffffffffffffff").ToBytes(false)),
                proofOfStakeLimitV2: new BigInteger(uint256.Parse("000000000000ffffffffffffffffffffffffffffffffffffffffffffffffffff").ToBytes(false)),
                proofOfStakeReward: Money.COIN
            );

            this.Base58Prefixes[(int)Base58Type.PUBKEY_ADDRESS] = new byte[] { (65) };
            this.Base58Prefixes[(int)Base58Type.SCRIPT_ADDRESS] = new byte[] { (196) };
            this.Base58Prefixes[(int)Base58Type.SECRET_KEY] = new byte[] { (65 + 128) };

            this.Checkpoints = new Dictionary<int, CheckpointInfo>()
            {
                // Fake checkpoint to prevent PH to be activated.
                // TODO: Once PH is complete, this should be removed
                // { 100_000 , new CheckpointInfo(uint256.Zero, uint256.Zero) }
            };
            this.DNSSeeds = new List<DNSSeedData>();
            this.SeedNodes = new List<NetworkAddress>();

            this.StandardScriptsRegistry = new StratisStandardScriptsRegistry();

            // 64 below should be changed to TargetSpacingSeconds when we move that field.
            Assert(this.DefaultBanTimeSeconds <= this.Consensus.MaxReorgLength * 64 / 2);
            Assert(this.Consensus.HashGenesisBlock == uint256.Parse("0x93925104d664314f581bc7ecb7b4bad07bcfabd1cfce4256dbd2faddcf53bd1f"));

            this.RegisterRules(this.Consensus);
            this.RegisterMempoolRules(this.Consensus);
        }
    }
}<|MERGE_RESOLUTION|>--- conflicted
+++ resolved
@@ -68,11 +68,7 @@
             var bip9Deployments = new StratisBIP9Deployments()
             {
                 // Always active on StratisRegTest.
-<<<<<<< HEAD
-                [StratisBIP9Deployments.ColdStaking] = new BIP9DeploymentsParameters(1, BIP9DeploymentsParameters.AlwaysActive, 999999999, BIP9DeploymentsParameters.AlwaysActive)
-=======
-                [StratisBIP9Deployments.ColdStaking] = new BIP9DeploymentsParameters("ColdStaking", 1, BIP9DeploymentsParameters.AlwaysActive, 999999999)
->>>>>>> 68e218bc
+                [StratisBIP9Deployments.ColdStaking] = new BIP9DeploymentsParameters("ColdStaking", 1, BIP9DeploymentsParameters.AlwaysActive, 999999999, BIP9DeploymentsParameters.AlwaysActive)
             };
 
             this.Consensus = new NBitcoin.Consensus(
