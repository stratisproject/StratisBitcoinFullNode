﻿using System;
using System.Collections.Generic;
using NBitcoin;
using NBitcoin.BouncyCastle.Math;
using NBitcoin.Protocol;
using Stratis.Bitcoin.Networks.Deployments;
using Stratis.Bitcoin.Networks.Policies;

namespace Stratis.Bitcoin.Networks
{
    public class StratisRegTest : StratisMain
    {
        public StratisRegTest()
        {
            var messageStart = new byte[4];
            messageStart[0] = 0xcd;
            messageStart[1] = 0xf2;
            messageStart[2] = 0xc0;
            messageStart[3] = 0xef;
            uint magic = BitConverter.ToUInt32(messageStart, 0); // 0xefc0f2cd

            this.Name = "StratisRegTest";
            this.NetworkType = NetworkType.Regtest;
            this.Magic = magic;
            this.DefaultPort = 18444;
            this.DefaultMaxOutboundConnections = 16;
            this.DefaultMaxInboundConnections = 109;
            this.DefaultRPCPort = 18442;
            this.DefaultAPIPort = 38221;
            this.CoinTicker = "TSTRAT";
            this.DefaultBanTimeSeconds = 16000; // 500 (MaxReorg) * 64 (TargetSpacing) / 2 = 4 hours, 26 minutes and 40 seconds

            var powLimit = new Target(new uint256("7fffffffffffffffffffffffffffffffffffffffffffffffffffffffffffffff"));

            var consensusFactory = new PosConsensusFactory();

            // Create the genesis block.
            this.GenesisTime = 1470467000;
            this.GenesisNonce = 1831645;
            this.GenesisBits = 0x1e0fffff;
            this.GenesisVersion = 1;
            this.GenesisReward = Money.Zero;

            Block genesisBlock = CreateStratisGenesisBlock(consensusFactory, this.GenesisTime, this.GenesisNonce, this.GenesisBits, this.GenesisVersion, this.GenesisReward);

            genesisBlock.Header.Time = 1494909211;
            genesisBlock.Header.Nonce = 2433759;
            genesisBlock.Header.Bits = powLimit;

            this.Genesis = genesisBlock;

            // Taken from StratisX.
            var consensusOptions = new PosConsensusOptions(
                maxBlockBaseSize: 1_000_000,
                maxStandardVersion: 2,
                maxStandardTxWeight: 100_000,
                maxBlockSigopsCost: 20_000,
                maxStandardTxSigopsCost: 20_000 / 5
            );

            var buriedDeployments = new BuriedDeploymentsArray
            {
                [BuriedDeployments.BIP34] = 0,
                [BuriedDeployments.BIP65] = 0,
                [BuriedDeployments.BIP66] = 0
            };

            var bip9Deployments = new StratisBIP9Deployments()
            {
                // Always active on StratisRegTest.
                [StratisBIP9Deployments.ColdStaking] = new BIP9DeploymentsParameters(1, BIP9DeploymentsParameters.AlwaysActive, 999999999)
            };

            this.Consensus = new NBitcoin.Consensus(
                consensusFactory: consensusFactory,
                consensusOptions: consensusOptions,
                coinType: 105,
                hashGenesisBlock: genesisBlock.GetHash(),
                subsidyHalvingInterval: 210000,
                majorityEnforceBlockUpgrade: 750,
                majorityRejectBlockOutdated: 950,
                majorityWindow: 1000,
                buriedDeployments: buriedDeployments,
                bip9Deployments: bip9Deployments,
                bip34Hash: new uint256("0x000000000000024b89b42a942fe0d9fea3bb44ab7bd1b19115dd6a759c0808b8"),
                ruleChangeActivationThreshold: 1916, // 95% of 2016
                minerConfirmationWindow: 2016, // nPowTargetTimespan / nPowTargetSpacing
                maxReorgLength: 500,
                defaultAssumeValid: null, // turn off assumevalid for regtest.
                maxMoney: long.MaxValue,
                coinbaseMaturity: 10,
                premineHeight: 2,
                premineReward: Money.Coins(98000000),
                proofOfWorkReward: Money.Coins(4),
                powTargetTimespan: TimeSpan.FromSeconds(14 * 24 * 60 * 60), // two weeks
                powTargetSpacing: TimeSpan.FromSeconds(10 * 60),
                powAllowMinDifficultyBlocks: true,
                posNoRetargeting: true,
                powNoRetargeting: true,
                powLimit: powLimit,
                minimumChainWork: null,
                isProofOfStake: true,
                lastPowBlock: 12500,
                proofOfStakeLimit: new BigInteger(uint256.Parse("00000fffffffffffffffffffffffffffffffffffffffffffffffffffffffffff").ToBytes(false)),
                proofOfStakeLimitV2: new BigInteger(uint256.Parse("000000000000ffffffffffffffffffffffffffffffffffffffffffffffffffff").ToBytes(false)),
                proofOfStakeReward: Money.COIN
            );

            this.Base58Prefixes[(int)Base58Type.PUBKEY_ADDRESS] = new byte[] { (65) };
            this.Base58Prefixes[(int)Base58Type.SCRIPT_ADDRESS] = new byte[] { (196) };
            this.Base58Prefixes[(int)Base58Type.SECRET_KEY] = new byte[] { (65 + 128) };

            this.Checkpoints = new Dictionary<int, CheckpointInfo>()
            {
                // Fake checkpoint to prevent PH to be activated.
                // TODO: Once PH is complete, this should be removed
                // { 100_000 , new CheckpointInfo(uint256.Zero, uint256.Zero) }
            };
            this.DNSSeeds = new List<DNSSeedData>();
            this.SeedNodes = new List<NetworkAddress>();

            this.StandardScriptsRegistry = new StratisStandardScriptsRegistry();

            // 64 below should be changed to TargetSpacingSeconds when we move that field.
            Assert(this.DefaultBanTimeSeconds <= this.Consensus.MaxReorgLength * 64 / 2);
            Assert(this.Consensus.HashGenesisBlock == uint256.Parse("0x93925104d664314f581bc7ecb7b4bad07bcfabd1cfce4256dbd2faddcf53bd1f"));

<<<<<<< HEAD
            this.RegisterMempoolRules(this.Consensus);
=======
            this.RegisterRules(this.Consensus);
>>>>>>> c8ab463c
        }
    }
}<|MERGE_RESOLUTION|>--- conflicted
+++ resolved
@@ -125,11 +125,8 @@
             Assert(this.DefaultBanTimeSeconds <= this.Consensus.MaxReorgLength * 64 / 2);
             Assert(this.Consensus.HashGenesisBlock == uint256.Parse("0x93925104d664314f581bc7ecb7b4bad07bcfabd1cfce4256dbd2faddcf53bd1f"));
 
-<<<<<<< HEAD
+            this.RegisterRules(this.Consensus);
             this.RegisterMempoolRules(this.Consensus);
-=======
-            this.RegisterRules(this.Consensus);
->>>>>>> c8ab463c
         }
     }
 }