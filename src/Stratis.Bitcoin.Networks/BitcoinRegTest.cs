﻿using System;
using System.Collections.Generic;
using NBitcoin;
using NBitcoin.DataEncoders;
using NBitcoin.Protocol;
using Stratis.Bitcoin.Networks.Deployments;
using Stratis.Bitcoin.Networks.Policies;

namespace Stratis.Bitcoin.Networks
{
    public class BitcoinRegTest : BitcoinMain
    {
        public BitcoinRegTest()
        {
            this.Name = "RegTest";
            this.AdditionalNames = new List<string> { "reg" };
            this.NetworkType = NetworkType.Regtest;
            this.Magic = 0xDAB5BFFA;
            this.DefaultPort = 18444;
            this.DefaultMaxOutboundConnections = 8;
            this.DefaultMaxInboundConnections = 117;
            this.DefaultRPCPort = 18332;
            this.DefaultAPIPort = 38220;
            this.CoinTicker = "TBTC";
            this.DefaultBanTimeSeconds = 60 * 60 * 24; // 24 Hours

            // Create the genesis block.
            this.GenesisTime = 1296688602;
            this.GenesisNonce = 2;
            this.GenesisBits = 0x207fffff;
            this.GenesisVersion = 1;
            this.GenesisReward = Money.Coins(50m);

            var consensusFactory = new ConsensusFactory();
            Block genesisBlock = CreateBitcoinGenesisBlock(consensusFactory, this.GenesisTime, this.GenesisNonce, this.GenesisBits, this.GenesisVersion, this.GenesisReward);

            this.Genesis = genesisBlock;

            var buriedDeployments = new BuriedDeploymentsArray
            {
                [BuriedDeployments.BIP34] = 100000000,
                [BuriedDeployments.BIP65] = 100000000,
                [BuriedDeployments.BIP66] = 100000000
            };

            var bip9Deployments = new BitcoinBIP9Deployments
            {
                [BitcoinBIP9Deployments.TestDummy] = new BIP9DeploymentsParameters(28, 0, 999999999),
                [BitcoinBIP9Deployments.CSV] = new BIP9DeploymentsParameters(0, 0, 999999999),
                [BitcoinBIP9Deployments.Segwit] = new BIP9DeploymentsParameters(1, BIP9DeploymentsParameters.AlwaysActive, 999999999)
            };

            this.Consensus = new NBitcoin.Consensus(
                consensusFactory: consensusFactory,
                consensusOptions: new ConsensusOptions(), // Default - set to Bitcoin params.
                coinType: 0,
                hashGenesisBlock: genesisBlock.GetHash(),
                subsidyHalvingInterval: 150,
                majorityEnforceBlockUpgrade: 750,
                majorityRejectBlockOutdated: 950,
                majorityWindow: 1000,
                buriedDeployments: buriedDeployments,
                bip9Deployments: bip9Deployments,
                bip34Hash: new uint256(),
                ruleChangeActivationThreshold: 108,
                minerConfirmationWindow: 144,
                maxReorgLength: 0,
                defaultAssumeValid: null, // turn off assumevalid for regtest.
                maxMoney: 21000000 * Money.COIN,
                coinbaseMaturity: 100,
                premineHeight: 0,
                premineReward: Money.Zero,
                proofOfWorkReward: Money.Coins(50),
                powTargetTimespan: TimeSpan.FromSeconds(14 * 24 * 60 * 60), // two weeks
                powTargetSpacing: TimeSpan.FromSeconds(10 * 60),
                powAllowMinDifficultyBlocks: true,
                posNoRetargeting: false,
                powNoRetargeting: true,
                powLimit: new Target(new uint256("7fffffffffffffffffffffffffffffffffffffffffffffffffffffffffffffff")),
                minimumChainWork: uint256.Zero,
                isProofOfStake: false,
                lastPowBlock: default(int),
                proofOfStakeLimit: null,
                proofOfStakeLimitV2: null,
                proofOfStakeReward: Money.Zero
            );

            this.Base58Prefixes[(int)Base58Type.PUBKEY_ADDRESS] = new byte[] { (111) };
            this.Base58Prefixes[(int)Base58Type.SCRIPT_ADDRESS] = new byte[] { (196) };
            this.Base58Prefixes[(int)Base58Type.SECRET_KEY] = new byte[] { (239) };
            this.Base58Prefixes[(int)Base58Type.EXT_PUBLIC_KEY] = new byte[] { (0x04), (0x35), (0x87), (0xCF) };
            this.Base58Prefixes[(int)Base58Type.EXT_SECRET_KEY] = new byte[] { (0x04), (0x35), (0x83), (0x94) };
            this.Base58Prefixes[(int)Base58Type.STEALTH_ADDRESS] = new byte[] { 0x2b };
            this.Base58Prefixes[(int)Base58Type.ASSET_ID] = new byte[] { 115 };

            var encoder = new Bech32Encoder("tb");
            this.Bech32Encoders = new Bech32Encoder[2];
            this.Bech32Encoders[(int)Bech32Type.WITNESS_PUBKEY_ADDRESS] = encoder;
            this.Bech32Encoders[(int)Bech32Type.WITNESS_SCRIPT_ADDRESS] = encoder;

            this.Checkpoints = new Dictionary<int, CheckpointInfo>();
            this.DNSSeeds = new List<DNSSeedData>();
            this.SeedNodes = new List<NetworkAddress>();

            this.StandardScriptsRegistry = new BitcoinStandardScriptsRegistry();

            Assert(this.Consensus.HashGenesisBlock == uint256.Parse("0x0f9188f13cb7b2c71f2a335e3a4fc328bf5beb436012afca590b1a11466e2206"));

<<<<<<< HEAD
=======
            this.RegisterRules(this.Consensus);
>>>>>>> 6108e631
            this.RegisterMempoolRules(this.Consensus);
        }
    }
}<|MERGE_RESOLUTION|>--- conflicted
+++ resolved
@@ -106,10 +106,7 @@
 
             Assert(this.Consensus.HashGenesisBlock == uint256.Parse("0x0f9188f13cb7b2c71f2a335e3a4fc328bf5beb436012afca590b1a11466e2206"));
 
-<<<<<<< HEAD
-=======
             this.RegisterRules(this.Consensus);
->>>>>>> 6108e631
             this.RegisterMempoolRules(this.Consensus);
         }
     }
