--- conflicted
+++ resolved
@@ -45,15 +45,9 @@
 
             var bip9Deployments = new BitcoinBIP9Deployments
             {
-<<<<<<< HEAD
-                [BitcoinBIP9Deployments.TestDummy] = new BIP9DeploymentsParameters(28, 0, 999999999, BIP9DeploymentsParameters.DefaultRegTestThreshold),
-                [BitcoinBIP9Deployments.CSV] = new BIP9DeploymentsParameters(0, 0, 999999999, BIP9DeploymentsParameters.DefaultRegTestThreshold),
-                [BitcoinBIP9Deployments.Segwit] = new BIP9DeploymentsParameters(1, BIP9DeploymentsParameters.AlwaysActive, 999999999, BIP9DeploymentsParameters.AlwaysActive)
-=======
-                [BitcoinBIP9Deployments.TestDummy] = new BIP9DeploymentsParameters("TestDummy", 28, 0, 999999999),
-                [BitcoinBIP9Deployments.CSV] = new BIP9DeploymentsParameters("CSV",0, 0, 999999999),
-                [BitcoinBIP9Deployments.Segwit] = new BIP9DeploymentsParameters("Segwit", 1, BIP9DeploymentsParameters.AlwaysActive, 999999999)
->>>>>>> 68e218bc
+                [BitcoinBIP9Deployments.TestDummy] = new BIP9DeploymentsParameters("TestDummy", 28, 0, 999999999, BIP9DeploymentsParameters.DefaultRegTestThreshold),
+                [BitcoinBIP9Deployments.CSV] = new BIP9DeploymentsParameters("CSV",0, 0, 999999999, BIP9DeploymentsParameters.DefaultRegTestThreshold),
+                [BitcoinBIP9Deployments.Segwit] = new BIP9DeploymentsParameters("Segwit", 1, BIP9DeploymentsParameters.AlwaysActive, 999999999, BIP9DeploymentsParameters.AlwaysActive)
             };
 
             this.Consensus = new NBitcoin.Consensus(
