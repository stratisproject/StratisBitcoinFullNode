--- conflicted
+++ resolved
@@ -3,13 +3,10 @@
 using System.Linq;
 using NBitcoin;
 using NBitcoin.DataEncoders;
-<<<<<<< HEAD
+using NBitcoin.Rules;
+using Stratis.Bitcoin.Features.Consensus.Rules.CommonRules;
 using Stratis.Bitcoin.Features.MemoryPool.Interfaces;
 using Stratis.Bitcoin.Features.MemoryPool.Rules;
-=======
-using NBitcoin.Rules;
-using Stratis.Bitcoin.Features.Consensus.Rules.CommonRules;
->>>>>>> 46d0766a
 using Stratis.Bitcoin.Networks.Deployments;
 using Stratis.Bitcoin.Networks.Policies;
 
@@ -162,8 +159,42 @@
             Assert(this.Consensus.HashGenesisBlock == uint256.Parse("0x000000000019d6689c085ae165831e934ff763ae46a2a6c172b3f1b60a8ce26f"));
             Assert(this.Genesis.Header.HashMerkleRoot == uint256.Parse("0x4a5e1e4baab89f3a32518a88c31bc87f618f76673e2cc77ab2127b7afdeda33b"));
 
-<<<<<<< HEAD
+            this.RegisterRules(this.Consensus);
             this.RegisterMempoolRules(this.Consensus);
+        }
+
+        protected void RegisterRules(IConsensus consensus)
+        {
+            consensus.ConsensusRules
+                .Register<HeaderTimeChecksRule>()
+                .Register<CheckDifficultyPowRule>()
+                .Register<BitcoinActivationRule>()
+                .Register<BitcoinHeaderVersionRule>();
+
+            consensus.ConsensusRules
+                .Register<BlockMerkleRootRule>();
+
+            consensus.ConsensusRules
+                .Register<SetActivationDeploymentsPartialValidationRule>()
+
+                .Register<TransactionLocktimeActivationRule>() // implements BIP113
+                .Register<CoinbaseHeightActivationRule>() // implements BIP34
+                .Register<WitnessCommitmentsRule>() // BIP141, BIP144
+                .Register<BlockSizeRule>()
+                
+                // rules that are inside the method CheckBlock
+                .Register<EnsureCoinbaseRule>()
+                .Register<CheckPowTransactionRule>()
+                .Register<CheckSigOpsRule>();
+
+            consensus.ConsensusRules
+                .Register<SetActivationDeploymentsFullValidationRule>()
+
+                // rules that require the store to be loaded (coinview)
+                .Register<LoadCoinviewRule>()
+                .Register<TransactionDuplicationActivationRule>() // implements BIP30
+                .Register<PowCoinviewRule>()// implements BIP68, MaxSigOps and BlockReward calculation
+                .Register<SaveCoinviewRule>();
         }
 
         protected void RegisterMempoolRules(IConsensus consensus)
@@ -180,43 +211,6 @@
                 typeof(CheckReplacementMempoolRule),
                 typeof(CheckAllInputsMempoolRule)
             };
-=======
-            this.RegisterRules(this.Consensus);
-        }
-
-        protected void RegisterRules(IConsensus consensus)
-        {
-            consensus.ConsensusRules
-                .Register<HeaderTimeChecksRule>()
-                .Register<CheckDifficultyPowRule>()
-                .Register<BitcoinActivationRule>()
-                .Register<BitcoinHeaderVersionRule>();
-
-            consensus.ConsensusRules
-                .Register<BlockMerkleRootRule>();
-
-            consensus.ConsensusRules
-                .Register<SetActivationDeploymentsPartialValidationRule>()
-
-                .Register<TransactionLocktimeActivationRule>() // implements BIP113
-                .Register<CoinbaseHeightActivationRule>() // implements BIP34
-                .Register<WitnessCommitmentsRule>() // BIP141, BIP144
-                .Register<BlockSizeRule>()
-                
-                // rules that are inside the method CheckBlock
-                .Register<EnsureCoinbaseRule>()
-                .Register<CheckPowTransactionRule>()
-                .Register<CheckSigOpsRule>();
-
-            consensus.ConsensusRules
-                .Register<SetActivationDeploymentsFullValidationRule>()
-
-                // rules that require the store to be loaded (coinview)
-                .Register<LoadCoinviewRule>()
-                .Register<TransactionDuplicationActivationRule>() // implements BIP30
-                .Register<PowCoinviewRule>()// implements BIP68, MaxSigOps and BlockReward calculation
-                .Register<SaveCoinviewRule>();
->>>>>>> 46d0766a
         }
 
         /// <summary> Bitcoin maximal value for the calculated time offset. If the value is over this limit, the time syncing feature will be switched off. </summary>
