--- conflicted
+++ resolved
@@ -213,21 +213,12 @@
         /// Spends funds from the cold staking wallet account back to a normal wallet addresses. It is expected that this
         /// spend will be detected by both the hot wallet and cold wallet and reduce the amount available for cold staking.
         /// </summary>
-<<<<<<< HEAD
-        /// <param name="request">A <see cref="CancelColdStakingRequest"/> object containing the cold staking cancellation parameters.</param>
-        /// <returns>A <see cref="CancelColdStakingResponse"/> object containing the hex representation of the transaction.</returns>
-        /// <seealso cref="ColdStakingManager.GetColdStakingScript(ScriptId, ScriptId)"/>
-        [Route("cancel-cold-staking")]
-        [HttpPost]
-        public IActionResult CancelColdStaking([FromBody]CancelColdStakingRequest request)
-=======
         /// <param name="request">A <see cref="ColdStakingWithdrawalRequest"/> object containing the cold staking withdrawal parameters.</param>
         /// <returns>A <see cref="ColdStakingWithdrawalResponse"/> object containing the hex representation of the transaction.</returns>
         /// <seealso cref="ColdStakingManager.GetColdStakingScript(ScriptId, ScriptId)"/>
         [Route("cold-staking-withdrawal")]
         [HttpPost]
         public IActionResult ColdStakingWithdrawal([FromBody]ColdStakingWithdrawalRequest request)
->>>>>>> 1a7553f4
         {
             Guard.NotNull(request, nameof(request));
 
@@ -245,19 +236,10 @@
                 Money amount = Money.Parse(request.Amount);
                 Money feeAmount = Money.Parse(request.Fees);
 
-<<<<<<< HEAD
-                Transaction transaction = this.ColdStakingManager.GetColdStakingCancellationTransaction(
-                    this.walletTransactionHandler, request.ColdWalletAddress, request.HotWalletAddress,
-                    request.WalletName, request.WalletPassword, amount, feeAmount);
-
-                var model = new CancelColdStakingResponse
-=======
-                Transaction transaction = this.coldStakingManager.GetColdStakingWithdrawalTransaction(
-                    request.ReceivingAddress, request.WalletName, request.WalletPassword,
-                    amount, feeAmount);
+                Transaction transaction = this.ColdStakingManager.GetColdStakingWithdrawalTransaction(this.walletTransactionHandler,
+                    request.ReceivingAddress, request.WalletName, request.WalletPassword, amount, feeAmount);
 
                 var model = new ColdStakingWithdrawalResponse
->>>>>>> 1a7553f4
                 {
                     TransactionHex = transaction.ToHex()
                 };
