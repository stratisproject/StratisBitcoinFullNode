--- conflicted
+++ resolved
@@ -325,10 +325,7 @@
         /// <param name="feeAmount">The fee to pay for cold staking transaction withdrawal.</param>
         /// <returns>The <see cref="Transaction"/> for cold staking withdrawal.</returns>
         /// <exception cref="WalletException">Thrown if the receiving address is in a cold staking account in this wallet.</exception>
-<<<<<<< HEAD
-=======
         /// <exception cref="ArgumentNullException">Thrown if the receiving address is invalid.</exception>
->>>>>>> 3605445e
         internal Transaction GetColdStakingWithdrawalTransaction(string receivingAddress,
             string walletName, string walletPassword, Money amount, Money feeAmount)
         {
@@ -354,21 +351,6 @@
                 throw new WalletException("The cold wallet account does not exist.");
             }
 
-<<<<<<< HEAD
-            // The receiving address can't be in a cold staking account in this wallet.
-            bool isColdStakingAddress = coldAccount.ExternalAddresses.Concat(coldAccount.InternalAddresses).Select(a => a.Address.ToString()).Contains(receivingAddress);
-            if (!isColdStakingAddress)
-            {
-                HdAccount hotAccount = this.GetColdStakingAccount(wallet, false);
-                if (hotAccount != null)
-                    isColdStakingAddress = hotAccount.ExternalAddresses.Concat(hotAccount.InternalAddresses).Select(a => a.Address.ToString()).Contains(receivingAddress);
-            }
-
-            if (isColdStakingAddress)
-            {
-                this.logger.LogTrace("(-)[COLDSTAKE_INVALID_RECEIVING_ADDRESS]");
-                throw new WalletException("You can't send the money to a cold staking account.");
-=======
             // Prevent reusing cold stake addresses as regular withdrawal addresses.
             if (coldAccount.ExternalAddresses.Concat(coldAccount.InternalAddresses).Select(a => a.Address.ToString()).Contains(receivingAddress))
             {
@@ -381,7 +363,6 @@
             {
                 this.logger.LogTrace("(-)[COLDSTAKE_INVALID_HOT_WALLET_ADDRESS_USAGE]");
                 throw new WalletException("You can't send the money to a cold staking hot wallet account.");
->>>>>>> 3605445e
             }
 
             // Send the money to the receiving address.
@@ -411,11 +392,7 @@
             Transaction transaction = this.walletTransactionHandler.BuildTransaction(context);
 
             // Map OutPoint to UnspentOutputReference.
-<<<<<<< HEAD
-            Dictionary<OutPoint, UnspentOutputReference> mapOutPointToUnspent = this.walletManager.GetSpendableTransactionsInAccount(accountReference)
-=======
             Dictionary<OutPoint, UnspentOutputReference> mapOutPointToUnspentOutput = this.walletManager.GetSpendableTransactionsInAccount(accountReference)
->>>>>>> 3605445e
                 .ToDictionary(unspent => unspent.ToOutPoint(), unspent => unspent);
 
             // Set the cold staking scriptPubKey on the change output.
@@ -423,27 +400,16 @@
             if (changeOutput != null)
             {
                 // Find the largest input.
-<<<<<<< HEAD
-                TxIn largestInput = transaction.Inputs.OrderByDescending(input => mapOutPointToUnspent[input.PrevOut].Transaction.Amount).Take(1).Single();
-
-                // Set the scriptPubKey of the change output to the scriptPubKey of the largest input.
-                changeOutput.ScriptPubKey = mapOutPointToUnspent[largestInput.PrevOut].Transaction.ScriptPubKey;
-=======
                 TxIn largestInput = transaction.Inputs.OrderByDescending(input => mapOutPointToUnspentOutput[input.PrevOut].Transaction.Amount).Take(1).Single();
 
                 // Set the scriptPubKey of the change output to the scriptPubKey of the largest input.
                 changeOutput.ScriptPubKey = mapOutPointToUnspentOutput[largestInput.PrevOut].Transaction.ScriptPubKey;
->>>>>>> 3605445e
             }
 
             // Add keys for signing inputs.
             foreach (TxIn input in transaction.Inputs)
             {
-<<<<<<< HEAD
-                UnspentOutputReference unspent = mapOutPointToUnspent[input.PrevOut];
-=======
                 UnspentOutputReference unspent = mapOutPointToUnspentOutput[input.PrevOut];
->>>>>>> 3605445e
                 context.TransactionBuilder.AddKeys(wallet.GetExtendedPrivateKeyForAddress(walletPassword, unspent.Address));
             }
 
