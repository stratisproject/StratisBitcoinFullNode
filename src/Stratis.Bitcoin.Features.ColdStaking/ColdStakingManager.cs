﻿using System;
using System.Collections.Generic;
using System.Linq;
using System.Runtime.CompilerServices;
using Microsoft.Extensions.Logging;
using NBitcoin;
using NBitcoin.BuilderExtensions;
using Stratis.Bitcoin.Configuration;
using Stratis.Bitcoin.Features.Wallet;
using Stratis.Bitcoin.Features.Wallet.Interfaces;
using Stratis.Bitcoin.Interfaces;
using Stratis.Bitcoin.Utilities;

[assembly: InternalsVisibleTo("Stratis.Bitcoin.Features.ColdStaking.Tests")]
[assembly: InternalsVisibleTo("Stratis.Bitcoin.IntegrationTests")]

namespace Stratis.Bitcoin.Features.ColdStaking
{
    /// <summary>
    /// The manager class for implementing cold staking as covered in more detail in the remarks of
    /// the <see cref="ColdStakingFeature"/> class.
    /// This class provides the methods used by the <see cref="Controllers.ColdStakingController"/>
    /// which in turn provides the API methods for accessing this functionality.
    /// </summary>
    /// <remarks>
    /// The following functionality is implemented in this class:
    /// <list type="bullet">
    /// <item><description>Generating cold staking address via the <see cref="GetFirstUnusedColdStakingAddress"/> method. These
    /// addresses are used for generating the cold staking setup.</description></item>
    /// <item><description>Creating a build context for generating the cold staking setup via the <see
    /// cref="GetColdStakingSetupTransaction"/> method.</description></item>
    /// </list>
    /// </remarks>
    public class ColdStakingManager : WalletManager, IWalletManager
    {
        private static Func<HdAccount, bool> coldStakingAccounts = a => a.Index >= Wallet.Wallet.SpecialPurposeAccountIndexesStart;

        /// <summary>The account index of the cold wallet account.</summary>
        internal const int ColdWalletAccountIndex = Wallet.Wallet.SpecialPurposeAccountIndexesStart + 0;

        /// <summary>The account name of the cold wallet account.</summary>
        internal const string ColdWalletAccountName = "coldStakingColdAddresses";

        /// <summary>The account index of the hot wallet account.</summary>
        internal const int HotWalletAccountIndex = Wallet.Wallet.SpecialPurposeAccountIndexesStart + 1;

        /// <summary>The account name of the hot wallet account.</summary>
        internal const string HotWalletAccountName = "coldStakingHotAddresses";

        /// <summary>Instance logger.</summary>
        private readonly ILogger logger;

        /// <summary>Provider of time functions.</summary>
        private readonly IDateTimeProvider dateTimeProvider;

        /// <summary>
        /// Constructs the cold staking manager which is used by the cold staking controller.
        /// </summary>
        /// <param name="network">The network that the manager is running on.</param>
        /// <param name="chainIndexer">Thread safe class representing a chain of headers from genesis.</param>
        /// <param name="walletSettings">The wallet settings.</param>
        /// <param name="dataFolder">Contains path locations to folders and files on disk.</param>
        /// <param name="walletFeePolicy">The wallet fee policy.</param>
        /// <param name="asyncLoopFactory">Factory for creating and also possibly starting application defined tasks inside async loop.</param>
        /// <param name="nodeLifeTime">Allows consumers to perform cleanup during a graceful shutdown.</param>
        /// <param name="scriptAddressReader">A reader for extracting an address from a <see cref="Script"/>.</param>
        /// <param name="loggerFactory">The logger factory to use to create the custom logger.</param>
        /// <param name="dateTimeProvider">Provider of time functions.</param>
        /// <param name="broadcasterManager">The broadcaster manager.</param>
        public ColdStakingManager(
            Network network,
            ChainIndexer chainIndexer,
            WalletSettings walletSettings,
            DataFolder dataFolder,
            IWalletFeePolicy walletFeePolicy,
            IAsyncLoopFactory asyncLoopFactory,
            INodeLifetime nodeLifeTime,
            IScriptAddressReader scriptAddressReader,
            ILoggerFactory loggerFactory,
            IDateTimeProvider dateTimeProvider,
            IBroadcasterManager broadcasterManager = null) : base(
                loggerFactory,
                network,
                chainIndexer,
                walletSettings,
                dataFolder,
                walletFeePolicy,
                asyncLoopFactory,
                nodeLifeTime,
                dateTimeProvider,
                scriptAddressReader,
                broadcasterManager
                )
        {
            Guard.NotNull(loggerFactory, nameof(loggerFactory));
            Guard.NotNull(dateTimeProvider, nameof(dateTimeProvider));

            this.logger = loggerFactory.CreateLogger(this.GetType().FullName);
            this.dateTimeProvider = dateTimeProvider;
        }

        /// <summary>
        /// Overrides the default <see cref="WalletManager.CreateAddressFromScriptLookup"/>.
        /// </summary>
        /// <returns>A new <see cref="ColdStakingAddressLookup"/> object for use by this class.</returns>
        protected override ScriptToAddressLookup CreateAddressFromScriptLookup()
        {
            return new ColdStakingAddressLookup(this.network);
        }

        /// <inheritdoc />
        public override Dictionary<string, ScriptTemplate> GetValidStakingTemplates()
        {
            Dictionary<string, ScriptTemplate> templates = base.GetValidStakingTemplates();
            templates["ColdStaking"] = ColdStakingScriptTemplate.Instance;
            return templates;
        }

        // <inheritdoc />
        public override IEnumerable<BuilderExtension> GetTransactionBuilderExtensionsForStaking()
        {
            return base.GetTransactionBuilderExtensionsForStaking().Concat(new List<BuilderExtension> { new ColdStakingBuilderExtension(true) });
        }

        /// <summary>
        /// Gets all the spendable transactions in a wallet from the accounts participating in staking.
        /// </summary>
        /// <param name="walletName">Name of the wallet to get the transactions from.</param>
        /// <param name="confirmations">Number of confirmation required.</param>
        /// <returns>An enumeration of <see cref="UnspentOutputReference"/> objects.</returns>
        public override IEnumerable<UnspentOutputReference> GetSpendableTransactionsInWalletForStaking(string walletName, int confirmations = 0)
        {
            return this.GetSpendableTransactionsInWallet(walletName, confirmations,
                a => (a.Index < Wallet.Wallet.SpecialPurposeAccountIndexesStart) || (a.Index == ColdStakingManager.HotWalletAccountIndex));
        }

        /// <summary>
        /// Returns information related to cold staking.
        /// </summary>
        /// <param name="walletName">The wallet to return the information for.</param>
        /// <returns>A <see cref="Models.GetColdStakingInfoResponse"/> object containing the information.</returns>
        internal Models.GetColdStakingInfoResponse GetColdStakingInfo(string walletName)
        {
            this.logger.LogTrace("({0}:'{1}')", nameof(walletName), walletName);

            Wallet.Wallet wallet = this.GetWalletByName(walletName);

            var response = new Models.GetColdStakingInfoResponse()
            {
                ColdWalletAccountExists = this.GetColdStakingAccount(wallet, true) != null,
                HotWalletAccountExists = this.GetColdStakingAccount(wallet, false) != null
            };

            this.logger.LogTrace("(-):'{0}'", response);
            return response;
        }

        /// <summary>
        /// Gets a cold staking account.
        /// </summary>
        /// <remarks>
        /// <para>In order to keep track of cold staking addresses and balances we are using <see cref="HdAccount"/>'s
        /// with indexes starting from the value defined in <see cref="Wallet.Wallet.SpecialPurposeAccountIndexesStart"/>.
        /// </para><para>
        /// We are using two such accounts, one when the wallet is in the role of cold wallet, and another one when
        /// the wallet is in the role of hot wallet. For this reason we specify the required account when calling this
        /// method.
        /// </para></remarks>
        /// <param name="wallet">The wallet where we wish to create the account.</param>
        /// <param name="isColdWalletAccount">Indicates whether we need the cold wallet account (versus the hot wallet account).</param>
        /// <returns>The cold staking account or <c>null</c> if the account does not exist.</returns>
        internal HdAccount GetColdStakingAccount(Wallet.Wallet wallet, bool isColdWalletAccount)
        {
            this.logger.LogTrace("({0}:'{1}',{2}:{3})", nameof(wallet), wallet.Name, nameof(isColdWalletAccount), isColdWalletAccount);

            var coinType = (CoinType)wallet.Network.Consensus.CoinType;
            HdAccount account = wallet.GetAccount(isColdWalletAccount ? ColdWalletAccountName : HotWalletAccountName);
            if (account == null)
            {
                this.logger.LogTrace("(-)[ACCOUNT_DOES_NOT_EXIST]:null");
                return null;
            }

            this.logger.LogTrace("(-):'{0}'", account.Name);
            return account;
        }

        /// <summary>
        /// Creates a cold staking account and ensures that it has at least one address.
        /// If the account already exists then the existing account is returned.
        /// </summary>
        /// <remarks>
        /// <para>In order to keep track of cold staking addresses and balances we are using <see cref="HdAccount"/>'s
        /// with indexes starting from the value defined in <see cref="Wallet.Wallet.SpecialPurposeAccountIndexesStart"/>.
        /// </para><para>
        /// We are using two such accounts, one when the wallet is in the role of cold wallet, and another one when
        /// the wallet is in the role of hot wallet. For this reason we specify the required account when calling this
        /// method.
        /// </para></remarks>
        /// <param name="walletName">The name of the wallet where we wish to create the account.</param>
        /// <param name="isColdWalletAccount">Indicates whether we need the cold wallet account (versus the hot wallet account).</param>
        /// <param name="walletPassword">The wallet password which will be used to create the account.</param>
        /// <returns>The new or existing cold staking account.</returns>
        internal HdAccount GetOrCreateColdStakingAccount(string walletName, bool isColdWalletAccount, string walletPassword)
        {
            this.logger.LogTrace("({0}:'{1}',{2}:{3})", nameof(walletName), walletName, nameof(isColdWalletAccount), isColdWalletAccount);

            Wallet.Wallet wallet = this.GetWalletByName(walletName);

            HdAccount account = this.GetColdStakingAccount(wallet, isColdWalletAccount);
            if (account != null)
            {
                this.logger.LogTrace("(-)[ACCOUNT_ALREADY_EXIST]:'{0}'", account.Name);
                return account;
            }

            this.logger.LogTrace("The {0} wallet account for '{1}' does not exist and will now be created.", isColdWalletAccount ? "cold" : "hot", wallet.Name);

            int accountIndex;
            string accountName;

            if (isColdWalletAccount)
            {
                accountIndex = ColdWalletAccountIndex;
                accountName = ColdWalletAccountName;
            }
            else
            {
                accountIndex = HotWalletAccountIndex;
                accountName = HotWalletAccountName;
            }

            account = wallet.AddNewAccount(walletPassword, this.dateTimeProvider.GetTimeOffset(), accountIndex, accountName);

            // Maintain at least one unused address at all times. This will ensure that wallet recovery will also work.
            IEnumerable<HdAddress> newAddresses = account.CreateAddresses(wallet.Network, 1, false);
            this.UpdateKeysLookupLocked(newAddresses);

            // Save the changes to the file.
            this.SaveWallet(wallet);

            this.logger.LogTrace("(-):'{0}'", account.Name);
            return account;
        }

        /// <summary>
        /// Gets the first unused cold staking address. Creates a new address if required.
        /// </summary>
        /// <param name="walletName">The name of the wallet providing the cold staking address.</param>
        /// <param name="isColdWalletAddress">Indicates whether we need the cold wallet address (versus the hot wallet address).</param>
        /// <returns>The cold staking address or <c>null</c> if the required account does not exist.</returns>
        internal HdAddress GetFirstUnusedColdStakingAddress(string walletName, bool isColdWalletAddress)
        {
            Guard.NotNull(walletName, nameof(walletName));

            this.logger.LogTrace("({0}:'{1}',{2}:{3})", nameof(walletName), walletName, nameof(isColdWalletAddress), isColdWalletAddress);

            Wallet.Wallet wallet = this.GetWalletByName(walletName);
            HdAccount account = this.GetColdStakingAccount(wallet, isColdWalletAddress);
            if (account == null)
            {
                this.logger.LogTrace("(-)[ACCOUNT_DOES_NOT_EXIST]:null");
                return null;
            }

            HdAddress address = account.GetFirstUnusedReceivingAddress();
            if (address == null)
            {
                this.logger.LogTrace("No unused address exists on account '{0}'. Adding new address.", account.Name);
                IEnumerable<HdAddress> newAddresses = account.CreateAddresses(wallet.Network, 1);
                this.UpdateKeysLookupLocked(newAddresses);
                address = newAddresses.First();
            }

            this.logger.LogTrace("(-):'{0}'", address.Address);
            return address;
        }

        /// <summary>
        /// Creates cold staking setup <see cref="Transaction"/>.
        /// </summary>
        /// <remarks>
        /// The <paramref name="coldWalletAddress"/> and <paramref name="hotWalletAddress"/> would be expected to be
        /// from different wallets and typically also different physical machines under normal circumstances. The following
        /// rules are enforced by this method and would lead to a <see cref="WalletException"/> otherwise:
        /// <list type="bullet">
        /// <item><description>The cold and hot wallet addresses are expected to belong to different wallets.</description></item>
        /// <item><description>Either the cold or hot wallet address must belong to a cold staking account in the wallet identified
        /// by <paramref name="walletName"/></description></item>
        /// <item><description>The account specified in <paramref name="walletAccount"/> can't be a cold staking account.</description></item>
        /// </list>
        /// </remarks>
        /// <param name="walletTransactionHandler">The wallet transaction handler. Contains the <see cref="WalletTransactionHandler.BuildTransaction"/> method.</param>
        /// <param name="coldWalletAddress">The cold wallet address generated by <see cref="GetColdStakingAddress"/>.</param>
        /// <param name="hotWalletAddress">The hot wallet address generated by <see cref="GetColdStakingAddress"/>.</param>
        /// <param name="walletName">The name of the wallet.</param>
        /// <param name="walletAccount">The wallet account.</param>
        /// <param name="walletPassword">The wallet password.</param>
        /// <param name="amount">The amount to cold stake.</param>
        /// <param name="feeAmount">The fee to pay for the cold staking setup transaction.</param>
        /// <returns>The <see cref="Transaction"/> for setting up cold staking.</returns>
        /// <exception cref="WalletException">Thrown if any of the rules listed in the remarks section of this method are broken.</exception>
        internal Transaction GetColdStakingSetupTransaction(IWalletTransactionHandler walletTransactionHandler,
            string coldWalletAddress, string hotWalletAddress, string walletName, string walletAccount,
            string walletPassword, Money amount, Money feeAmount)
        {
            Guard.NotNull(walletTransactionHandler, nameof(walletTransactionHandler));
            Guard.NotEmpty(coldWalletAddress, nameof(coldWalletAddress));
            Guard.NotEmpty(hotWalletAddress, nameof(hotWalletAddress));
            Guard.NotEmpty(walletName, nameof(walletName));
            Guard.NotEmpty(walletAccount, nameof(walletAccount));
            Guard.NotNull(amount, nameof(amount));
            Guard.NotNull(feeAmount, nameof(feeAmount));

            this.logger.LogTrace("({0}:'{1}',{2}:'{3}',{4}:'{5}',{6}:'{7}',{8}:{9},{10}:{11})",
                nameof(coldWalletAddress), coldWalletAddress,
                nameof(hotWalletAddress), hotWalletAddress,
                nameof(walletName), walletName,
                nameof(walletAccount), walletAccount,
                nameof(amount), amount,
                nameof(feeAmount), feeAmount
                );

            Wallet.Wallet wallet = this.GetWalletByName(walletName);

            // Get/create the cold staking accounts.
            HdAccount coldAccount = this.GetOrCreateColdStakingAccount(walletName, true, walletPassword);
            HdAccount hotAccount = this.GetOrCreateColdStakingAccount(walletName, false, walletPassword);

            bool thisIsColdWallet = coldAccount?.ExternalAddresses.Select(a => a.Address).Contains(coldWalletAddress) ?? false;
            bool thisIsHotWallet = hotAccount?.ExternalAddresses.Select(a => a.Address).Contains(hotWalletAddress) ?? false;

            this.logger.LogTrace("Local wallet '{0}' does{1} contain cold wallet address '{2}' and does{3} contain hot wallet address '{4}'.",
                walletName, thisIsColdWallet ? "" : " NOT", coldWalletAddress, thisIsHotWallet ? "" : " NOT", hotWalletAddress);

            if (thisIsColdWallet && thisIsHotWallet)
            {
                this.logger.LogTrace("(-)[COLDSTAKE_BOTH_HOT_AND_COLD]");
                throw new WalletException("You can't use this wallet as both hot wallet and cold wallet.");
            }

            if (!thisIsColdWallet && !thisIsHotWallet)
            {
                this.logger.LogTrace("(-)[COLDSTAKE_ADDRESSES_NOT_IN_ACCOUNTS]");
                throw new WalletException("The hot and cold wallet addresses could not be found in the corresponding accounts.");
            }

            KeyId hotPubKeyHash = new BitcoinPubKeyAddress(hotWalletAddress, wallet.Network).Hash;
            KeyId coldPubKeyHash = new BitcoinPubKeyAddress(coldWalletAddress, wallet.Network).Hash;
            Script destination = ColdStakingScriptTemplate.Instance.GenerateScriptPubKey(hotPubKeyHash, coldPubKeyHash);

            // Only normal accounts should be allowed.
            if (!this.GetAccounts(walletName).Any(a => a.Name == walletAccount))
            {
                this.logger.LogTrace("(-)[COLDSTAKE_ACCOUNT_NOT_FOUND]");
                throw new WalletException($"Can't find wallet account '{walletAccount}'.");
            }

            var context = new TransactionBuildContext(wallet.Network)
            {
                AccountReference = new WalletAccountReference(walletName, walletAccount),
                TransactionFee = feeAmount,
                MinConfirmations = 0,
                Shuffle = false,
                WalletPassword = walletPassword,
                Recipients = new List<Recipient>() { new Recipient { Amount = amount, ScriptPubKey = destination } }
            };

            // Register the cold staking builder extension with the transaction builder.
            context.TransactionBuilder.Extensions.Add(new ColdStakingBuilderExtension(false));

            // Build the transaction.
            Transaction transaction = walletTransactionHandler.BuildTransaction(context);

            this.logger.LogTrace("(-)");
            return transaction;
        }

        /// <summary>
        /// Creates a cold staking withdrawal <see cref="Transaction"/>.
        /// </summary>
        /// <remarks>
        /// Cold staking withdrawal is performed on the wallet that is in the role of the cold staking cold wallet.
        /// </remarks>
        /// <param name="walletTransactionHandler">The wallet transaction handler used to build the transaction.</param>
        /// <param name="receivingAddress">The address that will receive the withdrawal.</param>
        /// <param name="walletName">The name of the wallet in the role of cold wallet.</param>
        /// <param name="walletPassword">The wallet password.</param>
        /// <param name="amount">The amount to remove from cold staking.</param>
        /// <param name="feeAmount">The fee to pay for cold staking transaction withdrawal.</param>
        /// <returns>The <see cref="Transaction"/> for cold staking withdrawal.</returns>
        /// <exception cref="WalletException">Thrown if the receiving address is in a cold staking account in this wallet.</exception>
        /// <exception cref="ArgumentNullException">Thrown if the receiving address is invalid.</exception>
        internal Transaction GetColdStakingWithdrawalTransaction(IWalletTransactionHandler walletTransactionHandler, string receivingAddress,
            string walletName, string walletPassword, Money amount, Money feeAmount)
        {
            Guard.NotEmpty(receivingAddress, nameof(receivingAddress));
            Guard.NotEmpty(walletName, nameof(walletName));
            Guard.NotNull(amount, nameof(amount));
            Guard.NotNull(feeAmount, nameof(feeAmount));

            this.logger.LogTrace("({0}:'{1}',{2}:'{3}',{4}:'{5}',{6}:'{7}'",
                nameof(receivingAddress), receivingAddress,
                nameof(walletName), walletName,
                nameof(amount), amount,
                nameof(feeAmount), feeAmount
                );

            Wallet.Wallet wallet = this.GetWalletByName(walletName);

            // Get the cold staking account.
            HdAccount coldAccount = this.GetColdStakingAccount(wallet, true);
            if (coldAccount == null)
            {
                this.logger.LogTrace("(-)[COLDSTAKE_ACCOUNT_DOES_NOT_EXIST]");
                throw new WalletException("The cold wallet account does not exist.");
            }

            // Prevent reusing cold stake addresses as regular withdrawal addresses.
            if (coldAccount.ExternalAddresses.Concat(coldAccount.InternalAddresses).Select(a => a.Address.ToString()).Contains(receivingAddress))
            {
                this.logger.LogTrace("(-)[COLDSTAKE_INVALID_COLD_WALLET_ADDRESS_USAGE]");
                throw new WalletException("You can't send the money to a cold staking cold wallet account.");
            }

            HdAccount hotAccount = this.GetColdStakingAccount(wallet, false);
            if (hotAccount != null && hotAccount.ExternalAddresses.Concat(hotAccount.InternalAddresses).Select(a => a.Address.ToString()).Contains(receivingAddress))
            {
                this.logger.LogTrace("(-)[COLDSTAKE_INVALID_HOT_WALLET_ADDRESS_USAGE]");
                throw new WalletException("You can't send the money to a cold staking hot wallet account.");
            }

            // Send the money to the receiving address.
            Script destination = BitcoinAddress.Create(receivingAddress, wallet.Network).ScriptPubKey;

            // Create the transaction build context (used in BuildTransaction).
            var accountReference = new WalletAccountReference(walletName, coldAccount.Name);
            var context = new TransactionBuildContext(wallet.Network)
            {
                AccountReference = accountReference,
                // Specify a dummy change address to prevent a change (internal) address from being created.
                // Will be changed after the transacton is built and before it is signed.
                ChangeAddress = coldAccount.ExternalAddresses.First(),
                TransactionFee = feeAmount,
                MinConfirmations = 0,
                Shuffle = false,
                Sign = false,
                Recipients = new[] { new Recipient { Amount = amount, ScriptPubKey = destination } }.ToList()
            };

            // Register the cold staking builder extension with the transaction builder.
            context.TransactionBuilder.Extensions.Add(new ColdStakingBuilderExtension(false));

            // Avoid script errors due to missing scriptSig.
            context.TransactionBuilder.StandardTransactionPolicy.ScriptVerify = null;

            // Build the transaction according to the settings recorded in the context.
            Transaction transaction = walletTransactionHandler.BuildTransaction(context);

            // Map OutPoint to UnspentOutputReference.
            Dictionary<OutPoint, UnspentOutputReference> mapOutPointToUnspentOutput = this.GetSpendableTransactionsInAccount(accountReference)
                .ToDictionary(unspent => unspent.ToOutPoint(), unspent => unspent);

            // Set the cold staking scriptPubKey on the change output.
            TxOut changeOutput = transaction.Outputs.SingleOrDefault(output => (output.ScriptPubKey != destination) && (output.Value != 0));
            if (changeOutput != null)
            {
                // Find the largest input.
                TxIn largestInput = transaction.Inputs.OrderByDescending(input => mapOutPointToUnspentOutput[input.PrevOut].Transaction.Amount).Take(1).Single();

                // Set the scriptPubKey of the change output to the scriptPubKey of the largest input.
                changeOutput.ScriptPubKey = mapOutPointToUnspentOutput[largestInput.PrevOut].Transaction.ScriptPubKey;
            }

            // Add keys for signing inputs. This takes time so only add keys for distinct addresses.
            foreach (HdAddress address in transaction.Inputs.Select(i => mapOutPointToUnspentOutput[i.PrevOut].Address).Distinct())
            {
                context.TransactionBuilder.AddKeys(wallet.GetExtendedPrivateKeyForAddress(walletPassword, address));
            }

            // Sign the transaction.
            context.TransactionBuilder.SignTransactionInPlace(transaction);

            this.logger.LogTrace("(-):'{0}'", transaction.GetHash());
            return transaction;
        }

        /// <summary>
        /// Gets the spendable transactions associated with cold wallet addresses.
        /// </summary>
        /// <param name="walletName">The name of the wallet.</param>
        /// <param name="isColdWalletAccount">The cold staking account to get the transactions for.</param>
        /// <param name="confirmations">The number of confirmations.</param>
        /// <returns>An enumeration of <see cref="UnspentOutputReference"/> items.</returns>
        public IEnumerable<UnspentOutputReference> GetSpendableTransactionsInColdWallet(string walletName, bool isColdWalletAccount, int confirmations = 0)
        {
            Guard.NotEmpty(walletName, nameof(walletName));
            this.logger.LogTrace("({0}:'{1}',{2}:{3})", nameof(walletName), walletName, nameof(confirmations), confirmations);

            Wallet.Wallet wallet = this.GetWalletByName(walletName);
            UnspentOutputReference[] res = null;
            lock (this.lockObject)
            {
<<<<<<< HEAD
                res = wallet.GetAllSpendableTransactions(this.coinType, this.ChainIndexer.Tip.Height, confirmations,
=======
                res = wallet.GetAllSpendableTransactions(this.chain.Tip.Height, confirmations,
>>>>>>> accd3386
                    a => a.Index == (isColdWalletAccount ? ColdWalletAccountIndex : HotWalletAccountIndex)).ToArray();
            }

            this.logger.LogTrace("(-):*.Count={0}", res.Count());
            return res;
        }

        /// <summary>
        /// Checks if the script contains a cold staking address and if so maintains the buffer.
        /// </summary>
        /// <param name="script">The script (possibly a cold staking script) to check.</param>
        /// <param name="accountFilter">The account filter.</param>
        public override void TransactionFoundInternal(Script script, Func<HdAccount, bool> accountFilter = null)
        {
            if (ColdStakingScriptTemplate.Instance.ExtractScriptPubKeyParameters(script, out KeyId hotPubKeyHash, out KeyId coldPubKeyHash))
            {
                base.TransactionFoundInternal(hotPubKeyHash.ScriptPubKey, a => a.Index == HotWalletAccountIndex);
                base.TransactionFoundInternal(coldPubKeyHash.ScriptPubKey, a => a.Index == ColdWalletAccountIndex);
            }
            else
            {
                base.TransactionFoundInternal(script, accountFilter);
            }
        }
    }
}<|MERGE_RESOLUTION|>--- conflicted
+++ resolved
@@ -501,11 +501,7 @@
             UnspentOutputReference[] res = null;
             lock (this.lockObject)
             {
-<<<<<<< HEAD
-                res = wallet.GetAllSpendableTransactions(this.coinType, this.ChainIndexer.Tip.Height, confirmations,
-=======
-                res = wallet.GetAllSpendableTransactions(this.chain.Tip.Height, confirmations,
->>>>>>> accd3386
+                res = wallet.GetAllSpendableTransactions(this.ChainIndexer.Tip.Height, confirmations,
                     a => a.Index == (isColdWalletAccount ? ColdWalletAccountIndex : HotWalletAccountIndex)).ToArray();
             }
 
