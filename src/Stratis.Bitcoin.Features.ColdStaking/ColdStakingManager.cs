--- conflicted
+++ resolved
@@ -80,11 +80,6 @@
                 loggerFactory,
                 network,
                 chain,
-<<<<<<< HEAD
-                // Not used by wallet manager. Pass a non-null dummy value.
-                NodeSettings.Default(network),
-=======
->>>>>>> 4b67d8b0
                 walletSettings,
                 dataFolder,
                 walletFeePolicy,
@@ -476,11 +471,7 @@
             lock (this.lockObject)
             {
                 res = wallet.GetAllSpendableTransactions(this.coinType, this.chain.Tip.Height, confirmations,
-<<<<<<< HEAD
-                    a => a.Index == (isColdWalletAccount?ColdWalletAccountIndex:HotWalletAccountIndex)).ToArray();
-=======
                     a => a.Index == (isColdWalletAccount ? ColdWalletAccountIndex : HotWalletAccountIndex)).ToArray();
->>>>>>> 4b67d8b0
             }
 
             this.logger.LogTrace("(-):*.Count={0}", res.Count());
