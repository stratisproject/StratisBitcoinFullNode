--- conflicted
+++ resolved
@@ -357,21 +357,10 @@
                 Recipients = new List<Recipient>() { new Recipient { Amount = amount, ScriptPubKey = destination } }
             };
 
-<<<<<<< HEAD
-            // Avoid errors being raised due to the special script that we are using.
-            // TODO: Remove this.
-            context.TransactionBuilder.StandardTransactionPolicy.CheckScriptPubKey = false;
-
-            // Register the cold staking builder extension with the transaction builder.
-            // TODO: Add this line.
-            // context.TransactionBuilder.Extensions.Add(new ColdStakingBuilderExtension(false));
-
-=======
             // Register the cold staking builder extension with the transaction builder.
             context.TransactionBuilder.Extensions.Add(new ColdStakingBuilderExtension(false));
 
             // Build the transaction.
->>>>>>> a334ce12
             Transaction transaction = this.walletTransactionHandler.BuildTransaction(context);
 
             this.logger.LogTrace("(-):'{0}'", transaction.GetHash());
