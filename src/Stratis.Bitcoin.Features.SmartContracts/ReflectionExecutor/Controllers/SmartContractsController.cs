﻿using System;
using System.Collections.Generic;
using System.Linq;
using System.Net;
using System.Reflection;
using System.Text;
using System.Threading.Tasks;
using CSharpFunctionalExtensions;
using Microsoft.AspNetCore.Mvc;
using Microsoft.Extensions.Logging;
using NBitcoin;
using Newtonsoft.Json;
using Stratis.Bitcoin.Connection;
using Stratis.Bitcoin.Controllers;
using Stratis.Bitcoin.Features.SmartContracts.Models;
using Stratis.Bitcoin.Features.SmartContracts.Wallet;
using Stratis.Bitcoin.Features.Wallet;
using Stratis.Bitcoin.Features.Wallet.Broadcasting;
using Stratis.Bitcoin.Features.Wallet.Interfaces;
using Stratis.Bitcoin.Interfaces;
using Stratis.Bitcoin.Utilities;
using Stratis.Bitcoin.Utilities.JsonErrors;
using Stratis.Bitcoin.Utilities.ModelStateErrors;
using Stratis.SmartContracts;
using Stratis.SmartContracts.CLR;
using Stratis.SmartContracts.CLR.Compilation;
using Stratis.SmartContracts.CLR.Decompilation;
using Stratis.SmartContracts.CLR.Local;
using Stratis.SmartContracts.CLR.Serialization;
using Stratis.SmartContracts.Core;
using Stratis.SmartContracts.Core.Receipts;
using Stratis.SmartContracts.Core.State;

namespace Stratis.Bitcoin.Features.SmartContracts.ReflectionExecutor.Controllers
{
<<<<<<< HEAD
=======
    [ApiVersion("1")]
    [Route("api/[controller]")]
>>>>>>> 9aededcf
    public class SmartContractsController : Controller
    {
        /// <summary>
        /// For consistency in retrieval of balances, and to ensure that smart contract transaction
        /// creation always works, as the retrieved transactions have always already been included in a block.
        /// </summary>
        private const int MinConfirmationsAllChecks = 1;

        private readonly IBroadcasterManager broadcasterManager;
        private readonly IBlockStore blockStore;
        private readonly ChainIndexer chainIndexer;
        private readonly CSharpContractDecompiler contractDecompiler;
        private readonly ILogger logger;
        private readonly Network network;
        private readonly IStateRepositoryRoot stateRoot;
        private readonly IWalletManager walletManager;
        private readonly ISerializer serializer;
        private readonly IContractPrimitiveSerializer primitiveSerializer;
        private readonly IReceiptRepository receiptRepository;
        private readonly ILocalExecutor localExecutor;
        private readonly ISmartContractTransactionService smartContractTransactionService;
        private readonly IConnectionManager connectionManager;

        public SmartContractsController(IBroadcasterManager broadcasterManager,
            IBlockStore blockStore,
            ChainIndexer chainIndexer,
            CSharpContractDecompiler contractDecompiler,
            ILoggerFactory loggerFactory,
            Network network,
            IStateRepositoryRoot stateRoot,
            IWalletManager walletManager,
            ISerializer serializer,
            IContractPrimitiveSerializer primitiveSerializer,
            IReceiptRepository receiptRepository,
            ILocalExecutor localExecutor,
            ISmartContractTransactionService smartContractTransactionService,
            IConnectionManager connectionManager)
        {
            this.stateRoot = stateRoot;
            this.contractDecompiler = contractDecompiler;
            this.logger = loggerFactory.CreateLogger(this.GetType().FullName);
            this.network = network;
            this.chainIndexer = chainIndexer;
            this.blockStore = blockStore;
            this.walletManager = walletManager;
            this.broadcasterManager = broadcasterManager;
            this.serializer = serializer;
            this.primitiveSerializer = primitiveSerializer;
            this.receiptRepository = receiptRepository;
            this.localExecutor = localExecutor;
            this.smartContractTransactionService = smartContractTransactionService;
            this.connectionManager = connectionManager;
        }

        /// <summary>
        /// Gets the bytecode for a smart contract as a hexadecimal string. The bytecode is decompiled to
        /// C# source, which is returned as well. Be aware, it is the bytecode which is being executed,
        /// so this is the "source of truth".
        /// </summary>
        ///
        /// <param name="address">The address of the smart contract to retrieve as bytecode and C# source.</param>
        ///
        /// <returns>A response object containing the bytecode and the decompiled C# code.</returns>
        [Route("api/[controller]/code")]
        [HttpGet]
        public IActionResult GetCode([FromQuery]string address)
        {
            uint160 addressNumeric = address.ToUint160(this.network);
            byte[] contractCode = this.stateRoot.GetCode(addressNumeric);

            if (contractCode == null || !contractCode.Any())
            {
                return this.Json(new GetCodeResponse
                {
                    Message = string.Format("No contract execution code exists at {0}", address)
                });
            }

            string typeName = this.stateRoot.GetContractType(addressNumeric);

            Result<string> sourceResult = this.contractDecompiler.GetSource(contractCode);

            return this.Json(new GetCodeResponse
            {
                Message = string.Format("Contract execution code retrieved at {0}", address),
                Bytecode = contractCode.ToHexString(),
                Type = typeName,
                CSharp = sourceResult.IsSuccess ? sourceResult.Value : sourceResult.Error // Show the source, or the reason why the source couldn't be retrieved.
            });
        }

        /// <summary>
        /// Gets the balance of a smart contract in STRAT (or the sidechain coin). This method only works for smart contract addresses. 
        /// </summary>
        /// 
        /// <param name="address">The address of the smart contract to retrieve the balance for.</param>
        /// 
        /// <returns>The balance of a smart contract in STRAT (or the sidechain coin).</returns>
        [Route("api/[controller]/balance")]
        [HttpGet]
        public IActionResult GetBalance([FromQuery]string address)
        {
            uint160 addressNumeric = address.ToUint160(this.network);
            ulong balance = this.stateRoot.GetCurrentBalance(addressNumeric);
            Money moneyBalance = Money.Satoshis(balance);
            return this.Json(moneyBalance.ToString(false));
        }

        /// <summary>
        /// Gets a single piece of smart contract data, which was stored as a key–value pair using the
        /// SmartContract.PersistentState property. 
        /// The method performs a lookup in the smart contract
        /// state database for the supplied smart contract address and key.
        /// The value associated with the given key, deserialized for the specified data type, is returned.
        /// If the key does not exist or deserialization fails, the method returns the default value for
        /// the specified type.
        /// </summary>
        /// 
        /// <param name="request">An object containing the necessary parameters to perform a retrieve stored data request.</param>
        ///
        /// <returns>A single piece of stored smart contract data.</returns>
        [Route("api/[controller]/storage")]
        [HttpGet]
        public IActionResult GetStorage([FromQuery] GetStorageRequest request)
        {
            if (!this.ModelState.IsValid)
            {
                this.logger.LogTrace("(-)[MODELSTATE_INVALID]");
                return ModelStateErrors.BuildErrorResponse(this.ModelState);
            }

            uint160 addressNumeric = request.ContractAddress.ToUint160(this.network);
            byte[] storageValue = this.stateRoot.GetStorageValue(addressNumeric, Encoding.UTF8.GetBytes(request.StorageKey));

            if (storageValue == null)
            {
                return this.Json(new
                {
                    Message = string.Format("No data at storage with key {0}", request.StorageKey)
                });
            }

            // Interpret the storage bytes as an object of the given type
            object interpretedStorageValue = this.InterpretStorageValue(request.DataType, storageValue);

            // Use MethodParamStringSerializer to serialize the interpreted object to a string
            string serialized = MethodParameterStringSerializer.Serialize(interpretedStorageValue, this.network);
            return this.Json(serialized);
        }

        /// <summary>
        /// Test
        /// </summary>
        /// <returns></returns>
        [ActionName("getreceipt")]
        [ApiExplorerSettings(IgnoreApi = true)]
        [ActionDescription("Gets the receipt for this transaction hash.")]
        public ReceiptResponse GetReceipt(string txHash)
        {
            uint256 txHashNum = new uint256(txHash);
            Receipt receipt = this.receiptRepository.Retrieve(txHashNum);

            if (receipt == null)
            {
                return null;
            }

            uint160 address = receipt.NewContractAddress ?? receipt.To;

            if (!receipt.Logs.Any())
            {
                return new ReceiptResponse(receipt, new List<LogResponse>(), this.network);
            }

            byte[] contractCode = this.stateRoot.GetCode(address);

            Assembly assembly = Assembly.Load(contractCode);

            var deserializer = new ApiLogDeserializer(this.primitiveSerializer, this.network);

            List<LogResponse> logResponses = this.MapLogResponses(receipt, assembly, deserializer);

            return new ReceiptResponse(receipt, logResponses, this.network);
        }

        /// <summary>
        /// Gets a smart contract transaction receipt. Receipts contain information about how a smart contract transaction was executed.
        /// This includes the value returned from a smart contract call and how much gas was used.  
        /// </summary>
        /// 
        /// <param name="txHash">A hash of the smart contract transaction (the transaction ID).</param>
        /// 
        /// <returns>The receipt for the smart contract.</returns> 
        [Route("api/[controller]/receipt")]
        [HttpGet]
        public IActionResult GetReceiptAPI([FromQuery] string txHash)
        {
            ReceiptResponse receiptResponse = this.GetReceipt(txHash);

            if (receiptResponse == null)
            {
                this.logger.LogTrace("(-)[RECEIPT_NOT_FOUND]");
                return ErrorHelpers.BuildErrorResponse(HttpStatusCode.BadRequest,
                    "The receipt was not found.",
                    "No stored transaction could be found for the supplied hash.");
            }

            return this.Json(receiptResponse);
        }

        /// <summary>
        /// Searches for receipts that match the given filter criteria. Filter criteria are ANDed together.
        /// </summary>
        /// <param name="contractAddress">The contract address from which events were raised.</param>
        /// <param name="eventName">The name of the event raised.</param>
        /// <param name="topics">The topics to search. All specified topics must be present.</param>
        /// <param name="fromBlock">The block number from which to start searching.</param>
        /// <param name="toBlock">The block number where searching finishes.</param>
        /// <returns>A list of all matching receipts.</returns>
        [ActionName("searchreceipts")]
        [ApiExplorerSettings(IgnoreApi = true)]
        [ActionDescription("Searches for receipts matching the filter criteria.")]
        public List<ReceiptResponse> ReceiptSearch(string contractAddress, string eventName, List<string> topics = null, int fromBlock = 0, int? toBlock = null)
        {
            uint160 address = contractAddress.ToUint160(this.network);

            byte[] contractCode = this.stateRoot.GetCode(address);

            if (contractCode == null || !contractCode.Any())
            {
                return null;
            }

            IEnumerable<byte[]> topicsBytes = topics != null ? topics.Where(topic => topic != null).Select(t => t.HexToByteArray()) : new List<byte[]>();

            Assembly assembly = Assembly.Load(contractCode);

            var deserializer = new ApiLogDeserializer(this.primitiveSerializer, this.network);

            var receiptSearcher = new ReceiptSearcher(this.chainIndexer, this.blockStore, this.receiptRepository, this.network);

            List<Receipt> receipts = receiptSearcher.SearchReceipts(contractAddress, eventName, fromBlock, toBlock, topicsBytes);

            var result = new List<ReceiptResponse>();

            foreach (Receipt receipt in receipts)
            {
                List<LogResponse> logResponses = this.MapLogResponses(receipt, assembly, deserializer);

                var receiptResponse = new ReceiptResponse(receipt, logResponses, this.network);

                result.Add(receiptResponse);
            }

            return result;
        }

        // Note: We may not know exactly how to best structure "receipt search" queries until we start building 
        // a web3-like library. For now the following method serves as a very basic example of how we can query the block
        // bloom filters to retrieve events.


        /// <summary>
        /// Searches a smart contract's receipts for those which match a specific event. The SmartContract.Log() function
        /// is capable of storing C# structs, and structs are used to store information about different events occurring 
        /// on the smart contract. For example, a "TransferLog" struct could contain "From" and "To" fields and be used to log
        /// when a smart contract makes a transfer of funds from one wallet to another. The log entries are held inside the smart contract,
        /// indexed using the name of the struct, and are linked to individual transaction receipts.
        /// Therefore, it is possible to return a smart contract's transaction receipts
        /// which match a specific event (as defined by the struct name).  
        /// </summary>
        /// 
        /// <param name="contractAddress">The contract address from which events were raised.</param>
        /// <param name="eventName">The name of the event raised.</param>
        /// <param name="topics">The topics to search. All specified topics must be present.</param>
        /// <param name="fromBlock">The block number from which to start searching.</param>
        /// <param name="toBlock">The block number where searching finishes.</param>
        /// 
        /// <returns>A list of receipts for transactions relating to a specific smart contract and a specific event in that smart contract.</returns>
        [Route("api/[controller]/receipt-search")]
        [HttpGet]
        public async Task<IActionResult> ReceiptSearchAPI([FromQuery] string contractAddress, [FromQuery] string eventName, [FromQuery] List<string> topics = null, [FromQuery] int fromBlock = 0, [FromQuery] int? toBlock = null)
        {
            List<ReceiptResponse> result = this.ReceiptSearch(contractAddress, eventName, topics, fromBlock, toBlock);

            if (result == null)
            {
                return ErrorHelpers.BuildErrorResponse(HttpStatusCode.InternalServerError, "No code exists", $"No contract execution code exists at {contractAddress}");
            }

            return this.Json(result);
        }

        private List<LogResponse> MapLogResponses(Receipt receipt, Assembly assembly, ApiLogDeserializer deserializer)
        {
            var logResponses = new List<LogResponse>();

            foreach (Log log in receipt.Logs)
            {
                var logResponse = new LogResponse(log, this.network);

                logResponses.Add(logResponse);

                if (log.Topics.Count == 0)
                    continue;

                // Get receipt struct name
                string eventTypeName = Encoding.UTF8.GetString(log.Topics[0]);

                // Find the type in the module def
                Type eventType = assembly.DefinedTypes.FirstOrDefault(t => t.Name == eventTypeName);

                if (eventType == null)
                {
                    // Couldn't match the type, continue?
                    continue;
                }

                // Deserialize it
                dynamic deserialized = deserializer.DeserializeLogData(log.Data, eventType);

                logResponse.Log = deserialized;
            }

            return logResponses;
        }

        /// <summary>
        /// Builds a transaction to create a smart contract. Although the transaction is created, the smart contract is not
        /// deployed on the network, and no gas or fees are consumed.
        /// Instead the created transaction is returned as a hexadecimal string within a JSON object.
        /// Transactions built using this method can be deployed using /api/SmartContractWallet/send-transaction.
        /// However, unless there is a need to closely examine the transaction before deploying it, you should use
        /// api/SmartContracts/build-and-send-create.
        /// </summary>
        /// 
        /// <param name="request">An object containing the necessary parameters to build the transaction.</param>
        /// 
        /// <returns>A transaction ready to create a smart contract.</returns>
        [Route("api/[controller]/build-create")]
        [HttpPost]
        public IActionResult BuildCreateSmartContractTransaction([FromBody] BuildCreateContractTransactionRequest request)
        {
            if (!this.ModelState.IsValid)
                return ModelStateErrors.BuildErrorResponse(this.ModelState);

            BuildCreateContractTransactionResponse response = this.smartContractTransactionService.BuildCreateTx(request);

            if (!response.Success)
                return ErrorHelpers.BuildErrorResponse(HttpStatusCode.BadRequest, response.Message, string.Empty);

            return this.Json(response);
        }

        /// <summary>
        /// Builds a transaction to call a smart contract method. Although the transaction is created, the
        /// call is not made, and no gas or fees are consumed.
        /// Instead the created transaction is returned as a JSON object.
        /// Transactions built using this method can be deployed using /api/SmartContractWallet/send-transaction
        /// However, unless there is a need to closely examine the transaction before deploying it, you should use
        /// api/SmartContracts/build-and-send-call.
        /// </summary>
        /// 
        /// <param name="request">An object containing the necessary parameters to build the transaction.</param>
        /// 
        /// <returns>A transaction ready to call a method on a smart contract.</returns>
        [Route("api/[controller]/build-call")]
        [HttpPost]
        public IActionResult BuildCallSmartContractTransaction([FromBody] BuildCallContractTransactionRequest request)
        {
            if (!this.ModelState.IsValid)
                return ModelStateErrors.BuildErrorResponse(this.ModelState);

            var response = this.smartContractTransactionService.BuildCallTx(request);

            if (!response.Success)
                return ErrorHelpers.BuildErrorResponse(HttpStatusCode.BadRequest, response.Message, string.Empty);

            return this.Json(response);
        }

        /// <summary>
        /// Builds a transaction to transfer funds on a smart contract network.
        /// </summary>
        /// 
        /// <param name="request">An object containing the necessary parameters to build the transaction.</param>
        /// 
        /// <returns>The build transaction hex.</returns>
        [Route("api/[controller]/build-transaction")]
        [HttpPost]
        public IActionResult BuildTransaction([FromBody] BuildContractTransactionRequest request)
        {
            if (!this.ModelState.IsValid)
                return ModelStateErrors.BuildErrorResponse(this.ModelState);

            try
            {
                BuildContractTransactionResult result = this.smartContractTransactionService.BuildTx(request);

                return this.Json(result.Response);
            }
            catch (Exception e)
            {
                this.logger.LogError("Exception occurred: {0}", e.ToString());
                return ErrorHelpers.BuildErrorResponse(HttpStatusCode.BadRequest, e.Message, e.ToString());
            }
        }

        /// <summary>
        /// Gets a fee estimate for a specific smart contract account-based transfer transaction.
        /// This differs from fee estimation on standard networks due to the way inputs must be selected for account-based transfers.
        /// </summary>
        /// <param name="request">An object containing the parameters used to build the the fee estimation transaction.</param>
        /// <returns>The estimated fee for the transaction.</returns>
        [Route("api/[controller]/estimate-fee")]
        [HttpPost]
        public IActionResult EstimateFee([FromBody] ScTxFeeEstimateRequest request)
        {
            if (!this.ModelState.IsValid)
                return ModelStateErrors.BuildErrorResponse(this.ModelState);

            try
            {
                EstimateFeeResult result = this.smartContractTransactionService.EstimateFee(request);

                return this.Json(result.Fee);
            }
            catch (Exception e)
            {
                this.logger.LogError("Exception occurred: {0}", e.ToString());
                return ErrorHelpers.BuildErrorResponse(HttpStatusCode.BadRequest, e.Message, e.ToString());
            }
        }

        /// <summary>
        /// Builds a transaction to create a smart contract and then broadcasts the transaction to the network.
        /// If the deployment is successful, methods on the smart contract can be subsequently called.
        /// </summary>
        /// 
        /// <param name="request">An object containing the necessary parameters to build the transaction.</param>
        /// 
        /// <returns>The transaction used to create the smart contract. The result of the transaction broadcast is not returned
        /// and you should check for a transaction receipt to see if it was successful.</returns>
        [Route("api/[controller]/build-and-send-create")]
        [HttpPost]
        public async Task<IActionResult> BuildAndSendCreateSmartContractTransactionAsync([FromBody] BuildCreateContractTransactionRequest request)
        {
            if (!this.ModelState.IsValid)
                return ModelStateErrors.BuildErrorResponse(this.ModelState);

            if (!this.connectionManager.ConnectedPeers.Any())
            {
                this.logger.LogTrace("(-)[NO_CONNECTED_PEERS]");
                return ErrorHelpers.BuildErrorResponse(HttpStatusCode.Forbidden, "Can't send transaction as the node requires at least one connection.", string.Empty);
            }

            BuildCreateContractTransactionResponse response = this.smartContractTransactionService.BuildCreateTx(request);

            if (!response.Success)
                return ErrorHelpers.BuildErrorResponse(HttpStatusCode.BadRequest, response.Message, string.Empty);

            Transaction transaction = this.network.CreateTransaction(response.Hex);

            await this.broadcasterManager.BroadcastTransactionAsync(transaction);

            // Check if transaction was actually added to a mempool.
            TransactionBroadcastEntry transactionBroadCastEntry = this.broadcasterManager.GetTransaction(transaction.GetHash());

            if (transactionBroadCastEntry?.State == Features.Wallet.Broadcasting.State.CantBroadcast)
            {
                this.logger.LogError("Exception occurred: {0}", transactionBroadCastEntry.ErrorMessage);
                return ErrorHelpers.BuildErrorResponse(HttpStatusCode.BadRequest, transactionBroadCastEntry.ErrorMessage, "Transaction Exception");
            }

            response.Message = "Your CREATE contract transaction was successfully built and sent. Check the receipt using the transaction ID once it has been included in a new block.";

            return this.Json(response);
        }

        /// <summary>
        /// Builds a transaction to call a smart contract method and then broadcasts the transaction to the network.
        /// If the call is successful, any changes to the smart contract balance or persistent data are propagated
        /// across the network.
        /// </summary>
        /// 
        /// <param name="request">An object containing the necessary parameters to build the transaction.</param>
        ///
        /// <returns>The transaction used to call a smart contract method. The result of the transaction broadcast is not returned
        /// and you should check for a transaction receipt to see if it was successful.</returns>
        [Route("api/[controller]/build-and-send-call")]
        [HttpPost]
        public async Task<IActionResult> BuildAndSendCallSmartContractTransactionAsync([FromBody] BuildCallContractTransactionRequest request)
        {
            if (!this.ModelState.IsValid)
                return ModelStateErrors.BuildErrorResponse(this.ModelState);

            if (!this.connectionManager.ConnectedPeers.Any())
            {
                this.logger.LogTrace("(-)[NO_CONNECTED_PEERS]");
                return ErrorHelpers.BuildErrorResponse(HttpStatusCode.Forbidden, "Can't send transaction as the node requires at least one connection.", string.Empty);
            }

            BuildCallContractTransactionResponse response = this.smartContractTransactionService.BuildCallTx(request);
            if (!response.Success)
                return this.Json(response);

            Transaction transaction = this.network.CreateTransaction(response.Hex);

            await this.broadcasterManager.BroadcastTransactionAsync(transaction);

            // Check if transaction was actually added to a mempool.
            TransactionBroadcastEntry transactionBroadCastEntry = this.broadcasterManager.GetTransaction(transaction.GetHash());

            if (transactionBroadCastEntry?.State == Features.Wallet.Broadcasting.State.CantBroadcast)
            {
                this.logger.LogError("Exception occurred: {0}", transactionBroadCastEntry.ErrorMessage);
                return ErrorHelpers.BuildErrorResponse(HttpStatusCode.BadRequest, transactionBroadCastEntry.ErrorMessage, "Transaction Exception");
            }

            response.Message = $"Your CALL method {request.MethodName} transaction was successfully built and sent. Check the receipt using the transaction ID once it has been included in a new block.";

            return this.Json(response);
        }

        /// <summary>
        /// Makes a local call to a method on a smart contract that has been successfully deployed. A transaction 
        /// is not created as the call is never propagated across the network. All persistent data held by the   
        /// smart contract is copied before the call is made. Only this copy is altered by the call
        /// and the actual data is unaffected. Even if an amount of funds are specified to send with the call,
        /// no funds are in fact sent.
        /// The purpose of this function is to query and test methods. 
        /// </summary>
        /// 
        /// <param name="request">An object containing the necessary parameters to build the transaction.</param>
        /// 
        /// <results>The result of the local call to the smart contract method.</results>
        [Route("api/[controller]/local-call")]
        [HttpPost]
        public IActionResult LocalCallSmartContractTransaction([FromBody] LocalCallContractRequest request)
        {
            if (!this.ModelState.IsValid)
                return ModelStateErrors.BuildErrorResponse(this.ModelState);

            // Rewrite the method name to a property name
            this.RewritePropertyGetterName(request);

            try
            {
                ContractTxData txData = this.smartContractTransactionService.BuildLocalCallTxData(request);

                ILocalExecutionResult result = this.localExecutor.Execute(
                    (ulong)this.chainIndexer.Height,
                    request.Sender?.ToUint160(this.network) ?? new uint160(),
                    string.IsNullOrWhiteSpace(request.Amount) ? (Money)request.Amount : 0,
                    txData);

                return this.Json(result, new JsonSerializerSettings
                {
                    ContractResolver = new ContractParametersContractResolver(this.network)
                });
            }
            catch (MethodParameterStringSerializerException e)
            {
                return this.Json(ErrorHelpers.BuildErrorResponse(HttpStatusCode.InternalServerError, e.Message,
                    "Error deserializing method parameters"));
            }
        }

        /// <summary>
        /// If the call is to a property, rewrites the method name to the getter method's name.
        /// </summary>
        private void RewritePropertyGetterName(LocalCallContractRequest request)
        {
            // Don't rewrite if there are params
            if (request.Parameters != null && request.Parameters.Any())
                return;

            byte[] contractCode = this.stateRoot.GetCode(request.ContractAddress.ToUint160(this.network));

            string contractType = this.stateRoot.GetContractType(request.ContractAddress.ToUint160(this.network));

            Result<IContractModuleDefinition> readResult = ContractDecompiler.GetModuleDefinition(contractCode);

            if (readResult.IsSuccess)
            {
                IContractModuleDefinition contractModule = readResult.Value;
                string propertyGetterName = contractModule.GetPropertyGetterMethodName(contractType, request.MethodName);

                if (propertyGetterName != null)
                {
                    request.MethodName = propertyGetterName;
                }
            }
        }

        /// <summary>
        /// Gets all addresses owned by a wallet which have a balance associated with them. This
        /// method effectively returns the balance of all the UTXOs associated with a wallet.
        /// In a case where multiple UTXOs are associated with one address, the amounts
        /// are tallied to give a total for that address.
        /// </summary>
        ///
        /// <param name="walletName">The name of the wallet to retrieve the addresses from.</param>
        /// 
        /// <returns>The addresses owned by a wallet which have a balance associated with them.</returns>
        [Route("api/[controller]/address-balances")]
        [HttpGet]
        public IActionResult GetAddressesWithBalances([FromQuery] string walletName)
        {
            IEnumerable<IGrouping<HdAddress, UnspentOutputReference>> allSpendable = this.walletManager.GetSpendableTransactionsInWallet(walletName, MinConfirmationsAllChecks).GroupBy(x => x.Address);
            var result = new List<object>();
            foreach (IGrouping<HdAddress, UnspentOutputReference> grouping in allSpendable)
            {
                result.Add(new
                {
                    grouping.Key.Address,
                    Sum = grouping.Sum(x => x.Transaction.GetUnspentAmount(false))
                });
            }

            return this.Json(result);
        }

        private object InterpretStorageValue(MethodParameterDataType dataType, byte[] bytes)
        {
            switch (dataType)
            {
                case MethodParameterDataType.Bool:
                    return this.serializer.ToBool(bytes);
                case MethodParameterDataType.Byte:
                    return bytes[0];
                case MethodParameterDataType.Char:
                    return this.serializer.ToChar(bytes);
                case MethodParameterDataType.String:
                    return this.serializer.ToString(bytes);
                case MethodParameterDataType.UInt:
                    return this.serializer.ToUInt32(bytes);
                case MethodParameterDataType.Int:
                    return this.serializer.ToInt32(bytes);
                case MethodParameterDataType.ULong:
                    return this.serializer.ToUInt64(bytes);
                case MethodParameterDataType.Long:
                    return this.serializer.ToInt64(bytes);
                case MethodParameterDataType.Address:
                    return this.serializer.ToAddress(bytes);
                case MethodParameterDataType.ByteArray:
                    return bytes.ToHexString();
            }

            return null;
        }
    }
}<|MERGE_RESOLUTION|>--- conflicted
+++ resolved
@@ -33,11 +33,7 @@
 
 namespace Stratis.Bitcoin.Features.SmartContracts.ReflectionExecutor.Controllers
 {
-<<<<<<< HEAD
-=======
     [ApiVersion("1")]
-    [Route("api/[controller]")]
->>>>>>> 9aededcf
     public class SmartContractsController : Controller
     {
         /// <summary>
