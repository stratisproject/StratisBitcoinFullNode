--- conflicted
+++ resolved
@@ -324,8 +324,6 @@
                 return ErrorHelpers.BuildErrorResponse(HttpStatusCode.BadRequest, response.Message, string.Empty);
 
             return this.Json(response);
-<<<<<<< HEAD
-=======
         }
 
         /// <summary>
@@ -379,7 +377,6 @@
                 this.logger.LogError("Exception occurred: {0}", e.ToString());
                 return ErrorHelpers.BuildErrorResponse(HttpStatusCode.BadRequest, e.Message, e.ToString());
             }
->>>>>>> e2833443
         }
 
         /// <summary>
