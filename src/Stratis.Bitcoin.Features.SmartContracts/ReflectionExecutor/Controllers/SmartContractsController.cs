﻿using System.Collections.Generic;
using System.Linq;
using System.Net;
using System.Text;
using System.Threading.Tasks;
using CSharpFunctionalExtensions;
using Microsoft.AspNetCore.Mvc;
using Microsoft.Extensions.Logging;
using NBitcoin;
using Newtonsoft.Json;
using Stratis.Bitcoin.Features.SmartContracts.Models;
using Stratis.Bitcoin.Features.SmartContracts.Wallet;
using Stratis.Bitcoin.Features.Wallet;
using Stratis.Bitcoin.Features.Wallet.Interfaces;
using Stratis.Bitcoin.Interfaces;
using Stratis.Bitcoin.Utilities;
using Stratis.Bitcoin.Utilities.JsonErrors;
using Stratis.Bitcoin.Utilities.ModelStateErrors;
using Stratis.SmartContracts;
using Stratis.SmartContracts.CLR;
using Stratis.SmartContracts.CLR.Compilation;
using Stratis.SmartContracts.CLR.Decompilation;
using Stratis.SmartContracts.CLR.Local;
using Stratis.SmartContracts.CLR.Serialization;
using Stratis.SmartContracts.Core;
using Stratis.SmartContracts.Core.Receipts;
using Stratis.SmartContracts.Core.State;

namespace Stratis.Bitcoin.Features.SmartContracts.ReflectionExecutor.Controllers
{
    [Route("api/[controller]")]
    public class SmartContractsController : Controller
    {
        /// <summary>
        /// For consistency in retrieval of balances, and to ensure that smart contract transaction
        /// creation always works, as the retrieved transactions have always already been included in a block.
        /// </summary>
        private const int MinConfirmationsAllChecks = 1;

        private readonly IBroadcasterManager broadcasterManager;
        private readonly IBlockStore blockStore;
        private readonly ConcurrentChain chain;
        private readonly CSharpContractDecompiler contractDecompiler;
        private readonly ILogger logger;
        private readonly Network network;
        private readonly IStateRepositoryRoot stateRoot;
        private readonly IWalletManager walletManager;
        private readonly ISerializer serializer;
        private readonly IReceiptRepository receiptRepository;
        private readonly ILocalExecutor localExecutor;
        private readonly ISmartContractTransactionService smartContractTransactionService;

        public SmartContractsController(IBroadcasterManager broadcasterManager,
            IBlockStore blockStore,
            ConcurrentChain chain,
            CSharpContractDecompiler contractDecompiler,
            IDateTimeProvider dateTimeProvider,
            ILoggerFactory loggerFactory,
            Network network,
            IStateRepositoryRoot stateRoot,
            IWalletManager walletManager,
            ISerializer serializer,
            IReceiptRepository receiptRepository,
            ILocalExecutor localExecutor,
            ISmartContractTransactionService smartContractTransactionService)
        {
            this.stateRoot = stateRoot;
            this.contractDecompiler = contractDecompiler;
            this.logger = loggerFactory.CreateLogger(this.GetType().FullName);
            this.network = network;
            this.chain = chain;
            this.blockStore = blockStore;
            this.walletManager = walletManager;
            this.broadcasterManager = broadcasterManager;
            this.serializer = serializer;
            this.receiptRepository = receiptRepository;
            this.localExecutor = localExecutor;
            this.smartContractTransactionService = smartContractTransactionService;
        }

        /// <summary>
        /// Gets the bytecode for a smart contract as a hexadecimal string. The bytecode is decompiled to
        /// C# source, which is returned as well. Be aware, it is the bytecode which is being executed,
        /// so this is the "source of truth".
        /// </summary>
        ///
        /// <param name="address">The address of the smart contract to retrieve as bytecode and C# source.</param>
        ///
        /// <returns>A response object containing the bytecode and the decompiled C# code.</returns>
        [Route("code")]
        [HttpGet]
        public IActionResult GetCode([FromQuery]string address)
        {
            uint160 addressNumeric = address.ToUint160(this.network);
            byte[] contractCode = this.stateRoot.GetCode(addressNumeric);

            if (contractCode == null || !contractCode.Any())
            {
                return this.Json(new GetCodeResponse
                {
                    Message = string.Format("No contract execution code exists at {0}", address)
                });
            }
            
            Result<string> sourceResult = this.contractDecompiler.GetSource(contractCode);

            return this.Json(new GetCodeResponse
            {
                Message = string.Format("Contract execution code retrieved at {0}", address),
                Bytecode = contractCode.ToHexString(),
                CSharp = sourceResult.IsSuccess ? sourceResult.Value : sourceResult.Error // Show the source, or the reason why the source couldn't be retrieved.
            });
        }

        /// <summary>
        /// Gets the balance of a smart contract in STRAT (or the sidechain coin). This method only works for smart contract addresses. 
        /// </summary>
        /// 
        /// <param name="address">The address of the smart contract to retrieve the balance for.</param>
        /// 
        /// <returns>The balance of a smart contract in STRAT (or the sidechain coin).</returns>
        [Route("balance")]
        [HttpGet]
        public IActionResult GetBalance([FromQuery]string address)
        {
            uint160 addressNumeric = address.ToUint160(this.network);
            ulong balance = this.stateRoot.GetCurrentBalance(addressNumeric);
            Money moneyBalance = Money.Satoshis(balance);
            return this.Json(moneyBalance.ToString(false));
        }

        /// <summary>
        /// Gets a single piece of smart contract data, which was stored as a key–value pair using the
        /// SmartContract.PersistentState property. 
        /// The method performs a lookup in the smart contract
        /// state database for the supplied smart contract address and key.
        /// The value associated with the given key, deserialized for the specified data type, is returned.
        /// If the key does not exist or deserialization fails, the method returns the default value for
        /// the specified type.
        /// </summary>
        /// 
        /// <param name="request">An object containing the necessary parameters to perform a retrieve stored data request.</param>
        ///
        /// <returns>A single piece of stored smart contract data.</returns>
        [Route("storage")]
        [HttpGet]
        public IActionResult GetStorage([FromQuery] GetStorageRequest request)
        {
            if (!this.ModelState.IsValid)
            {
                this.logger.LogTrace("(-)[MODELSTATE_INVALID]");
                return ModelStateErrors.BuildErrorResponse(this.ModelState);
            }

            uint160 addressNumeric = request.ContractAddress.ToUint160(this.network);
            byte[] storageValue = this.stateRoot.GetStorageValue(addressNumeric, Encoding.UTF8.GetBytes(request.StorageKey));

            if (storageValue == null)
            {
                return this.Json(new
                {
                    Message = string.Format("No data at storage with key {0}", request.StorageKey)
                });
            }

            // Interpret the storage bytes as an object of the given type
            object interpretedStorageValue = this.InterpretStorageValue(request.DataType, storageValue);

            // Use MethodParamStringSerializer to serialize the interpreted object to a string
            string serialized = MethodParameterStringSerializer.Serialize(interpretedStorageValue, this.network);
            return this.Json(serialized);
        }

        /// <summary>
        /// Gets a smart contract transaction receipt. Receipts contain information about how a smart contract transaction was executed.
        /// This includes the value returned from a smart contract call and how much gas was used.  
        /// </summary>
        /// 
        /// <param name="txHash">A hash of the smart contract transaction (the transaction ID).</param>
        /// 
        /// <returns>The receipt for the smart contract.</returns> 
        [Route("receipt")]
        [HttpGet]
        public IActionResult GetReceipt([FromQuery] string txHash)
        {
            uint256 txHashNum = new uint256(txHash);
            Receipt receipt = this.receiptRepository.Retrieve(txHashNum);

            if (receipt == null)
            {
                this.logger.LogTrace("(-)[RECEIPT_NOT_FOUND]");
                return ErrorHelpers.BuildErrorResponse(HttpStatusCode.BadRequest,
                    "The receipt was not found.",
                    "No stored transaction could be found for the supplied hash.");
            }

            var receiptResponse = new ReceiptResponse(receipt, this.network);

            return this.Json(receiptResponse);
        }

        // Note: We may not know exactly how to best structure "receipt search" queries until we start building 
        // a web3-like library. For now the following method serves as a very basic example of how we can query the block
        // bloom filters to retrieve events.


        /// <summary>
        /// Searches a smart contract's receipts for those which match a specific event. The SmartContract.Log() function
        /// is capable of storing C# structs, and structs are used to store information about different events occurring 
        /// on the smart contract. For example, a "TransferLog" struct could contain "From" and "To" fields and be used to log
        /// when a smart contract makes a transfer of funds from one wallet to another. The log entries are held inside the smart contract,
        /// indexed using the name of the struct, and are linked to individual transaction receipts.
        /// Therefore, it is possible to return a smart contract's transaction receipts
        /// which match a specific event (as defined by the struct name).  
        /// </summary>
        /// 
        /// <param name="contractAddress">The address of the smart contract to retrieve the receipts for.</param>
        /// <param name="eventName">The name of the event struct to retrieve matching receipts for.</param>
        /// 
        /// <returns>A list of receipts for transactions relating to a specific smart contract and a specific event in that smart contract.</returns>
        [Route("receipt-search")]
        [HttpGet]
        public async Task<IActionResult> ReceiptSearch([FromQuery] string contractAddress, [FromQuery] string eventName)
        {
            // Build the bytes we can use to check for this event.
            uint160 addressUint160 = contractAddress.ToUint160(this.network);
            byte[] addressBytes = addressUint160.ToBytes();
            byte[] eventBytes = Encoding.UTF8.GetBytes(eventName);

            // Loop through all headers and check bloom.
            IEnumerable<ChainedHeader> blockHeaders = this.chain.EnumerateToTip(this.chain.Genesis);
            List<ChainedHeader> matches = new List<ChainedHeader>();
            foreach(ChainedHeader chainedHeader in blockHeaders)
            {
                var scHeader = (ISmartContractBlockHeader) chainedHeader.Header;
                if (scHeader.LogsBloom.Test(addressBytes) && scHeader.LogsBloom.Test(eventBytes)) // TODO: This is really inefficient, should build bloom for query and then compare.
                    matches.Add(chainedHeader);
            }

            // For all matching headers, get the block from local db.
            List<NBitcoin.Block> blocks = new List<NBitcoin.Block>();
            foreach(ChainedHeader chainedHeader in matches)
            {
                blocks.Add(await this.blockStore.GetBlockAsync(chainedHeader.HashBlock).ConfigureAwait(false));
            }

            // For each block, get all receipts, and if they match, add to list to return.
            List<ReceiptResponse> receiptResponses = new List<ReceiptResponse>();
            foreach(NBitcoin.Block block in blocks)
            {
                foreach(Transaction transaction in block.Transactions)
                {
                    Receipt storedReceipt = this.receiptRepository.Retrieve(transaction.GetHash());
                    if (storedReceipt == null) // not a smart contract transaction. Move to next transaction.
                        continue;

                    // Check if address and first topic (event name) match.
                    if (storedReceipt.Logs.Any(x => x.Address == addressUint160 && Enumerable.SequenceEqual(x.Topics[0], eventBytes)))
                        receiptResponses.Add(new ReceiptResponse(storedReceipt, this.network));
                }
            }

<<<<<<< HEAD
            return Json(receiptResponses);
        }
=======
            return this.Json(receiptResponses);
        } 
>>>>>>> 497323df

        /// <summary>
        /// Builds a transaction to create a smart contract. Although the transaction is created, the smart contract is not
        /// deployed on the network, and no gas or fees are consumed.
        /// Instead the created transaction is returned as a hexadecimal string within a JSON object.
        /// Transactions built using this method can be deployed using /api/SmartContractWallet/send-transaction.
        /// However, unless there is a need to closely examine the transaction before deploying it, you should use
        /// api/SmartContracts/build-and-send-create.
        /// </summary>
        /// 
        /// <param name="request">An object containing the necessary parameters to build the transaction.</param>
        /// 
        /// <returns>A transaction ready to create a smart contract.</returns>
        [Route("build-create")]
        [HttpPost]
        public IActionResult BuildCreateSmartContractTransaction([FromBody] BuildCreateContractTransactionRequest request)
        {
            if (!this.ModelState.IsValid)
                return ModelStateErrors.BuildErrorResponse(this.ModelState);

            return this.Json(this.smartContractTransactionService.BuildCreateTx(request));
        }

        /// <summary>
        /// Builds a transaction to call a smart contract method. Although the transaction is created, the
        /// call is not made, and no gas or fees are consumed.
        /// Instead the created transaction is returned as a JSON object.
        /// Transactions built using this method can be deployed using /api/SmartContractWallet/send-transaction
        /// However, unless there is a need to closely examine the transaction before deploying it, you should use
        /// api/SmartContracts/build-and-send-call.
        /// </summary>
        /// 
        /// <param name="request">An object containing the necessary parameters to build the transaction.</param>
        /// 
        /// <returns>A transaction ready to call a method on a smart contract.</returns>
        [Route("build-call")]
        [HttpPost]
        public IActionResult BuildCallSmartContractTransaction([FromBody] BuildCallContractTransactionRequest request)
        {
            if (!this.ModelState.IsValid)
                return ModelStateErrors.BuildErrorResponse(this.ModelState);

            return this.Json(this.smartContractTransactionService.BuildCallTx(request));
        }

        /// <summary>
        /// Builds a transaction to create a smart contract and then broadcasts the transaction to the network.
        /// If the deployment is successful, methods on the smart contract can be subsequently called.
        /// </summary>
        /// 
        /// <param name="request">An object containing the necessary parameters to build the transaction.</param>
        /// 
        /// <returns>The transaction used to create the smart contract. The result of the transaction broadcast is not returned
        /// and you should check for a transaction receipt to see if it was successful.</returns>
        [Route("build-and-send-create")]
        [HttpPost]
        public IActionResult BuildAndSendCreateSmartContractTransaction([FromBody] BuildCreateContractTransactionRequest request)
        {
            if (!this.ModelState.IsValid)
                return ModelStateErrors.BuildErrorResponse(this.ModelState);

            BuildCreateContractTransactionResponse response = this.smartContractTransactionService.BuildCreateTx(request);

            if (!response.Success)
                return this.Json(response);

            Transaction transaction = this.network.CreateTransaction(response.Hex);
            this.walletManager.ProcessTransaction(transaction, null, null, false);
            this.broadcasterManager.BroadcastTransactionAsync(transaction).GetAwaiter().GetResult();

            return this.Json(response);
        }

        /// <summary>
        /// Builds a transaction to call a smart contract method and then broadcasts the transaction to the network.
        /// If the call is successful, any changes to the smart contract balance or persistent data are propagated
        /// across the network.
        /// </summary>
        /// 
        /// <param name="request">An object containing the necessary parameters to build the transaction.</param>
        ///
        /// <returns>The transaction used to call a smart contract method. The result of the transaction broadcast is not returned
        /// and you should check for a transaction receipt to see if it was successful.</returns>
        [Route("build-and-send-call")]
        [HttpPost]
        public IActionResult BuildAndSendCallSmartContractTransaction([FromBody] BuildCallContractTransactionRequest request)
        {
            if (!this.ModelState.IsValid)
                return ModelStateErrors.BuildErrorResponse(this.ModelState);

            BuildCallContractTransactionResponse response = this.smartContractTransactionService.BuildCallTx(request);
            if (!response.Success)
                return this.Json(response);

            Transaction transaction = this.network.CreateTransaction(response.Hex);
            this.walletManager.ProcessTransaction(transaction, null, null, false);
            this.broadcasterManager.BroadcastTransactionAsync(transaction).GetAwaiter().GetResult();

            return this.Json(response);
        }

        /// <summary>
        /// Makes a local call to a method on a smart contract that has been successfully deployed. A transaction 
        /// is not created as the call is never propagated across the network. All persistent data held by the   
        /// smart contract is copied before the call is made. Only this copy is altered by the call
        /// and the actual data is unaffected. Even if an amount of funds are specified to send with the call,
        /// no funds are in fact sent.
        /// The purpose of this function is to query and test methods. 
        /// </summary>
        /// 
        /// <param name="request">An object containing the necessary parameters to build the transaction.</param>
        /// 
        /// <results>The result of the local call to the smart contract method.</results>
        [Route("local-call")]
        [HttpPost]
        public IActionResult LocalCallSmartContractTransaction([FromBody] LocalCallContractRequest request)
        {
            if (!this.ModelState.IsValid)
                return ModelStateErrors.BuildErrorResponse(this.ModelState);

            // Rewrite the method name to a property name
            this.RewritePropertyGetterName(request);

            try
            {
                ContractTxData txData = this.smartContractTransactionService.BuildLocalCallTxData(request);

                ILocalExecutionResult result = this.localExecutor.Execute(
                    (ulong)this.chain.Height,
                    request.Sender?.ToUint160(this.network) ?? new uint160(),
                    string.IsNullOrWhiteSpace(request.Amount) ? (Money) request.Amount : 0,
                    txData);

                return this.Json(result, new JsonSerializerSettings
                {
                    ContractResolver = new ContractParametersContractResolver(this.network)
                });
            }
            catch (MethodParameterStringSerializerException e)
            {
                return this.Json(ErrorHelpers.BuildErrorResponse(HttpStatusCode.InternalServerError, e.Message,
                    "Error deserializing method parameters"));
            }
        }

        /// <summary>
        /// If the call is to a property, rewrites the method name to the getter method's name.
        /// </summary>
        private void RewritePropertyGetterName(LocalCallContractRequest request)
        {
            // Don't rewrite if there are params
            if (request.Parameters != null && request.Parameters.Any())
                return;

            byte[] contractCode = this.stateRoot.GetCode(request.ContractAddress.ToUint160(this.network));

            string contractType = this.stateRoot.GetContractType(request.ContractAddress.ToUint160(this.network));

            Result<IContractModuleDefinition> readResult = ContractDecompiler.GetModuleDefinition(contractCode);

            if (readResult.IsSuccess)
            {
                IContractModuleDefinition contractModule = readResult.Value;
                string propertyGetterName = contractModule.GetPropertyGetterMethodName(contractType, request.MethodName);

                if (propertyGetterName != null)
                {
                    request.MethodName = propertyGetterName;
                }
            }
        }

        /// <summary>
        /// Gets all addresses owned by a wallet which have a balance associated with them. This
        /// method effectively returns the balance of all the UTXOs associated with a wallet.
        /// In a case where multiple UTXOs are associated with one address, the amounts
        /// are tallied to give a total for that address.
        /// </summary>
        ///
        /// <param name="walletName">The name of the wallet to retrieve the addresses from.</param>
        /// 
        /// <returns>The addresses owned by a wallet which have a balance associated with them.</returns>
        [Route("address-balances")]
        [HttpGet]
        public IActionResult GetAddressesWithBalances([FromQuery] string walletName)
        {
            IEnumerable<IGrouping<HdAddress, UnspentOutputReference>> allSpendable = this.walletManager.GetSpendableTransactionsInWallet(walletName, MinConfirmationsAllChecks).GroupBy(x => x.Address);
            var result = new List<object>();
            foreach (IGrouping<HdAddress, UnspentOutputReference> grouping in allSpendable)
            {
                result.Add(new
                {
                    grouping.Key.Address,
                    Sum = grouping.Sum(x => x.Transaction.SpendableAmount(false))
                });
            }
            
            return this.Json(result);
        }

        private object InterpretStorageValue(MethodParameterDataType dataType, byte[] bytes)
        {
            switch (dataType)
            {
                case MethodParameterDataType.Bool:
                    return this.serializer.ToBool(bytes);
                case MethodParameterDataType.Byte:
                    return bytes[0];
                case MethodParameterDataType.Char:
                    return this.serializer.ToChar(bytes);
                case MethodParameterDataType.String:
                    return this.serializer.ToString(bytes);
                case MethodParameterDataType.UInt:
                    return this.serializer.ToUInt32(bytes);
                case MethodParameterDataType.Int:
                    return this.serializer.ToInt32(bytes);
                case MethodParameterDataType.ULong:
                    return this.serializer.ToUInt64(bytes);
                case MethodParameterDataType.Long:
                    return this.serializer.ToInt64(bytes);
                case MethodParameterDataType.Address:
                    return this.serializer.ToAddress(bytes);
                case MethodParameterDataType.ByteArray:
                    return bytes.ToHexString();
            }

            return null;
        }
    }
}<|MERGE_RESOLUTION|>--- conflicted
+++ resolved
@@ -260,13 +260,8 @@
                 }
             }
 
-<<<<<<< HEAD
-            return Json(receiptResponses);
-        }
-=======
             return this.Json(receiptResponses);
-        } 
->>>>>>> 497323df
+        }
 
         /// <summary>
         /// Builds a transaction to create a smart contract. Although the transaction is created, the smart contract is not
