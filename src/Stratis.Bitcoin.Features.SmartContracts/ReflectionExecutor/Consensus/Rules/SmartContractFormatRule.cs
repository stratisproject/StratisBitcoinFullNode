--- conflicted
+++ resolved
@@ -65,10 +65,6 @@
             }
 
             var serializer = CallDataSerializer.Default;
-<<<<<<< HEAD
-
-=======
->>>>>>> 7aefc328
             var callDataDeserializationResult = serializer.Deserialize(scTxOut.ScriptPubKey.ToBytes());
 
             if (callDataDeserializationResult.IsFailure)
