﻿using System;
using System.Collections.Generic;
using NBitcoin;
using NBitcoin.DataEncoders;
using NBitcoin.NetworkDefinitions;
using NBitcoin.Protocol;

namespace Stratis.Bitcoin.Features.SmartContracts.Networks
{
    public sealed class SmartContractsTest : Network
    {
        public SmartContractsTest()
        {
            this.Name = "SmartContractsTestNet";
<<<<<<< HEAD
            this.RootFolderName = "stratis";
            this.DefaultConfigFilename = "stratis.conf";
=======
            this.RootFolderName = NBitcoin.NetworkDefinitions.StratisMain.StratisRootFolderName;
            this.DefaultConfigFilename = NBitcoin.NetworkDefinitions.StratisMain.StratisDefaultConfigFilename;
>>>>>>> 336bf07a
            this.Magic = 0x0709110E; // Incremented 19/06
            this.DefaultPort = 18333;
            this.RPCPort = 18332;
            this.MaxTipAge = BitcoinMain.BitcoinDefaultMaxTipAgeInSeconds;
            this.MinTxFee = 1000;
            this.FallbackFee = 20000;
            this.MinRelayTxFee = 1000;

            var consensus = new NBitcoin.Consensus();
            consensus.ConsensusFactory = new SmartContractConsensusFactory();

            consensus.SubsidyHalvingInterval = 210000;
            consensus.MajorityEnforceBlockUpgrade = 51;
            consensus.MajorityRejectBlockOutdated = 75;
            consensus.MajorityWindow = 100;
            consensus.BuriedDeployments[BuriedDeployments.BIP34] = 21111;
            consensus.BuriedDeployments[BuriedDeployments.BIP65] = 581885;
            consensus.BuriedDeployments[BuriedDeployments.BIP66] = 330776;
            consensus.BIP34Hash = new uint256("0x0000000023b3a96d3484e5abb3755c413e7d41500f8e2a5c3f0dd01299cd8ef8");
            consensus.PowLimit = new Target(new uint256("7fffffffffffffffffffffffffffffffffffffffffffffffffffffffffffffff")); // Set extremely low difficulty for now.
            consensus.MinimumChainWork = uint256.Zero;
            consensus.PowTargetTimespan = TimeSpan.FromSeconds(14 * 24 * 60 * 60); // two weeks
            consensus.PowTargetSpacing = TimeSpan.FromSeconds(20); // 20 second block time while on testnet 
            consensus.PowAllowMinDifficultyBlocks = true;
            consensus.PowNoRetargeting = false;
            consensus.RuleChangeActivationThreshold = 1512; // 75% for testchains
            consensus.MinerConfirmationWindow = 2016; // nPowTargetTimespan / nPowTargetSpacing

            consensus.BIP9Deployments[BIP9Deployments.TestDummy] = new BIP9DeploymentsParameters(28, 1199145601, 1230767999);
            consensus.BIP9Deployments[BIP9Deployments.CSV] = new BIP9DeploymentsParameters(0, 1456790400, 1493596800);
            consensus.BIP9Deployments[BIP9Deployments.Segwit] = new BIP9DeploymentsParameters(1, 1462060800, 1493596800);

            consensus.CoinType = 1;

            consensus.DefaultAssumeValid = new uint256("0x000000003ccfe92231efee04df6621e7bb3f7f513588054e19f78d626b951f59"); // 1235126

            consensus.CoinbaseMaturity = 5;
            consensus.PremineHeight = 2;
            consensus.PremineReward = Money.Coins(1000000);
            consensus.ProofOfWorkReward = Money.Coins(50);
            consensus.ProofOfStakeReward = Money.Zero;
            consensus.MaxReorgLength = 500;
            consensus.MaxMoney = long.MaxValue;

            this.Genesis = BitcoinMain.CreateBitcoinGenesisBlock(consensus.ConsensusFactory, 1296688602, 414098458, 0x1d00ffff, 1, Money.Coins(50m));
            ((SmartContractBlockHeader)this.Genesis.Header).HashStateRoot = new uint256("21B463E3B52F6201C0AD6C991BE0485B6EF8C092E64583FFA655CC1B171FE856");
            this.Genesis.Header.Nonce = 3; // Incremented 19/06
            consensus.HashGenesisBlock = this.Genesis.Header.GetHash();

            this.Consensus = consensus;

            this.Base58Prefixes = new byte[12][];
            this.Base58Prefixes[(int)Base58Type.PUBKEY_ADDRESS] = new byte[] { (111) };
            this.Base58Prefixes[(int)Base58Type.SCRIPT_ADDRESS] = new byte[] { (196) };
            this.Base58Prefixes[(int)Base58Type.SECRET_KEY] = new byte[] { (239) };
            this.Base58Prefixes[(int)Base58Type.ENCRYPTED_SECRET_KEY_NO_EC] = new byte[] { 0x01, 0x42 };
            this.Base58Prefixes[(int)Base58Type.ENCRYPTED_SECRET_KEY_EC] = new byte[] { 0x01, 0x43 };
            this.Base58Prefixes[(int)Base58Type.EXT_PUBLIC_KEY] = new byte[] { (0x04), (0x35), (0x87), (0xCF) };
            this.Base58Prefixes[(int)Base58Type.EXT_SECRET_KEY] = new byte[] { (0x04), (0x35), (0x83), (0x94) };
            this.Base58Prefixes[(int)Base58Type.PASSPHRASE_CODE] = new byte[] { 0x2C, 0xE9, 0xB3, 0xE1, 0xFF, 0x39, 0xE2 };
            this.Base58Prefixes[(int)Base58Type.CONFIRMATION_CODE] = new byte[] { 0x64, 0x3B, 0xF6, 0xA8, 0x9A };
            this.Base58Prefixes[(int)Base58Type.STEALTH_ADDRESS] = new byte[] { 0x2b };
            this.Base58Prefixes[(int)Base58Type.ASSET_ID] = new byte[] { 115 };
            this.Base58Prefixes[(int)Base58Type.COLORED_ADDRESS] = new byte[] { 0x13 };

            Bech32Encoder encoder = Encoders.Bech32("tb");
            this.Bech32Encoders = new Bech32Encoder[2];
            this.Bech32Encoders[(int)Bech32Type.WITNESS_PUBKEY_ADDRESS] = encoder;
            this.Bech32Encoders[(int)Bech32Type.WITNESS_SCRIPT_ADDRESS] = encoder;

            this.Checkpoints = new Dictionary<int, CheckpointInfo>();

            this.DNSSeeds = new List<DNSSeedData>();
            this.SeedNodes = new List<NetworkAddress>();
        }
    }
}<|MERGE_RESOLUTION|>--- conflicted
+++ resolved
@@ -12,13 +12,8 @@
         public SmartContractsTest()
         {
             this.Name = "SmartContractsTestNet";
-<<<<<<< HEAD
-            this.RootFolderName = "stratis";
-            this.DefaultConfigFilename = "stratis.conf";
-=======
             this.RootFolderName = NBitcoin.NetworkDefinitions.StratisMain.StratisRootFolderName;
             this.DefaultConfigFilename = NBitcoin.NetworkDefinitions.StratisMain.StratisDefaultConfigFilename;
->>>>>>> 336bf07a
             this.Magic = 0x0709110E; // Incremented 19/06
             this.DefaultPort = 18333;
             this.RPCPort = 18332;
