﻿using System;
using System.Collections.Generic;
using NBitcoin;
using NBitcoin.DataEncoders;
using NBitcoin.Protocol;
using Stratis.Bitcoin.Networks;

namespace Stratis.Bitcoin.Features.SmartContracts.Networks
{
    public sealed class SmartContractsTest : Network
    {
        public SmartContractsTest()
        {
            this.Name = "SmartContractsTestNet";
            this.RootFolderName = StratisMain.StratisRootFolderName;
            this.DefaultConfigFilename = StratisMain.StratisDefaultConfigFilename;
            this.Magic = 0x0709110E; // Incremented 19/06
            this.DefaultPort = 18333;
            this.RPCPort = 18332;
            this.MaxTipAge = BitcoinMain.BitcoinDefaultMaxTipAgeInSeconds;
            this.MinTxFee = 1000;
            this.FallbackFee = 20000;
            this.MinRelayTxFee = 1000;

            var consensus = new NBitcoin.Consensus();
<<<<<<< HEAD
            consensus.ConsensusFactory = new SmartContractConsensusFactory() { Consensus = consensus };
=======
            consensus.ConsensusFactory = new SmartContractConsensusFactory();
>>>>>>> 67180ab3

            consensus.SubsidyHalvingInterval = 210000;
            consensus.MajorityEnforceBlockUpgrade = 51;
            consensus.MajorityRejectBlockOutdated = 75;
            consensus.MajorityWindow = 100;
            consensus.BuriedDeployments[BuriedDeployments.BIP34] = 21111;
            consensus.BuriedDeployments[BuriedDeployments.BIP65] = 581885;
            consensus.BuriedDeployments[BuriedDeployments.BIP66] = 330776;
            consensus.BIP34Hash = new uint256("0x0000000023b3a96d3484e5abb3755c413e7d41500f8e2a5c3f0dd01299cd8ef8");
            consensus.PowLimit = new Target(new uint256("7fffffffffffffffffffffffffffffffffffffffffffffffffffffffffffffff")); // Set extremely low difficulty for now.
            consensus.MinimumChainWork = uint256.Zero;
            consensus.PowTargetTimespan = TimeSpan.FromSeconds(14 * 24 * 60 * 60); // two weeks
            consensus.PowTargetSpacing = TimeSpan.FromSeconds(20); // 20 second block time while on testnet 
            consensus.PowAllowMinDifficultyBlocks = true;
            consensus.PowNoRetargeting = false;
            consensus.RuleChangeActivationThreshold = 1512; // 75% for testchains
            consensus.MinerConfirmationWindow = 2016; // nPowTargetTimespan / nPowTargetSpacing

            consensus.BIP9Deployments[BIP9Deployments.TestDummy] = new BIP9DeploymentsParameters(28, 1199145601, 1230767999);
            consensus.BIP9Deployments[BIP9Deployments.CSV] = new BIP9DeploymentsParameters(0, 1456790400, 1493596800);
            consensus.BIP9Deployments[BIP9Deployments.Segwit] = new BIP9DeploymentsParameters(1, 1462060800, 1493596800);

            consensus.CoinType = 1;

            consensus.DefaultAssumeValid = new uint256("0x000000003ccfe92231efee04df6621e7bb3f7f513588054e19f78d626b951f59"); // 1235126

            consensus.CoinbaseMaturity = 5;
            consensus.PremineHeight = 2;
            consensus.PremineReward = Money.Coins(1000000);
            consensus.ProofOfWorkReward = Money.Coins(50);
            consensus.ProofOfStakeReward = Money.Zero;
            consensus.MaxReorgLength = 500;
            consensus.MaxMoney = long.MaxValue;

            this.Genesis = BitcoinMain.CreateBitcoinGenesisBlock(consensus.ConsensusFactory, 1296688602, 414098458, 0x1d00ffff, 1, Money.Coins(50m));
            ((SmartContractBlockHeader)this.Genesis.Header).HashStateRoot = new uint256("21B463E3B52F6201C0AD6C991BE0485B6EF8C092E64583FFA655CC1B171FE856");
            this.Genesis.Header.Nonce = 3; // Incremented 19/06
            consensus.HashGenesisBlock = this.Genesis.Header.GetHash();

            this.Consensus = consensus;

            this.Base58Prefixes = new byte[12][];
            this.Base58Prefixes[(int)Base58Type.PUBKEY_ADDRESS] = new byte[] { (111) };
            this.Base58Prefixes[(int)Base58Type.SCRIPT_ADDRESS] = new byte[] { (196) };
            this.Base58Prefixes[(int)Base58Type.SECRET_KEY] = new byte[] { (239) };
            this.Base58Prefixes[(int)Base58Type.ENCRYPTED_SECRET_KEY_NO_EC] = new byte[] { 0x01, 0x42 };
            this.Base58Prefixes[(int)Base58Type.ENCRYPTED_SECRET_KEY_EC] = new byte[] { 0x01, 0x43 };
            this.Base58Prefixes[(int)Base58Type.EXT_PUBLIC_KEY] = new byte[] { (0x04), (0x35), (0x87), (0xCF) };
            this.Base58Prefixes[(int)Base58Type.EXT_SECRET_KEY] = new byte[] { (0x04), (0x35), (0x83), (0x94) };
            this.Base58Prefixes[(int)Base58Type.PASSPHRASE_CODE] = new byte[] { 0x2C, 0xE9, 0xB3, 0xE1, 0xFF, 0x39, 0xE2 };
            this.Base58Prefixes[(int)Base58Type.CONFIRMATION_CODE] = new byte[] { 0x64, 0x3B, 0xF6, 0xA8, 0x9A };
            this.Base58Prefixes[(int)Base58Type.STEALTH_ADDRESS] = new byte[] { 0x2b };
            this.Base58Prefixes[(int)Base58Type.ASSET_ID] = new byte[] { 115 };
            this.Base58Prefixes[(int)Base58Type.COLORED_ADDRESS] = new byte[] { 0x13 };

            Bech32Encoder encoder = Encoders.Bech32("tb");
            this.Bech32Encoders = new Bech32Encoder[2];
            this.Bech32Encoders[(int)Bech32Type.WITNESS_PUBKEY_ADDRESS] = encoder;
            this.Bech32Encoders[(int)Bech32Type.WITNESS_SCRIPT_ADDRESS] = encoder;

            this.Checkpoints = new Dictionary<int, CheckpointInfo>();

            this.DNSSeeds = new List<DNSSeedData>();
            this.SeedNodes = new List<NetworkAddress>();
        }
    }
}<|MERGE_RESOLUTION|>--- conflicted
+++ resolved
@@ -23,11 +23,7 @@
             this.MinRelayTxFee = 1000;
 
             var consensus = new NBitcoin.Consensus();
-<<<<<<< HEAD
-            consensus.ConsensusFactory = new SmartContractConsensusFactory() { Consensus = consensus };
-=======
             consensus.ConsensusFactory = new SmartContractConsensusFactory();
->>>>>>> 67180ab3
 
             consensus.SubsidyHalvingInterval = 210000;
             consensus.MajorityEnforceBlockUpgrade = 51;
