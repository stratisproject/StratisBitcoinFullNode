--- conflicted
+++ resolved
@@ -3,11 +3,8 @@
 using NBitcoin;
 using NBitcoin.DataEncoders;
 using NBitcoin.Protocol;
-<<<<<<< HEAD
 using Stratis.Bitcoin.Features.SmartContracts.Consensus;
-=======
 using Stratis.Bitcoin.Networks;
->>>>>>> b2f4ced8
 
 namespace Stratis.Bitcoin.Features.SmartContracts.Networks
 {
@@ -27,11 +24,7 @@
             this.MinRelayTxFee = 1000;
 
             var consensus = new NBitcoin.Consensus();
-<<<<<<< HEAD
-            consensus.ConsensusFactory = new SmartContractPowConsensusFactory() { Consensus = consensus };
-=======
-            consensus.ConsensusFactory = new SmartContractConsensusFactory();
->>>>>>> b2f4ced8
+            consensus.ConsensusFactory = new SmartContractPowConsensusFactory();
 
             consensus.SubsidyHalvingInterval = 210000;
             consensus.MajorityEnforceBlockUpgrade = 51;
