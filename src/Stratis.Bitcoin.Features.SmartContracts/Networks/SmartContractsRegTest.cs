--- conflicted
+++ resolved
@@ -3,11 +3,8 @@
 using NBitcoin;
 using NBitcoin.DataEncoders;
 using NBitcoin.Protocol;
-<<<<<<< HEAD
 using Stratis.Bitcoin.Features.SmartContracts.Consensus;
-=======
 using Stratis.Bitcoin.Networks;
->>>>>>> b2f4ced8
 
 namespace Stratis.Bitcoin.Features.SmartContracts.Networks
 {
@@ -30,11 +27,7 @@
             this.MinRelayTxFee = 1000;
 
             var consensus = new NBitcoin.Consensus();
-<<<<<<< HEAD
-            consensus.ConsensusFactory = new SmartContractPowConsensusFactory() { Consensus = consensus };
-=======
-            consensus.ConsensusFactory = new SmartContractConsensusFactory();
->>>>>>> b2f4ced8
+            consensus.ConsensusFactory = new SmartContractPowConsensusFactory();
 
             consensus.SubsidyHalvingInterval = 150;
             consensus.MajorityEnforceBlockUpgrade = 750;
