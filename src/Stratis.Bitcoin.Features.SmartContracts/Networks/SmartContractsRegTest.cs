﻿using System;
using System.Collections.Generic;
using NBitcoin;
using NBitcoin.DataEncoders;
using NBitcoin.Protocol;
using Stratis.Bitcoin.Networks;

namespace Stratis.Bitcoin.Features.SmartContracts.Networks
{
    public sealed class SmartContractsRegTest : Network
    {
        /// <summary>
        /// Took the 'InitReg' from above and adjusted it slightly (set a static flag + removed the hash check)
        /// </summary>
        public SmartContractsRegTest()
        {
            this.Name = "SmartContractsRegTest";
            this.RootFolderName = StratisMain.StratisRootFolderName;
            this.DefaultConfigFilename = StratisMain.StratisDefaultConfigFilename;
            this.Magic = 0xDAB5BFFA;
            this.DefaultPort = 18444;
            this.RPCPort = 18332;
            this.MaxTipAge = BitcoinMain.BitcoinDefaultMaxTipAgeInSeconds;
            this.MinTxFee = 1000;
            this.FallbackFee = 20000;
            this.MinRelayTxFee = 1000;

            var consensus = new NBitcoin.Consensus();
<<<<<<< HEAD
            consensus.ConsensusFactory = new SmartContractConsensusFactory() { Consensus = consensus };
=======
            consensus.ConsensusFactory = new SmartContractConsensusFactory();
>>>>>>> 67180ab3

            consensus.SubsidyHalvingInterval = 150;
            consensus.MajorityEnforceBlockUpgrade = 750;
            consensus.MajorityRejectBlockOutdated = 950;
            consensus.MajorityWindow = 1000;
            consensus.BuriedDeployments[BuriedDeployments.BIP34] = 100000000;
            consensus.BuriedDeployments[BuriedDeployments.BIP65] = 100000000;
            consensus.BuriedDeployments[BuriedDeployments.BIP66] = 100000000;
            consensus.BIP34Hash = new uint256();
            consensus.PowLimit = new Target(new uint256("7fffffffffffffffffffffffffffffffffffffffffffffffffffffffffffffff"));
            consensus.MinimumChainWork = uint256.Zero;
            consensus.PowTargetTimespan = TimeSpan.FromSeconds(14 * 24 * 60 * 60); // two weeks
            consensus.PowTargetSpacing = TimeSpan.FromSeconds(10 * 60);
            consensus.PowAllowMinDifficultyBlocks = true;
            consensus.PowNoRetargeting = true;
            consensus.RuleChangeActivationThreshold = 108;
            consensus.MinerConfirmationWindow = 144;

            consensus.CoinbaseMaturity = 5;
            consensus.PremineReward = Money.Zero;
            consensus.ProofOfWorkReward = Money.Coins(50);
            consensus.ProofOfStakeReward = Money.Zero;
            consensus.MaxReorgLength = 500;
            consensus.MaxMoney = long.MaxValue;

            consensus.BIP9Deployments[BIP9Deployments.TestDummy] = new BIP9DeploymentsParameters(28, 0, 999999999);
            consensus.BIP9Deployments[BIP9Deployments.CSV] = new BIP9DeploymentsParameters(0, 0, 999999999);
            consensus.BIP9Deployments[BIP9Deployments.Segwit] = new BIP9DeploymentsParameters(1, BIP9DeploymentsParameters.AlwaysActive, 999999999);

            this.Genesis = BitcoinMain.CreateBitcoinGenesisBlock(consensus.ConsensusFactory, 1296688602, 2, 0x207fffff, 1, Money.Coins(50m));
            ((SmartContractBlockHeader)this.Genesis.Header).HashStateRoot = new uint256("21B463E3B52F6201C0AD6C991BE0485B6EF8C092E64583FFA655CC1B171FE856");
            consensus.HashGenesisBlock = this.Genesis.Header.GetHash();

            consensus.DefaultAssumeValid = null; // turn off assumevalid for regtest.

            this.Consensus = consensus;

            Assert(this.Consensus.HashGenesisBlock == uint256.Parse("93867319cf92c86f957a9652c1fbe7cc8cbe70c53a915ac96ee7c59cb80f94b4"));

            this.Base58Prefixes = new byte[12][];
            this.Base58Prefixes[(int)Base58Type.PUBKEY_ADDRESS] = new byte[] { (111) };
            this.Base58Prefixes[(int)Base58Type.SCRIPT_ADDRESS] = new byte[] { (196) };
            this.Base58Prefixes[(int)Base58Type.SECRET_KEY] = new byte[] { (239) };
            this.Base58Prefixes[(int)Base58Type.ENCRYPTED_SECRET_KEY_NO_EC] = new byte[] { 0x01, 0x42 };
            this.Base58Prefixes[(int)Base58Type.ENCRYPTED_SECRET_KEY_EC] = new byte[] { 0x01, 0x43 };
            this.Base58Prefixes[(int)Base58Type.EXT_PUBLIC_KEY] = new byte[] { (0x04), (0x35), (0x87), (0xCF) };
            this.Base58Prefixes[(int)Base58Type.EXT_SECRET_KEY] = new byte[] { (0x04), (0x35), (0x83), (0x94) };
            this.Base58Prefixes[(int)Base58Type.PASSPHRASE_CODE] = new byte[] { 0x2C, 0xE9, 0xB3, 0xE1, 0xFF, 0x39, 0xE2 };
            this.Base58Prefixes[(int)Base58Type.CONFIRMATION_CODE] = new byte[] { 0x64, 0x3B, 0xF6, 0xA8, 0x9A };
            this.Base58Prefixes[(int)Base58Type.STEALTH_ADDRESS] = new byte[] { 0x2b };
            this.Base58Prefixes[(int)Base58Type.ASSET_ID] = new byte[] { 115 };
            this.Base58Prefixes[(int)Base58Type.COLORED_ADDRESS] = new byte[] { 0x13 };

            Bech32Encoder encoder = Encoders.Bech32("tb");
            this.Bech32Encoders = new Bech32Encoder[2];
            this.Bech32Encoders[(int)Bech32Type.WITNESS_PUBKEY_ADDRESS] = encoder;
            this.Bech32Encoders[(int)Bech32Type.WITNESS_SCRIPT_ADDRESS] = encoder;

            this.Checkpoints = new Dictionary<int, CheckpointInfo>();

            this.DNSSeeds = new List<DNSSeedData>();
            this.SeedNodes = new List<NetworkAddress>();
        }
    }
}<|MERGE_RESOLUTION|>--- conflicted
+++ resolved
@@ -26,11 +26,7 @@
             this.MinRelayTxFee = 1000;
 
             var consensus = new NBitcoin.Consensus();
-<<<<<<< HEAD
-            consensus.ConsensusFactory = new SmartContractConsensusFactory() { Consensus = consensus };
-=======
             consensus.ConsensusFactory = new SmartContractConsensusFactory();
->>>>>>> 67180ab3
 
             consensus.SubsidyHalvingInterval = 150;
             consensus.MajorityEnforceBlockUpgrade = 750;
