--- conflicted
+++ resolved
@@ -39,14 +39,10 @@
         private readonly ISmartContractExecutorFactory executorFactory;
         private readonly List<TxOut> refundOutputs = new List<TxOut>();
         private readonly List<Receipt> receipts = new List<Receipt>();
-<<<<<<< HEAD
         private readonly IContractStateRoot stateRoot;
         private IContractStateRoot stateSnapshot;
-=======
-        private readonly ContractStateRepositoryRoot stateRoot;
-        private ContractStateRepositoryRoot stateSnapshot;
-        private ISenderRetriever senderRetriever;
->>>>>>> b4bf07c7
+        private readonly ISenderRetriever senderRetriever;
+
 
         public SmartContractPosPowBlockDefinition(
             ICoinView coinView,
