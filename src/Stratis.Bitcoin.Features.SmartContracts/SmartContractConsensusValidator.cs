﻿using System;
using System.Collections.Generic;
using System.Linq;
using System.Threading.Tasks;
using Microsoft.Extensions.Logging;
using NBitcoin;
using Stratis.Bitcoin.Base.Deployments;
using Stratis.Bitcoin.Features.Consensus;
using Stratis.Bitcoin.Features.Consensus.CoinViews;
using Stratis.Bitcoin.Utilities;
using Stratis.SmartContracts.Core;
using Stratis.SmartContracts.Core.Backend;
using Stratis.SmartContracts.Core.State;
using Stratis.SmartContracts.Core.Util;

namespace Stratis.Bitcoin.Features.SmartContracts
{
    public class SmartContractConsensusValidator : PowConsensusValidator
    {
        /// <summary>Instance logger.</summary>
        private readonly ILogger logger;
        private readonly ContractStateRepositoryRoot originalStateRoot;
        private readonly CoinView coinView;
<<<<<<< HEAD
        private readonly SmartContractDecompiler decompiler;
        private readonly SmartContractValidator validator;
        private readonly ISmartContractGasInjector gasInjector;
        private readonly IKeyEncodingStrategy keyEncodingStrategy;
        private readonly Network network;
=======
>>>>>>> 8d757c01
        private List<Transaction> blockTxsProcessed;
        private Transaction generatedTransaction;
        private SmartContractExecutorFactory executorFactory;

        public SmartContractConsensusValidator(
            CoinView coinView,
            Network network,
            ICheckpoints checkpoints,
            IDateTimeProvider dateTimeProvider,
            ILoggerFactory loggerFactory,
            ContractStateRepositoryRoot stateRoot,
<<<<<<< HEAD
            SmartContractDecompiler decompiler,
            SmartContractValidator validator,
            ISmartContractGasInjector gasInjector,
            IKeyEncodingStrategy keyEncodingStrategy)
=======
            SmartContractExecutorFactory executorFactory)
>>>>>>> 8d757c01
            : base(network, checkpoints, dateTimeProvider, loggerFactory)
        {
            this.coinView = coinView;
            this.logger = loggerFactory.CreateLogger(this.GetType().FullName);
            this.originalStateRoot = stateRoot;
            this.generatedTransaction = null;
<<<<<<< HEAD
            this.network = network;
            this.keyEncodingStrategy = keyEncodingStrategy;
=======
            this.executorFactory = executorFactory;
>>>>>>> 8d757c01
        }

        // Same as base, just that it always validates true for scripts for now. Purely for testing.
        public override void ExecuteBlock(RuleContext context, TaskScheduler taskScheduler = null)
        {
            this.logger.LogTrace("()");
            this.blockTxsProcessed = new List<Transaction>();
            NBitcoin.Block block = context.BlockValidationContext.Block;
            ChainedBlock index = context.BlockValidationContext.ChainedBlock;
            DeploymentFlags flags = context.Flags;
            UnspentOutputSet view = context.Set;

            this.PerformanceCounter.AddProcessedBlocks(1);
            taskScheduler = taskScheduler ?? TaskScheduler.Default;

            // Start state from previous block's root
            this.originalStateRoot.SyncToRoot(context.ConsensusTip.Header.HashStateRoot.ToBytes());
            IContractStateRepository trackedState = this.originalStateRoot.StartTracking();

            if (!context.SkipValidation)
            {
                if (flags.EnforceBIP30)
                {
                    foreach (Transaction tx in block.Transactions)
                    {
                        UnspentOutputs coins = view.AccessCoins(tx.GetHash());
                        if ((coins != null) && !coins.IsPrunable)
                        {
                            this.logger.LogTrace("(-)[BAD_TX_BIP_30]");
                            ConsensusErrors.BadTransactionBIP30.Throw();
                        }
                    }
                }
            }
            else this.logger.LogTrace("BIP30 validation skipped for checkpointed block at height {0}.", index.Height);

            long sigOpsCost = 0;
            Money fees = Money.Zero;
            var checkInputs = new List<Task<bool>>();
            for (int txIndex = 0; txIndex < block.Transactions.Count; txIndex++)
            {
                this.PerformanceCounter.AddProcessedTransactions(1);
                Transaction tx = block.Transactions[txIndex];
                if (!context.SkipValidation)
                {
                    if (!tx.IsCoinBase && (!context.IsPoS || (context.IsPoS && !tx.IsCoinStake)))
                    {
                        int[] prevheights;

                        if (!view.HaveInputs(tx))
                        {
                            this.logger.LogTrace("(-)[BAD_TX_NO_INPUT]");
                            ConsensusErrors.BadTransactionMissingInput.Throw();
                        }

                        prevheights = new int[tx.Inputs.Count];
                        // Check that transaction is BIP68 final.
                        // BIP68 lock checks (as opposed to nLockTime checks) must
                        // be in ConnectBlock because they require the UTXO set.
                        for (int j = 0; j < tx.Inputs.Count; j++)
                        {
                            prevheights[j] = (int)view.AccessCoins(tx.Inputs[j].PrevOut.Hash).Height;
                        }

                        if (!tx.CheckSequenceLocks(prevheights, index, flags.LockTimeFlags))
                        {
                            this.logger.LogTrace("(-)[BAD_TX_NON_FINAL]");
                            ConsensusErrors.BadTransactionNonFinal.Throw();
                        }
                    }

                    // GetTransactionSignatureOperationCost counts 3 types of sigops:
                    // * legacy (always),
                    // * p2sh (when P2SH enabled in flags and excludes coinbase),
                    // * witness (when witness enabled in flags and excludes coinbase).
                    sigOpsCost += this.GetTransactionSignatureOperationCost(tx, view, flags);
                    if (sigOpsCost > this.ConsensusOptions.MaxBlockSigopsCost)
                        ConsensusErrors.BadBlockSigOps.Throw();

                    // TODO: Simplify this condition.
                    if (!tx.IsCoinBase && (!context.IsPoS || (context.IsPoS && !tx.IsCoinStake)))
                    {
                        this.CheckInputs(tx, view, index.Height);
                        fees += view.GetValueIn(tx) - tx.TotalOut;
                        var txData = new PrecomputedTransactionData(tx);
                        for (int inputIndex = 0; inputIndex < tx.Inputs.Count; inputIndex++)
                        {
                            this.PerformanceCounter.AddProcessedInputs(1);
                            TxIn input = tx.Inputs[inputIndex];
                            int inputIndexCopy = inputIndex;
                            TxOut txout = view.GetOutputFor(input);
                            var checkInput = new Task<bool>(() =>
                            {
                                if (txout.ScriptPubKey.IsSmartContractExec || txout.ScriptPubKey.IsSmartContractInternalCall)
                                {
                                    return input.ScriptSig.IsSmartContractSpend;
                                }

                                var checker = new TransactionChecker(tx, inputIndexCopy, txout.Value, txData);
                                var ctx = new ScriptEvaluationContext();
                                ctx.ScriptVerify = flags.ScriptFlags;
                                return ctx.VerifyScript(input.ScriptSig, txout.ScriptPubKey, checker);
                            });
                            checkInput.Start(taskScheduler);
                            checkInputs.Add(checkInput);
                        }
                    }
                }

                this.UpdateCoinViewAndExecuteContracts(context, tx, trackedState);
                this.blockTxsProcessed.Add(tx);
            }

            if (!context.SkipValidation)
            {
                this.CheckBlockReward(context, fees, index.Height, block);

                bool passed = checkInputs.All(c => c.GetAwaiter().GetResult());
                if (!passed)
                {
                    this.logger.LogTrace("(-)[BAD_TX_SCRIPT]");
                    ConsensusErrors.BadTransactionScriptError.Throw();
                }
            }
            else this.logger.LogTrace("BIP68, SigOp cost, and block reward validation skipped for block at height {0}.", index.Height);

            if (new uint256(this.originalStateRoot.Root) != block.Header.HashStateRoot)
                SmartContractConsensusErrors.UnequalStateRoots.Throw();

            this.originalStateRoot.Commit();

            this.logger.LogTrace("(-)");
        }

        /// <summary>
        /// TODO: Could be incomplete. Should handle transactions just like blockassembler (e.g. exactly the same
        /// in terms of what happens when contracts fail,  Rollback() etc.)
        /// </summary>
        /// <param name="context"></param>
        /// <param name="transaction"></param>
        protected void UpdateCoinViewAndExecuteContracts(RuleContext context, Transaction transaction, IContractStateRepository trackedState)
        {
            base.UpdateCoinView(context, transaction);

            if (this.generatedTransaction != null)
            {
                ValidateGeneratedTransaction(transaction);
                return;
            }
            
            // If we are here, was definitely submitted by someone
            ValidateSubmittedTransaction(transaction);

            TxOut smartContractTxOut = transaction.Outputs.FirstOrDefault(txOut => txOut.ScriptPubKey.IsSmartContractExec);
            if (smartContractTxOut == null)
                return;

            ExecuteContractTransaction(context, transaction, smartContractTxOut);
        }

        /// <summary>
        /// Validates that any condensing transaction matches the transaction generated during execution
        /// </summary>
        /// <param name="transaction"></param>
        private void ValidateGeneratedTransaction(Transaction transaction)
        {
            if (this.generatedTransaction.GetHash() != transaction.GetHash())
                SmartContractConsensusErrors.UnequalCondensingTx.Throw();
            this.generatedTransaction = null;
            return;
        }
        
        /// <summary>
        /// Validates that a submitted transacction doesn't contain illegal operations
        /// </summary>
        /// <param name="transaction"></param>
        private void ValidateSubmittedTransaction(Transaction transaction)
        {
            if (transaction.Inputs.Any(x => x.ScriptSig.IsSmartContractSpend))
                SmartContractConsensusErrors.UserOpSpend.Throw();
            if (transaction.Outputs.Any(x => x.ScriptPubKey.IsSmartContractInternalCall))
                SmartContractConsensusErrors.UserInternalCall.Throw(); 
        }

        /// <summary>
        /// Executes the smart contract part of a transaction
        /// </summary>
        /// <param name="context"></param>
        /// <param name="transaction"></param>
        /// <param name="smartContractTxOut"></param>
        private void ExecuteContractTransaction(RuleContext context, Transaction transaction, TxOut smartContractTxOut)
        {
            ulong blockHeight = Convert.ToUInt64(context.BlockValidationContext.ChainedBlock.Height);

            var smartContractCarrier = SmartContractCarrier.Deserialize(transaction, smartContractTxOut);

            smartContractCarrier.Sender = GetSenderUtil.GetSender(transaction, this.coinView, this.blockTxsProcessed);

            Script coinbaseScriptPubKey = context.BlockValidationContext.Block.Transactions[0].Outputs[0].ScriptPubKey;
            uint160 coinbaseAddress = GetSenderUtil.GetAddressFromScript(coinbaseScriptPubKey);

<<<<<<< HEAD
            var executor = SmartContractExecutor.InitializeForConsensus(
                smartContractCarrier, 
                this.decompiler, 
                this.gasInjector, 
                this.network, 
                this.originalStateRoot, 
                this.validator,
                this.keyEncodingStrategy
            );
=======
            SmartContractExecutor executor = this.executorFactory.CreateExecutorForConsensusValidator(smartContractCarrier, this.originalStateRoot);
>>>>>>> 8d757c01
            ISmartContractExecutionResult result = executor.Execute(blockHeight, coinbaseAddress);

            if (result.InternalTransaction != null)
                this.generatedTransaction = result.InternalTransaction;
        }

    }
}<|MERGE_RESOLUTION|>--- conflicted
+++ resolved
@@ -21,14 +21,6 @@
         private readonly ILogger logger;
         private readonly ContractStateRepositoryRoot originalStateRoot;
         private readonly CoinView coinView;
-<<<<<<< HEAD
-        private readonly SmartContractDecompiler decompiler;
-        private readonly SmartContractValidator validator;
-        private readonly ISmartContractGasInjector gasInjector;
-        private readonly IKeyEncodingStrategy keyEncodingStrategy;
-        private readonly Network network;
-=======
->>>>>>> 8d757c01
         private List<Transaction> blockTxsProcessed;
         private Transaction generatedTransaction;
         private SmartContractExecutorFactory executorFactory;
@@ -40,26 +32,14 @@
             IDateTimeProvider dateTimeProvider,
             ILoggerFactory loggerFactory,
             ContractStateRepositoryRoot stateRoot,
-<<<<<<< HEAD
-            SmartContractDecompiler decompiler,
-            SmartContractValidator validator,
-            ISmartContractGasInjector gasInjector,
-            IKeyEncodingStrategy keyEncodingStrategy)
-=======
             SmartContractExecutorFactory executorFactory)
->>>>>>> 8d757c01
             : base(network, checkpoints, dateTimeProvider, loggerFactory)
         {
             this.coinView = coinView;
             this.logger = loggerFactory.CreateLogger(this.GetType().FullName);
             this.originalStateRoot = stateRoot;
             this.generatedTransaction = null;
-<<<<<<< HEAD
-            this.network = network;
-            this.keyEncodingStrategy = keyEncodingStrategy;
-=======
             this.executorFactory = executorFactory;
->>>>>>> 8d757c01
         }
 
         // Same as base, just that it always validates true for scripts for now. Purely for testing.
@@ -261,19 +241,7 @@
             Script coinbaseScriptPubKey = context.BlockValidationContext.Block.Transactions[0].Outputs[0].ScriptPubKey;
             uint160 coinbaseAddress = GetSenderUtil.GetAddressFromScript(coinbaseScriptPubKey);
 
-<<<<<<< HEAD
-            var executor = SmartContractExecutor.InitializeForConsensus(
-                smartContractCarrier, 
-                this.decompiler, 
-                this.gasInjector, 
-                this.network, 
-                this.originalStateRoot, 
-                this.validator,
-                this.keyEncodingStrategy
-            );
-=======
             SmartContractExecutor executor = this.executorFactory.CreateExecutorForConsensusValidator(smartContractCarrier, this.originalStateRoot);
->>>>>>> 8d757c01
             ISmartContractExecutionResult result = executor.Execute(blockHeight, coinbaseAddress);
 
             if (result.InternalTransaction != null)
