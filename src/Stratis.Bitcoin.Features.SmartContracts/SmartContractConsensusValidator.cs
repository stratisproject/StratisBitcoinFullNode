--- conflicted
+++ resolved
@@ -47,12 +47,8 @@
             this.decompiler = decompiler;
             this.validator = validator;
             this.gasInjector = gasInjector;
-<<<<<<< HEAD
             this.generatedTransaction = null;
-=======
-            this.lastProcessed = null;
             this.network = network;
->>>>>>> 48cf0a80
         }
 
         // Same as base, just that it always validates true for scripts for now. Purely for testing.
@@ -179,15 +175,8 @@
             }
             else this.logger.LogTrace("BIP68, SigOp cost, and block reward validation skipped for block at height {0}.", index.Height);
 
-<<<<<<< HEAD
-            if (new uint256(this.currentStateRoot.GetRoot()) != block.Header.HashStateRoot)
+            if (new uint256(this.originalStateRoot.Root) != block.Header.HashStateRoot)
                 SmartContractConsensusErrors.UnequalStateRoots.Throw();
-=======
-            trackedState.Commit();
-
-            if (new uint256(this.originalStateRoot.Root) != block.Header.HashStateRoot)
-                throw new Exception("State roots aren't matching - should create new exception");
->>>>>>> 48cf0a80
 
             this.originalStateRoot.Commit();
 
@@ -256,7 +245,7 @@
             ulong blockNum = Convert.ToUInt64(context.BlockValidationContext.ChainedBlock.Height);
             ulong difficulty = Convert.ToUInt64(context.NextWorkRequired.Difficulty);
 
-            IContractStateRepository track = trackedState.StartTracking();
+            IContractStateRepository track = this.originalStateRoot.StartTracking();
             var smartContractCarrier = SmartContractCarrier.Deserialize(transaction, contractTxOut);
 
             smartContractCarrier.Sender = GetSenderUtil.GetSender(transaction, this.coinView, this.blockTxsProcessed);
@@ -271,15 +260,10 @@
             else
                 track.Commit();
 
-<<<<<<< HEAD
             if (result.InternalTransaction != null)
                 this.generatedTransaction = result.InternalTransaction;
 
             track.Commit();
-=======
-            if (result.InternalTransactions.Any())
-                this.lastProcessed = result.InternalTransactions.FirstOrDefault();
->>>>>>> 48cf0a80
         }
 
     }
