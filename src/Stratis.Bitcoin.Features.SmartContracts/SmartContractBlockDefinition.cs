﻿using System.Collections.Generic;
using System.Linq;
using Microsoft.Extensions.Logging;
using NBitcoin;
using Stratis.Bitcoin.Consensus;
using Stratis.Bitcoin.Features.Consensus.CoinViews;
using Stratis.Bitcoin.Features.Consensus.Interfaces;
using Stratis.Bitcoin.Features.MemoryPool;
using Stratis.Bitcoin.Features.MemoryPool.Interfaces;
using Stratis.Bitcoin.Features.Miner;
using Stratis.Bitcoin.Mining;
using Stratis.Bitcoin.Utilities;
using Stratis.SmartContracts.Core;
using Stratis.SmartContracts.Core.State;
using Stratis.SmartContracts.Core.Util;

namespace Stratis.Bitcoin.Features.SmartContracts
{
    public sealed class SmartContractBlockDefinition : BlockDefinition
    {
        private uint160 coinbaseAddress;
        private readonly ICoinView coinView;
        private readonly ISmartContractExecutorFactory executorFactory;
        private readonly ILogger logger;
        private readonly List<TxOut> refundOutputs = new List<TxOut>();
        private readonly ContractStateRepositoryRoot stateRoot;
        private ContractStateRepositoryRoot stateSnapshot;

        public SmartContractBlockDefinition(
            ICoinView coinView,
            IConsensusManager consensusManager,
            IDateTimeProvider dateTimeProvider,
            ISmartContractExecutorFactory executorFactory,
            ILoggerFactory loggerFactory,
            ITxMempool mempool,
            MempoolSchedulerLock mempoolLock,
            MinerSettings minerSettings,
            Network network,
            ContractStateRepositoryRoot stateRoot)
<<<<<<< HEAD
            : base(consensusManager, dateTimeProvider, loggerFactory, mempool, mempoolLock, network)
=======
            : base(consensusLoop, dateTimeProvider, loggerFactory, mempool, mempoolLock, minerSettings, network)
>>>>>>> 6bd6e945
        {
            this.coinView = coinView;
            this.executorFactory = executorFactory;
            this.logger = loggerFactory.CreateLogger(this.GetType());
            this.stateRoot = stateRoot;
        }

        /// <summary>
        /// Overrides the <see cref="AddToBlock(TxMempoolEntry)"/> behaviour of <see cref="BlockDefinitionProofOfWork"/>.
        /// <para>
        /// Determine whether or not the mempool entry contains smart contract execution
        /// code. If not, then add to the block as per normal. Else extract and deserialize
        /// the smart contract code from the TxOut's ScriptPubKey.
        /// </para>
        /// </summary>
        public override void AddToBlock(TxMempoolEntry mempoolEntry)
        {
            this.logger.LogTrace("()");

            TxOut smartContractTxOut = mempoolEntry.Transaction.TryGetSmartContractTxOut();
            if (smartContractTxOut == null)
            {
                this.logger.LogTrace("Transaction does not contain smart contract information.");

                base.AddTransactionToBlock(mempoolEntry.Transaction);
                base.UpdateBlockStatistics(mempoolEntry);
                base.UpdateTotalFees(mempoolEntry.Fee);
            }
            else
            {
                this.logger.LogTrace("Transaction contains smart contract information.");

                // We HAVE to first execute the smart contract contained in the transaction
                // to ensure its validity before we can add it to the block.
                ISmartContractExecutionResult result = this.ExecuteSmartContract(mempoolEntry);
                this.AddTransactionToBlock(mempoolEntry.Transaction);
                this.UpdateBlockStatistics(mempoolEntry);
                this.UpdateTotalFees(result.Fee);

                // If there are refunds, add them to the block.
                if (result.Refunds.Any())
                {
                    this.refundOutputs.AddRange(result.Refunds);
                    this.logger.LogTrace("{0} refunds were added.", result.Refunds.Count);
                }

                // Add internal transactions made during execution.
                if (result.InternalTransaction != null)
                {
                    this.AddTransactionToBlock(result.InternalTransaction);
                    this.logger.LogTrace("Internal {0}:{1} was added.", nameof(result.InternalTransaction), result.InternalTransaction.GetHash());
                }
            }

            this.logger.LogTrace("(-)");
        }

        /// <inheritdoc/>
        public override BlockTemplate Build(ChainedHeader chainTip, Script scriptPubKeyIn)
        {
            this.logger.LogTrace("()");

            GetSenderUtil.GetSenderResult getSenderResult = GetSenderUtil.GetAddressFromScript(scriptPubKeyIn);
            if (!getSenderResult.Success)
                throw new ConsensusErrorException(new ConsensusError("sc-block-assembler-createnewblock", getSenderResult.Error));

            this.coinbaseAddress = getSenderResult.Sender;

            this.stateSnapshot = this.stateRoot.GetSnapshotTo(((SmartContractBlockHeader)this.ConsensusManager.Tip.Header).HashStateRoot.ToBytes());

            this.refundOutputs.Clear();

            base.OnBuild(chainTip, scriptPubKeyIn);

            this.coinbase.Outputs.AddRange(this.refundOutputs);

            this.logger.LogTrace("(-)");

            return this.BlockTemplate;
        }

        /// <summary>
        /// The block header for smart contract blocks is identical to the standard block,
        /// except it also has a second 32-byte root, the state root. This byte array
        /// represents the current state of contract code, storage and balances, and can
        /// be used in conjunction with getSnapshotTo at any time to recreate this state.
        /// </summary>
        public override void UpdateHeaders()
        {
            this.logger.LogTrace("()");

            this.UpdateBaseHeaders();

            this.block.Header.Bits = this.block.Header.GetWorkRequired(this.Network, this.ChainTip);
            ((SmartContractBlockHeader)this.block.Header).HashStateRoot = new uint256(this.stateSnapshot.Root);

            this.logger.LogTrace("(-)");
        }

        /// <summary>
        /// Execute the contract and add all relevant fees and refunds to the block.
        /// </summary>
        /// <remarks>TODO: At some point we need to change height to a ulong.</remarks>
        private ISmartContractExecutionResult ExecuteSmartContract(TxMempoolEntry mempoolEntry)
        {
            this.logger.LogTrace("()");

            GetSenderUtil.GetSenderResult getSenderResult = GetSenderUtil.GetSender(mempoolEntry.Transaction, this.coinView, this.inBlock.Select(x => x.Transaction).ToList());
            if (!getSenderResult.Success)
                throw new ConsensusErrorException(new ConsensusError("sc-block-assembler-addcontracttoblock", getSenderResult.Error));

            ISmartContractTransactionContext transactionContext = new SmartContractTransactionContext((ulong)this.height, this.coinbaseAddress, mempoolEntry.Fee, getSenderResult.Sender, mempoolEntry.Transaction);
            ISmartContractExecutor executor = this.executorFactory.CreateExecutor(this.stateSnapshot, transactionContext);
            ISmartContractExecutionResult result = executor.Execute(transactionContext);

            this.logger.LogTrace("(-)");

            return result;
        }
    }
}<|MERGE_RESOLUTION|>--- conflicted
+++ resolved
@@ -37,11 +37,7 @@
             MinerSettings minerSettings,
             Network network,
             ContractStateRepositoryRoot stateRoot)
-<<<<<<< HEAD
-            : base(consensusManager, dateTimeProvider, loggerFactory, mempool, mempoolLock, network)
-=======
-            : base(consensusLoop, dateTimeProvider, loggerFactory, mempool, mempoolLock, minerSettings, network)
->>>>>>> 6bd6e945
+            : base(consensusManager, dateTimeProvider, loggerFactory, mempool, mempoolLock, minerSettings, network)
         {
             this.coinView = coinView;
             this.executorFactory = executorFactory;
