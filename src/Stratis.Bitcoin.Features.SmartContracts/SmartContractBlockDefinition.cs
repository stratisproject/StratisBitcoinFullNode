--- conflicted
+++ resolved
@@ -27,14 +27,9 @@
         private readonly ILogger logger;
         private readonly List<TxOut> refundOutputs;
         private readonly List<Receipt> receipts;
-<<<<<<< HEAD
         private readonly IContractStateRoot stateRoot;
         private IContractStateRoot stateSnapshot;
-=======
         private readonly ISenderRetriever senderRetriever;
-        private readonly ContractStateRepositoryRoot stateRoot;
-        private ContractStateRepositoryRoot stateSnapshot;
->>>>>>> b4bf07c7
 
         public SmartContractBlockDefinition(
             ICoinView coinView,
@@ -46,12 +41,8 @@
             MempoolSchedulerLock mempoolLock,
             MinerSettings minerSettings,
             Network network,
-<<<<<<< HEAD
-            IContractStateRoot stateRoot)
-=======
-            ISenderRetriever senderRetriever,
-            ContractStateRepositoryRoot stateRoot)
->>>>>>> b4bf07c7
+            IContractStateRoot stateRoot,
+            ISenderRetriever senderRetriever)
             : base(consensusLoop, dateTimeProvider, loggerFactory, mempool, mempoolLock, minerSettings, network)
         {
             this.coinView = coinView;
