--- conflicted
+++ resolved
@@ -53,11 +53,8 @@
             Network network,
             ISenderRetriever senderRetriever,
             IStateRepositoryRoot stateRoot,
-<<<<<<< HEAD
-=======
             IBlockExecutionResultCache executionCache,
             ICallDataSerializer callDataSerializer,
->>>>>>> 89fdef80
             NodeDeployments nodeDeployments)
             : base(consensusManager, dateTimeProvider, loggerFactory, mempool, mempoolLock, minerSettings, network, nodeDeployments)
         {
