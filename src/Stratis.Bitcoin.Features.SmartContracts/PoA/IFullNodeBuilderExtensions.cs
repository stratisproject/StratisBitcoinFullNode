--- conflicted
+++ resolved
@@ -31,13 +31,9 @@
                         services.AddSingleton<ICoinView, CachedCoinView>();
                         services.AddSingleton<ConsensusController>();
                         services.AddSingleton<IConsensusRuleEngine, SmartContractPoARuleEngine>();
-<<<<<<< HEAD
                         services.AddSingleton<IRuleRegistration, SmartContractPoARuleRegistration>();
-=======
+
                         services.AddSingleton<VotingManager>();
-
-                        new SmartContractPoARuleRegistration(fullNodeBuilder.Network).RegisterRules(fullNodeBuilder.Network.Consensus);
->>>>>>> 381e5b4f
                     });
             });
 
