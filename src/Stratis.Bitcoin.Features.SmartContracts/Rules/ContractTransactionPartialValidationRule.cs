﻿using System.Collections.Generic;
using System.Threading.Tasks;
using Stratis.Bitcoin.Consensus.Rules;
using Stratis.SmartContracts.CLR;

namespace Stratis.Bitcoin.Features.SmartContracts.Rules
{
    /// <summary>
    /// Checks that smart contract transactions are in a valid format and the data is serialized correctly.
    /// </summary>
    public class ContractTransactionPartialValidationRule : PartialValidationConsensusRule
    {
        private readonly ContractTransactionChecker transactionChecker;

        // Keep the rules in a covariant interface.
        private readonly IEnumerable<IContractTransactionValidationRule> internalRules;

        public ContractTransactionPartialValidationRule(ICallDataSerializer serializer, IEnumerable<IContractTransactionPartialValidationRule> internalRules)
        {
            this.transactionChecker = new ContractTransactionChecker(serializer);

            this.internalRules = internalRules;
        }

        /// <inheritdoc/>
        public override Task RunAsync(RuleContext context)
        {
            return this.transactionChecker.RunAsync(context, this.internalRules);
        }
<<<<<<< HEAD
=======

        /// <inheritdoc/>
        public void CheckTransaction(MempoolValidationContext context)
        {
            this.transactionChecker.CheckTransaction(context, this.internalRules);
        }
>>>>>>> c8ab463c
    }
}<|MERGE_RESOLUTION|>--- conflicted
+++ resolved
@@ -27,14 +27,5 @@
         {
             return this.transactionChecker.RunAsync(context, this.internalRules);
         }
-<<<<<<< HEAD
-=======
-
-        /// <inheritdoc/>
-        public void CheckTransaction(MempoolValidationContext context)
-        {
-            this.transactionChecker.CheckTransaction(context, this.internalRules);
-        }
->>>>>>> c8ab463c
     }
 }