﻿using System.Collections.Generic;
using System.Linq;
using Microsoft.Extensions.Logging;
using NBitcoin;
using Stratis.Bitcoin.Features.Consensus;
using Stratis.Bitcoin.Features.Consensus.CoinViews;
using Stratis.Bitcoin.Features.Consensus.Interfaces;
using Stratis.Bitcoin.Features.MemoryPool;
using Stratis.Bitcoin.Features.MemoryPool.Interfaces;
using Stratis.Bitcoin.Features.Miner;
using Stratis.Bitcoin.Utilities;
using Stratis.SmartContracts.Core;
using Stratis.SmartContracts.Core.Backend;
using Stratis.SmartContracts.Core.State;
using Stratis.SmartContracts.Core.Util;

namespace Stratis.Bitcoin.Features.SmartContracts
{
    public class SmartContractBlockAssembler : PowBlockAssembler
    {
        private List<TxOut> refundOutputs = new List<TxOut>();

        private ContractStateRepositoryRoot stateRoot;
        private ContractStateRepositoryRoot stateSnapshot;

        private SmartContractExecutorFactory executorFactory;

        private uint160 coinbaseAddress;
        private readonly CoinView coinView;

        private readonly ILogger<SmartContractBlockAssembler> logger;

        public SmartContractBlockAssembler(
            ChainedBlock chainTip,
            IConsensusLoop consensusLoop,
            IDateTimeProvider dateTimeProvider,
            ILoggerFactory loggerFactory,
            ITxMempool mempool,
            MempoolSchedulerLock mempoolLock,
            Network network,
            ContractStateRepositoryRoot stateRoot,
            SmartContractExecutorFactory executorFactory,
            CoinView coinView,
            AssemblerOptions options = null)
            : base(chainTip, consensusLoop, dateTimeProvider, loggerFactory, mempool, mempoolLock, network, options)
        {
            this.coinView = coinView;
            this.stateRoot = stateRoot;
            this.executorFactory = executorFactory;
            this.logger = loggerFactory.CreateLogger<SmartContractBlockAssembler>();
        }

        public override BlockTemplate CreateNewBlock(Script scriptPubKeyIn, bool mineWitnessTx = true)
        {
            GetSenderUtil.GetSenderResult getSenderResult = GetSenderUtil.GetAddressFromScript(scriptPubKeyIn);
<<<<<<< HEAD
            
=======

>>>>>>> 30aa832c
            if (!getSenderResult.Success)
            {
                throw new ConsensusErrorException(new ConsensusError("sc-block-assembler-createnewblock", getSenderResult.Error));
            }

            this.coinbaseAddress = getSenderResult.Sender;

            this.stateSnapshot = this.stateRoot.GetSnapshotTo(this.consensusLoop.Tip.Header.HashStateRoot.ToBytes());

            base.CreateNewBlock(scriptPubKeyIn, mineWitnessTx);

            this.coinbase.Outputs.AddRange(this.refundOutputs);

            return this.pblocktemplate;
        }

        /// <summary>
        /// The block header for smart contract blocks is identical to the standard block,
        /// except it also has a second 32-byte root, the state root. This byte array
        /// represents the current state of contract code, storage and balances, and can
        /// be used in conjunction with getSnapshotTo at any time to recreate this state.
        /// </summary>
        protected override void UpdateHeaders()
        {
            base.UpdateHeaders();

            this.pblock.Header.HashStateRoot = new uint256(this.stateSnapshot.Root);
        }

        /// <summary>
        /// Overrides the <see cref="AddToBlock(TxMempoolEntry)"/> behaviour of <see cref="PowBlockAssembler"/>.
        /// <para>
        /// Determine whether or not the mempool entry contains smart contract execution 
        /// code. If not, then add to the block as per normal. Else extract and deserialize 
        /// the smart contract code from the TxOut's ScriptPubKey.
        /// </para>
        /// </summary>
        protected override void AddToBlock(TxMempoolEntry mempoolEntry)
        {
            TxOut smartContractTxOut = mempoolEntry.TryGetSmartContractTxOut();
            if (smartContractTxOut == null)
                base.AddToBlock(mempoolEntry);
            else
                this.AddContractToBlock(mempoolEntry, smartContractTxOut);
        }

        /// <summary>
        /// Execute the contract and add all relevant fees and refunds to the block.
        /// </summary>
        /// <remarks>TODO: At some point we need to change height to a ulong.</remarks> 
        private void AddContractToBlock(TxMempoolEntry mempoolEntry, TxOut smartContractTxOut)
        {
            var carrier = SmartContractCarrier.Deserialize(mempoolEntry.Transaction, smartContractTxOut);
<<<<<<< HEAD
            
=======

>>>>>>> 30aa832c
            GetSenderUtil.GetSenderResult getSenderResult = GetSenderUtil.GetSender(mempoolEntry.Transaction, this.coinView, this.inBlock.Select(x => x.Transaction).ToList());

            if (!getSenderResult.Success)
            {
                throw new ConsensusErrorException(new ConsensusError("sc-block-assembler-addcontracttoblock", getSenderResult.Error));
            }

            carrier.Sender = getSenderResult.Sender;

            SmartContractExecutor executor = this.executorFactory.CreateExecutor(carrier, mempoolEntry.Fee, this.stateSnapshot);
            ISmartContractExecutionResult result = executor.Execute((ulong)this.height, this.coinbaseAddress);

            // Add fee from the execution result to the block.
            this.pblocktemplate.VTxFees.Add(result.Fee);
            this.fees += result.Fee;

            // If there are refunds, add them to the block
            if (result.Refunds.Any())
                this.refundOutputs.AddRange(result.Refunds);

            // Add the mempool entry transaction to the block 
            // and adjust BlockSize, BlockWeight and SigOpsCost.
            this.pblock.AddTransaction(mempoolEntry.Transaction);
            this.pblocktemplate.TxSigOpsCost.Add(mempoolEntry.SigOpCost);

            if (this.needSizeAccounting)
                this.blockSize += mempoolEntry.Transaction.GetSerializedSize();

            this.blockWeight += mempoolEntry.TxWeight;
            this.blockTx++;
            this.blockSigOpsCost += mempoolEntry.SigOpCost;
            this.inBlock.Add(mempoolEntry);

            // Add internal transactions made during execution
            if (result.InternalTransaction != null)
            {
                this.pblock.AddTransaction(result.InternalTransaction);
                if (this.needSizeAccounting)
                    this.blockSize += result.InternalTransaction.GetSerializedSize();
                this.blockTx++;
            }
        }
    }
}<|MERGE_RESOLUTION|>--- conflicted
+++ resolved
@@ -53,11 +53,7 @@
         public override BlockTemplate CreateNewBlock(Script scriptPubKeyIn, bool mineWitnessTx = true)
         {
             GetSenderUtil.GetSenderResult getSenderResult = GetSenderUtil.GetAddressFromScript(scriptPubKeyIn);
-<<<<<<< HEAD
-            
-=======
 
->>>>>>> 30aa832c
             if (!getSenderResult.Success)
             {
                 throw new ConsensusErrorException(new ConsensusError("sc-block-assembler-createnewblock", getSenderResult.Error));
@@ -111,11 +107,7 @@
         private void AddContractToBlock(TxMempoolEntry mempoolEntry, TxOut smartContractTxOut)
         {
             var carrier = SmartContractCarrier.Deserialize(mempoolEntry.Transaction, smartContractTxOut);
-<<<<<<< HEAD
-            
-=======
 
->>>>>>> 30aa832c
             GetSenderUtil.GetSenderResult getSenderResult = GetSenderUtil.GetSender(mempoolEntry.Transaction, this.coinView, this.inBlock.Select(x => x.Transaction).ToList());
 
             if (!getSenderResult.Success)
