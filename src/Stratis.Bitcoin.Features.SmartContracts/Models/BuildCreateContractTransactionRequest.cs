﻿using System.ComponentModel.DataAnnotations;
using System.Text;
using Stratis.Bitcoin.Features.SmartContracts.ReflectionExecutor.Consensus.Rules;
using Stratis.Bitcoin.Features.Wallet.Validations;
using Stratis.Bitcoin.Utilities.ValidationAttributes;

namespace Stratis.Bitcoin.Features.SmartContracts.Models
{
    /// <summary>
    /// A class containing the necessary parameters to perform a smart contract creation request.
    /// </summary>
    public class BuildCreateContractTransactionRequest
    {
        public BuildCreateContractTransactionRequest()
        {
            this.AccountName = "account 0";
        }

        /// <summary>
        /// The name of the wallet containing funds to use to cover transaction fees, gas, and any funds specified in the
        /// Amount field.
        /// </summary>
        [Required(ErrorMessage = "The name of the wallet is missing.")]
        public string WalletName { get; set; }

        /// <summary>
        /// The name of the wallet account containing funds to use to cover transaction fees, gas, and any funds specified in the
        /// Amount field. Defaults to "account 0".
        /// </summary>
        public string AccountName { get; set; }

        /// <summary>
        /// The amount of STRAT (or sidechain coin) to send to the smart contract address on creation.
        /// </summary>
        [Required(ErrorMessage = "An amount is required.")]
        public string Amount { get; set; }

        /// <summary>
        /// The fees in STRAT (or sidechain coin) to cover the smart contract creation transaction.
        /// </summary>
        [MoneyFormat(isRequired: false, ErrorMessage = "The fee is not in the correct format.")]
        public string FeeAmount { get; set; }

        /// <summary>
        /// The password for the wallet.
        /// </summary>
        [Required(ErrorMessage = "A password is required.")]
        public string Password { get; set; }

        /// <summary>
        /// The smart contract bytecode.
        /// </summary>
        [Required(ErrorMessage = "Contract code is required.")]
        public string ContractCode { get; set; }

<<<<<<< HEAD
        /// <summary>
        /// The gas price in Satoshi to charge when the smart contract constructor is run by the miner mining the creation transaction. 
        /// </summary>
        [Range(SmartContractMempoolValidator.MinGasPrice, SmartContractFormatRule.GasPriceMaximum)]
        public ulong GasPrice { get; set; }
         
        /// <summary>
        /// The limit of the gas charge in Satoshi. This limit cannot be exceeded when the method is 
        /// run by the miner mining the creation transaction. If the gas spent exceeds this value, 
        /// execution of the smart contract stops.
        /// </summary>
        [Range(SmartContractFormatRule.GasLimitCreateMinimum, SmartContractFormatRule.GasLimitMaximum)]
=======
        [Range(SmartContractMempoolValidator.MinGasPrice, SmartContractFormatLogic.GasPriceMaximum)]
        public ulong GasPrice { get; set; }

        [Range(SmartContractFormatLogic.GasLimitCreateMinimum, SmartContractFormatLogic.GasLimitMaximum)]
>>>>>>> 2a2337d2
        public ulong GasLimit { get; set; }

        /// <summary>
        /// A wallet address containing the funds to cover transaction fees, gas, and any funds specified in the
        /// Amount field. It is recommended that you generate (using /api/SmartContractWallet/SC-account-address) or use an existing
        /// smart contract account address to provide the funds.
        /// For example, some methods, such as a withdrawal method on an escrow smart contract, should only be executed
        /// by the deployer, and in this case, it is the Sender address that identifies the deployer.
        /// </summary>
        [Required(ErrorMessage = "Sender is required.")]
        [IsBitcoinAddress]
        public string Sender { get; set; }

        /// <summary>
        /// An array of strings containing the parameters to pass to the smart contract constructor when it is called. More information the
        /// format of a parameters string is available
        /// <a target="_blank" href="https://academy.stratisplatform.com/SmartContracts/working-with-contracts.html#parameter-serialization">here</a>.
        /// </summary>
        public string[] Parameters { get; set; }

        public override string ToString()
        {
            var builder = new StringBuilder();

            builder.Append(string.Format("{0}:{1},{2}:{3},", nameof(this.WalletName), this.WalletName, nameof(this.AccountName), this.AccountName));
            builder.Append(string.Format("{0}:{1},{2}:{3},", nameof(this.Password), this.Password, nameof(this.FeeAmount), this.FeeAmount));
            builder.Append(string.Format("{0}:{1},{2}:{3},", nameof(this.GasPrice), this.GasPrice, nameof(this.GasLimit), this.GasLimit));
            builder.Append(string.Format("{0}:{1},{2}:{3},", nameof(this.Sender), this.Sender, nameof(this.Parameters), this.Parameters));

            return builder.ToString();
        }
    }
}<|MERGE_RESOLUTION|>--- conflicted
+++ resolved
@@ -53,11 +53,10 @@
         [Required(ErrorMessage = "Contract code is required.")]
         public string ContractCode { get; set; }
 
-<<<<<<< HEAD
         /// <summary>
         /// The gas price in Satoshi to charge when the smart contract constructor is run by the miner mining the creation transaction. 
         /// </summary>
-        [Range(SmartContractMempoolValidator.MinGasPrice, SmartContractFormatRule.GasPriceMaximum)]
+        [Range(SmartContractMempoolValidator.MinGasPrice, SmartContractFormatLogic.GasPriceMaximum)]
         public ulong GasPrice { get; set; }
          
         /// <summary>
@@ -65,13 +64,7 @@
         /// run by the miner mining the creation transaction. If the gas spent exceeds this value, 
         /// execution of the smart contract stops.
         /// </summary>
-        [Range(SmartContractFormatRule.GasLimitCreateMinimum, SmartContractFormatRule.GasLimitMaximum)]
-=======
-        [Range(SmartContractMempoolValidator.MinGasPrice, SmartContractFormatLogic.GasPriceMaximum)]
-        public ulong GasPrice { get; set; }
-
         [Range(SmartContractFormatLogic.GasLimitCreateMinimum, SmartContractFormatLogic.GasLimitMaximum)]
->>>>>>> 2a2337d2
         public ulong GasLimit { get; set; }
 
         /// <summary>
