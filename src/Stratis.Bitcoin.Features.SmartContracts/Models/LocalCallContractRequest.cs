﻿using System.ComponentModel.DataAnnotations;
using System.Text;
using Stratis.Bitcoin.Features.SmartContracts.ReflectionExecutor.Consensus.Rules;
using Stratis.Bitcoin.Features.Wallet.Validations;

namespace Stratis.Bitcoin.Features.SmartContracts.Models
{
    /// <summary>
    /// A class containing the necessary parameters to perform a local smart contract method call request.
    /// </summary>
    public class LocalCallContractRequest 
    {
        /// <summary>
        /// The address of the smart contract containing the method.
        /// </summary>
        [Required(ErrorMessage = "A destination address is required.")]
        [IsBitcoinAddress]
        public string ContractAddress { get; set; }

        /// <summary>
        /// The name of the method to call.
        /// </summary>
        [Required(ErrorMessage = "A method name is required.")]
        public string MethodName { get; set; }

        /// <summary>
        /// The amount of STRAT (or sidechain coin) to send to the smart contract address. 
        /// No funds are actually sent, but the Amount field allows
        /// certain scenarios, where the funds sent dictates the result, to be checked.
        /// </summary>
        public string Amount { get; set; }

<<<<<<< HEAD
        /// <summary>
        /// The gas price in Satoshi to use. This is used to calculate the expected expenditure
        /// if the method is run by a miner mining a call transaction rather than
        /// locally.  
        /// </summary>
        [Range(SmartContractFormatRule.GasPriceMinimum, SmartContractFormatRule.GasPriceMaximum)]
        public ulong GasPrice { get; set; }

        /// <summary>
        /// The limit of the gas charge in Satoshi. Although the gas expenditure is theoretical rather than actual,
        /// this limit cannot be exceeded even when the method run locally.
        /// </summary>
        [Range(SmartContractFormatRule.GasLimitCallMinimum, SmartContractFormatRule.GasLimitMaximum)]
=======
        [Range(SmartContractFormatLogic.GasPriceMinimum, SmartContractFormatLogic.GasPriceMaximum)]
        public ulong GasPrice { get; set; }

        [Range(SmartContractFormatLogic.GasLimitCallMinimum, SmartContractFormatLogic.GasLimitMaximum)]
>>>>>>> 2a2337d2
        public ulong GasLimit { get; set; }


        /// <summary>
        /// A wallet address containing the funds to cover transaction fees, gas, and any funds specified in the
        /// Amount field. It is recommended that you generate (using /api/SmartContractWallet/SC-account-address) or use an existing
        /// smart contract account address to provide the funds.
        /// Note that because the method call is local no funds are spent. However, the concept of the sender is still valid and may need to be checked.
        /// For example, some methods, such as a withdrawal method on an escrow smart contract, should only be executed
        /// by the deployer, and in this case, it is the Sender address that identifies the deployer.
        /// </summary>
        [IsBitcoinAddress]
        public string Sender { get; set; }

        /// <summary>
        /// An array of strings containing the parameters to pass to the method when it is called. More information the
        /// format of a parameters string is available
        /// <a target="_blank" href="https://academy.stratisplatform.com/SmartContracts/working-with-contracts.html#parameter-serialization">here</a>.
        /// </summary> 
        public string[] Parameters { get; set; }

        public override string ToString()
        {
            var builder = new StringBuilder();

            builder.Append(string.Format("{0}:{1},{2}:{3}", nameof(this.GasPrice), this.GasPrice, nameof(this.GasLimit), this.GasLimit));
            builder.Append(string.Format("{0}:{1},{2}:{3}", nameof(this.Sender), this.Sender, nameof(this.Parameters), this.Parameters));

            return builder.ToString();
        }
    }
}<|MERGE_RESOLUTION|>--- conflicted
+++ resolved
@@ -30,28 +30,20 @@
         /// </summary>
         public string Amount { get; set; }
 
-<<<<<<< HEAD
         /// <summary>
         /// The gas price in Satoshi to use. This is used to calculate the expected expenditure
         /// if the method is run by a miner mining a call transaction rather than
         /// locally.  
         /// </summary>
-        [Range(SmartContractFormatRule.GasPriceMinimum, SmartContractFormatRule.GasPriceMaximum)]
+        [Range(SmartContractFormatLogic.GasPriceMinimum, SmartContractFormatLogic.GasPriceMaximum)]
         public ulong GasPrice { get; set; }
 
         /// <summary>
         /// The limit of the gas charge in Satoshi. Although the gas expenditure is theoretical rather than actual,
         /// this limit cannot be exceeded even when the method run locally.
         /// </summary>
-        [Range(SmartContractFormatRule.GasLimitCallMinimum, SmartContractFormatRule.GasLimitMaximum)]
-=======
-        [Range(SmartContractFormatLogic.GasPriceMinimum, SmartContractFormatLogic.GasPriceMaximum)]
-        public ulong GasPrice { get; set; }
-
         [Range(SmartContractFormatLogic.GasLimitCallMinimum, SmartContractFormatLogic.GasLimitMaximum)]
->>>>>>> 2a2337d2
         public ulong GasLimit { get; set; }
-
 
         /// <summary>
         /// A wallet address containing the funds to cover transaction fees, gas, and any funds specified in the
