--- conflicted
+++ resolved
@@ -1,10 +1,6 @@
-<<<<<<< HEAD
 ﻿using System.Collections.Generic;
 using Microsoft.Extensions.DependencyInjection;
 using Microsoft.Extensions.DependencyInjection.Extensions;
-=======
-﻿using Microsoft.Extensions.DependencyInjection;
->>>>>>> 031f1e7f
 using Microsoft.Extensions.Logging;
 using NBitcoin.Policy;
 using Stratis.Bitcoin.BlockPulling;
@@ -25,15 +21,11 @@
 using Stratis.Bitcoin.Features.RPC;
 using Stratis.Bitcoin.Features.SmartContracts.Consensus;
 using Stratis.Bitcoin.Features.SmartContracts.ReflectionExecutor;
-<<<<<<< HEAD
 using Stratis.Bitcoin.Features.SmartContracts.ReflectionExecutor.Controllers;
-using Stratis.Bitcoin.Features.Wallet;
-=======
 using Stratis.Bitcoin.Features.SmartContracts.Wallet;
 using Stratis.Bitcoin.Features.Wallet;
 using Stratis.Bitcoin.Features.Wallet.Broadcasting;
 using Stratis.Bitcoin.Features.Wallet.Interfaces;
->>>>>>> 031f1e7f
 using Stratis.Bitcoin.Interfaces;
 using Stratis.Bitcoin.Mining;
 using Stratis.SmartContracts.Core;
@@ -112,14 +104,12 @@
                         // CONTRACT EXECUTION ---------------------------------------------------------------
                         services.AddSingleton<InternalTransactionExecutorFactory>();
                         services.AddSingleton<ISmartContractVirtualMachine, ReflectionVirtualMachine>();
-<<<<<<< HEAD
-
-                        var callDataSerializer = CallDataSerializer.Default;
+
+                        services.AddSingleton<SmartContractTransactionPolicy>();
+
+                        ICallDataSerializer callDataSerializer = CallDataSerializer.Default;
                         services.AddSingleton(callDataSerializer);
-                        services.Replace(new ServiceDescriptor(typeof(IScriptAddressReader),
-                            new SmartContractScriptAddressReader(new ScriptAddressReader(), callDataSerializer)));
-=======
->>>>>>> 031f1e7f
+                        services.Replace(new ServiceDescriptor(typeof(IScriptAddressReader), new SmartContractScriptAddressReader(new ScriptAddressReader(), callDataSerializer)));
                     });
             });
 
@@ -164,7 +154,6 @@
             return fullNodeBuilder;
         }
 
-<<<<<<< HEAD
         /// <summary>
         /// Adds mining to the smart contract node.
         /// <para>We inject <see cref="IPowMining"/> with a smart contract block provider and definition.</para>
@@ -172,16 +161,10 @@
         public static IFullNodeBuilder UseSmartContractMining(this IFullNodeBuilder fullNodeBuilder)
         {
             LoggingConfiguration.RegisterFeatureNamespace<MiningFeature>("mining");
-=======
-        public static IFullNodeBuilder UseSmartContractWallet(this IFullNodeBuilder fullNodeBuilder)
-        {
-            LoggingConfiguration.RegisterFeatureNamespace<WalletFeature>("smart contract wallet");
->>>>>>> 031f1e7f
-
-            fullNodeBuilder.ConfigureFeature(features =>
-            {
-                features
-<<<<<<< HEAD
+
+            fullNodeBuilder.ConfigureFeature(features =>
+            {
+                features
                     .AddFeature<MiningFeature>()
                     .DependOn<MempoolFeature>()
                     .DependOn<RPCFeature>()
@@ -195,7 +178,55 @@
                         services.AddSingleton<MiningRPCController>();
                         services.AddSingleton<MinerSettings>();
                     });
-=======
+            });
+
+            return fullNodeBuilder;
+        }
+
+        /// <summary>
+        /// This node will be configured with the reflection contract executor.
+        /// <para>
+        /// Should we require another executor, we will need to create a separate daemon and network.
+        /// </para>
+        /// </summary>
+        public static IFullNodeBuilder UseReflectionExecutor(this IFullNodeBuilder fullNodeBuilder)
+        {
+            fullNodeBuilder.ConfigureFeature(features =>
+            {
+                features
+                    .AddFeature<ReflectionVirtualMachineFeature>()
+                    .FeatureServices(services =>
+                    {
+                        // Validator
+                        ISmartContractValidator validator = new SmartContractValidator(new List<ISmartContractValidator>
+                        {
+                            new SmartContractFormatValidator(ReferencedAssemblyResolver.AllowedAssemblies),
+                            new SmartContractDeterminismValidator()
+                        });
+                        services.AddSingleton(validator);
+
+                        // Executor et al.
+                        services.AddSingleton<ISmartContractResultRefundProcessor, SmartContractResultRefundProcessor>();
+                        services.AddSingleton<ISmartContractResultTransferProcessor, SmartContractResultTransferProcessor>();
+                        services.AddSingleton<IKeyEncodingStrategy, BasicKeyEncodingStrategy>();
+                        services.AddSingleton<ISmartContractExecutorFactory, ReflectionSmartContractExecutorFactory>();
+                        services.AddSingleton<IMethodParameterSerializer, MethodParameterSerializer>();
+
+                        // Controllers
+                        services.AddSingleton<SmartContractsController>();
+                    });
+            });
+
+            return fullNodeBuilder;
+        }
+
+        public static IFullNodeBuilder UseSmartContractWallet(this IFullNodeBuilder fullNodeBuilder)
+        {
+            LoggingConfiguration.RegisterFeatureNamespace<WalletFeature>("smart contract wallet");
+
+            fullNodeBuilder.ConfigureFeature(features =>
+            {
+                features
                 .AddFeature<WalletFeature>()
                 .DependOn<MempoolFeature>()
                 .DependOn<BlockStoreFeature>()
@@ -211,55 +242,10 @@
                     services.AddSingleton<IBroadcasterManager, FullNodeBroadcasterManager>();
                     services.AddSingleton<BroadcasterBehavior>();
                     services.AddSingleton<WalletSettings>();
-
-                    services.AddSingleton<IScriptAddressReader>(new SmartContractScriptAddressReader(new ScriptAddressReader()));
-                    services.AddSingleton<SmartContractTransactionPolicy>();
                 });
->>>>>>> 031f1e7f
-            });
-
-            return fullNodeBuilder;
-        }
-<<<<<<< HEAD
-
-        /// <summary>
-        /// This node will be configured with the reflection contract executor.
-        /// <para>
-        /// Should we require another executor, we will need to create a separate daemon and network.
-        /// </para>
-        /// </summary>
-        public static IFullNodeBuilder UseReflectionExecutor(this IFullNodeBuilder fullNodeBuilder)
-        {
-            fullNodeBuilder.ConfigureFeature(features =>
-            {
-                features
-                    .AddFeature<ReflectionVirtualMachineFeature>()
-                    .FeatureServices(services =>
-                    {
-                        // Validator
-                        ISmartContractValidator validator = new SmartContractValidator(new List<ISmartContractValidator>
-                        {
-                            new SmartContractFormatValidator(ReferencedAssemblyResolver.AllowedAssemblies),
-                            new SmartContractDeterminismValidator()
-                        });
-                        services.AddSingleton(validator);
-
-                        // Executor et al.
-                        services.AddSingleton<ISmartContractResultRefundProcessor, SmartContractResultRefundProcessor>();
-                        services.AddSingleton<ISmartContractResultTransferProcessor, SmartContractResultTransferProcessor>();
-                        services.AddSingleton<IKeyEncodingStrategy, BasicKeyEncodingStrategy>();
-                        services.AddSingleton<ISmartContractExecutorFactory, ReflectionSmartContractExecutorFactory>();
-                        services.AddSingleton<IMethodParameterSerializer, MethodParameterSerializer>();
-
-                        // Controllers
-                        services.AddSingleton<SmartContractsController>();
-                    });
-            });
-
-            return fullNodeBuilder;
-        }
-
-=======
->>>>>>> 031f1e7f
+            });
+
+            return fullNodeBuilder;
+        }
     }
 }