﻿using Microsoft.Extensions.DependencyInjection;
using Microsoft.Extensions.DependencyInjection.Extensions;
using Microsoft.Extensions.Logging;
using NBitcoin;
using NBitcoin.Policy;
using Stratis.Bitcoin.BlockPulling;
using Stratis.Bitcoin.Builder;
using Stratis.Bitcoin.Builder.Feature;
using Stratis.Bitcoin.Configuration.Logging;
using Stratis.Bitcoin.Configuration.Settings;
using Stratis.Bitcoin.Consensus;
using Stratis.Bitcoin.Consensus.Rules;
using Stratis.Bitcoin.Features.Consensus;
using Stratis.Bitcoin.Features.Consensus.CoinViews;
using Stratis.Bitcoin.Features.Consensus.Interfaces;
using Stratis.Bitcoin.Features.MemoryPool;
using Stratis.Bitcoin.Features.Miner;
using Stratis.Bitcoin.Features.Miner.Controllers;
using Stratis.Bitcoin.Features.Miner.Interfaces;
using Stratis.Bitcoin.Features.RPC;
using Stratis.Bitcoin.Features.SmartContracts.Consensus;
using Stratis.Bitcoin.Features.SmartContracts.ReflectionExecutor;
using Stratis.Bitcoin.Features.SmartContracts.ReflectionExecutor.Controllers;
using Stratis.Bitcoin.Features.SmartContracts.Wallet;
using Stratis.Bitcoin.Interfaces;
using Stratis.Bitcoin.Mining;
using Stratis.SmartContracts.Core;
using Stratis.SmartContracts.Core.Receipts;
using Stratis.SmartContracts.Core.State;
using Stratis.SmartContracts.Core.Validation;
using Stratis.SmartContracts.Executor.Reflection;
using Stratis.SmartContracts.Executor.Reflection.Serialization;

namespace Stratis.Bitcoin.Features.SmartContracts
{
    public sealed class SmartContractFeature : FullNodeFeature
    {
        private readonly ILogger logger;
        private readonly IConsensusLoop consensusLoop;
        private readonly ContractStateRepositoryRoot stateRoot;

        public SmartContractFeature(IConsensusLoop consensusLoop, ILoggerFactory loggerFactory, ContractStateRepositoryRoot stateRoot)
        {
            this.logger = loggerFactory.CreateLogger(this.GetType().FullName);
            this.stateRoot = stateRoot;
            this.consensusLoop = consensusLoop;
        }

        public override void Initialize()
        {
            this.stateRoot.SyncToRoot(((SmartContractBlockHeader)this.consensusLoop.Chain.Tip.Header).HashStateRoot.ToBytes());
            this.logger.LogInformation("Smart Contract Feature Injected.");
        }
    }

    public sealed class ReflectionVirtualMachineFeature : FullNodeFeature
    {
        private readonly IConsensusRules consensusRules;
        private readonly ILogger logger;

        public ReflectionVirtualMachineFeature(IConsensusRules consensusRules, ILoggerFactory loggerFactory)
        {
            this.consensusRules = consensusRules;
            this.logger = loggerFactory.CreateLogger(this.GetType().FullName);
        }

        public override void Initialize()
        {
            this.logger.LogInformation("Reflection Virtual Machine Injected.");
            this.consensusRules.Register(new ReflectionRuleRegistration());
        }
    }

    public static partial class IFullNodeBuilderExtensions
    {
        /// <summary>
        /// Adds the smart contract feature to the node.
        /// </summary>
        public static IFullNodeBuilder AddSmartContracts(this IFullNodeBuilder fullNodeBuilder)
        {
            LoggingConfiguration.RegisterFeatureNamespace<SmartContractFeature>("smartcontracts");

            fullNodeBuilder.ConfigureFeature(features =>
            {
                features
                    .AddFeature<SmartContractFeature>()
                    .FeatureServices(services =>
                    {
                        // STATE ----------------------------------------------------------------------------
                        services.AddSingleton<DBreezeContractStateStore>();
                        services.AddSingleton<ISmartContractReceiptStorage, DBreezeContractReceiptStorage>();
                        services.AddSingleton<NoDeleteContractStateSource>();
                        services.AddSingleton<ContractStateRepositoryRoot>();

                        // CONSENSUS ------------------------------------------------------------------------
                        services.AddSingleton<IMempoolValidator, SmartContractMempoolValidator>();
                        services.AddSingleton<StandardTransactionPolicy, SmartContractTransactionPolicy>();

                        // CONTRACT EXECUTION ---------------------------------------------------------------
                        services.AddSingleton<InternalTransactionExecutorFactory>();
                        services.AddSingleton<ISmartContractVirtualMachine, ReflectionVirtualMachine>();

                        services.AddSingleton<SmartContractTransactionPolicy>();

                        ICallDataSerializer callDataSerializer = CallDataSerializer.Default;
                        services.AddSingleton(callDataSerializer);
                        services.Replace(new ServiceDescriptor(typeof(IScriptAddressReader), new SmartContractScriptAddressReader(new ScriptAddressReader(), callDataSerializer)));
                    });
            });

            return fullNodeBuilder;
        }

        /// <summary>
        /// Configures the node with the smart contract proof of work consensus model.
        /// </summary>
        public static IFullNodeBuilder UseSmartContractConsensus(this IFullNodeBuilder fullNodeBuilder)
        {
            LoggingConfiguration.RegisterFeatureNamespace<ConsensusFeature>("consensus");
            LoggingConfiguration.RegisterFeatureClass<ConsensusStats>("bench");

            fullNodeBuilder.ConfigureFeature(features =>
            {
                features
                .AddFeature<ConsensusFeature>()
                .DependOn<SmartContractFeature>()
                .FeatureServices(services =>
                {
                    fullNodeBuilder.Network.Consensus.Options = new ConsensusOptions();

                    services.AddSingleton<ICheckpoints, Checkpoints>();
                    services.AddSingleton<ConsensusOptions, ConsensusOptions>();
                    services.AddSingleton<DBreezeCoinView>();
                    services.AddSingleton<ICoinView, CachedCoinView>();
                    services.AddSingleton<LookaheadBlockPuller>().AddSingleton<ILookaheadBlockPuller, LookaheadBlockPuller>(provider => provider.GetService<LookaheadBlockPuller>()); ;
                    services.AddSingleton<IConsensusLoop, ConsensusLoop>()
                        .AddSingleton<INetworkDifficulty, ConsensusLoop>(provider => provider.GetService<IConsensusLoop>() as ConsensusLoop)
                        .AddSingleton<IGetUnspentTransaction, ConsensusLoop>(provider => provider.GetService<IConsensusLoop>() as ConsensusLoop);
                    services.AddSingleton<IInitialBlockDownloadState, InitialBlockDownloadState>();
                    services.AddSingleton<ConsensusController>();
                    services.AddSingleton<ConsensusStats>();
                    services.AddSingleton<ConsensusSettings>();

                    services.AddSingleton<IConsensusRules, SmartContractConsensusRules>();
                    services.AddSingleton<IRuleRegistration, SmartContractPowRuleRegistration>();
                });
            });

            return fullNodeBuilder;
        }

        /// <summary>
        /// Configures the node with the smart contract proof of stake consensus model.
        /// </summary>
        public static IFullNodeBuilder UseSmartContractPosConsensus(this IFullNodeBuilder fullNodeBuilder)
        {
            LoggingConfiguration.RegisterFeatureNamespace<ConsensusFeature>("consensus");
            LoggingConfiguration.RegisterFeatureClass<ConsensusStats>("bench");

            fullNodeBuilder.ConfigureFeature(features =>
            {
                features
                    .AddFeature<ConsensusFeature>()
                    .FeatureServices(services =>
                    {
                        fullNodeBuilder.Network.Consensus.Options = new PosConsensusOptions();

                        services.AddSingleton<ICheckpoints, Checkpoints>();
                        services.AddSingleton<DBreezeCoinView>();
                        services.AddSingleton<ICoinView, CachedCoinView>();
                        services.AddSingleton<LookaheadBlockPuller>().AddSingleton<ILookaheadBlockPuller, LookaheadBlockPuller>(provider => provider.GetService<LookaheadBlockPuller>());
                        services.AddSingleton<IConsensusLoop, ConsensusLoop>()
                            .AddSingleton<INetworkDifficulty, ConsensusLoop>(provider => provider.GetService<IConsensusLoop>() as ConsensusLoop)
                            .AddSingleton<IGetUnspentTransaction, ConsensusLoop>(provider => provider.GetService<IConsensusLoop>() as ConsensusLoop);
                        services.AddSingleton<StakeChainStore>().AddSingleton<IStakeChain, StakeChainStore>(provider => provider.GetService<StakeChainStore>());
                        services.AddSingleton<IStakeValidator, StakeValidator>();
                        services.AddSingleton<IInitialBlockDownloadState, InitialBlockDownloadState>();
                        services.AddSingleton<ConsensusController>();
                        services.AddSingleton<ConsensusStats>();
                        services.AddSingleton<ConsensusSettings>();

                        services.AddSingleton<IConsensusRules, SmartContractPosRules>();
                        services.AddSingleton<IRuleRegistration, SmartContractPosRuleRegistration>();
                    });
            });

            return fullNodeBuilder;
        }

        /// <summary>
        /// Adds mining to the smart contract node.
        /// <para>We inject <see cref="IPowMining"/> with a smart contract block provider and definition.</para>
        /// </summary>
        public static IFullNodeBuilder UseSmartContractPowMining(this IFullNodeBuilder fullNodeBuilder)
        {
            LoggingConfiguration.RegisterFeatureNamespace<MiningFeature>("mining");

            fullNodeBuilder.ConfigureFeature(features =>
            {
                features
                    .AddFeature<MiningFeature>()
                    .DependOn<MempoolFeature>()
                    .DependOn<RPCFeature>()
                    .DependOn<SmartContractWalletFeature>()
                    .FeatureServices(services =>
                    {
                        services.AddSingleton<IPowMining, PowMining>();
                        services.AddSingleton<IBlockProvider, SmartContractBlockProvider>();
                        services.AddSingleton<BlockDefinition, SmartContractBlockDefinition>();
                        services.AddSingleton<MinerController>();
                        services.AddSingleton<MiningRPCController>();
                        services.AddSingleton<MinerSettings>();
                    });
            });

            return fullNodeBuilder;
        }

        /// <summary>
        /// Adds mining to the smart contract node.
        /// <para>We inject <see cref="IPowMining"/> with a smart contract block provider and definition.</para>
        /// </summary>
        public static IFullNodeBuilder UseSmartContractPosPowMining(this IFullNodeBuilder fullNodeBuilder)
        {
            LoggingConfiguration.RegisterFeatureNamespace<MiningFeature>("mining");

            fullNodeBuilder.ConfigureFeature(features =>
            {
                features
                    .AddFeature<MiningFeature>()
                    .DependOn<MempoolFeature>()
                    .DependOn<RPCFeature>()
                    .DependOn<SmartContractWalletFeature>()
                    .FeatureServices(services =>
                    {
                        services.AddSingleton<IPowMining, PowMining>();
                        services.AddSingleton<IBlockProvider, SmartContractBlockProvider>();
<<<<<<< HEAD
                        services.AddSingleton<BlockDefinition, SmartContractBlockDefinition>();
                        services.AddSingleton<BlockDefinition, SmartContractPosPowBlockDefinition>();
                        services.AddSingleton<MinerController>();
                        services.AddSingleton<MiningRPCController>();
=======
                        services.AddSingleton<SmartContractBlockDefinition>();
                        services.AddSingleton<MiningApiController>();
                        services.AddSingleton<MiningRpcController>();
>>>>>>> b4c51809
                        services.AddSingleton<MinerSettings>();
                    });
            });

            return fullNodeBuilder;
        }

        /// <summary>
        /// This node will be configured with the reflection contract executor.
        /// <para>
        /// Should we require another executor, we will need to create a separate daemon and network.
        /// </para>
        /// </summary>
        public static IFullNodeBuilder UseReflectionExecutor(this IFullNodeBuilder fullNodeBuilder)
        {
            fullNodeBuilder.ConfigureFeature(features =>
            {
                features
                    .AddFeature<ReflectionVirtualMachineFeature>()
                    .FeatureServices(services =>
                    {
                        // Validator
                        ISmartContractValidator validator = new SmartContractValidator();
                        services.AddSingleton(validator);

                        // Executor et al.
                        services.AddSingleton<ISmartContractResultRefundProcessor, SmartContractResultRefundProcessor>();
                        services.AddSingleton<ISmartContractResultTransferProcessor, SmartContractResultTransferProcessor>();
                        services.AddSingleton<IKeyEncodingStrategy, BasicKeyEncodingStrategy>();
                        services.AddSingleton<ISmartContractExecutorFactory, ReflectionSmartContractExecutorFactory>();
                        services.AddSingleton<IMethodParameterSerializer, MethodParameterSerializer>();

                        // Controllers
                        services.AddSingleton<SmartContractsController>();
                    });
            });

            return fullNodeBuilder;
        }
    }
}<|MERGE_RESOLUTION|>--- conflicted
+++ resolved
@@ -207,8 +207,8 @@
                         services.AddSingleton<IPowMining, PowMining>();
                         services.AddSingleton<IBlockProvider, SmartContractBlockProvider>();
                         services.AddSingleton<BlockDefinition, SmartContractBlockDefinition>();
-                        services.AddSingleton<MinerController>();
-                        services.AddSingleton<MiningRPCController>();
+                        services.AddSingleton<MiningApiController>();
+                        services.AddSingleton<MiningRpcController>();
                         services.AddSingleton<MinerSettings>();
                     });
             });
@@ -235,16 +235,10 @@
                     {
                         services.AddSingleton<IPowMining, PowMining>();
                         services.AddSingleton<IBlockProvider, SmartContractBlockProvider>();
-<<<<<<< HEAD
                         services.AddSingleton<BlockDefinition, SmartContractBlockDefinition>();
                         services.AddSingleton<BlockDefinition, SmartContractPosPowBlockDefinition>();
-                        services.AddSingleton<MinerController>();
-                        services.AddSingleton<MiningRPCController>();
-=======
-                        services.AddSingleton<SmartContractBlockDefinition>();
                         services.AddSingleton<MiningApiController>();
                         services.AddSingleton<MiningRpcController>();
->>>>>>> b4c51809
                         services.AddSingleton<MinerSettings>();
                     });
             });
