--- conflicted
+++ resolved
@@ -101,10 +101,7 @@
 
                         // UTILS ----------------------------------------------------------------------------
                         services.AddSingleton<ISenderRetriever, SenderRetriever>();
-<<<<<<< HEAD
-=======
                         services.AddSingleton<IVersionProvider, SmartContractVersionProvider>();
->>>>>>> 159da608
 
                         ICallDataSerializer callDataSerializer = CallDataSerializer.Default;
                         services.AddSingleton(callDataSerializer);
