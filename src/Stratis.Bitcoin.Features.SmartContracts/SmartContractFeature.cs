﻿using System;
using System.Collections.Generic;
using System.Linq;
using Microsoft.Extensions.DependencyInjection;
using Microsoft.Extensions.DependencyInjection.Extensions;
using Microsoft.Extensions.Logging;
using NBitcoin;
using Stratis.Bitcoin.Builder;
using Stratis.Bitcoin.Builder.Feature;
using Stratis.Bitcoin.Configuration.Logging;
using Stratis.Bitcoin.Features.Consensus;
using Stratis.Bitcoin.Features.Consensus.Interfaces;
using Stratis.Bitcoin.Features.Consensus.Rules;
using Stratis.Bitcoin.Features.MemoryPool;
using Stratis.Bitcoin.Features.Miner;
using Stratis.Bitcoin.Features.Miner.Interfaces;
using Stratis.Bitcoin.Features.SmartContracts.Controllers;
using Stratis.Bitcoin.Mining;
using Stratis.SmartContracts.Core;
using Stratis.SmartContracts.Core.ContractValidation;
using Stratis.SmartContracts.Core.Serialization;
using Stratis.SmartContracts.Core.State;

namespace Stratis.Bitcoin.Features.SmartContracts
{
    public class SmartContractFeature : FullNodeFeature
    {
        private readonly ILogger logger;
        private readonly ContractStateRepositoryRoot stateRoot;
        private readonly IConsensusLoop consensusLoop;

        public SmartContractFeature(ILoggerFactory loggerFactory, ContractStateRepositoryRoot stateRoot, IConsensusLoop consensusLoop)
        {
            this.logger = loggerFactory.CreateLogger(this.GetType().FullName);
            this.stateRoot = stateRoot;
            this.consensusLoop = consensusLoop;
        }

        public override void Initialize()
        {
            this.stateRoot.SyncToRoot(((SmartContractBlockHeader)this.consensusLoop.Chain.Tip.Header).HashStateRoot.ToBytes());
            this.logger.LogInformation("Smart Contract Feature Injected.");
        }
    }

    public class ReflectionVirtualMachineFeature : FullNodeFeature
    {
        private readonly ILogger logger;

        public ReflectionVirtualMachineFeature(ILoggerFactory loggerFactory)
        {
            this.logger = loggerFactory.CreateLogger(this.GetType().FullName);
        }

        public override void Initialize()
        {
            this.logger.LogInformation("Reflection Virtual Machine Injected.");
        }
    }

    public static partial class IFullNodeBuilderExtensions
    {
        public static IFullNodeBuilder AddSmartContracts(this IFullNodeBuilder fullNodeBuilder)
        {
            LoggingConfiguration.RegisterFeatureNamespace<SmartContractFeature>("smartcontracts");

            fullNodeBuilder.ConfigureFeature(features =>
            {
                features
                    .AddFeature<SmartContractFeature>()
                    .DependOn<ConsensusFeature>()
                    .DependOn<MiningFeature>()
                    .FeatureServices(services =>
                    {
                        // Contract state
                        services.AddSingleton<DBreezeContractStateStore>();
                        services.AddSingleton<NoDeleteContractStateSource>();
                        services.AddSingleton<ContractStateRepositoryRoot>();
                        // Consensus and mining overrides
                        services.AddSingleton<IPowConsensusValidator, SmartContractConsensusValidator>();
<<<<<<< HEAD
                        services.AddSingleton<IAssemblerFactory, SmartContractAssemblerFactory>();
                        // Controller for API
=======
                        services.AddSingleton<IPowMining, PowMining>();
                        services.AddSingleton<IBlockBuilder, SmartContractBlockBuilder>();
                        services.AddSingleton<SmartContractBlockDefinition>();
                        services.AddSingleton<IMempoolValidator, SmartContractMempoolValidator>();

>>>>>>> 21de2c25
                        services.AddSingleton<SmartContractsController>();
                        // Add rules -> These could be VM specific in future though!
                        AddSmartContractRulesToExistingRules(services);
                    });
            });
            return fullNodeBuilder;
        }

        public static IFullNodeBuilder UseReflectionVirtualMachine(this IFullNodeBuilder fullNodeBuilder)
        {
            fullNodeBuilder.ConfigureFeature(features =>
            {
                features
                    .AddFeature<ReflectionVirtualMachineFeature>()
                    .FeatureServices(services =>
                    {
                        SmartContractValidator validator = new SmartContractValidator(new List<ISmartContractValidator>
                        {
                            new SmartContractFormatValidator(),
                            new SmartContractDeterminismValidator()
                        });
                        services.AddSingleton<SmartContractValidator>(validator);
                        services.AddSingleton<IKeyEncodingStrategy, BasicKeyEncodingStrategy>();
                        services.AddSingleton<ISmartContractExecutorFactory, ReflectionSmartContractExecutorFactory>();
                        services.AddSingleton<IMethodParameterSerializer, MethodParameterSerializer>();
                        services.AddSingleton<ISmartContractCarrierSerializer, SmartContractCarrierSerializer>();
                    });
            });
            return fullNodeBuilder;
        }

        /// <summary>
        /// This is a hack to enable us to to compose objects that depend on implementations defined earlier
        /// in the feature setup process.
        ///
        /// We want to be able to take any existing IRuleRegistration, and extend it with our own
        /// smart contract specific rules.
        ///
        /// Here we get an existing IRuleRegistration ServiceDescriptor, re-register it as its ConcreteType
        /// then replace the dependency on IRuleRegistration with our own implementation that depends on ConcreteType.
        /// </summary>
        /// <param name="services"></param>
        private static void AddSmartContractRulesToExistingRules(IServiceCollection services)
        {
            ServiceDescriptor existingService = services.FirstOrDefault(s => s.ServiceType == typeof(IRuleRegistration));

            if (existingService == null)
            {
                // This should never happen
                throw new Exception("SmartContracts feature must be added after Consensus feature");
            }

            Type concreteType = existingService.ImplementationType;

            // Register concrete type if it does not already exist
            if (services.FirstOrDefault(s => s.ServiceType == concreteType) == null)
            {
                services.Add(new ServiceDescriptor(concreteType, concreteType, ServiceLifetime.Singleton));
            }

            // Replace the existing rule registration with our own factory
            var newService = new ServiceDescriptor(typeof(IRuleRegistration), serviceProvider =>
            {
                var existingRuleRegistration = serviceProvider.GetService(concreteType);
                return new SmartContractRuleRegistration((IRuleRegistration)existingRuleRegistration);
            }, ServiceLifetime.Singleton);

            services.Replace(newService);
        }
    }
}<|MERGE_RESOLUTION|>--- conflicted
+++ resolved
@@ -1,5 +1,4 @@
 ﻿using System;
-using System.Collections.Generic;
 using System.Linq;
 using Microsoft.Extensions.DependencyInjection;
 using Microsoft.Extensions.DependencyInjection.Extensions;
@@ -14,11 +13,8 @@
 using Stratis.Bitcoin.Features.MemoryPool;
 using Stratis.Bitcoin.Features.Miner;
 using Stratis.Bitcoin.Features.Miner.Interfaces;
-using Stratis.Bitcoin.Features.SmartContracts.Controllers;
+using Stratis.Bitcoin.Features.SmartContracts.ReflectionExecutor.Controllers;
 using Stratis.Bitcoin.Mining;
-using Stratis.SmartContracts.Core;
-using Stratis.SmartContracts.Core.ContractValidation;
-using Stratis.SmartContracts.Core.Serialization;
 using Stratis.SmartContracts.Core.State;
 
 namespace Stratis.Bitcoin.Features.SmartContracts
@@ -60,7 +56,7 @@
 
     public static partial class IFullNodeBuilderExtensions
     {
-        public static IFullNodeBuilder AddSmartContracts(this IFullNodeBuilder fullNodeBuilder)
+        public static ISmartContractVmBuilder AddSmartContracts(this IFullNodeBuilder fullNodeBuilder)
         {
             LoggingConfiguration.RegisterFeatureNamespace<SmartContractFeature>("smartcontracts");
 
@@ -78,45 +74,18 @@
                         services.AddSingleton<ContractStateRepositoryRoot>();
                         // Consensus and mining overrides
                         services.AddSingleton<IPowConsensusValidator, SmartContractConsensusValidator>();
-<<<<<<< HEAD
-                        services.AddSingleton<IAssemblerFactory, SmartContractAssemblerFactory>();
-                        // Controller for API
-=======
+
                         services.AddSingleton<IPowMining, PowMining>();
                         services.AddSingleton<IBlockBuilder, SmartContractBlockBuilder>();
                         services.AddSingleton<SmartContractBlockDefinition>();
                         services.AddSingleton<IMempoolValidator, SmartContractMempoolValidator>();
 
->>>>>>> 21de2c25
                         services.AddSingleton<SmartContractsController>();
                         // Add rules -> These could be VM specific in future though!
                         AddSmartContractRulesToExistingRules(services);
                     });
             });
-            return fullNodeBuilder;
-        }
-
-        public static IFullNodeBuilder UseReflectionVirtualMachine(this IFullNodeBuilder fullNodeBuilder)
-        {
-            fullNodeBuilder.ConfigureFeature(features =>
-            {
-                features
-                    .AddFeature<ReflectionVirtualMachineFeature>()
-                    .FeatureServices(services =>
-                    {
-                        SmartContractValidator validator = new SmartContractValidator(new List<ISmartContractValidator>
-                        {
-                            new SmartContractFormatValidator(),
-                            new SmartContractDeterminismValidator()
-                        });
-                        services.AddSingleton<SmartContractValidator>(validator);
-                        services.AddSingleton<IKeyEncodingStrategy, BasicKeyEncodingStrategy>();
-                        services.AddSingleton<ISmartContractExecutorFactory, ReflectionSmartContractExecutorFactory>();
-                        services.AddSingleton<IMethodParameterSerializer, MethodParameterSerializer>();
-                        services.AddSingleton<ISmartContractCarrierSerializer, SmartContractCarrierSerializer>();
-                    });
-            });
-            return fullNodeBuilder;
+            return new SmartContractVmBuilder(fullNodeBuilder);
         }
 
         /// <summary>
