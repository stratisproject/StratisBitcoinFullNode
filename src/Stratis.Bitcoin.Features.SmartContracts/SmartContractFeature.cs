﻿using System.Collections.Generic;
using Microsoft.Extensions.DependencyInjection;
using Microsoft.Extensions.DependencyInjection.Extensions;
using Microsoft.Extensions.Logging;
using NBitcoin.Policy;
using NBitcoin;
using Stratis.Bitcoin.BlockPulling;
using Stratis.Bitcoin.Builder;
using Stratis.Bitcoin.Builder.Feature;
using Stratis.Bitcoin.Configuration.Logging;
using Stratis.Bitcoin.Configuration.Settings;
using Stratis.Bitcoin.Consensus;
using Stratis.Bitcoin.Consensus.Rules;
using Stratis.Bitcoin.Features.Consensus;
using Stratis.Bitcoin.Features.Consensus.CoinViews;
using Stratis.Bitcoin.Features.Consensus.Interfaces;
using Stratis.Bitcoin.Features.MemoryPool;
using Stratis.Bitcoin.Features.Miner;
using Stratis.Bitcoin.Features.Miner.Controllers;
using Stratis.Bitcoin.Features.Miner.Interfaces;
using Stratis.Bitcoin.Features.RPC;
using Stratis.Bitcoin.Features.SmartContracts.Consensus;
using Stratis.Bitcoin.Features.SmartContracts.ReflectionExecutor;
using Stratis.Bitcoin.Features.SmartContracts.ReflectionExecutor.Controllers;
using Stratis.Bitcoin.Features.SmartContracts.Wallet;
using Stratis.Bitcoin.Interfaces;
using Stratis.Bitcoin.Mining;
using Stratis.SmartContracts.Core;
using Stratis.SmartContracts.Core.Receipts;
using Stratis.SmartContracts.Core.State;
using Stratis.SmartContracts.Core.Validation;
using Stratis.SmartContracts.Executor.Reflection;
using Stratis.SmartContracts.Executor.Reflection.Compilation;
using Stratis.SmartContracts.Executor.Reflection.Serialization;

namespace Stratis.Bitcoin.Features.SmartContracts
{
    public sealed class SmartContractFeature : FullNodeFeature
    {
        private readonly ILogger logger;
        private readonly IConsensusLoop consensusLoop;
        private readonly ContractStateRepositoryRoot stateRoot;

        public SmartContractFeature(IConsensusLoop consensusLoop, ILoggerFactory loggerFactory, ContractStateRepositoryRoot stateRoot)
        {
            this.logger = loggerFactory.CreateLogger(this.GetType().FullName);
            this.stateRoot = stateRoot;
            this.consensusLoop = consensusLoop;
        }

        public override void Initialize()
        {
            this.stateRoot.SyncToRoot(((SmartContractBlockHeader)this.consensusLoop.Chain.Tip.Header).HashStateRoot.ToBytes());
            this.logger.LogInformation("Smart Contract Feature Injected.");
        }
    }

    public sealed class ReflectionVirtualMachineFeature : FullNodeFeature
    {
        private readonly IConsensusRules consensusRules;
        private readonly ILogger logger;

        public ReflectionVirtualMachineFeature(IConsensusRules consensusRules, ILoggerFactory loggerFactory)
        {
            this.consensusRules = consensusRules;
            this.logger = loggerFactory.CreateLogger(this.GetType().FullName);
        }

        public override void Initialize()
        {
            this.logger.LogInformation("Reflection Virtual Machine Injected.");
            this.consensusRules.Register(new ReflectionRuleRegistration());
        }
    }

    public static partial class IFullNodeBuilderExtensions
    {
        /// <summary>
        /// Adds the smart contract feature to the node.
        /// </summary>
        public static IFullNodeBuilder AddSmartContracts(this IFullNodeBuilder fullNodeBuilder)
        {
            LoggingConfiguration.RegisterFeatureNamespace<SmartContractFeature>("smartcontracts");

            fullNodeBuilder.ConfigureFeature(features =>
            {
                features
                    .AddFeature<SmartContractFeature>()
                    .FeatureServices(services =>
                    {
                        // STATE ----------------------------------------------------------------------------
                        services.AddSingleton<DBreezeContractStateStore>();
                        services.AddSingleton<ISmartContractReceiptStorage, DBreezeContractReceiptStorage>();
                        services.AddSingleton<NoDeleteContractStateSource>();
                        services.AddSingleton<ContractStateRepositoryRoot>();

                        // CONSENSUS ------------------------------------------------------------------------
                        services.AddSingleton<IMempoolValidator, SmartContractMempoolValidator>();
                        services.AddSingleton<StandardTransactionPolicy, SmartContractTransactionPolicy>();

                        // CONTRACT EXECUTION ---------------------------------------------------------------
                        services.AddSingleton<InternalTransactionExecutorFactory>();
                        services.AddSingleton<ISmartContractVirtualMachine, ReflectionVirtualMachine>();

                        services.AddSingleton<SmartContractTransactionPolicy>();

                        ICallDataSerializer callDataSerializer = CallDataSerializer.Default;
                        services.AddSingleton(callDataSerializer);
                        services.Replace(new ServiceDescriptor(typeof(IScriptAddressReader), new SmartContractScriptAddressReader(new ScriptAddressReader(), callDataSerializer)));
                    });
            });

            return fullNodeBuilder;
        }

        /// <summary>
        /// Configures the node with the smart contract proof of work consensus model.
        /// </summary>
        public static IFullNodeBuilder UseSmartContractConsensus(this IFullNodeBuilder fullNodeBuilder)
        {
            LoggingConfiguration.RegisterFeatureNamespace<ConsensusFeature>("consensus");
            LoggingConfiguration.RegisterFeatureClass<ConsensusStats>("bench");

            fullNodeBuilder.ConfigureFeature(features =>
            {
                features
                .AddFeature<ConsensusFeature>()
                .DependOn<SmartContractFeature>()
                .FeatureServices(services =>
                {
                    fullNodeBuilder.Network.Consensus.Options = new ConsensusOptions();

                    services.AddSingleton<ICheckpoints, Checkpoints>();
                    services.AddSingleton<ConsensusOptions, ConsensusOptions>();
                    services.AddSingleton<DBreezeCoinView>();
<<<<<<< HEAD
                    services.AddSingleton<CoinView, CachedCoinView>();
                    services.AddSingleton<LookaheadBlockPuller>().AddSingleton<ILookaheadBlockPuller, LookaheadBlockPuller>(provider => provider.GetService<LookaheadBlockPuller>());
=======
                    services.AddSingleton<ICoinView, CachedCoinView>();
                    services.AddSingleton<LookaheadBlockPuller>().AddSingleton<ILookaheadBlockPuller, LookaheadBlockPuller>(provider => provider.GetService<LookaheadBlockPuller>()); ;
>>>>>>> b2f4ced8
                    services.AddSingleton<IConsensusLoop, ConsensusLoop>()
                        .AddSingleton<INetworkDifficulty, ConsensusLoop>(provider => provider.GetService<IConsensusLoop>() as ConsensusLoop)
                        .AddSingleton<IGetUnspentTransaction, ConsensusLoop>(provider => provider.GetService<IConsensusLoop>() as ConsensusLoop);
                    services.AddSingleton<IInitialBlockDownloadState, InitialBlockDownloadState>();
                    services.AddSingleton<ConsensusController>();
                    services.AddSingleton<ConsensusStats>();
                    services.AddSingleton<ConsensusSettings>();

                    services.AddSingleton<IConsensusRules, SmartContractConsensusRules>();
                    services.AddSingleton<IRuleRegistration, SmartContractPowRuleRegistration>();
                });
            });

            return fullNodeBuilder;
        }

        /// <summary>
        /// Configures the node with the smart contract proof of stake consensus model.
        /// </summary>
        public static IFullNodeBuilder UseSmartContractPosConsensus(this IFullNodeBuilder fullNodeBuilder)
        {
            LoggingConfiguration.RegisterFeatureNamespace<ConsensusFeature>("consensus");
            LoggingConfiguration.RegisterFeatureClass<ConsensusStats>("bench");

            fullNodeBuilder.ConfigureFeature(features =>
            {
                features
                    .AddFeature<ConsensusFeature>()
                    .FeatureServices(services =>
                    {
                        fullNodeBuilder.Network.Consensus.Options = new PosConsensusOptions();

                        services.AddSingleton<ICheckpoints, Checkpoints>();
                        services.AddSingleton<DBreezeCoinView>();
                        services.AddSingleton<CoinView, CachedCoinView>();
                        services.AddSingleton<LookaheadBlockPuller>().AddSingleton<ILookaheadBlockPuller, LookaheadBlockPuller>(provider => provider.GetService<LookaheadBlockPuller>());
                        services.AddSingleton<IConsensusLoop, ConsensusLoop>()
                            .AddSingleton<INetworkDifficulty, ConsensusLoop>(provider => provider.GetService<IConsensusLoop>() as ConsensusLoop)
                            .AddSingleton<IGetUnspentTransaction, ConsensusLoop>(provider => provider.GetService<IConsensusLoop>() as ConsensusLoop);
                        services.AddSingleton<StakeChainStore>().AddSingleton<IStakeChain, StakeChainStore>(provider => provider.GetService<StakeChainStore>());
                        services.AddSingleton<IStakeValidator, StakeValidator>();
                        services.AddSingleton<IInitialBlockDownloadState, InitialBlockDownloadState>();
                        services.AddSingleton<ConsensusController>();
                        services.AddSingleton<ConsensusStats>();
                        services.AddSingleton<ConsensusSettings>();

                        services.AddSingleton<IConsensusRules, SmartContractPosRules>();
                        services.AddSingleton<IRuleRegistration, SmartContractPosRuleRegistration>();
                    });
            });

            return fullNodeBuilder;
        }

        /// <summary>
        /// Adds mining to the smart contract node.
        /// <para>We inject <see cref="IPowMining"/> with a smart contract block provider and definition.</para>
        /// </summary>
        public static IFullNodeBuilder UseSmartContractPowMining(this IFullNodeBuilder fullNodeBuilder)
        {
            LoggingConfiguration.RegisterFeatureNamespace<MiningFeature>("mining");

            fullNodeBuilder.ConfigureFeature(features =>
            {
                features
                    .AddFeature<MiningFeature>()
                    .DependOn<MempoolFeature>()
                    .DependOn<RPCFeature>()
                    .DependOn<SmartContractWalletFeature>()
                    .FeatureServices(services =>
                    {
                        services.AddSingleton<IPowMining, PowMining>();
                        services.AddSingleton<IBlockProvider, SmartContractBlockProvider>();
                        services.AddSingleton<BlockDefinition, SmartContractBlockDefinition>();
                        services.AddSingleton<MinerController>();
                        services.AddSingleton<MiningRPCController>();
                        services.AddSingleton<MinerSettings>();
                    });
            });

            return fullNodeBuilder;
        }

        /// <summary>
        /// Adds mining to the smart contract node.
        /// <para>We inject <see cref="IPowMining"/> with a smart contract block provider and definition.</para>
        /// </summary>
        public static IFullNodeBuilder UseSmartContractPosPowMining(this IFullNodeBuilder fullNodeBuilder)
        {
            LoggingConfiguration.RegisterFeatureNamespace<MiningFeature>("mining");

            fullNodeBuilder.ConfigureFeature(features =>
            {
                features
                    .AddFeature<MiningFeature>()
                    .DependOn<MempoolFeature>()
                    .DependOn<RPCFeature>()
                    .DependOn<SmartContractWalletFeature>()
                    .FeatureServices(services =>
                    {
                        services.AddSingleton<IPowMining, PowMining>();
                        services.AddSingleton<IBlockProvider, SmartContractBlockProvider>();
                        services.AddSingleton<BlockDefinition, SmartContractBlockDefinition>();
                        services.AddSingleton<BlockDefinition, SmartContractPosPowBlockDefinition>();
                        services.AddSingleton<MinerController>();
                        services.AddSingleton<MiningRPCController>();
                        services.AddSingleton<MinerSettings>();
                    });
            });

            return fullNodeBuilder;
        }

        /// <summary>
        /// This node will be configured with the reflection contract executor.
        /// <para>
        /// Should we require another executor, we will need to create a separate daemon and network.
        /// </para>
        /// </summary>
        public static IFullNodeBuilder UseReflectionExecutor(this IFullNodeBuilder fullNodeBuilder)
        {
            fullNodeBuilder.ConfigureFeature(features =>
            {
                features
                    .AddFeature<ReflectionVirtualMachineFeature>()
                    .FeatureServices(services =>
                    {
                        // Validator
                        ISmartContractValidator validator = new SmartContractValidator(new List<ISmartContractValidator>
                        {
                            new SmartContractFormatValidator(ReferencedAssemblyResolver.AllowedAssemblies),
                            new SmartContractDeterminismValidator()
                        });
                        services.AddSingleton(validator);

                        // Executor et al.
                        services.AddSingleton<ISmartContractResultRefundProcessor, SmartContractResultRefundProcessor>();
                        services.AddSingleton<ISmartContractResultTransferProcessor, SmartContractResultTransferProcessor>();
                        services.AddSingleton<IKeyEncodingStrategy, BasicKeyEncodingStrategy>();
                        services.AddSingleton<ISmartContractExecutorFactory, ReflectionSmartContractExecutorFactory>();
                        services.AddSingleton<IMethodParameterSerializer, MethodParameterSerializer>();

                        // Controllers
                        services.AddSingleton<SmartContractsController>();
                    });
            });

            return fullNodeBuilder;
        }
    }
}<|MERGE_RESOLUTION|>--- conflicted
+++ resolved
@@ -2,8 +2,8 @@
 using Microsoft.Extensions.DependencyInjection;
 using Microsoft.Extensions.DependencyInjection.Extensions;
 using Microsoft.Extensions.Logging;
+using NBitcoin;
 using NBitcoin.Policy;
-using NBitcoin;
 using Stratis.Bitcoin.BlockPulling;
 using Stratis.Bitcoin.Builder;
 using Stratis.Bitcoin.Builder.Feature;
@@ -133,13 +133,8 @@
                     services.AddSingleton<ICheckpoints, Checkpoints>();
                     services.AddSingleton<ConsensusOptions, ConsensusOptions>();
                     services.AddSingleton<DBreezeCoinView>();
-<<<<<<< HEAD
-                    services.AddSingleton<CoinView, CachedCoinView>();
-                    services.AddSingleton<LookaheadBlockPuller>().AddSingleton<ILookaheadBlockPuller, LookaheadBlockPuller>(provider => provider.GetService<LookaheadBlockPuller>());
-=======
                     services.AddSingleton<ICoinView, CachedCoinView>();
                     services.AddSingleton<LookaheadBlockPuller>().AddSingleton<ILookaheadBlockPuller, LookaheadBlockPuller>(provider => provider.GetService<LookaheadBlockPuller>()); ;
->>>>>>> b2f4ced8
                     services.AddSingleton<IConsensusLoop, ConsensusLoop>()
                         .AddSingleton<INetworkDifficulty, ConsensusLoop>(provider => provider.GetService<IConsensusLoop>() as ConsensusLoop)
                         .AddSingleton<IGetUnspentTransaction, ConsensusLoop>(provider => provider.GetService<IConsensusLoop>() as ConsensusLoop);
@@ -174,7 +169,7 @@
 
                         services.AddSingleton<ICheckpoints, Checkpoints>();
                         services.AddSingleton<DBreezeCoinView>();
-                        services.AddSingleton<CoinView, CachedCoinView>();
+                        services.AddSingleton<ICoinView, CachedCoinView>();
                         services.AddSingleton<LookaheadBlockPuller>().AddSingleton<ILookaheadBlockPuller, LookaheadBlockPuller>(provider => provider.GetService<LookaheadBlockPuller>());
                         services.AddSingleton<IConsensusLoop, ConsensusLoop>()
                             .AddSingleton<INetworkDifficulty, ConsensusLoop>(provider => provider.GetService<IConsensusLoop>() as ConsensusLoop)
