--- conflicted
+++ resolved
@@ -12,25 +12,6 @@
 namespace Stratis.Bitcoin.Features.SmartContracts.Consensus.Rules
 {
     [FullValidationRule]
-<<<<<<< HEAD
-    public class SmartContractSaveCoinviewRule : UtxoStoreConsensusRule
-    {
-        /// <inheritdoc />
-        public override async Task RunAsync(RuleContext context)
-        {
-            ChainedHeader currentBlock = context.ValidationContext.ChainTipToExtand;
-
-            // Persist the changes to the coinview. This will likely only be stored in memory,
-            // unless the coinview treashold is reached.
-            this.Logger.LogTrace("Saving coinview changes.");
-            var utxoRuleContext = context as UtxoRuleContext;
-            await this.PowParent.UtxoSet.AddRewindDataAsync(utxoRuleContext.UnspentOutputSet.GetCoins(this.PowParent.UtxoSet), null, currentBlock).ConfigureAwait(false);
-        }
-    }
-
-    [PartialValidationRule]
-=======
->>>>>>> 25e786d8
     public sealed class SmartContractLoadCoinviewRule : UtxoStoreConsensusRule
     {
         /// <inheritdoc />
