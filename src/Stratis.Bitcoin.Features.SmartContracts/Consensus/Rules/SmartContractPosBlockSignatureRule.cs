--- conflicted
+++ resolved
@@ -1,6 +1,7 @@
 ﻿using System;
 using System.Collections.Generic;
 using System.Linq;
+using System.Threading.Tasks;
 using Microsoft.Extensions.Logging;
 using NBitcoin;
 using NBitcoin.Crypto;
@@ -12,12 +13,7 @@
     /// <summary>
     /// A rule that will validate the signature of a PoS block.
     /// </summary>
-<<<<<<< HEAD
-    [IntegrityValidationRule]
-    public class SmartContractPosBlockSignatureRule : StakeStoreConsensusRule
-=======
     public class PartialValidationSmartContractPosBlockSignatureRule : PartialValidationConsensusRule
->>>>>>> e530ae6d
     {
         private BlockSignatureChecker checker;
 
@@ -30,7 +26,7 @@
 
         /// <inheritdoc />
         /// <exception cref="ConsensusErrors.BadBlockSignature">The block signature is invalid.</exception>
-        public override void Run(RuleContext context)
+        public override Task RunAsync(RuleContext context)
         {
             if (context.SkipValidation)
                 return Task.CompletedTask;
@@ -49,9 +45,11 @@
                 this.Logger.LogTrace("(-)[BAD_SIGNATURE]");
                 ConsensusErrors.BadBlockSignature.Throw();
             }
+
+            return Task.CompletedTask;
         }
     }
-    
+
     public class IntegrityValidationSmartContractPosBlockSignatureRule : IntegrityValidationConsensusRule
     {
         private BlockSignatureChecker checker;
