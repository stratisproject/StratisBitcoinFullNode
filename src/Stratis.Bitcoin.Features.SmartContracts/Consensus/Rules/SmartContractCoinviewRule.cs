--- conflicted
+++ resolved
@@ -19,10 +19,6 @@
 namespace Stratis.Bitcoin.Features.SmartContracts
 {
     /// <inheritdoc />
-<<<<<<< HEAD
-=======
-    [FullValidationRule]
->>>>>>> 199c7f47
     public abstract class SmartContractCoinviewRule : CoinViewRule
     {
         protected List<Transaction> blockTxsProcessed;
@@ -58,11 +54,7 @@
             this.Parent.PerformanceCounter.AddProcessedBlocks(1);
 
             // Start state from previous block's root
-<<<<<<< HEAD
             this.ContractCoinviewRule.OriginalStateRoot.SyncToRoot(((SmartContractBlockHeader)context.ValidationContext.ChainedHeaderToValidate.Header).HashStateRoot.ToBytes());
-=======
-            this.ContractCoinviewRule.OriginalStateRoot.SyncToRoot(((SmartContractBlockHeader)context.ConsensusTip.Header).HashStateRoot.ToBytes());
->>>>>>> 199c7f47
             IContractStateRepository trackedState = this.ContractCoinviewRule.OriginalStateRoot.StartTracking();
 
             this.refundCounter = 1;
@@ -277,11 +269,7 @@
         {
             ulong blockHeight = Convert.ToUInt64(context.ValidationContext.ChainedHeaderToValidate.Height);
 
-<<<<<<< HEAD
             GetSenderUtil.GetSenderResult getSenderResult = GetSenderUtil.GetSender(transaction, ((PowConsensusRuleEngine)this.Parent).UtxoSet, this.blockTxsProcessed);
-=======
-            GetSenderUtil.GetSenderResult getSenderResult = GetSenderUtil.GetSender(transaction, ((PowConsensusRules)this.Parent).UtxoSet, this.blockTxsProcessed);
->>>>>>> 199c7f47
 
             if (!getSenderResult.Success)
                 throw new ConsensusErrorException(new ConsensusError("sc-consensusvalidator-executecontracttransaction-sender", getSenderResult.Error));
@@ -325,27 +313,5 @@
         {
             return transaction.IsCoinBase || transaction.IsCoinStake;
         }
-<<<<<<< HEAD
-
-        /// <summary>
-        /// Saves receipt in a database following execution.
-        /// TODO: When we have a receipt root, ensure that this is deterministic, and validated. i.e. block receipt roots match!
-        /// TODO: Also put it inside the block assembly then.
-        /// </summary>
-        private void SaveReceipt(ISmartContractTransactionContext txContext, ISmartContractExecutionResult result)
-        {
-            // For now we don't want it to interrupt execution so put it in a silly large try catch.
-            try
-            {
-                this.Logger.LogTrace("Save Receipt : {0}:{1}", nameof(txContext.TransactionHash), txContext.TransactionHash);
-                this.ContractCoinviewRule.ReceiptStorage.SaveReceipt(txContext, result);
-            }
-            catch (Exception e)
-            {
-                this.Logger.LogError("Exception occurred saving contract receipt: {0}", e.Message);
-            }
-        }
-=======
->>>>>>> 199c7f47
     }
 }