using System;
using System.Linq;
using System.Threading.Tasks;
using NBitcoin;
using Stratis.Bitcoin.Features.Consensus;
using Stratis.Bitcoin.Features.Consensus.Rules;
using Stratis.Bitcoin.Features.MemoryPool;
using Stratis.SmartContracts.Core;
<<<<<<< HEAD
using Stratis.SmartContracts.Core.Serialization;
=======
using Stratis.SmartContracts.Core.Backend;
>>>>>>> 21de2c25
using Block = NBitcoin.Block;

namespace Stratis.Bitcoin.Features.SmartContracts.Consensus.Rules
{
    /// <summary>
    /// Validates that the supplied transaction satoshis are greater than the gas budget satoshis in the contract invocation
    /// </summary>
    [ValidationRule(CanSkipValidation = false)]
    public class GasBudgetRule : UtxoStoreConsensusRule, ISmartContractMempoolRule
    {
<<<<<<< HEAD
        private readonly ISmartContractCarrierSerializer carrierSerializer;

        public GasBudgetRule()
        {
            // TODO: Obviously this should be injected.
            this.carrierSerializer = new SmartContractCarrierSerializer(new MethodParameterSerializer());
        }
=======
        public const ulong GasLimitMaximum = 5_000_000;

        public const ulong GasLimitMinimum = GasPriceList.BaseCost;

        public const ulong GasPriceMinimum = 1;

        public const ulong GasPriceMaximum = 10_000;
>>>>>>> 21de2c25

        public override Task RunAsync(RuleContext context)
        {
            Block block = context.BlockValidationContext.Block;

            foreach (Transaction transaction in block.Transactions.Where(x => !x.IsCoinBase && !x.IsCoinStake))
            {
                if (!transaction.IsSmartContractExecTransaction())
                    return Task.CompletedTask;

                Money transactionFee = transaction.GetFee(context.Set);

                CheckTransaction(transaction, transactionFee);
            }

            return Task.CompletedTask;
        }

        public void CheckTransaction(MempoolValidationContext context)
        {
            CheckTransaction(context.Transaction, context.Fees);
        }

        private void CheckTransaction(Transaction transaction, Money suppliedBudget)
        {
            if (!transaction.IsSmartContractExecTransaction())
                return;

            // This should never be null as every tx in smartContractTransactions contains a SmartContractOutput
            // So throw if null, because we really didn't expect that
            TxOut smartContractOutput = transaction.Outputs.First(txOut => txOut.ScriptPubKey.IsSmartContractExec);

            var carrier = SmartContractCarrier.Deserialize(transaction, smartContractOutput);

            if (carrier.GasPrice < GasPriceMinimum)
            {
                // Supplied gas price is too low.
                this.ThrowGasPriceLessThanMinimum();
            }

            if (carrier.GasPrice > GasPriceMaximum)
            {
                // Supplied gas price is too high.
                this.ThrowGasPriceMoreThanMaximum();
            }

            if (carrier.GasLimit < GasLimitMinimum)
            {
                // Supplied gas limit is too low.
                this.ThrowGasLessThanBaseFee();
            }


<<<<<<< HEAD
                var carrier = this.carrierSerializer.Deserialize(transaction);
=======
            if (carrier.GasLimit > GasLimitMaximum)
            {
                // Supplied gas limit is too high - at a certain point we deem that a contract is taking up too much time. 
                this.ThrowGasGreaterThanHardLimit();
            }
>>>>>>> 21de2c25

            try
            {
                if (suppliedBudget < new Money(carrier.GasCostBudget))
                {
                    // Supplied satoshis are less than the budget we said we had for the contract execution
                    this.ThrowGasGreaterThanFee();
                }
            }
            catch (OverflowException)
            {
                this.ThrowGasOverflowException();
            }
        }

        private void ThrowGasPriceLessThanMinimum()
        {
            // TODO make nicer
            new ConsensusError("gas-price-less-than-minimum", "gas price supplied is less than minimum allowed: " + GasPriceMinimum).Throw();
        }

        private void ThrowGasPriceMoreThanMaximum()
        {
            // TODO make nicer
            new ConsensusError("gas-price-more-than-maximum", "gas price supplied is more than maximum allowed: " + GasPriceMaximum).Throw();
        }

        private void ThrowGasLessThanBaseFee()
        {
            // TODO make nicer
            new ConsensusError("gas-limit-less-than-base-fee", "gas limit supplied is less than the base fee for contract execution: " + GasLimitMinimum).Throw();
        }

        private void ThrowGasOverflowException()
        {
            // TODO make nicer
            new ConsensusError("gas-overflow", "gasLimit * gasPrice caused a ulong overflow").Throw();
        }

        private void ThrowGasGreaterThanHardLimit()
        {
            // TODO make nicer
            new ConsensusError("total-gas-value-greater-than-hard-limit", "total supplied gas value was greater than our hard limit of " + GasLimitMaximum).Throw();
        }

        private void ThrowGasGreaterThanFee()
        {
            // TODO make nicer
            new ConsensusError("total-gas-value-greater-than-total-fee", "total supplied gas value was greater than total supplied fee value").Throw();
        }
    }
}<|MERGE_RESOLUTION|>--- conflicted
+++ resolved
@@ -1,154 +1,136 @@
-using System;
-using System.Linq;
-using System.Threading.Tasks;
-using NBitcoin;
-using Stratis.Bitcoin.Features.Consensus;
-using Stratis.Bitcoin.Features.Consensus.Rules;
-using Stratis.Bitcoin.Features.MemoryPool;
-using Stratis.SmartContracts.Core;
-<<<<<<< HEAD
-using Stratis.SmartContracts.Core.Serialization;
-=======
-using Stratis.SmartContracts.Core.Backend;
->>>>>>> 21de2c25
-using Block = NBitcoin.Block;
+//using System;
+//using System.Linq;
+//using System.Threading.Tasks;
+//using NBitcoin;
+//using Stratis.Bitcoin.Features.Consensus;
+//using Stratis.Bitcoin.Features.Consensus.Rules;
+//using Stratis.Bitcoin.Features.MemoryPool;
+//using Stratis.SmartContracts.Core;
+//using Stratis.SmartContracts.Core.Backend;
+//using Block = NBitcoin.Block;
 
-namespace Stratis.Bitcoin.Features.SmartContracts.Consensus.Rules
-{
-    /// <summary>
-    /// Validates that the supplied transaction satoshis are greater than the gas budget satoshis in the contract invocation
-    /// </summary>
-    [ValidationRule(CanSkipValidation = false)]
-    public class GasBudgetRule : UtxoStoreConsensusRule, ISmartContractMempoolRule
-    {
-<<<<<<< HEAD
-        private readonly ISmartContractCarrierSerializer carrierSerializer;
+//namespace Stratis.Bitcoin.Features.SmartContracts.Consensus.Rules
+//{
+//    /// <summary>
+//    /// Validates that the supplied transaction satoshis are greater than the gas budget satoshis in the contract invocation
+//    /// </summary>
+//    [ValidationRule(CanSkipValidation = false)]
+//    public class GasBudgetRule : UtxoStoreConsensusRule, ISmartContractMempoolRule
+//    {
+//        public const ulong GasLimitMaximum = 5_000_000;
 
-        public GasBudgetRule()
-        {
-            // TODO: Obviously this should be injected.
-            this.carrierSerializer = new SmartContractCarrierSerializer(new MethodParameterSerializer());
-        }
-=======
-        public const ulong GasLimitMaximum = 5_000_000;
+//        public const ulong GasLimitMinimum = GasPriceList.BaseCost;
 
-        public const ulong GasLimitMinimum = GasPriceList.BaseCost;
+//        public const ulong GasPriceMinimum = 1;
 
-        public const ulong GasPriceMinimum = 1;
+//        public const ulong GasPriceMaximum = 10_000;
 
-        public const ulong GasPriceMaximum = 10_000;
->>>>>>> 21de2c25
+//        public override Task RunAsync(RuleContext context)
+//        {
+//            Block block = context.BlockValidationContext.Block;
 
-        public override Task RunAsync(RuleContext context)
-        {
-            Block block = context.BlockValidationContext.Block;
+//            foreach (Transaction transaction in block.Transactions.Where(x => !x.IsCoinBase && !x.IsCoinStake))
+//            {
+//                if (!transaction.IsSmartContractExecTransaction())
+//                    return Task.CompletedTask;
 
-            foreach (Transaction transaction in block.Transactions.Where(x => !x.IsCoinBase && !x.IsCoinStake))
-            {
-                if (!transaction.IsSmartContractExecTransaction())
-                    return Task.CompletedTask;
+//                Money transactionFee = transaction.GetFee(context.Set);
 
-                Money transactionFee = transaction.GetFee(context.Set);
+//                CheckTransaction(transaction, transactionFee);
+//            }
 
-                CheckTransaction(transaction, transactionFee);
-            }
+//            return Task.CompletedTask;
+//        }
 
-            return Task.CompletedTask;
-        }
+//        public void CheckTransaction(MempoolValidationContext context)
+//        {
+//            CheckTransaction(context.Transaction, context.Fees);
+//        }
 
-        public void CheckTransaction(MempoolValidationContext context)
-        {
-            CheckTransaction(context.Transaction, context.Fees);
-        }
+//        private void CheckTransaction(Transaction transaction, Money suppliedBudget)
+//        {
+//            if (!transaction.IsSmartContractExecTransaction())
+//                return;
 
-        private void CheckTransaction(Transaction transaction, Money suppliedBudget)
-        {
-            if (!transaction.IsSmartContractExecTransaction())
-                return;
+//            // This should never be null as every tx in smartContractTransactions contains a SmartContractOutput
+//            // So throw if null, because we really didn't expect that
+//            TxOut smartContractOutput = transaction.Outputs.First(txOut => txOut.ScriptPubKey.IsSmartContractExec);
 
-            // This should never be null as every tx in smartContractTransactions contains a SmartContractOutput
-            // So throw if null, because we really didn't expect that
-            TxOut smartContractOutput = transaction.Outputs.First(txOut => txOut.ScriptPubKey.IsSmartContractExec);
+//            var carrier = SmartContractCarrier.Deserialize(transaction, smartContractOutput);
 
-            var carrier = SmartContractCarrier.Deserialize(transaction, smartContractOutput);
+//            if (carrier.GasPrice < GasPriceMinimum)
+//            {
+//                // Supplied gas price is too low.
+//                this.ThrowGasPriceLessThanMinimum();
+//            }
 
-            if (carrier.GasPrice < GasPriceMinimum)
-            {
-                // Supplied gas price is too low.
-                this.ThrowGasPriceLessThanMinimum();
-            }
+//            if (carrier.GasPrice > GasPriceMaximum)
+//            {
+//                // Supplied gas price is too high.
+//                this.ThrowGasPriceMoreThanMaximum();
+//            }
 
-            if (carrier.GasPrice > GasPriceMaximum)
-            {
-                // Supplied gas price is too high.
-                this.ThrowGasPriceMoreThanMaximum();
-            }
-
-            if (carrier.GasLimit < GasLimitMinimum)
-            {
-                // Supplied gas limit is too low.
-                this.ThrowGasLessThanBaseFee();
-            }
+//            if (carrier.GasLimit < GasLimitMinimum)
+//            {
+//                // Supplied gas limit is too low.
+//                this.ThrowGasLessThanBaseFee();
+//            }
 
 
-<<<<<<< HEAD
-                var carrier = this.carrierSerializer.Deserialize(transaction);
-=======
-            if (carrier.GasLimit > GasLimitMaximum)
-            {
-                // Supplied gas limit is too high - at a certain point we deem that a contract is taking up too much time. 
-                this.ThrowGasGreaterThanHardLimit();
-            }
->>>>>>> 21de2c25
+//            if (carrier.GasLimit > GasLimitMaximum)
+//            {
+//                // Supplied gas limit is too high - at a certain point we deem that a contract is taking up too much time. 
+//                this.ThrowGasGreaterThanHardLimit();
+//            }
 
-            try
-            {
-                if (suppliedBudget < new Money(carrier.GasCostBudget))
-                {
-                    // Supplied satoshis are less than the budget we said we had for the contract execution
-                    this.ThrowGasGreaterThanFee();
-                }
-            }
-            catch (OverflowException)
-            {
-                this.ThrowGasOverflowException();
-            }
-        }
+//            try
+//            {
+//                if (suppliedBudget < new Money(carrier.GasCostBudget))
+//                {
+//                    // Supplied satoshis are less than the budget we said we had for the contract execution
+//                    this.ThrowGasGreaterThanFee();
+//                }
+//            }
+//            catch (OverflowException)
+//            {
+//                this.ThrowGasOverflowException();
+//            }
+//        }
 
-        private void ThrowGasPriceLessThanMinimum()
-        {
-            // TODO make nicer
-            new ConsensusError("gas-price-less-than-minimum", "gas price supplied is less than minimum allowed: " + GasPriceMinimum).Throw();
-        }
+//        private void ThrowGasPriceLessThanMinimum()
+//        {
+//            // TODO make nicer
+//            new ConsensusError("gas-price-less-than-minimum", "gas price supplied is less than minimum allowed: " + GasPriceMinimum).Throw();
+//        }
 
-        private void ThrowGasPriceMoreThanMaximum()
-        {
-            // TODO make nicer
-            new ConsensusError("gas-price-more-than-maximum", "gas price supplied is more than maximum allowed: " + GasPriceMaximum).Throw();
-        }
+//        private void ThrowGasPriceMoreThanMaximum()
+//        {
+//            // TODO make nicer
+//            new ConsensusError("gas-price-more-than-maximum", "gas price supplied is more than maximum allowed: " + GasPriceMaximum).Throw();
+//        }
 
-        private void ThrowGasLessThanBaseFee()
-        {
-            // TODO make nicer
-            new ConsensusError("gas-limit-less-than-base-fee", "gas limit supplied is less than the base fee for contract execution: " + GasLimitMinimum).Throw();
-        }
+//        private void ThrowGasLessThanBaseFee()
+//        {
+//            // TODO make nicer
+//            new ConsensusError("gas-limit-less-than-base-fee", "gas limit supplied is less than the base fee for contract execution: " + GasLimitMinimum).Throw();
+//        }
 
-        private void ThrowGasOverflowException()
-        {
-            // TODO make nicer
-            new ConsensusError("gas-overflow", "gasLimit * gasPrice caused a ulong overflow").Throw();
-        }
+//        private void ThrowGasOverflowException()
+//        {
+//            // TODO make nicer
+//            new ConsensusError("gas-overflow", "gasLimit * gasPrice caused a ulong overflow").Throw();
+//        }
 
-        private void ThrowGasGreaterThanHardLimit()
-        {
-            // TODO make nicer
-            new ConsensusError("total-gas-value-greater-than-hard-limit", "total supplied gas value was greater than our hard limit of " + GasLimitMaximum).Throw();
-        }
+//        private void ThrowGasGreaterThanHardLimit()
+//        {
+//            // TODO make nicer
+//            new ConsensusError("total-gas-value-greater-than-hard-limit", "total supplied gas value was greater than our hard limit of " + GasLimitMaximum).Throw();
+//        }
 
-        private void ThrowGasGreaterThanFee()
-        {
-            // TODO make nicer
-            new ConsensusError("total-gas-value-greater-than-total-fee", "total supplied gas value was greater than total supplied fee value").Throw();
-        }
-    }
-}+//        private void ThrowGasGreaterThanFee()
+//        {
+//            // TODO make nicer
+//            new ConsensusError("total-gas-value-greater-than-total-fee", "total supplied gas value was greater than total supplied fee value").Throw();
+//        }
+//    }
+//}