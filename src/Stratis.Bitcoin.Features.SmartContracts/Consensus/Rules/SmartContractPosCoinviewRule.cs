--- conflicted
+++ resolved
@@ -159,17 +159,12 @@
         {
             this.Logger.LogTrace("()");
 
-<<<<<<< HEAD
-            ChainedHeader chainedHeader = context.ValidationContext.ChainTipToExtend;
-            NBitcoin.Block block = context.ValidationContext.Block;
-
-=======
             ChainedHeader chainedHeader = context.ValidationContext.ChainedHeaderToValidate;
             NBitcoin.Block block = context.ValidationContext.BlockToValidate;
->>>>>>> e530ae6d
+
             var posRuleContext = context as PosRuleContext;
             if (posRuleContext.BlockStake == null)
-                posRuleContext.BlockStake = BlockStake.Load(context.ValidationContext.Block);
+                posRuleContext.BlockStake = BlockStake.Load(context.ValidationContext.BlockToValidate);
 
             BlockStake blockStake = posRuleContext.BlockStake;
 
