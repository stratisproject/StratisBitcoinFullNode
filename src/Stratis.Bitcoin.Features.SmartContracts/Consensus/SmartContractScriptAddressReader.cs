﻿using CSharpFunctionalExtensions;
using NBitcoin;
using Stratis.Bitcoin.Interfaces;
using Stratis.SmartContracts.Core;
using Stratis.SmartContracts.Executor.Reflection;

namespace Stratis.Bitcoin.Features.SmartContracts.Consensus
{
    /// <summary>
    /// Smart contract specific logic to get the contract address from the <see cref="ContractTxData"/>.
    /// </summary>
    public sealed class SmartContractScriptAddressReader : IScriptAddressReader
    {
        private readonly IScriptAddressReader baseAddressReader;
        private readonly ICallDataSerializer callDataSerializer;

        public SmartContractScriptAddressReader(
            IScriptAddressReader addressReader,
            ICallDataSerializer callDataSerializer)
        {
            this.baseAddressReader = addressReader;
            this.callDataSerializer = callDataSerializer;
        }

        public string GetAddressFromScriptPubKey(Network network, Script script)
        {
            if (script.IsSmartContractCreate() || script.IsSmartContractCall())
            {
<<<<<<< HEAD
                Result<ContractTxData> result = this.callDataSerializer.Deserialize(script.ToBytes());
=======
                var result = this.callDataSerializer.Deserialize(script.ToBytes());               
>>>>>>> cb179734
                return result.Value.ContractAddress?.ToAddress(network);
            }

            return this.baseAddressReader.GetAddressFromScriptPubKey(network, script);
        }
    }
}<|MERGE_RESOLUTION|>--- conflicted
+++ resolved
@@ -26,11 +26,8 @@
         {
             if (script.IsSmartContractCreate() || script.IsSmartContractCall())
             {
-<<<<<<< HEAD
                 Result<ContractTxData> result = this.callDataSerializer.Deserialize(script.ToBytes());
-=======
-                var result = this.callDataSerializer.Deserialize(script.ToBytes());               
->>>>>>> cb179734
+
                 return result.Value.ContractAddress?.ToAddress(network);
             }
 
