--- conflicted
+++ resolved
@@ -161,11 +161,7 @@
 
                 int headerByte = recId + 27 + (pubKey.IsCompressed ? 4 : 0);
 
-<<<<<<< HEAD
                 byte[] sigData = new byte[1 + 32 + 32];  // 1 header + 32 bytes for R + 32 bytes for S
-=======
-                var sigData = new byte[1 + rLength + sLength];  // 1 header + 32 bytes for R + 32 bytes for S
->>>>>>> f19d6f91
 
                 sigData[0] = (byte)headerByte;
                 
@@ -187,7 +183,6 @@
                         throw new Exception("Unexpected rLength: " + rLength);
                 }
 
-<<<<<<< HEAD
                 switch (sLength)
                 {
                     case 31:
@@ -201,18 +196,6 @@
                         break;
                     default:
                         throw new Exception("Unexpected sLength: " + sLength);
-=======
-                if (rLength == 31)
-                {
-                    Array.Copy(rBytes, 0, sigData, 1, 31);
-                    Array.Copy(sBytes, sLength == 33 ? 1 : 0, sigData, 32, 32);
-                }
-                else
-                {
-                    Array.Copy(rBytes, rLength == 33 ? 1 : 0, sigData, 1, 32);
-                    Array.Copy(sBytes, sLength == 33 ? 1 : 0, sigData, 33, 32);
->>>>>>> f19d6f91
-                }
 
                 int specialBytes = 0x18;
                 byte[] prefixBytes = Encoding.UTF8.GetBytes("Stratis Signed Message:\n");
