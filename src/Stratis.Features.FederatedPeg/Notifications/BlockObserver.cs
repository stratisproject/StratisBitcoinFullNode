--- conflicted
+++ resolved
@@ -1,13 +1,6 @@
-<<<<<<< HEAD
 ﻿using NBitcoin;
-=======
-﻿using System.Collections.Generic;
-using System.Threading;
-using System.Threading.Tasks;
-using NBitcoin;
 using Stratis.Bitcoin.EventBus;
 using Stratis.Bitcoin.EventBus.CoreEvents;
->>>>>>> 37ba20f0
 using Stratis.Bitcoin.Primitives;
 using Stratis.Bitcoin.Signals;
 using Stratis.Bitcoin.Utilities;
@@ -26,15 +19,8 @@
 
         private readonly ISignals signals;
 
-<<<<<<< HEAD
-=======
-        private CancellationTokenSource cancellationSource;
-
-        private Task pushBlockTipTask;
-
         private SubscriptionToken blockConnectedSubscription;
 
->>>>>>> 37ba20f0
         /// <summary>
         /// Initialize the block observer with the wallet manager and the cross chain monitor.
         /// </summary>
@@ -50,16 +36,9 @@
             this.walletSyncManager = walletSyncManager;
             this.signals = signals;
 
-<<<<<<< HEAD
-            this.signals.OnBlockConnected.Attach(this.OnBlockReceived);
-=======
-            this.cancellationSource = null;
-            this.pushBlockTipTask = null;
+            this.blockConnectedSubscription = this.signals.Subscribe<BlockConnected>(ev => this.OnBlockReceived(ev.ConnectedBlock));
 
-            this.blockConnectedSubscription = this.signals.Subscribe<BlockConnected>(ev => this.OnBlockReceived(ev.ConnectedBlock));
->>>>>>> 37ba20f0
-
-            // TODO: Dispose with Detach ??
+            // TODO: Dispose ??
         }
 
         /// <summary>
