--- conflicted
+++ resolved
@@ -4,11 +4,6 @@
 using System.Threading.Tasks;
 using Microsoft.Extensions.Logging;
 using NBitcoin;
-<<<<<<< HEAD
-using Stratis.Bitcoin.Base.AsyncWork;
-=======
-using Stratis.Bitcoin.AsyncWork;
->>>>>>> b6436665
 using Stratis.Bitcoin.Features.MemoryPool;
 using Stratis.Bitcoin.Features.Wallet.Interfaces;
 using Stratis.Bitcoin.Interfaces;
@@ -62,11 +57,7 @@
         private IAsyncLoop asyncLoop;
 
         public SignedMultisigTransactionBroadcaster(
-<<<<<<< HEAD
-            IAsyncProvider asyncLoopFactory,
-=======
             IAsyncProvider asyncProvider,
->>>>>>> b6436665
             ILoggerFactory loggerFactory,
             ICrossChainTransferStore store,
             INodeLifetime nodeLifetime,
@@ -81,11 +72,7 @@
             Guard.NotNull(broadcasterManager, nameof(broadcasterManager));
 
 
-<<<<<<< HEAD
-            this.asyncProvider = asyncLoopFactory;
-=======
             this.asyncProvider = asyncProvider;
->>>>>>> b6436665
             this.logger = loggerFactory.CreateLogger(this.GetType().FullName);
             this.store = store;
             this.nodeLifetime = nodeLifetime;
