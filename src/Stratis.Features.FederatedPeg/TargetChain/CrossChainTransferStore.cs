--- conflicted
+++ resolved
@@ -423,7 +423,19 @@
 
                             for (int i = 0; i < deposits.Count; i++)
                             {
-<<<<<<< HEAD
+                                // Only do work for non-existing or suspended transfers.
+                                if (transfers[i] != null && transfers[i].Status != CrossChainTransferStatus.Suspended)
+                                {
+                                    continue;
+                                }
+
+                                IDeposit deposit = deposits[i];
+                                Transaction transaction = null;
+                                CrossChainTransferStatus status = CrossChainTransferStatus.Suspended;
+                                Script scriptPubKey = BitcoinAddress.Create(deposit.TargetAddress, this.network).ScriptPubKey;
+
+                            if (!haveSuspendedTransfers)
+                            {
                                 var fixedTransferCost = new Money(0.01m, MoneyUnit.BTC);
 
                                 var recipient = new Recipient
@@ -431,28 +443,6 @@
                                     Amount = deposit.Amount - fixedTransferCost,
                                     ScriptPubKey = scriptPubKey
                                 };
-
-                                uint blockTime = maturedDeposit.BlockInfo.BlockTime;
-=======
-                                // Only do work for non-existing or suspended transfers.
-                                if (transfers[i] != null && transfers[i].Status != CrossChainTransferStatus.Suspended)
-                                {
-                                    continue;
-                                }
->>>>>>> b6518e2b
-
-                                IDeposit deposit = deposits[i];
-                                Transaction transaction = null;
-                                CrossChainTransferStatus status = CrossChainTransferStatus.Suspended;
-                                Script scriptPubKey = BitcoinAddress.Create(deposit.TargetAddress, this.network).ScriptPubKey;
-
-                                if (!haveSuspendedTransfers)
-                                {
-                                    var recipient = new Recipient
-                                    {
-                                        Amount = deposit.Amount,
-                                        ScriptPubKey = scriptPubKey
-                                    };
 
                                     uint blockTime = maturedDeposit.BlockInfo.BlockTime;
 
