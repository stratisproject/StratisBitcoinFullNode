--- conflicted
+++ resolved
@@ -26,11 +26,7 @@
         public async Task BroadcastAsync(Payload payload)
         {
             IEnumerable<INetworkPeer> connectedPeers = this.connectionManager.ConnectedPeers
-<<<<<<< HEAD
-                .Where(peer => (peer?.IsConnected ?? false) && this.federatedPegSettings.FederationNodeIpEndPoints.Contains(peer.PeerEndPoint));
-=======
                 .Where(peer => (peer?.IsConnected ?? false) && this.federatedPegSettings.FederationNodeIpAddresses.Contains(peer.PeerEndPoint.Address));
->>>>>>> e2833443
 
             Parallel.ForEach<INetworkPeer>(connectedPeers, async (INetworkPeer peer) =>
             {
