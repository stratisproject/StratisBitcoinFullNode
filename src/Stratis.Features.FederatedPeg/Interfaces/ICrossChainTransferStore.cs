--- conflicted
+++ resolved
@@ -96,19 +96,6 @@
         /// </summary>
         /// <returns>The counter of the cross chain transfer for each <see cref="CrossChainTransferStatus"/> status</returns>
         Dictionary<CrossChainTransferStatus, int> GetCrossChainTransferStatusCounter();
-<<<<<<< HEAD
-=======
-
-        /// <summary>
-        /// Get transfers by status without validating or locking. Useful for retrieving console data.
-        /// </summary>
-        ICrossChainTransfer[] QueryTransfersByStatus(CrossChainTransferStatus[] statuses);
-
-
-        /// <summary>
-        /// Get transfers by ID without validating or locking. Useful for retrieving console data.
-        /// </summary>
-        ICrossChainTransfer[] QueryTransfersById(uint256[] depositIds);
 
         /// <summary>
         /// Determines, for a list of input transactions, which of those are completed or unknown withdrawals.
@@ -116,6 +103,5 @@
         /// <param name="transactionsToCheck">The list of input transactions.</param>
         /// <returns>The list of transactions that are completed (or unknown) wihdrawals.</returns>
         List<Transaction> CompletedWithdrawals(IEnumerable<Transaction> transactionsToCheck);
->>>>>>> b437f9fe
     }
 }