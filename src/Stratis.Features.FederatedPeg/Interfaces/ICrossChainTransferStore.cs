﻿using System;
using System.Collections.Generic;
using System.Threading.Tasks;
using NBitcoin;
using Stratis.Features.FederatedPeg.Models;
using Stratis.Features.FederatedPeg.TargetChain;

namespace Stratis.Features.FederatedPeg.Interfaces
{
    /// <summary>Interface for interacting with the cross-chain transfer database.</summary>
    public interface ICrossChainTransferStore : IDisposable
    {
        /// <summary>Initializes the cross-chain-transfer store.</summary>
        void Initialize();

        /// <summary>Starts the cross-chain-transfer store.</summary>
        void Start();

        /// <summary>
        /// For optimization purposes the current tip is not saved after receiving an empty block.
        /// This needs to be called to ensure the tip is persisted.
        /// </summary>
        Task SaveCurrentTipAsync();

        /// <summary>
        /// Records the mature deposits from <see cref="NextMatureDepositHeight"/> on the counter-chain.
        /// The value of <see cref="NextMatureDepositHeight"/> is incremented at the end of this call.
        /// </summary>
        /// <param name="blockDeposits">The deposits in order of occurrence on the source chain.</param>
        /// <returns><c>True</c> if there may be more blocks and <c>false</c> otherwise.</returns>
        /// <remarks>
        /// The transfers are set to <see cref="CrossChainTransfer.Status"/> of <see cref="CrossChainTransferStatus.Partial"/>
        /// or <see cref="CrossChainTransferStatus.Rejected"/> depending on whether enough funds are available in the federation wallet.
        /// New partial transactions are recorded in the wallet to ensure that future transactions will not
        /// attempt to re-use UTXO's.
        /// </remarks>
        Task<RecordLatestMatureDepositsResult> RecordLatestMatureDepositsAsync(IList<MaturedBlockDepositsModel> blockDeposits);

        /// <summary>
        /// Rejects a transfer.
        /// </summary>
        /// <param name="crossChainTransfer">The transfer to reject.</param>
        void RejectTransfer(ICrossChainTransfer crossChainTransfer);

        /// <summary>
        /// Returns transfers based on their status.
        /// </summary>
        /// <param name="statuses">Set of statuses to get transfers for.</param>
        /// <param name="sort">Set to <c>true</c> to sort the transfers by their earliest inputs.</param>
        /// <param name="validate">Whether to validate the status of the transfers.</param>
        /// <returns>Transfers for the given statuses.</returns>
        ICrossChainTransfer[] GetTransfersByStatus(CrossChainTransferStatus[] statuses, bool sort = false, bool validate = true);

        /// <summary>
        /// Updates partial transactions in the store with signatures obtained from the passed transactions.
        /// The <see cref="CrossChainTransferStatus.FullySigned"/> status is set on fully signed transactions.
        /// </summary>
        /// <param name="depositId">The deposit transaction to update.</param>
        /// <param name="partialTransactions">Partial transactions received from other federation members.</param>
        /// <remarks>
        /// Changes to the transaction id caused by this operation will also be synchronised with the partial
        /// transaction that has been recorded in the wallet.
        /// </remarks>
        /// <returns>The updated transaction.</returns>
        Task<Transaction> MergeTransactionSignaturesAsync(uint256 depositId, Transaction[] partialTransactions);

        /// <summary>
        /// Get the cross-chain transfer information from the database, identified by the deposit transaction ids.
        /// </summary>
        /// <param name="depositIds">The deposit transaction ids.</param>
        /// <param name="validate">Whether to validate the status of the transfers.</param>
        /// <returns>The cross-chain transfer information.</returns>
        Task<ICrossChainTransfer[]> GetAsync(uint256[] depositIds, bool validate = true);

        /// <summary>Determines if the store contains suspended transactions.</summary>
        /// <returns><c>True</c> if the store contains suspended transaction and <c>false</c> otherwise.</returns>
        bool HasSuspended();

        /// <summary>
        /// Verifies that the transaction's input UTXO's have been reserved by the wallet.
        /// Also checks that an earlier transaction for the same deposit id does not exist.
        /// </summary>
        /// <param name="transaction">The transaction to check.</param>
        /// <param name="checkSignature">Indicates whether to check the signature.</param>
        /// <returns><c>True</c> if all's well and <c>false</c> otherwise.</returns>
        bool ValidateTransaction(Transaction transaction, bool checkSignature = false);

        /// <summary>The tip of our chain when we last updated the store.</summary>
        ChainedHeader TipHashAndHeight { get; }

        /// <summary>The block height on the counter-chain for which the next list of deposits is expected.</summary>
        int NextMatureDepositHeight { get; }

        /// <summary>
        /// Gets the counter of the cross chain transfer for each available status
        /// </summary>
        /// <returns>The counter of the cross chain transfer for each <see cref="CrossChainTransferStatus"/> status</returns>
        Dictionary<CrossChainTransferStatus, int> GetCrossChainTransferStatusCounter();

        /// <summary>
        /// Determines, for a list of input transactions, which of those are completed or unknown withdrawals.
        /// </summary>
<<<<<<< HEAD
        ICrossChainTransfer[] QueryTransfersByStatus(CrossChainTransferStatus[] statuses);


        /// <summary>
        /// Get transfers by ID without validating or locking. Useful for retrieving console data.
        /// </summary>
        ICrossChainTransfer[] QueryTransfersById(uint256[] depositIds);

        /// <summary>
        /// Determines, for a list of input transactions, which of those are completed or unknown withdrawals.
        /// </summary>
=======
>>>>>>> e2833443
        /// <param name="transactionsToCheck">The list of input transactions.</param>
        /// <returns>The list of transactions that are completed (or unknown) wihdrawals.</returns>
        List<Transaction> CompletedWithdrawals(IEnumerable<Transaction> transactionsToCheck);
    }
}<|MERGE_RESOLUTION|>--- conflicted
+++ resolved
@@ -100,20 +100,6 @@
         /// <summary>
         /// Determines, for a list of input transactions, which of those are completed or unknown withdrawals.
         /// </summary>
-<<<<<<< HEAD
-        ICrossChainTransfer[] QueryTransfersByStatus(CrossChainTransferStatus[] statuses);
-
-
-        /// <summary>
-        /// Get transfers by ID without validating or locking. Useful for retrieving console data.
-        /// </summary>
-        ICrossChainTransfer[] QueryTransfersById(uint256[] depositIds);
-
-        /// <summary>
-        /// Determines, for a list of input transactions, which of those are completed or unknown withdrawals.
-        /// </summary>
-=======
->>>>>>> e2833443
         /// <param name="transactionsToCheck">The list of input transactions.</param>
         /// <returns>The list of transactions that are completed (or unknown) wihdrawals.</returns>
         List<Transaction> CompletedWithdrawals(IEnumerable<Transaction> transactionsToCheck);
