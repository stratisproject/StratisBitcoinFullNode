﻿using System.Collections.Generic;
using System.Net;
using NBitcoin;

namespace Stratis.Features.FederatedPeg.Interfaces
{
    /// <summary>
    /// Configuration settings used to initialize a FederationGateway.
    /// </summary>
    public interface IFederatedPegSettings
    {
        /// <summary>
        /// Indicates whether this is the main chain. Set if the "-mainchain" switch was used.
        /// </summary>
        bool IsMainChain { get; }

        /// <summary>
        /// Ip Endpoints for the other nodes in the federation. Useful for connecting to nodes but
        /// not accurate for checking whether a node is a federation member.
        /// </summary>
        HashSet<IPEndPoint> FederationNodeIpEndPoints { get; }
<<<<<<< HEAD
=======

        /// <summary>
        /// Ip addresses for the other nodes in the federation. Useful for checking whether a node is
        /// a federation member.
        /// </summary>
        HashSet<IPAddress> FederationNodeIpAddresses { get; }
>>>>>>> e2833443

        /// <summary>
        /// Public keys of other federation members.
        /// </summary>
        PubKey[] FederationPublicKeys { get; }

        /// <summary>
        /// Public key of this federation member.
        /// </summary>
        string PublicKey { get; }

        /// <summary>
        /// The block number to start syncing the federation wallet from.
        /// </summary>
        int WalletSyncFromHeight { get; }

        /// <summary>
        /// For the M of N multisig, this is the number of signers required to reach a quorum.
        /// </summary>
        int MultiSigM { get; }

        /// <summary>
        /// For the M of N multisig, this is the number of members in the federation.
        /// </summary>
        int MultiSigN { get; }

        /// <summary>
        /// The transaction fee required for withdrawals.
        /// </summary>
        Money GetWithdrawalTransactionFee(int numInputs);

        /// <summary>
        /// The block number on the other chain to start retrieving deposits from.
        /// </summary>
        int CounterChainDepositStartBlock { get; }

        /// <summary>
        /// Address for the MultiSig script.
        /// </summary>
        BitcoinAddress MultiSigAddress { get; }

        /// <summary>
        /// Pay2Multisig redeem script.
        /// </summary>
        Script MultiSigRedeemScript { get; }

        /// <summary>
        /// The amount of blocks under which multisig deposit transactions need to be buried before the cross chains transfer actually trigger.
        /// </summary>
        uint MinimumDepositConfirmations { get; }
    }
}<|MERGE_RESOLUTION|>--- conflicted
+++ resolved
@@ -19,15 +19,12 @@
         /// not accurate for checking whether a node is a federation member.
         /// </summary>
         HashSet<IPEndPoint> FederationNodeIpEndPoints { get; }
-<<<<<<< HEAD
-=======
 
         /// <summary>
         /// Ip addresses for the other nodes in the federation. Useful for checking whether a node is
         /// a federation member.
         /// </summary>
         HashSet<IPAddress> FederationNodeIpAddresses { get; }
->>>>>>> e2833443
 
         /// <summary>
         /// Public keys of other federation members.
