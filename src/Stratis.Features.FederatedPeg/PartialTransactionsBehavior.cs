--- conflicted
+++ resolved
@@ -1,10 +1,4 @@
-<<<<<<< HEAD
-﻿using System;
-using System.Linq;
-using System.Threading.Tasks;
-=======
 ﻿using System.Threading.Tasks;
->>>>>>> f8fa5cd6
 using Microsoft.Extensions.Logging;
 using NBitcoin;
 using Stratis.Bitcoin.P2P.Peer;
@@ -14,7 +8,6 @@
 using Stratis.Features.FederatedPeg.InputConsolidation;
 using Stratis.Features.FederatedPeg.Interfaces;
 using Stratis.Features.FederatedPeg.Payloads;
-using Stratis.Features.FederatedPeg.TargetChain;
 
 namespace Stratis.Features.FederatedPeg
 {
@@ -54,10 +47,6 @@
             this.network = network;
             this.federatedPegSettings = federatedPegSettings;
             this.crossChainTransferStore = crossChainTransferStore;
-<<<<<<< HEAD
-            this.ipAddressComparer = new IPAddressComparer();
-=======
->>>>>>> f8fa5cd6
             this.inputConsolidator = inputConsolidator;
         }
 
