﻿using Microsoft.Extensions.Logging;
using NBitcoin;
using Stratis.Bitcoin.Base.Deployments;
using Stratis.Bitcoin.Consensus;
using Stratis.Bitcoin.Features.Consensus.CoinViews;
using Stratis.Bitcoin.Features.MemoryPool;
using Stratis.Bitcoin.Features.MemoryPool.Interfaces;
using Stratis.Bitcoin.Features.Miner;
using Stratis.Bitcoin.Features.SmartContracts;
using Stratis.Bitcoin.Features.SmartContracts.Caching;
using Stratis.Bitcoin.Features.SmartContracts.PoA;
using Stratis.Bitcoin.Mining;
using Stratis.Bitcoin.Utilities;
using Stratis.Features.FederatedPeg.Interfaces;
using Stratis.SmartContracts.CLR;
using Stratis.SmartContracts.Core;
using Stratis.SmartContracts.Core.State;
using Stratis.SmartContracts.Core.Util;

namespace Stratis.Features.FederatedPeg
{
    public class FederatedPegBlockDefinition : SmartContractPoABlockDefinition
    {
        /// <summary>
        /// The number of outputs we break the premine reward up into, so that the federation can build more than one transaction at once.
        /// </summary>
        public const int FederationWalletOutputs = 10;

        private readonly Script payToMultisigScript;

        private readonly ICoinbaseSplitter premineSplitter;

        /// <inheritdoc />
        public FederatedPegBlockDefinition(
            IBlockBufferGenerator blockBufferGenerator,
            ICoinView coinView,
            IConsensusManager consensusManager,
            IDateTimeProvider dateTimeProvider,
            IContractExecutorFactory executorFactory,
            ILoggerFactory loggerFactory,
            ITxMempool mempool,
            MempoolSchedulerLock mempoolLock,
            Network network,
            ISenderRetriever senderRetriever,
            IStateRepositoryRoot stateRoot,
            ICoinbaseSplitter premineSplitter,
            IBlockExecutionResultCache executionCache,
            ICallDataSerializer callDataSerializer,
            MinerSettings minerSettings,
            FederatedPegSettings federatedPegSettings,
            NodeDeployments nodeDeployments)
<<<<<<< HEAD
            : base(blockBufferGenerator, coinView, consensusManager, dateTimeProvider, executorFactory, loggerFactory, mempool, mempoolLock, network, senderRetriever, stateRoot, minerSettings, nodeDeployments)
=======
            : base(blockBufferGenerator, coinView, consensusManager, dateTimeProvider, executorFactory, loggerFactory, mempool, mempoolLock, network, senderRetriever, stateRoot, executionCache, callDataSerializer, minerSettings, nodeDeployments)
>>>>>>> 89fdef80
        {
            this.payToMultisigScript = federatedPegSettings.MultiSigAddress.ScriptPubKey;

            this.premineSplitter = premineSplitter;
        }

        public override BlockTemplate Build(ChainedHeader chainTip, Script scriptPubKey)
        {
            // Note: When creating a new chain, ensure that the first nodes mining are the federated peg nodes, 
            // so that the premine goes to the federated peg wallet.

            // The other nodes don't know about the federated wallet in the current design.
            // If this changes, a consensus rule should be built that enforces that the premine goes to that address.

            bool miningPremine = (chainTip.Height + 1) == this.Network.Consensus.PremineHeight;

            // If we are not mining the premine, then the reward should fall back to what was selected by the caller.
            Script rewardScript = miningPremine ? this.payToMultisigScript : scriptPubKey;

            BlockTemplate built = base.Build(chainTip, rewardScript);

            if (miningPremine)
            {
                this.premineSplitter.SplitReward(this.coinbase);
            }

            return built;
        }

    }
}<|MERGE_RESOLUTION|>--- conflicted
+++ resolved
@@ -49,11 +49,7 @@
             MinerSettings minerSettings,
             FederatedPegSettings federatedPegSettings,
             NodeDeployments nodeDeployments)
-<<<<<<< HEAD
-            : base(blockBufferGenerator, coinView, consensusManager, dateTimeProvider, executorFactory, loggerFactory, mempool, mempoolLock, network, senderRetriever, stateRoot, minerSettings, nodeDeployments)
-=======
             : base(blockBufferGenerator, coinView, consensusManager, dateTimeProvider, executorFactory, loggerFactory, mempool, mempoolLock, network, senderRetriever, stateRoot, executionCache, callDataSerializer, minerSettings, nodeDeployments)
->>>>>>> 89fdef80
         {
             this.payToMultisigScript = federatedPegSettings.MultiSigAddress.ScriptPubKey;
 
