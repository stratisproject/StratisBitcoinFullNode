--- conflicted
+++ resolved
@@ -156,17 +156,7 @@
                 return;
             }
 
-<<<<<<< HEAD
-            if (!string.IsNullOrEmpty(collateral.Reason))
-            {
-                this.logger.LogWarning("Failed to fetch address balances from counter chain node : reason {0}", collateral.Reason);
-                this.logger.LogTrace("(-)[FAILED]:{0}", collateral.Reason);
-            }
-
-            this.logger.LogDebug("Addresses received {0}.", collateral.Balances.Count);
-=======
             this.logger.LogDebug("Addresses received {0}.", collateralBalances.Balances.Count);
->>>>>>> 24e47f3b
 
             if (collateralBalances.Balances.Count != addressesToCheck.Count)
             {
