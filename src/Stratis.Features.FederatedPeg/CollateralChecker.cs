﻿using System;
using System.Collections.Generic;
using System.Linq;
using System.Net.Http;
using System.Threading;
using System.Threading.Tasks;
using Microsoft.Extensions.Logging;
using NBitcoin;
using Stratis.Bitcoin.EventBus;
using Stratis.Bitcoin.Features.BlockStore.Controllers;
using Stratis.Bitcoin.Features.PoA;
using Stratis.Bitcoin.Features.PoA.Events;
using Stratis.Bitcoin.Signals;

namespace Stratis.Features.FederatedPeg
{
    /// <summary>Class that checks if federation members fulfill the collateral requirement.</summary>
    public interface ICollateralChecker : IDisposable
    {
        Task InitializeAsync();

        /// <summary>Checks if given federation member fulfills the collateral requirement.</summary>
        bool CheckCollateral(IFederationMember federationMember);
    }

    public class CollateralChecker : ICollateralChecker
    {
        private readonly IBlockStoreClient blockStoreClient;

        private readonly IFederationManager federationManager;

        private readonly ISignals signals;

        private readonly ILogger logger;

        /// <summary>Protects access to <see cref="depositsByAddress"/>.</summary>
        private readonly object locker;

        private readonly CancellationTokenSource cancellationSource;

        private SubscriptionToken memberAddedToken, memberKickedToken;

        /// <summary>Amount of confirmations required for collateral.</summary>
        private const int RequiredConfirmations = 1;

        private const int CollateralInitializationUpdateIntervalSeconds = 3;

        private const int CollateralUpdateIntervalSeconds = 20;

        /// <summary>Deposits mapped by federation member.</summary>
        /// <remarks>
        /// Deposits are not updated if federation member doesn't have collateral requirement enabled.
        /// All access should be protected by <see cref="locker"/>.
        /// </remarks>
        private readonly Dictionary<string, Money> depositsByAddress;

        private Task updateCollateralContinuouslyTask;

        public CollateralChecker(ILoggerFactory loggerFactory, IHttpClientFactory httpClientFactory, FederationGatewaySettings settings,
            IFederationManager federationManager, ISignals signals)
        {
            this.federationManager = federationManager;
            this.signals = signals;

            this.cancellationSource = new CancellationTokenSource();
            this.locker = new object();
            this.depositsByAddress = new Dictionary<string, Money>();
            this.logger = loggerFactory.CreateLogger(this.GetType().FullName);
            this.blockStoreClient = new BlockStoreClient(loggerFactory, httpClientFactory, $"http://{settings.CounterChainApiHost}", settings.CounterChainApiPort);
        }

        public async Task InitializeAsync()
        {
            this.memberAddedToken = this.signals.Subscribe<FedMemberAdded>(this.OnFedMemberAdded);
            this.memberKickedToken = this.signals.Subscribe<FedMemberKicked>(this.OnFedMemberKicked);

            foreach (CollateralFederationMember federationMember in this.federationManager.GetFederationMembers()
                .Cast<CollateralFederationMember>().Where(x => x.CollateralAmount != null && x.CollateralAmount > 0))
            {
                this.logger.LogDebug("Initializing federation member {0} with amount {1}.", federationMember.CollateralMainchainAddress, federationMember.CollateralAmount);
                this.depositsByAddress.Add(federationMember.CollateralMainchainAddress, null);
            }

            while (true)
            {
                bool success = await this.UpdateCollateralInfoAsync(this.cancellationSource.Token).ConfigureAwait(false);

                if (!success)
                {
                    this.logger.LogWarning("Failed to update collateral. Ensure that mainnet gateway node is running and API is enabled. " +
                                       "Node will not continue initialization before another gateway node responds.");

                    try
                    {
                        await Task.Delay(CollateralInitializationUpdateIntervalSeconds * 1000, this.cancellationSource.Token).ConfigureAwait(false);
                    }
                    catch (OperationCanceledException)
                    {
                        this.logger.LogTrace("(-)[CANCELLED]");
                        return;
                    }
                }
                else
                {
                    break;
                }
            }

            this.updateCollateralContinuouslyTask = this.UpdateCollateralInfoContinuouslyAsync();
        }

        /// <summary>Continuously updates info about money deposited to fed member's addresses.</summary>
        private async Task UpdateCollateralInfoContinuouslyAsync()
        {
            while (!this.cancellationSource.Token.IsCancellationRequested)
            {
                try
                {
                    await Task.Delay(CollateralUpdateIntervalSeconds * 1000, this.cancellationSource.Token).ConfigureAwait(false);
                }
                catch (OperationCanceledException)
                {
                    this.logger.LogTrace("(-)[CANCELLED]");
                    return;
                }

                bool success = await this.UpdateCollateralInfoAsync(this.cancellationSource.Token).ConfigureAwait(false);

                if (!success)
                    this.logger.LogWarning("Failed to update collateral. Ensure that mainnet gateway node is running and API is enabled.");
            }
        }

        private async Task<bool> UpdateCollateralInfoAsync(CancellationToken cancellation = default(CancellationToken))
        {
            List<string> addressesToCheck;

            lock (this.locker)
            {
                addressesToCheck = this.depositsByAddress.Keys.ToList();
            }

            if (addressesToCheck.Count == 0)
            {
                this.logger.LogTrace("(-)[NOTHING_TO_CHECK]:true");
                return true;
            }

            this.logger.LogDebug("Addresses to check {0}.", addressesToCheck.Count);

            Dictionary<string, Money> collateral = await this.blockStoreClient.GetAddressBalancesAsync(addressesToCheck, RequiredConfirmations, cancellation).ConfigureAwait(false);

            if (collateral == null)
            {
                this.logger.LogTrace("(-)[FAILED]:false");
                return false;
            }

            if (collateral.Count != addressesToCheck.Count)
            {
<<<<<<< HEAD
                this.logger.LogDebug("Expected {0} data entries but received {1}.", addressesToCheck.Count, collateral.Count);
=======
                this.logger.LogDebug($"Expected {addressesToCheck.Count} data entries but received {collateral.Count}.");
>>>>>>> 5d8dbb78
                this.logger.LogTrace("(-)[INCONSISTENT_DATA]:false");
                return false;
            }

            lock (this.locker)
            {
                foreach (KeyValuePair<string, Money> addressMoney in collateral)
                    this.depositsByAddress[addressMoney.Key] = addressMoney.Value;
            }

            return true;
        }

        public bool CheckCollateral(IFederationMember federationMember)
        {
            var member = federationMember as CollateralFederationMember;

            if (member == null)
            {
                this.logger.LogTrace("(-)[WRONG_TYPE]");
                throw new ArgumentException($"{nameof(federationMember)} should be of type: {nameof(CollateralFederationMember)}.");
            }

            if ((member.CollateralAmount == null) || (member.CollateralAmount == 0))
            {
                this.logger.LogTrace("(-)[NO_COLLATERAL_REQUIREMENT]:true");
                return true;
            }

            lock (this.locker)
            {
                return this.depositsByAddress[member.CollateralMainchainAddress] >= member.CollateralAmount;
            }
        }

        private void OnFedMemberKicked(FedMemberKicked fedMemberKicked)
        {
            lock (this.locker)
            {
                this.logger.LogDebug("Removing federation member {0}", ((CollateralFederationMember)fedMemberKicked.KickedMember).CollateralMainchainAddress);
                this.depositsByAddress.Remove(((CollateralFederationMember)fedMemberKicked.KickedMember).CollateralMainchainAddress);
            }
        }

        private void OnFedMemberAdded(FedMemberAdded fedMemberAdded)
        {
            lock (this.locker)
            {
                this.logger.LogDebug("Adding federation member {0}", ((CollateralFederationMember)fedMemberAdded.AddedMember).CollateralMainchainAddress);
                this.depositsByAddress.Add(((CollateralFederationMember)fedMemberAdded.AddedMember).CollateralMainchainAddress, null);
            }
        }

        /// <inheritdoc />
        public void Dispose()
        {
            this.signals.Unsubscribe(this.memberAddedToken);
            this.signals.Unsubscribe(this.memberKickedToken);

            this.cancellationSource.Cancel();

            this.updateCollateralContinuouslyTask?.GetAwaiter().GetResult();
        }
    }
}<|MERGE_RESOLUTION|>--- conflicted
+++ resolved
@@ -158,11 +158,8 @@
 
             if (collateral.Count != addressesToCheck.Count)
             {
-<<<<<<< HEAD
                 this.logger.LogDebug("Expected {0} data entries but received {1}.", addressesToCheck.Count, collateral.Count);
-=======
-                this.logger.LogDebug($"Expected {addressesToCheck.Count} data entries but received {collateral.Count}.");
->>>>>>> 5d8dbb78
+
                 this.logger.LogTrace("(-)[INCONSISTENT_DATA]:false");
                 return false;
             }
