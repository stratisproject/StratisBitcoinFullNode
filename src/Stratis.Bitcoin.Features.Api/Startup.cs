--- conflicted
+++ resolved
@@ -1,9 +1,5 @@
 ﻿using Microsoft.AspNetCore.Builder;
 using Microsoft.AspNetCore.Hosting;
-<<<<<<< HEAD
-using Microsoft.AspNetCore.Mvc;
-=======
->>>>>>> 9aededcf
 using Microsoft.AspNetCore.Mvc.ApiExplorer;
 using Microsoft.AspNetCore.Mvc.Versioning;
 using Microsoft.Extensions.Configuration;
@@ -75,57 +71,6 @@
                 .AddJsonOptions(options => Utilities.JsonConverters.Serializer.RegisterFrontConverters(options.SerializerSettings))
                 .AddControllers(this.fullNode.Services.Features, services);
 
-<<<<<<< HEAD
-            services.AddMvcCore().AddVersionedApiExplorer(options =>
-            {
-                options.AssumeDefaultVersionWhenUnspecified = true;
-                options.DefaultApiVersion = new ApiVersion(1, 0);
-            });
-
-            services.AddApiVersioning(options =>
-            {
-                options.ReportApiVersions = true;
-                options.AssumeDefaultVersionWhenUnspecified = true;
-                options.DefaultApiVersion = new ApiVersion(1, 0);
-                options.ApiVersionReader = new QueryStringApiVersionReader();
-            });
-
-            services.AddSwaggerGen(
-              options =>
-              {
-                  IApiVersionDescriptionProvider provider = services.BuildServiceProvider().GetRequiredService<IApiVersionDescriptionProvider>();
-
-                  foreach (ApiVersionDescription description in provider.ApiVersionDescriptions)
-                  {
-                      options.SwaggerDoc(
-                          description.GroupName,
-                            new Info()
-                            {
-                                Title = $"Stratis.Bitcoin.Api",
-                                Version = description.ApiVersion.ToString()
-                            });
-                  }
-
-                  options.OperationFilter<SwaggerDefaultValues>();
-
-                  //Set the comments path for the swagger json and ui.
-                  string basePath = PlatformServices.Default.Application.ApplicationBasePath;
-                  string apiXmlPath = Path.Combine(basePath, "Stratis.Bitcoin.Api.xml");
-                  string walletXmlPath = Path.Combine(basePath, "Stratis.Bitcoin.LightWallet.xml");
-
-                  if (File.Exists(apiXmlPath))
-                  {
-                      options.IncludeXmlComments(apiXmlPath);
-                  }
-
-                  if (File.Exists(walletXmlPath))
-                  {
-                      options.IncludeXmlComments(walletXmlPath);
-                  }
-
-                  options.DescribeAllEnumsAsStrings();
-              });
-=======
             // Enable API versioning.
             // Note much of this is borrowed from https://github.com/microsoft/aspnet-api-versioning/blob/master/samples/aspnetcore/SwaggerSample/Startup.cs
             services.AddApiVersioning(options =>
@@ -153,7 +98,6 @@
 
             // Register the Swagger generator. This will use the options we injected just above.
             services.AddSwaggerGen();
->>>>>>> 9aededcf
         }
 
         // This method gets called by the runtime. Use this method to configure the HTTP request pipeline.
@@ -172,16 +116,6 @@
             // Enable middleware to serve generated Swagger as a JSON endpoint.
             app.UseSwagger();
 
-<<<<<<< HEAD
-            app.UseSwaggerUI(
-            options =>
-            {
-                // build a swagger endpoint for each discovered API version
-                foreach (ApiVersionDescription description in provider.ApiVersionDescriptions)
-                {
-                    // This changes version endpoint for swagger file from previous releases, where it was "v1" and now becomes "1.0". Code left below to show it was.
-                    options.SwaggerEndpoint($"/swagger/{description.GroupName}/swagger.json", description.GroupName.ToUpperInvariant());
-=======
             // Enable middleware to serve swagger-ui (HTML, JS, CSS etc.)
             app.UseSwaggerUI(c =>
             {
@@ -191,16 +125,8 @@
                 foreach (ApiVersionDescription description in provider.ApiVersionDescriptions)
                 {
                     c.SwaggerEndpoint($"/swagger/{description.GroupName}/swagger.json", description.GroupName.ToUpperInvariant());
->>>>>>> 9aededcf
                 }
             });
-
-            // Enable middleware to serve swagger-ui (HTML, JS, CSS etc.), specifying the Swagger JSON endpoint.
-            //app.UseSwaggerUI(c =>
-            //{
-            //    c.DefaultModelRendering(ModelRendering.Model);
-            //    c.SwaggerEndpoint("/swagger/v1/swagger.json", "Stratis.Bitcoin.Api V1");
-            //});
         }
     }
 }