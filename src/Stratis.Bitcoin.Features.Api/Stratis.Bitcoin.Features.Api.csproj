﻿<Project Sdk="Microsoft.NET.Sdk.Web">

  <PropertyGroup>
    <TargetFramework>netcoreapp2.1</TargetFramework>
    <PreserveCompilationContext>true</PreserveCompilationContext>
    <AssemblyName>Stratis.Bitcoin.Features.Api</AssemblyName>
    <OutputType>Library</OutputType>
    <PackageId>Stratis.Bitcoin.Api</PackageId>
    <RuntimeFrameworkVersion>2.1.1</RuntimeFrameworkVersion>
    <Version>3.0.6.0-beta</Version>
    <GeneratePackageOnBuild>False</GeneratePackageOnBuild>
    <ApplicationIcon />
    <OutputTypeEx>library</OutputTypeEx>
    <StartupObject />
    <!-- Force packing of a web project https://github.com/aspnet/websdk/issues/228 -->
    <IsPackable>true</IsPackable>
    <Authors>Stratis Group Ltd.</Authors>
  </PropertyGroup>

  <PropertyGroup Condition="'$(Configuration)|$(Platform)'=='Debug|AnyCPU'">
    <DocumentationFile></DocumentationFile>
  </PropertyGroup>

  <ItemGroup>
<<<<<<< HEAD
    <PackageReference Include="Microsoft.AspNetCore.App" />
    <PackageReference Include="Microsoft.AspNetCore.Mvc.Versioning" Version="2.3.0" />
    <PackageReference Include="Microsoft.AspNetCore.Mvc.Versioning.ApiExplorer" Version="2.2.0" />
    <PackageReference Include="Swashbuckle.AspNetCore" Version="2.5.0" />
=======
    <PackageReference Include="Microsoft.AspNetCore.App" Version="2.1.12" />
    <PackageReference Include="Microsoft.AspNetCore.Mvc.Versioning" Version="3.0.1" />
    <PackageReference Include="Microsoft.AspNetCore.Mvc.Versioning.ApiExplorer" Version="3.0.1" />
    <PackageReference Include="Swashbuckle.AspNetCore" Version="4.0.1" />
>>>>>>> 9aededcf
    <PackageReference Include="System.Reactive" Version="4.0.0" />
    <PackageReference Include="System.Runtime.Loader" Version="4.3.0" />
    <PackageReference Include="Tracer.Fody" Version="3.1.0" />
  </ItemGroup>

  <ItemGroup>
    <ProjectReference Include="..\Stratis.Bitcoin\Stratis.Bitcoin.csproj" />
  </ItemGroup>

</Project><|MERGE_RESOLUTION|>--- conflicted
+++ resolved
@@ -22,17 +22,10 @@
   </PropertyGroup>
 
   <ItemGroup>
-<<<<<<< HEAD
-    <PackageReference Include="Microsoft.AspNetCore.App" />
-    <PackageReference Include="Microsoft.AspNetCore.Mvc.Versioning" Version="2.3.0" />
-    <PackageReference Include="Microsoft.AspNetCore.Mvc.Versioning.ApiExplorer" Version="2.2.0" />
-    <PackageReference Include="Swashbuckle.AspNetCore" Version="2.5.0" />
-=======
     <PackageReference Include="Microsoft.AspNetCore.App" Version="2.1.12" />
     <PackageReference Include="Microsoft.AspNetCore.Mvc.Versioning" Version="3.0.1" />
     <PackageReference Include="Microsoft.AspNetCore.Mvc.Versioning.ApiExplorer" Version="3.0.1" />
     <PackageReference Include="Swashbuckle.AspNetCore" Version="4.0.1" />
->>>>>>> 9aededcf
     <PackageReference Include="System.Reactive" Version="4.0.0" />
     <PackageReference Include="System.Runtime.Loader" Version="4.3.0" />
     <PackageReference Include="Tracer.Fody" Version="3.1.0" />
