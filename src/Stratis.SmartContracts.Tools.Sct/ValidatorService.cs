--- conflicted
+++ resolved
@@ -73,11 +73,7 @@
             }
 
             validationServiceResult.DeterminismValidationResult = new SctDeterminismValidator().Validate(decompilation);
-<<<<<<< HEAD
-            validationServiceResult.FormatValidationResult = new SmartContractFormatValidator().Validate(decompilation);
-=======
             validationServiceResult.FormatValidationResult = new SmartContractFormatValidator().Validate(decompilation.ModuleDefinition);
->>>>>>> 199c7f47
             if (!validationServiceResult.DeterminismValidationResult.IsValid || !validationServiceResult.FormatValidationResult.IsValid)
                 console.WriteLine("Smart Contract failed validation. Run validate [FILE] for more info.");
 
