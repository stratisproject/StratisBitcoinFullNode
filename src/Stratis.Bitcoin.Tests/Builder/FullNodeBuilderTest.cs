--- conflicted
+++ resolved
@@ -105,11 +105,7 @@
         public void BuildWithInitialServicesSetupConfiguresFullNodeUsingConfiguration()
         {
             string dataDir = "TestData/FullNodeBuilder/BuildWithInitialServicesSetup";
-<<<<<<< HEAD
             var nodeSettings = new NodeSettings(StratisNetworks.StratisRegTest, args: new string[] { $"-datadir={dataDir}" });
-=======
-            var nodeSettings = new NodeSettings(Networks.StratisRegTest, args: new string[] { $"-datadir={dataDir}" });
->>>>>>> 336bf07a
 
             this.fullNodeBuilder = new FullNodeBuilder(nodeSettings, this.serviceCollectionDelegates, this.serviceProviderDelegates, this.featureCollectionDelegates, this.featureCollection);
 
