--- conflicted
+++ resolved
@@ -168,11 +168,7 @@
 
             Assert.Equal(apiport, apiSettings.ApiPort);
             Assert.Equal(nodeSettings.Network.DefaultRPCPort, rpcSettings.RPCPort);
-<<<<<<< HEAD
-            Assert.Equal(nodeSettings.Network.DefaultPort, configurationManagerSettings.Port); 
-=======
             Assert.Equal(nodeSettings.Network.DefaultPort, configurationManagerSettings.Port);
->>>>>>> 997f7ca1
         }
 
         /// <summary>
