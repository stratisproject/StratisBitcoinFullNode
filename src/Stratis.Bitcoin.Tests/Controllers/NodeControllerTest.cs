﻿using System;
using System.Collections.Generic;
using System.Net;
using System.Threading.Tasks;
using Microsoft.AspNetCore.Mvc;
using Moq;
using NBitcoin;
using NBitcoin.DataEncoders;
using Stratis.Bitcoin.Base;
using Stratis.Bitcoin.Configuration;
using Stratis.Bitcoin.Connection;
using Stratis.Bitcoin.Controllers;
using Stratis.Bitcoin.Controllers.Models;
using Stratis.Bitcoin.Interfaces;
using Stratis.Bitcoin.P2P.Peer;
using Stratis.Bitcoin.Tests.Common.Logging;
using Stratis.Bitcoin.Tests.Wallet.Common;
using Stratis.Bitcoin.Utilities;
using Stratis.Bitcoin.Utilities.JsonErrors;
using Xunit;

namespace Stratis.Bitcoin.Tests.Controllers
{
    public class NodeControllerTest : LogsTestBase
    {
        private ConcurrentChain chain;
        private readonly Mock<IDateTimeProvider> dateTimeProvider;
        private readonly Mock<IFullNode> fullNode;
        private readonly Mock<IChainState> chainState;
        private readonly Mock<IConnectionManager> connectionManager;
        private readonly Network network;
        private NodeSettings nodeSettings;
        private readonly Mock<IPooledTransaction> pooledTransaction;
        private readonly Mock<IPooledGetUnspentTransaction> pooledGetUnspentTransaction;
        private readonly Mock<IGetUnspentTransaction> getUnspentTransaction;
        private readonly Mock<INetworkDifficulty> networkDifficulty;
<<<<<<< HEAD
=======
        private readonly Mock<ILoggerFactory> LoggerFactory;
        private readonly Mock<IBlockStore> blockStore;
>>>>>>> 1bca26da
        private NodeController controller;

        public NodeControllerTest()
        {
            this.fullNode = new Mock<IFullNode>();
            this.dateTimeProvider = new Mock<IDateTimeProvider>();
            this.chainState = new Mock<IChainState>();
            this.connectionManager = new Mock<IConnectionManager>();
            this.network = Network.TestNet;
            this.connectionManager.Setup(c => c.Network).Returns(this.network);
            this.chain = WalletTestsHelpers.GenerateChainWithHeight(3, this.network);
            this.nodeSettings = new NodeSettings();
            this.pooledTransaction = new Mock<IPooledTransaction>();
            this.pooledGetUnspentTransaction = new Mock<IPooledGetUnspentTransaction>();
            this.getUnspentTransaction = new Mock<IGetUnspentTransaction>();
            this.networkDifficulty = new Mock<INetworkDifficulty>();
<<<<<<< HEAD
=======
            this.LoggerFactory = new Mock<ILoggerFactory>();
            this.LoggerFactory.Setup(i => i.CreateLogger(It.IsAny<string>())).Returns(new Mock<ILogger>().Object);
            this.blockStore = new Mock<IBlockStore>();
>>>>>>> 1bca26da

            this.controller = new NodeController(this.fullNode.Object, this.LoggerFactory.Object, 
                this.dateTimeProvider.Object, this.chainState.Object, this.nodeSettings, 
                this.connectionManager.Object, this.chain, this.network, this.pooledTransaction.Object, 
                this.pooledGetUnspentTransaction.Object, this.getUnspentTransaction.Object, this.networkDifficulty.Object, this.blockStore.Object);
        }

        [Fact]
        public void Stop_WithFullNode_DisposesFullNodeAsync()
        {
            IActionResult result = this.controller.Shutdown();

            this.fullNode.Verify(f => f.Dispose());
        }

        [Fact]
        public async Task GetRawTransactionAsync_BadTransactionID_ThrowsArgumentExceptionAsync()
        {
            string txid = "abcd1234";
            bool verbose = false;
            
            IActionResult result = await this.controller.GetRawTransactionAsync(txid,verbose).ConfigureAwait(false);

            var errorResult = Assert.IsType<ErrorResult>(result);
            var errorResponse = Assert.IsType<ErrorResponse>(errorResult.Value);
            Assert.Single(errorResponse.Errors);
            ErrorModel error = errorResponse.Errors[0];
            Assert.Equal(400, error.Status);
            Assert.StartsWith("System.ArgumentException", error.Description);
        }

        [Fact]
        public async Task GetRawTransactionAsync_TransactionCannotBeFound_ReturnsNullAsync()
        {
            var txId = new uint256(12142124);
            this.pooledTransaction.Setup(p => p.GetTransaction(txId))
                .ReturnsAsync((Transaction)null)
                .Verifiable();
            this.blockStore.Setup(b => b.GetTrxAsync(txId))
                .ReturnsAsync((Transaction)null)
                .Verifiable();
            this.controller = new NodeController(this.fullNode.Object, this.LoggerFactory.Object,
                this.dateTimeProvider.Object, this.chainState.Object, this.nodeSettings,
                this.connectionManager.Object, this.chain, this.network, this.pooledTransaction.Object,
                this.pooledGetUnspentTransaction.Object, this.getUnspentTransaction.Object, this.networkDifficulty.Object, this.blockStore.Object);
            string txid = txId.ToString();
            bool verbose = false;
            
            var json = (JsonResult)await this.controller.GetRawTransactionAsync(txid, verbose).ConfigureAwait(false);

            Assert.Null(json.Value);
            this.pooledTransaction.Verify();
            this.blockStore.Verify();
        }

        [Fact]
        public async Task GetRawTransactionAsync_TransactionNotInPooledTransaction_ReturnsTransactionFromBlockStoreAsync()
        {
            var txId = new uint256(12142124);
            this.pooledTransaction.Setup(p => p.GetTransaction(txId))
                .ReturnsAsync((Transaction)null);
            Transaction transaction = this.CreateTransaction();
            this.blockStore.Setup(b => b.GetTrxAsync(txId))
                .ReturnsAsync(transaction);
            this.controller = new NodeController(this.fullNode.Object, this.LoggerFactory.Object,
                this.dateTimeProvider.Object, this.chainState.Object, this.nodeSettings,
                this.connectionManager.Object, this.chain, this.network, this.pooledTransaction.Object,
                this.pooledGetUnspentTransaction.Object, this.getUnspentTransaction.Object, this.networkDifficulty.Object, this.blockStore.Object);
            string txid = txId.ToString();
            bool verbose = false;

            var json = (JsonResult)await this.controller.GetRawTransactionAsync(txid, verbose).ConfigureAwait(false);
            var resultModel = (TransactionBriefModel)json.Value;

            Assert.NotNull(json);
            var model = Assert.IsType<TransactionBriefModel>(resultModel);
            Assert.Equal(transaction.ToHex(), model.Hex);
        }

        [Fact]
        public async Task GetRawTransactionAsync_NullVerbose_ReturnsBriefModelAsync()
        {
            var txId = new uint256(12142124);
            Transaction transaction = this.CreateTransaction();
            this.blockStore.Setup(b => b.GetTrxAsync(txId))
                .ReturnsAsync(transaction);
            string txid = txId.ToString();

            var json = (JsonResult) await this.controller.GetRawTransactionAsync(txid).ConfigureAwait(false);
            var resultModel = (TransactionBriefModel)json.Value;

            Assert.NotNull(resultModel);
            Assert.IsType<TransactionBriefModel>(resultModel);
            Assert.Equal(transaction.ToHex(), resultModel.Hex);
        }

        [Fact]
        public async Task GetRawTransactionAsync_PooledTransactionServiceNotAvailable_ReturnsTransactionFromBlockStoreAsync()
        {
            var txId = new uint256(12142124);
            Transaction transaction = this.CreateTransaction();
            this.blockStore.Setup(b => b.GetTrxAsync(txId))
                .ReturnsAsync(transaction);
            this.controller = new NodeController(this.fullNode.Object, this.LoggerFactory.Object,
                this.dateTimeProvider.Object, this.chainState.Object, this.nodeSettings,
                this.connectionManager.Object, this.chain, this.network, null,
                this.pooledGetUnspentTransaction.Object, this.getUnspentTransaction.Object, this.networkDifficulty.Object, this.blockStore.Object);
            string txid = txId.ToString();
            bool verbose = false;

            var json = (JsonResult)await this.controller.GetRawTransactionAsync(txid, verbose).ConfigureAwait(false);
            var resultModel = (TransactionBriefModel)json.Value;

            Assert.NotNull(resultModel);
            Assert.Equal(transaction.ToHex(), resultModel.Hex);
        }

        [Fact]
        public async Task GetRawTransactionAsync_PooledTransactionAndBlockStoreServiceNotAvailable_ReturnsNullAsync()
        {
            var txId = new uint256(12142124);
            this.blockStore.Setup(f => f.GetTrxAsync(txId))
                .ReturnsAsync((Transaction)null)
                .Verifiable();
            this.controller = new NodeController(this.fullNode.Object, this.LoggerFactory.Object,
                this.dateTimeProvider.Object, this.chainState.Object, this.nodeSettings,
                this.connectionManager.Object, this.chain, this.network, null,
                this.pooledGetUnspentTransaction.Object, this.getUnspentTransaction.Object, this.networkDifficulty.Object, this.blockStore.Object);
            string txid = txId.ToString();
            bool verbose = false;

            var json = (JsonResult)await this.controller.GetRawTransactionAsync(txid, verbose).ConfigureAwait(false);

            Assert.Null(json.Value);
            this.fullNode.Verify();
        }

        [Fact]
        public async Task GetTaskAsync_Verbose_ReturnsTransactionVerboseModelAsync()
        {
            this.chainState.Setup(c => c.ConsensusTip)
                .Returns(this.chain.Tip);
            ChainedHeader block = this.chain.GetBlock(1);
            Transaction transaction = this.CreateTransaction();
            var txId = new uint256(12142124);
            this.pooledTransaction.Setup(p => p.GetTransaction(txId))
                .ReturnsAsync(transaction);
            var blockStore = new Mock<IBlockStore>();
            blockStore.Setup(b => b.GetTrxBlockIdAsync(txId))
                .ReturnsAsync(block.HashBlock);
            this.fullNode.Setup(f => f.NodeFeature<IBlockStore>(false))
                .Returns(blockStore.Object);
            string txid = txId.ToString();
            bool verbose = true;

            var json = (JsonResult)await this.controller.GetRawTransactionAsync(txid, verbose).ConfigureAwait(false);
            var resultModel = (TransactionVerboseModel)json.Value;

            Assert.NotNull(resultModel);
            var model = Assert.IsType<TransactionVerboseModel>(resultModel);
            Assert.Equal(transaction.GetHash().ToString(), model.TxId);
            Assert.Equal(transaction.GetSerializedSize(), model.Size);
            Assert.Equal(transaction.Version, model.Version);
            Assert.Equal((uint)transaction.LockTime, model.LockTime);
            Assert.Equal(transaction.ToHex(), model.Hex);
            Assert.Equal(block.HashBlock.ToString(), model.BlockHash);
            Assert.Equal(3, model.Confirmations);
            Assert.Equal(Utils.DateTimeToUnixTime(block.Header.BlockTime), model.Time);
            Assert.Equal(Utils.DateTimeToUnixTime(block.Header.BlockTime), model.BlockTime);
            Assert.NotEmpty(model.VIn);
            Vin input = model.VIn[0];
            var expectedInput = new Vin(transaction.Inputs[0].PrevOut, transaction.Inputs[0].Sequence, transaction.Inputs[0].ScriptSig);
            Assert.Equal(expectedInput.Coinbase, input.Coinbase);
            Assert.Equal(expectedInput.ScriptSig, input.ScriptSig);
            Assert.Equal(expectedInput.Sequence, input.Sequence);
            Assert.Equal(expectedInput.TxId, input.TxId);
            Assert.Equal(expectedInput.VOut, input.VOut);
            Assert.NotEmpty(model.VOut);
            Vout output = model.VOut[0];
            var expectedOutput = new Vout(0, transaction.Outputs[0], this.network);
            Assert.Equal(expectedOutput.Value, output.Value);
            Assert.Equal(expectedOutput.N, output.N);
            Assert.Equal(expectedOutput.ScriptPubKey.Hex, output.ScriptPubKey.Hex);
        }

        [Fact]
        public async Task GetTaskAsync_Verbose_ChainStateTipNull_DoesNotCalulateConfirmationsAsync()
        {
            ChainedHeader block = this.chain.GetBlock(1);
            Transaction transaction = this.CreateTransaction();
            var txId = new uint256(12142124);
            this.pooledTransaction.Setup(p => p.GetTransaction(txId))
                .ReturnsAsync(transaction);

            var blockStore = new Mock<IBlockStore>();
            blockStore.Setup(b => b.GetTrxBlockIdAsync(txId))
                .ReturnsAsync(block.HashBlock);
            this.fullNode.Setup(f => f.NodeFeature<IBlockStore>(false))
                .Returns(blockStore.Object);
            string txid = txId.ToString();
            bool verbose = true;

            var json = (JsonResult)await this.controller.GetRawTransactionAsync(txid, verbose).ConfigureAwait(false);
            var resultModel = (TransactionVerboseModel)json.Value;

            Assert.NotNull(resultModel);
            var model = Assert.IsType<TransactionVerboseModel>(resultModel);
            Assert.Null(model.Confirmations);
        }

        [Fact]
        public async Task GetTaskAsync_Verbose_BlockNotFoundOnChain_ReturnsTransactionVerboseModelWithoutBlockInformationAsync()
        {
            Transaction transaction = this.CreateTransaction();
            var txId = new uint256(12142124);
            this.pooledTransaction.Setup(p => p.GetTransaction(txId))
                .ReturnsAsync(transaction);
            var blockStore = new Mock<IBlockStore>();
            blockStore.Setup(b => b.GetTrxBlockIdAsync(txId))
                .ReturnsAsync((uint256)null);
            this.fullNode.Setup(f => f.NodeFeature<IBlockStore>(false))
                .Returns(blockStore.Object);
            string txid = txId.ToString();
            bool verbose = true;

            var json = (JsonResult)await this.controller.GetRawTransactionAsync(txid, verbose).ConfigureAwait(false);
            var resultModel = (TransactionVerboseModel)json.Value;

            Assert.NotNull(resultModel);
            var model = Assert.IsType<TransactionVerboseModel>(resultModel);
            Assert.Null(model.BlockHash);
            Assert.Null(model.Confirmations);
            Assert.Null(model.Time);
            Assert.Null(model.BlockTime);
        }

        [Fact]
        public async Task GetTxOutAsync_InvalidTxID_ThrowsArgumentExceptionAsync()
        {
            string txid = "abcd1234";
            uint vout = 0;
            bool includeMemPool = false;            

            IActionResult result = await this.controller.GetTxOutAsync(txid, vout, includeMemPool).ConfigureAwait(false);

            var errorResult = Assert.IsType<ErrorResult>(result);
            var errorResponse = Assert.IsType<ErrorResponse>(errorResult.Value);
            Assert.Single(errorResponse.Errors);
            ErrorModel error = errorResponse.Errors[0];
            Assert.Equal(400, error.Status);
            Assert.StartsWith("System.ArgumentException", error.Description);
        }

        [Fact]
        public async Task GetTxOutAsync_NullVoutandInMempool_PooledUnspentTransactionFound_ReturnsModelVoutZeroAsync()
        {
            var txId = new uint256(1243124);
            Transaction transaction = this.CreateTransaction();
            var unspentOutputs = new UnspentOutputs(1, transaction);
            this.pooledGetUnspentTransaction.Setup(s => s.GetUnspentTransactionAsync(txId))
                .ReturnsAsync(unspentOutputs)
                .Verifiable();
            string txid = txId.ToString();            

            var json = (JsonResult) await this.controller.GetTxOutAsync(txid).ConfigureAwait(false);
            var resultModel = (GetTxOutModel)json.Value;

            this.getUnspentTransaction.Verify();
            Assert.Equal(this.chain.Tip.HashBlock, resultModel.BestBlock);
            Assert.True(resultModel.Coinbase);
            Assert.Equal(3, resultModel.Confirmations);
            Assert.Equal(new ScriptPubKey(transaction.Outputs[0].ScriptPubKey, this.network).Hex, resultModel.ScriptPubKey.Hex);
            Assert.Equal(transaction.Outputs[0].Value, resultModel.Value);
        }

        [Fact]
        public async Task GetTxOutAsync_NotIncludeInMempool_UnspentTransactionNotFound_ReturnsNullAsync()
        {
            var txId = new uint256(1243124);
            this.getUnspentTransaction.Setup(s => s.GetUnspentTransactionAsync(txId))
                .ReturnsAsync((UnspentOutputs)null)
                .Verifiable();
            string txid = txId.ToString();
            uint vout = 0;
            bool includeMemPool = false;
            
            var json = (JsonResult)await this.controller.GetTxOutAsync(txid, vout, includeMemPool).ConfigureAwait(false);

            Assert.Null(json.Value);
            this.getUnspentTransaction.Verify();
        }

        [Fact]
        public async Task GetTxOutAsync_NotIncludeInMempool_GetUnspentTransactionNotAvailable_ReturnsNullAsync()
        {
            var txId = new uint256(1243124);
            this.controller = new NodeController(this.fullNode.Object, this.LoggerFactory.Object,
                this.dateTimeProvider.Object, this.chainState.Object, this.nodeSettings,
                this.connectionManager.Object, this.chain, this.network, this.pooledTransaction.Object,
                this.pooledGetUnspentTransaction.Object, null, this.networkDifficulty.Object);
            string txid = txId.ToString();
            uint vout = 0;
            bool includeMemPool = false;

            var json = (JsonResult)await this.controller.GetTxOutAsync(txid, vout, includeMemPool).ConfigureAwait(false);

            Assert.Null(json.Value);
        }

        [Fact]
        public async Task GetTxOutAsync_IncludeMempool_UnspentTransactionNotFound_ReturnsNullAsync()
        {
            var txId = new uint256(1243124);
            this.pooledGetUnspentTransaction.Setup(s => s.GetUnspentTransactionAsync(txId))
                .ReturnsAsync((UnspentOutputs)null)
                .Verifiable();
            this.controller = new NodeController(this.fullNode.Object, this.LoggerFactory.Object,
                this.dateTimeProvider.Object, this.chainState.Object, this.nodeSettings,
                this.connectionManager.Object, this.chain, this.network, this.pooledTransaction.Object,
                this.pooledGetUnspentTransaction.Object, this.getUnspentTransaction.Object, this.networkDifficulty.Object);
            string txid = txId.ToString();
            uint vout = 0;
            bool includeMemPool = true;

            var json = (JsonResult)await this.controller.GetTxOutAsync(txid, vout, includeMemPool).ConfigureAwait(true);

            Assert.Null(json.Value);
            this.pooledGetUnspentTransaction.Verify();
        }

        [Fact]
        public async Task GetTxOutAsync_IncludeMempool_PooledGetUnspentTransactionNotAvailable_UnspentTransactionNotFound_ReturnsNullAsync()
        {
            var txId = new uint256(1243124);
            this.controller = new NodeController(this.fullNode.Object, this.LoggerFactory.Object,
                this.dateTimeProvider.Object, this.chainState.Object, this.nodeSettings,
                this.connectionManager.Object, this.chain, this.network, this.pooledTransaction.Object,
                null, this.getUnspentTransaction.Object, this.networkDifficulty.Object);
            string txid = txId.ToString();
            uint vout = 0;
            bool includeMemPool = true;

            var json = (JsonResult)await this.controller.GetTxOutAsync(txid, vout, includeMemPool).ConfigureAwait(false);

            Assert.Null(json.Value);
        }

        [Fact]
        public async Task GetTxOutAsync_NotIncludeInMempool_UnspentTransactionFound_ReturnsModelAsync()
        {
            var txId = new uint256(1243124);
            Transaction transaction = this.CreateTransaction();
            var unspentOutputs = new UnspentOutputs(1, transaction);
            this.getUnspentTransaction.Setup(s => s.GetUnspentTransactionAsync(txId))
                .ReturnsAsync(unspentOutputs)
                .Verifiable();
            this.controller = new NodeController(this.fullNode.Object, this.LoggerFactory.Object,
                this.dateTimeProvider.Object, this.chainState.Object, this.nodeSettings,
                this.connectionManager.Object, this.chain, this.network, this.pooledTransaction.Object,
                this.pooledGetUnspentTransaction.Object, this.getUnspentTransaction.Object, this.networkDifficulty.Object);
            string txid = txId.ToString();
            uint vout = 0;
            bool includeMemPool = false;

            var json = (JsonResult)await this.controller.GetTxOutAsync(txid, vout, includeMemPool).ConfigureAwait(false);
            var resultModel = (GetTxOutModel)json.Value;

            this.getUnspentTransaction.Verify();
            Assert.Equal(this.chain.Tip.HashBlock, resultModel.BestBlock);
            Assert.True(resultModel.Coinbase);
            Assert.Equal(3, resultModel.Confirmations);
            Assert.Equal(new ScriptPubKey(transaction.Outputs[0].ScriptPubKey, this.network).Hex, resultModel.ScriptPubKey.Hex);
            Assert.Equal(transaction.Outputs[0].Value, resultModel.Value);
        }

        [Fact]
        public async Task GetTxOutAsync_IncludeInMempool_UnspentTransactionFound_ReturnsModelAsync()
        {
            var txId = new uint256(1243124);
            Transaction transaction = this.CreateTransaction();
            var unspentOutputs = new UnspentOutputs(1, transaction);
            this.pooledGetUnspentTransaction.Setup(s => s.GetUnspentTransactionAsync(txId))
                .ReturnsAsync(unspentOutputs)
                .Verifiable();
            this.controller = new NodeController(this.fullNode.Object, this.LoggerFactory.Object,
                this.dateTimeProvider.Object, this.chainState.Object, this.nodeSettings,
                this.connectionManager.Object, this.chain, this.network, this.pooledTransaction.Object,
                this.pooledGetUnspentTransaction.Object, this.getUnspentTransaction.Object, this.networkDifficulty.Object);
            string txid = txId.ToString();
            uint vout = 0;
            bool includeMemPool = true;

            var json = (JsonResult)await this.controller.GetTxOutAsync(txid, vout, includeMemPool).ConfigureAwait(false);
            var resultModel = (GetTxOutModel)json.Value;

            this.pooledGetUnspentTransaction.Verify();
            Assert.Equal(this.chain.Tip.HashBlock, resultModel.BestBlock);
            Assert.True(resultModel.Coinbase);
            Assert.Equal(3, resultModel.Confirmations);
            Assert.Equal(new ScriptPubKey(transaction.Outputs[0].ScriptPubKey, this.network).Hex, resultModel.ScriptPubKey.Hex);
            Assert.Equal(transaction.Outputs[0].Value, resultModel.Value);
        }

        [Fact]
        public async Task GetTxOutAsync_NotIncludeInMempool_UnspentTransactionFound_VOutNotFound_ReturnsModelAsync()
        {
            var txId = new uint256(1243124);
            Transaction transaction = this.CreateTransaction();
            var unspentOutputs = new UnspentOutputs(1, transaction);
            this.getUnspentTransaction.Setup(s => s.GetUnspentTransactionAsync(txId))
                .ReturnsAsync(unspentOutputs)
                .Verifiable();
            string txid = txId.ToString();
            uint vout = 13;
            bool includeMemPool = false;

            var json = (JsonResult)await this.controller.GetTxOutAsync(txid, vout, includeMemPool).ConfigureAwait(false);
            var resultModel = (GetTxOutModel)json.Value;

            this.getUnspentTransaction.Verify();
            Assert.Equal(this.chain.Tip.HashBlock, resultModel.BestBlock);
            Assert.True(resultModel.Coinbase);
            Assert.Equal(3, resultModel.Confirmations);
            Assert.Null(resultModel.ScriptPubKey);
            Assert.Null(resultModel.Value);
        }

        [Fact]
        public async Task GetTxOutAsync_IncludeInMempool_UnspentTransactionFound_VOutNotFound_ReturnsModelAsync()
        {
            var txId = new uint256(1243124);
            Transaction transaction = this.CreateTransaction();
            var unspentOutputs = new UnspentOutputs(1, transaction);
            this.pooledGetUnspentTransaction.Setup(s => s.GetUnspentTransactionAsync(txId))
                .ReturnsAsync(unspentOutputs)
                .Verifiable();
            string txid = txId.ToString();
            uint vout = 13;
            bool includeMemPool = true;

            var json = (JsonResult)await this.controller.GetTxOutAsync(txid, vout, includeMemPool).ConfigureAwait(false);
            var resultModel = (GetTxOutModel)json.Value;

            this.pooledGetUnspentTransaction.Verify();
            Assert.Equal(this.chain.Tip.HashBlock, resultModel.BestBlock);
            Assert.True(resultModel.Coinbase);
            Assert.Equal(3, resultModel.Confirmations);
            Assert.Null(resultModel.ScriptPubKey);
            Assert.Null(resultModel.Value);
        }

        [Fact]
        public void GetBlockHeader_NotUsingJsonFormat_ThrowsNotImplementedException()
        {
            string hash = "1341323442";
            bool isJsonFormat = false;

            IActionResult result = this.controller.GetBlockHeader(hash, isJsonFormat);

            var errorResult = Assert.IsType<ErrorResult>(result);
            var errorResponse = Assert.IsType<ErrorResponse>(errorResult.Value);
            Assert.Single(errorResponse.Errors);
            ErrorModel error = errorResponse.Errors[0];
            Assert.Equal(400, error.Status);
            Assert.StartsWith("System.NotImplementedException", error.Description);
        }

        [Fact]
        public void GetBlockHeader_BlockHeaderFound_ReturnsBlockHeaderModel()
        {
            ChainedHeader block = this.chain.GetBlock(2);
            string bits = GetBlockHeaderBits(block.Header);
            string hash = block.HashBlock.ToString();
            bool isJsonFormat = true;

            var json = (JsonResult)this.controller.GetBlockHeader(hash, isJsonFormat);
            var resultModel = (BlockHeaderModel)json.Value;

            Assert.NotNull(resultModel);
            Assert.Equal((uint)block.Header.Version, resultModel.Version);
            Assert.Equal(block.Header.HashPrevBlock.ToString(), resultModel.PreviousBlockHash);
            Assert.Equal(block.Header.HashMerkleRoot.ToString(), resultModel.MerkleRoot);
            Assert.Equal(block.Header.Time, resultModel.Time);
            Assert.Equal((int)block.Header.Nonce, resultModel.Nonce);
            Assert.Equal(bits, resultModel.Bits);
        }

        [Fact]
        public void GetBlockHeader_BlockHeaderNotFound_ReturnsNull()
        {
            string hash = new uint256(2562).ToString();
            bool isJsonFormat = true;

            var json = (JsonResult)this.controller.GetBlockHeader(hash, isJsonFormat);
            var resultModel = (BlockHeaderModel)json.Value;

            Assert.Null(resultModel);
        }

        [Fact]
        public void ValidateAddress_IsNotAValidBase58Address_ThrowsFormatException()
        {
            string address = "invalidaddress";

            IActionResult result = this.controller.ValidateAddress(address);

            var errorResult = Assert.IsType<ErrorResult>(result);
            var errorResponse = Assert.IsType<ErrorResponse>(errorResult.Value);
            Assert.Single(errorResponse.Errors);
            ErrorModel error = errorResponse.Errors[0];
            Assert.Equal(400, error.Status);
            Assert.StartsWith("System.FormatException", error.Description);
        }

        [Fact]
        public void ValidateAddress_ValidAddressOfDifferentNetwork_ReturnsFalse()
        {
            // P2PKH
            BitcoinPubKeyAddress pubkeyaddress = new Key().PubKey.GetAddress(Network.Main);
            string address = pubkeyaddress.ToString();

            var json = (JsonResult)this.controller.ValidateAddress(address);
            var resultModel = (ValidatedAddress)json.Value;

            bool isValid = resultModel.IsValid;
            Assert.False(isValid);
        }

        [Fact]
        public void ValidateAddress_ValidP2PKHAddress_ReturnsTrue()
        {
            // P2PKH
            BitcoinPubKeyAddress pubkeyaddress = new Key().PubKey.GetAddress(this.network);
            string address = pubkeyaddress.ToString();

            var json = (JsonResult)this.controller.ValidateAddress(address);
            var resultModel = (ValidatedAddress)json.Value;

            bool isValid = resultModel.IsValid;
            Assert.True(isValid);
        }

        [Fact]
        public void ValidateAddress_ValidP2SHAddress_ReturnsTrue()
        {
            // P2SH
            BitcoinScriptAddress scriptaddress = new Key().ScriptPubKey.GetScriptAddress(this.network);
            string address = scriptaddress.ToString();

            var json = (JsonResult)this.controller.ValidateAddress(address);
            var resultModel = (ValidatedAddress)json.Value;

            bool isValid = resultModel.IsValid;
            Assert.True(isValid);
        }

        [Fact]
        public void ValidateAddress_ValidP2WPKHAddress_ReturnsTrue()
        {
            // P2WPKH
            BitcoinAddress btcaddress = new Key().PubKey.WitHash.GetAddress(this.network);
            string address = btcaddress.ToString();

            var json = (JsonResult)this.controller.ValidateAddress(address);
            var resultModel = (ValidatedAddress)json.Value;

            bool isValid = resultModel.IsValid;
            Assert.True(isValid);
        }

        [Fact]
        public void ValidateAddress_ValidP2WSHAddress_ReturnsTrue()
        {
            // P2WSH
            BitcoinWitScriptAddress scriptaddress = new Key().PubKey.ScriptPubKey.WitHash.ScriptPubKey.GetWitScriptAddress(this.network);
            string address = scriptaddress.ToString();

            var json = (JsonResult)this.controller.ValidateAddress(address);
            var resultModel = (ValidatedAddress)json.Value;

            bool isValid = resultModel.IsValid;
            Assert.True(isValid);
        }

        private Transaction CreateTransaction()
        {
            var transaction = new Transaction();
            transaction.AddInput(TxIn.CreateCoinbase(23523523));
            transaction.AddOutput(new TxOut(this.network.GetReward(23523523), new Key().ScriptPubKey));
            return transaction;
        }

        private string GetBlockHeaderBits(BlockHeader header)
        {

            byte[] bytes = this.GetBytes(header.Bits.ToCompact());
            return Encoders.Hex.EncodeData(bytes);
        }

        private byte[] GetBytes(uint compact)
        {
            return new byte[]
            {
                (byte)(compact >> 24),
                (byte)(compact >> 16),
                (byte)(compact >> 8),
                (byte)(compact)
            };
        }

        public class TestReadOnlyNetworkPeerCollection : IReadOnlyNetworkPeerCollection
        {
            public event EventHandler<NetworkPeerEventArgs> Added;
            public event EventHandler<NetworkPeerEventArgs> Removed;

            private List<INetworkPeer> networkPeers;

            public TestReadOnlyNetworkPeerCollection()
            {
                this.Added = new EventHandler<NetworkPeerEventArgs>((obj, eventArgs) => { });
                this.Removed = new EventHandler<NetworkPeerEventArgs>((obj, eventArgs) => { });
                this.networkPeers = new List<INetworkPeer>();
            }

            public TestReadOnlyNetworkPeerCollection(List<INetworkPeer> peers)
            {
                this.Added = new EventHandler<NetworkPeerEventArgs>((obj, eventArgs) => { });
                this.Removed = new EventHandler<NetworkPeerEventArgs>((obj, eventArgs) => { });
                this.networkPeers = peers;
            }

            public INetworkPeer FindByEndpoint(IPEndPoint endpoint)
            {
                return null;
            }

            public INetworkPeer FindByIp(IPAddress ip)
            {
                return null;
            }

            public INetworkPeer FindLocal()
            {
                return null;
            }

            public IEnumerator<INetworkPeer> GetEnumerator()
            {
                return this.networkPeers.GetEnumerator();
            }

            System.Collections.IEnumerator System.Collections.IEnumerable.GetEnumerator()
            {
                return this.GetEnumerator();
            }
        }
    }
}<|MERGE_RESOLUTION|>--- conflicted
+++ resolved
@@ -23,7 +23,8 @@
 {
     public class NodeControllerTest : LogsTestBase
     {
-        private ConcurrentChain chain;
+        private readonly ConcurrentChain chain;
+        private readonly Mock<IBlockStore> blockStore;
         private readonly Mock<IDateTimeProvider> dateTimeProvider;
         private readonly Mock<IFullNode> fullNode;
         private readonly Mock<IChainState> chainState;
@@ -34,18 +35,14 @@
         private readonly Mock<IPooledGetUnspentTransaction> pooledGetUnspentTransaction;
         private readonly Mock<IGetUnspentTransaction> getUnspentTransaction;
         private readonly Mock<INetworkDifficulty> networkDifficulty;
-<<<<<<< HEAD
-=======
-        private readonly Mock<ILoggerFactory> LoggerFactory;
-        private readonly Mock<IBlockStore> blockStore;
->>>>>>> 1bca26da
         private NodeController controller;
 
         public NodeControllerTest()
         {
             this.fullNode = new Mock<IFullNode>();
+            this.blockStore = new Mock<IBlockStore>();
+            this.chainState = new Mock<IChainState>();
             this.dateTimeProvider = new Mock<IDateTimeProvider>();
-            this.chainState = new Mock<IChainState>();
             this.connectionManager = new Mock<IConnectionManager>();
             this.network = Network.TestNet;
             this.connectionManager.Setup(c => c.Network).Returns(this.network);
@@ -55,16 +52,10 @@
             this.pooledGetUnspentTransaction = new Mock<IPooledGetUnspentTransaction>();
             this.getUnspentTransaction = new Mock<IGetUnspentTransaction>();
             this.networkDifficulty = new Mock<INetworkDifficulty>();
-<<<<<<< HEAD
-=======
-            this.LoggerFactory = new Mock<ILoggerFactory>();
-            this.LoggerFactory.Setup(i => i.CreateLogger(It.IsAny<string>())).Returns(new Mock<ILogger>().Object);
-            this.blockStore = new Mock<IBlockStore>();
->>>>>>> 1bca26da
-
-            this.controller = new NodeController(this.fullNode.Object, this.LoggerFactory.Object, 
-                this.dateTimeProvider.Object, this.chainState.Object, this.nodeSettings, 
-                this.connectionManager.Object, this.chain, this.network, this.pooledTransaction.Object, 
+
+            this.controller = new NodeController(this.fullNode.Object, this.LoggerFactory.Object,
+                this.dateTimeProvider.Object, this.chainState.Object, this.nodeSettings,
+                this.connectionManager.Object, this.chain, this.network, this.pooledTransaction.Object,
                 this.pooledGetUnspentTransaction.Object, this.getUnspentTransaction.Object, this.networkDifficulty.Object, this.blockStore.Object);
         }
 
@@ -81,8 +72,8 @@
         {
             string txid = "abcd1234";
             bool verbose = false;
-            
-            IActionResult result = await this.controller.GetRawTransactionAsync(txid,verbose).ConfigureAwait(false);
+
+            IActionResult result = await this.controller.GetRawTransactionAsync(txid, verbose).ConfigureAwait(false);
 
             var errorResult = Assert.IsType<ErrorResult>(result);
             var errorResponse = Assert.IsType<ErrorResponse>(errorResult.Value);
@@ -108,7 +99,7 @@
                 this.pooledGetUnspentTransaction.Object, this.getUnspentTransaction.Object, this.networkDifficulty.Object, this.blockStore.Object);
             string txid = txId.ToString();
             bool verbose = false;
-            
+
             var json = (JsonResult)await this.controller.GetRawTransactionAsync(txid, verbose).ConfigureAwait(false);
 
             Assert.Null(json.Value);
@@ -149,7 +140,7 @@
                 .ReturnsAsync(transaction);
             string txid = txId.ToString();
 
-            var json = (JsonResult) await this.controller.GetRawTransactionAsync(txid).ConfigureAwait(false);
+            var json = (JsonResult)await this.controller.GetRawTransactionAsync(txid).ConfigureAwait(false);
             var resultModel = (TransactionBriefModel)json.Value;
 
             Assert.NotNull(resultModel);
@@ -302,7 +293,7 @@
         {
             string txid = "abcd1234";
             uint vout = 0;
-            bool includeMemPool = false;            
+            bool includeMemPool = false;
 
             IActionResult result = await this.controller.GetTxOutAsync(txid, vout, includeMemPool).ConfigureAwait(false);
 
@@ -323,9 +314,9 @@
             this.pooledGetUnspentTransaction.Setup(s => s.GetUnspentTransactionAsync(txId))
                 .ReturnsAsync(unspentOutputs)
                 .Verifiable();
-            string txid = txId.ToString();            
-
-            var json = (JsonResult) await this.controller.GetTxOutAsync(txid).ConfigureAwait(false);
+            string txid = txId.ToString();
+
+            var json = (JsonResult)await this.controller.GetTxOutAsync(txid).ConfigureAwait(false);
             var resultModel = (GetTxOutModel)json.Value;
 
             this.getUnspentTransaction.Verify();
@@ -346,7 +337,7 @@
             string txid = txId.ToString();
             uint vout = 0;
             bool includeMemPool = false;
-            
+
             var json = (JsonResult)await this.controller.GetTxOutAsync(txid, vout, includeMemPool).ConfigureAwait(false);
 
             Assert.Null(json.Value);
