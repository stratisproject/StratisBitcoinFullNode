﻿using System;
using System.Threading;
using System.Threading.Tasks;
using Microsoft.Extensions.Logging;
using Microsoft.Extensions.Logging.Abstractions;
using Stratis.Bitcoin.Tests.Logging;
using Stratis.Bitcoin.Utilities;
using Xunit;

namespace Stratis.Bitcoin.Tests.Utilities
{
    public class AsyncLoopTest : LogsTestBase
    {
        private int iterationCount;

        public AsyncLoopTest()
        {
            this.iterationCount = 0;
        }

        [Fact]
        public async Task RunOperationCanceledExceptionThrownBeforeCancellationTokenIsCancelledLogsExceptionAsync()
        {
            var asyncLoop = new AsyncLoop("TestLoop", this.FullNodeLogger.Object, async token =>
            {
                await this.DoOperationCanceledExceptionTask(token);
            });

            await asyncLoop.Run(new CancellationTokenSource(800).Token, TimeSpan.FromMilliseconds(300)).RunningTask;

            this.AssertLog(this.FullNodeLogger, LogLevel.Information, "TestLoop starting");
            this.AssertLog(this.FullNodeLogger, LogLevel.Information, "TestLoop stopping");
            this.AssertLog<OperationCanceledException>(this.FullNodeLogger, LogLevel.Critical, "This should not block the task from continuing.", "TestLoop threw an unhandled exception");
            Assert.Equal(1, this.iterationCount);
        }

        [Fact]
        public async Task RunWithoutCancellationTokenRunsUntilExceptionOccursAsync()
        {
            var asyncLoop = new AsyncLoop("TestLoop", this.FullNodeLogger.Object, async token =>
            {
                await this.DoExceptionalTask(token);
            });

            await asyncLoop.Run(TimeSpan.FromMilliseconds(330)).RunningTask;

            this.AssertLog(this.FullNodeLogger, LogLevel.Information, "TestLoop starting");
            this.AssertLog(this.FullNodeLogger, LogLevel.Information, "TestLoop stopping");
            this.AssertLog<InvalidOperationException>(this.FullNodeLogger, LogLevel.Critical, "Cannot run more than 3 times.", "TestLoop threw an unhandled exception");
            Assert.Equal(3, this.iterationCount);
        }

        [Fact]
        public async Task RunWithCancellationTokenRunsUntilExceptionOccursAsync()
        {
            var asyncLoop = new AsyncLoop("TestLoop", this.FullNodeLogger.Object, async token =>
            {
                await this.DoExceptionalTask(token);
            });

            await asyncLoop.Run(new CancellationTokenSource(1500).Token, TimeSpan.FromMilliseconds(330)).RunningTask;

            this.AssertLog(this.FullNodeLogger, LogLevel.Information, "TestLoop starting");
            this.AssertLog(this.FullNodeLogger, LogLevel.Information, "TestLoop stopping");
            this.AssertLog<InvalidOperationException>(this.FullNodeLogger, LogLevel.Critical, "Cannot run more than 3 times.", "TestLoop threw an unhandled exception");
            Assert.Equal(3, this.iterationCount);
        }

        [Fact]
        public async Task RunLogsStartAndStopAsync()
        {
            var asyncLoop = new AsyncLoop("TestLoop", this.FullNodeLogger.Object, async token =>
            {
                await this.DoTask(token);
            });

            await asyncLoop.Run(new CancellationTokenSource(1000).Token, TimeSpan.FromMilliseconds(330)).RunningTask;

            this.AssertLog(this.FullNodeLogger, LogLevel.Information, "TestLoop starting");
            this.AssertLog(this.FullNodeLogger, LogLevel.Information, "TestLoop stopping");
        }

        [Fact]
        public async Task RunWithoutDelayRunsTaskUntilCancelledAsync()
        {
            var asyncLoop = new AsyncLoop("TestLoop", NullLogger.Instance, async token =>
            {
                await this.DoTask(token);
            });

            await asyncLoop.Run(new CancellationTokenSource(900).Token, TimeSpan.FromMilliseconds(330)).RunningTask;

            Assert.Equal(3, this.iterationCount);
        }

        [Fact]
        public async Task RunWithDelayRunsTaskUntilCancelledAsync()
        {
            var asyncLoop = new AsyncLoop("TestLoop", NullLogger.Instance, async token =>
            {
                await this.DoTask(token);
            });

            await asyncLoop.Run(new CancellationTokenSource(1000).Token, TimeSpan.FromMilliseconds(330), TimeSpan.FromMilliseconds(400)).RunningTask;

            Assert.Equal(2, this.iterationCount);
        }

        [Fact]
        public async Task AsyncLoopRepeatEveryIntervalCanBeChangedWhileRunningAsync()
        {
            int iterations = 0;

<<<<<<< HEAD
            IAsyncLoop asyncLoop = new AsyncLoop("TestLoop", NullLogger.Instance, token =>
            {
                iterations++;
                return Task.CompletedTask;
            });

            Task loopRun = asyncLoop.Run(new CancellationTokenSource(1000).Token, TimeSpan.FromMilliseconds(300)).RunningTask;
=======
            IAsyncLoop asyncLoop = null;

            asyncLoop = new AsyncLoop("TestLoop", NullLogger.Instance, token =>
            {
                iterations++;
>>>>>>> bd8bbed6

                if (iterations == 3)
                    asyncLoop.RepeatEvery = TimeSpan.FromMilliseconds(100);

                return Task.CompletedTask;
            });

            Task loopRun = asyncLoop.Run(new CancellationTokenSource(1000).Token, TimeSpan.FromMilliseconds(300)).RunningTask;
            
            await loopRun;

            Assert.True(iterations >= 6);
        }

        private Task DoExceptionalTask(CancellationToken token)
        {
            this.iterationCount++;

            if (this.iterationCount == 3)
            {
                throw new InvalidOperationException("Cannot run more than 3 times.");
            }

            return Task.CompletedTask;
        }

        private Task DoOperationCanceledExceptionTask(CancellationToken token)
        {
            this.iterationCount++;

            if (this.iterationCount == 1)
            {
                throw new OperationCanceledException("This should not block the task from continuing.");
            }

            return Task.CompletedTask;
        }

        private Task DoTask(CancellationToken token)
        {
            this.iterationCount++;
            return Task.CompletedTask;
        }
    }
}<|MERGE_RESOLUTION|>--- conflicted
+++ resolved
@@ -111,21 +111,11 @@
         {
             int iterations = 0;
 
-<<<<<<< HEAD
-            IAsyncLoop asyncLoop = new AsyncLoop("TestLoop", NullLogger.Instance, token =>
-            {
-                iterations++;
-                return Task.CompletedTask;
-            });
-
-            Task loopRun = asyncLoop.Run(new CancellationTokenSource(1000).Token, TimeSpan.FromMilliseconds(300)).RunningTask;
-=======
             IAsyncLoop asyncLoop = null;
 
             asyncLoop = new AsyncLoop("TestLoop", NullLogger.Instance, token =>
             {
                 iterations++;
->>>>>>> bd8bbed6
 
                 if (iterations == 3)
                     asyncLoop.RepeatEvery = TimeSpan.FromMilliseconds(100);
