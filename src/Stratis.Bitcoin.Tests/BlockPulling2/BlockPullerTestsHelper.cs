--- conflicted
+++ resolved
@@ -55,11 +55,7 @@
         {
             var peer = new Mock<INetworkPeer>();
 
-<<<<<<< HEAD
-            var connection = new NetworkPeerConnection(Network.StratisMain, peer.Object, new TcpClient(), this.currentPeerId, (message, token) => Task.CompletedTask,
-=======
             var connection = new NetworkPeerConnection(KnownNetworks.StratisMain, peer.Object, new TcpClient(), this.currentPeerId, (message, token) => Task.CompletedTask,
->>>>>>> 67180ab3
                 new DateTimeProvider(), this.loggerFactory, new PayloadProvider());
 
             this.currentPeerId++;
