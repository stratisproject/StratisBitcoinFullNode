﻿using System;
using System.Collections.Generic;
using System.Linq;
using System.Net;
using System.Net.Sockets;
using System.Text;
using System.Threading.Tasks;
using Microsoft.Extensions.Logging;
using Moq;
using NBitcoin;
using NBitcoin.Protocol;
using Stratis.Bitcoin.Base;
using Stratis.Bitcoin.BlockPulling;
using Stratis.Bitcoin.Configuration;
using Stratis.Bitcoin.Configuration.Logging;
using Stratis.Bitcoin.Interfaces;
using Stratis.Bitcoin.Networks;
using Stratis.Bitcoin.P2P.Peer;
using Stratis.Bitcoin.P2P.Protocol;
using Stratis.Bitcoin.P2P.Protocol.Behaviors;
using Stratis.Bitcoin.P2P.Protocol.Payloads;
using Stratis.Bitcoin.Tests.Common;
using Stratis.Bitcoin.Utilities;

namespace Stratis.Bitcoin.Tests.BlockPulling
{
    public class BlockPullerTestsHelper
    {
        public readonly ExtendedBlockPuller Puller;

        /// <summary>
        /// Headers to blocks provided through the callback which is called by the
        /// puller when blocks are delivered or failed to be delivered.
        /// </summary>
        public readonly Dictionary<uint256, Block> CallbacksCalled;

        public readonly ChainState ChainState;

        private int currentPeerId = 0;
        private readonly ILoggerFactory loggerFactory;

        public BlockPullerTestsHelper()
        {
            this.loggerFactory = new ExtendedLoggerFactory();
            this.loggerFactory.AddConsoleWithFilters();

            this.CallbacksCalled = new Dictionary<uint256, Block>();
            this.ChainState = new ChainState() {ConsensusTip = ChainedHeadersHelper.CreateGenesisChainedHeader()};

            this.Puller = new ExtendedBlockPuller(this.ChainState, new NodeSettings(new StratisMain()), new DateTimeProvider(), new NodeStats(new DateTimeProvider()), this.loggerFactory);
        }

        /// <summary>Creates a peer with extended puller behavior.</summary>
        public INetworkPeer CreatePeer(out ExtendedBlockPullerBehavior mockedBehavior, bool notSupportedVersion = false)
        {
            return this.CreatePeerMock(out mockedBehavior, notSupportedVersion).Object;
        }

        /// <summary>Creates a peer with extended puller behavior.</summary>
        public Mock<INetworkPeer> CreatePeerMock(out ExtendedBlockPullerBehavior mockedBehavior, bool notSupportedVersion = false)
        {
            var peer = new Mock<INetworkPeer>();

            var connection = new NetworkPeerConnection(KnownNetworks.StratisMain, peer.Object, new TcpClient(), this.currentPeerId, (message, token) => Task.CompletedTask,
                new DateTimeProvider(), this.loggerFactory, new PayloadProvider());

            this.currentPeerId++;
            peer.SetupGet(networkPeer => networkPeer.Connection).Returns(connection);

            var connectionParameters = new NetworkPeerConnectionParameters();
            VersionPayload version = connectionParameters.CreateVersion(new IPEndPoint(1, 1), new IPEndPoint(1, 1), KnownNetworks.StratisMain, new DateTimeProvider().GetTimeOffset());

            if (notSupportedVersion)
                version.Version = ProtocolVersion.NOBLKS_VERSION_START;
            else
                version.Services = NetworkPeerServices.Network;

            peer.SetupGet(x => x.PeerVersion).Returns(version);
            peer.SetupGet(x => x.State).Returns(NetworkPeerState.HandShaked);
            peer.SetupGet(x => x.MessageReceived).Returns(new AsyncExecutionEvent<INetworkPeer, IncomingMessage>());

            ExtendedBlockPullerBehavior behavior = this.CreateBlockPullerBehavior();
            behavior.Attach(peer.Object);
            peer.Setup(x => x.Behavior<IBlockPullerBehavior>()).Returns(() => behavior);

            mockedBehavior = behavior;
            return peer;
        }

        private ExtendedBlockPullerBehavior CreateBlockPullerBehavior()
        {
            var ibdState = new Mock<IInitialBlockDownloadState>();
            ibdState.Setup(x => x.IsInitialBlockDownload()).Returns(() => true);

            var behavior = new ExtendedBlockPullerBehavior(this.Puller, ibdState.Object, new DateTimeProvider(), this.loggerFactory);

            return behavior;
        }

        /// <summary>Creates a new block with mocked serialized size.</summary>
        public Block GenerateBlock(long size)
        {
            Block block = KnownNetworks.StratisMain.Consensus.ConsensusFactory.CreateBlock();

            block.SetPrivatePropertyValue("BlockSize", size);

            return block;
        }

        public ChainedHeader CreateChainedHeader()
        {
            return ChainedHeadersHelper.CreateConsecutiveHeaders(1).First();
        }

        public bool DoubleEqual(double a, double b)
        {
            return Math.Abs(a - b) < 0.00001;
        }
    }

    /// <summary>Wrapper around <see cref="BlockPuller"/> that exposes private methods and properties using reflection.</summary>
    public class ExtendedBlockPuller : IBlockPuller, IDisposable
    {
        private readonly BlockPuller puller;

        public ExtendedBlockPuller(IChainState chainState, NodeSettings nodeSettings, IDateTimeProvider dateTimeProvider, INodeStats nodeStats, ILoggerFactory loggerFactory)
        {
            this.puller = new BlockPuller(chainState, nodeSettings, dateTimeProvider, nodeStats, loggerFactory);
        }

        public Dictionary<int, IBlockPullerBehavior> PullerBehaviorsByPeerId => (Dictionary<int, IBlockPullerBehavior>)this.puller.GetMemberValue("pullerBehaviorsByPeerId");

        public Dictionary<uint256, AssignedDownload> AssignedDownloadsByHash => (Dictionary<uint256, AssignedDownload>)this.puller.GetMemberValue("assignedDownloadsByHash");

        public Queue<DownloadJob> ReassignedJobsQueue => (Queue<DownloadJob>)this.puller.GetMemberValue("reassignedJobsQueue");

        public Queue<DownloadJob> DownloadJobsQueue => (Queue<DownloadJob>)this.puller.GetMemberValue("downloadJobsQueue");

        public LinkedList<AssignedDownload> AssignedDownloadsSorted => (LinkedList<AssignedDownload>)this.puller.GetMemberValue("assignedDownloadsSorted");

        public AsyncManualResetEvent ProcessQueuesSignal => (AsyncManualResetEvent)this.puller.GetMemberValue("processQueuesSignal");

        public Dictionary<int, List<ChainedHeader>> AssignedHeadersByPeerId => (Dictionary<int, List<ChainedHeader>>)this.puller.GetMemberValue("assignedHeadersByPeerId");

        public int PeerSpeedLimitWhenNotInIbdBytesPerSec => typeof(BlockPuller).GetPrivateConstantValue<int>("PeerSpeedLimitWhenNotInIbdBytesPerSec");

        public int ImportantHeightMargin => typeof(BlockPuller).GetPrivateConstantValue<int>("ImportantHeightMargin");

        public int StallingLoopIntervalMs => typeof(BlockPuller).GetPrivateConstantValue<int>("StallingLoopIntervalMs");

        public int MaxSecondsToDeliverBlock => typeof(BlockPuller).GetPrivateConstantValue<int>("MaxSecondsToDeliverBlock");

        public void RecalculateQualityScoreLocked(IBlockPullerBehavior pullerBehavior, int peerId)
        {
            this.puller.InvokeMethod("RecalculateQualityScoreLocked", pullerBehavior, peerId);
        }

        public long GetTotalSpeedOfAllPeersBytesPerSec()
        {
            return (long)this.puller.InvokeMethod("GetTotalSpeedOfAllPeersBytesPerSec");
        }

        public Task AssignDownloadJobsAsync()
        {
            return (Task)this.puller.InvokeMethod("AssignDownloadJobsAsync");
        }

        public void SetMaxBlocksBeingDownloaded(int value)
        {
            this.puller.SetPrivateVariableValue("maxBlocksBeingDownloaded", value);
        }

        public void CheckStalling()
        {
            this.puller.InvokeMethod("CheckStalling");
        }

        public int GetMaxBlocksBeingDownloaded()
        {
            return (int)this.puller.GetMemberValue("maxBlocksBeingDownloaded");
        }

        public List<AssignedDownload> DistributeHeadersLocked(DownloadJob downloadJob, List<uint256> failedHashes, int emptySlots)
        {
            return (List<AssignedDownload>)this.puller.InvokeMethod("DistributeHeadersLocked", downloadJob, failedHashes, emptySlots);
        }

        public void Initialize(BlockPuller.OnBlockDownloadedCallback callback) { this.puller.Initialize(callback); }

        public void SetCallback(BlockPuller.OnBlockDownloadedCallback callback) => this.puller.SetPrivateVariableValue("onDownloadedCallback", callback);

        public double GetAverageBlockSizeBytes() { return this.puller.GetAverageBlockSizeBytes(); }

        public void OnIbdStateChanged(bool isIbd) { this.puller.OnIbdStateChanged(isIbd); }

        public void NewPeerTipClaimed(INetworkPeer peer, ChainedHeader newTip) { this.puller.NewPeerTipClaimed(peer, newTip); }

        public void PeerDisconnected(int peerId) { this.puller.PeerDisconnected(peerId); }

        public void RequestBlocksDownload(List<ChainedHeader> headers, bool highPriority = false) { this.puller.RequestBlocksDownload(headers, highPriority); }

        public void PushBlock(uint256 blockHash, Block block, int peerId) { this.puller.PushBlock(blockHash, block, peerId); }

        public void RequestPeerServices(NetworkPeerServices services) { this.puller.RequestPeerServices(services); }

        public void Dispose() { this.puller.Dispose(); }
    }

    /// <summary>Wrapper around <see cref="NetworkPeerBehavior"/> that exposes private methods and properties using reflection.</summary>
    public class ExtendedBlockPullerBehavior : NetworkPeerBehavior, IBlockPullerBehavior
    {
        public readonly List<uint256> RequestedHashes;

        public bool RecalculateQualityScoreWasCalled;

        public bool ShouldThrowAtRequestBlocksAsync;

        public double? OverrideQualityScore;

        private readonly BlockPullerBehavior underlyingBehavior;

        public ExtendedBlockPullerBehavior(IBlockPuller blockPuller, IInitialBlockDownloadState ibdState, IDateTimeProvider dateTimeProvider, ILoggerFactory loggerFactory)
        {
            this.ShouldThrowAtRequestBlocksAsync = false;
            this.RecalculateQualityScoreWasCalled = false;
            this.RequestedHashes = new List<uint256>();
            this.underlyingBehavior = new BlockPullerBehavior(blockPuller, ibdState, dateTimeProvider, loggerFactory);
        }

        public Task RequestBlocksAsync(List<uint256> hashes)
        {
            this.RequestedHashes.AddRange(hashes);

            if (this.ShouldThrowAtRequestBlocksAsync)
                throw new OperationCanceledException();

            return Task.CompletedTask;
        }

        public double QualityScore
        {
            get
            {
                if (this.OverrideQualityScore != null)
                    return this.OverrideQualityScore.Value;

                return this.underlyingBehavior.QualityScore;
            }
        }

        public ChainedHeader Tip { get => this.underlyingBehavior.Tip; set => this.underlyingBehavior.Tip = value; }

<<<<<<< HEAD
        public int SpeedBytesPerSecond { get => this.underlyingBehavior.SpeedBytesPerSecond; }

        public void AddSample(long blockSizeBytes, double delaySinceRequestedSeconds) { this.underlyingBehavior.AddSample(blockSizeBytes, delaySinceRequestedSeconds); }

        public void RecalculateQualityScore(int bestSpeedBytesPerSecond)
=======
        public long SpeedBytesPerSecond { get => this.underlyingBehavior.SpeedBytesPerSecond; }

        public void AddSample(long blockSizeBytes, double delaySinceRequestedSeconds) { this.underlyingBehavior.AddSample(blockSizeBytes, delaySinceRequestedSeconds); }

        public void RecalculateQualityScore(long bestSpeedBytesPerSecond)
>>>>>>> 159da608
        {
            this.underlyingBehavior.RecalculateQualityScore(bestSpeedBytesPerSecond);
            this.RecalculateQualityScoreWasCalled = true;
        }

        public void Penalize(double delaySeconds, int notDeliveredBlocksCount)
        {
            this.underlyingBehavior.Penalize(delaySeconds, notDeliveredBlocksCount);
        }

        public void OnIbdStateChanged(bool isIbd)
        {
            this.underlyingBehavior.OnIbdStateChanged(isIbd);
        }


        public override object Clone() { return null; }

        protected override void AttachCore() { }

        protected override void DetachCore() { }
    }
}<|MERGE_RESOLUTION|>--- conflicted
+++ resolved
@@ -250,19 +250,11 @@
 
         public ChainedHeader Tip { get => this.underlyingBehavior.Tip; set => this.underlyingBehavior.Tip = value; }
 
-<<<<<<< HEAD
-        public int SpeedBytesPerSecond { get => this.underlyingBehavior.SpeedBytesPerSecond; }
+        public long SpeedBytesPerSecond { get => this.underlyingBehavior.SpeedBytesPerSecond; }
 
         public void AddSample(long blockSizeBytes, double delaySinceRequestedSeconds) { this.underlyingBehavior.AddSample(blockSizeBytes, delaySinceRequestedSeconds); }
 
-        public void RecalculateQualityScore(int bestSpeedBytesPerSecond)
-=======
-        public long SpeedBytesPerSecond { get => this.underlyingBehavior.SpeedBytesPerSecond; }
-
-        public void AddSample(long blockSizeBytes, double delaySinceRequestedSeconds) { this.underlyingBehavior.AddSample(blockSizeBytes, delaySinceRequestedSeconds); }
-
         public void RecalculateQualityScore(long bestSpeedBytesPerSecond)
->>>>>>> 159da608
         {
             this.underlyingBehavior.RecalculateQualityScore(bestSpeedBytesPerSecond);
             this.RecalculateQualityScoreWasCalled = true;
