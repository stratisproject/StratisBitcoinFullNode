--- conflicted
+++ resolved
@@ -1968,21 +1968,6 @@
         }
 
         /// <summary>
-<<<<<<< HEAD
-        /// Issue 43 @ CT is at 0. 10 headers are presented. 10 blocks are downloaded.
-        /// CT advances to 5. Alternative chain with fork at 3 and tip at 12 is presented.
-        /// Block data for alternative chain is downloaded. CT changes to block 8 of the 2nd chain.
-        /// Make sure that UnconsumedBlocksDataBytes is equal to the sum of
-        /// serialized sizes of 9b-12b + 6a-10a (a- first chain, b- second chain).
-        /// </summary>
-        [Fact]
-        public void
-        PresentHeaders_BlocksDownloaded_ForkPresented_BlockDataForAlternativeChainDownloaded_ChainTipChanges()
-        {
-            const int initialChainSize = 0;
-            const int chainExtensionSize = 10;
-            const int peerOneId = 1;
-=======
         /// Issue 40 @ CT advances after last checkpoint to height LC + MaxReorg + 10. New chain is presented with
         /// fork point at LC + 5, chain is not accepted.
         /// </summary>
@@ -2084,26 +2069,12 @@
             const int peer2Id = 2;
             const int initialChainSize = 0;
             const int chainExtensionSize = 10;
->>>>>>> 2affb031
 
             // Chain header tree setup.
             TestContext testContext = new TestContextBuilder().WithInitialChain(initialChainSize).UseCheckpoints(false).Build();
             ChainedHeaderTree chainedHeaderTree = testContext.ChainedHeaderTree;
             ChainedHeader initialChainTip = testContext.InitialChainTip;
 
-<<<<<<< HEAD
-            // Chain tip is at 0.
-            Assert.Equal(0, initialChainTip.Height);
-
-            // 10 headers are presented.
-            ChainedHeader extendedChainTip = testContext.ExtendAChain(chainExtensionSize, initialChainTip);
-            List<BlockHeader> listOfAlternativeChainBlockHeaders = testContext.ChainedHeaderToList(extendedChainTip, chainExtensionSize);
-
-            // 10 blocks are downloaded.
-            ConnectNewHeadersResult connectNewHeadersResult = chainedHeaderTree.ConnectNewHeaders(peerOneId, listOfAlternativeChainBlockHeaders);
-            Assert.Equal(connectNewHeadersResult.DownloadFrom.Header, extendedChainTip.GetAncestor(initialChainSize + 1).Header); // h1
-            Assert.Equal(connectNewHeadersResult.DownloadTo.Header, extendedChainTip.Header); // h10
-=======
             // 10 headers are presented.
             ChainedHeader chainTip = testContext.ExtendAChain(chainExtensionSize, initialChainTip);
             List<BlockHeader> listOfExtendedChainBlockHeaders =
@@ -2114,63 +2085,10 @@
                 chainedHeaderTree.ConnectNewHeaders(peer1Id, listOfExtendedChainBlockHeaders);
             Assert.Equal(connectNewHeadersResult.DownloadFrom.Header, listOfExtendedChainBlockHeaders.First());
             Assert.Equal(connectNewHeadersResult.DownloadTo.Header, listOfExtendedChainBlockHeaders.Last());
->>>>>>> 2affb031
             Assert.True(connectNewHeadersResult.HaveBlockDataAvailabilityStateOf(BlockDataAvailabilityState.BlockRequired));
 
             foreach (ChainedHeader chainedHeader in connectNewHeadersResult.ToHashArray())
             {
-<<<<<<< HEAD
-                chainedHeaderTree.BlockDataDownloaded(chainedHeader, extendedChainTip.FindAncestorOrSelf(chainedHeader).Block);
-            }
-
-            // CT advances to 5.
-            chainedHeaderTree.ConsensusTipChanged(connectNewHeadersResult.DownloadTo.GetAncestor(5));
-
-            // Alternative chain with fork at 3 and tip at 12 is presented.
-            const int heightOfFork = 3;
-            const int chainBExtension = 9;
-            ChainedHeader forkedChainHeader = connectNewHeadersResult.DownloadTo.GetAncestor(heightOfFork);
-            ChainedHeader alternativeChainTip = testContext.ExtendAChain(chainBExtension, forkedChainHeader);
-            Assert.Equal(12, alternativeChainTip.Height);
-
-            // Block data for alternative chain is downloaded.
-            listOfAlternativeChainBlockHeaders = testContext.ChainedHeaderToList(alternativeChainTip, alternativeChainTip.Height - heightOfFork);
-            connectNewHeadersResult = chainedHeaderTree.ConnectNewHeaders(1, listOfAlternativeChainBlockHeaders);
-
-            Assert.True(connectNewHeadersResult.HaveBlockDataAvailabilityStateOf(BlockDataAvailabilityState.BlockRequired));
-            Assert.Equal(connectNewHeadersResult.DownloadFrom.Header, alternativeChainTip.GetAncestor(heightOfFork + 1).Header);
-            Assert.Equal(connectNewHeadersResult.DownloadTo.Header, alternativeChainTip.Header);
-
-            foreach (ChainedHeader chainedHeader in connectNewHeadersResult.ToHashArray())
-            {
-                chainedHeaderTree.BlockDataDownloaded(chainedHeader, alternativeChainTip.FindAncestorOrSelf(chainedHeader).Block);
-            }
- 
-            // UnconsumedBlocksDataBytes is equal to the sum of serialized sizes of 9b-12b + 6a-10a.
-            int serializedSizeOfChainA = 0;
-            int serializedSizeOfChainB = 0;
-
-            ChainedHeader chainedHeaderChainA = alternativeChainTip;
-            while (chainedHeaderChainA.Height >= 9)
-            {
-                serializedSizeOfChainA += chainedHeaderChainA.Block.GetSerializedSize();
-                chainedHeaderChainA = chainedHeaderChainA.Previous;
-            }
-
-            ChainedHeader chainedHeaderChainB = extendedChainTip;
-            while (chainedHeaderChainB.Height >= 6)
-            {
-                serializedSizeOfChainB += chainedHeaderChainB.Block.GetSerializedSize();
-                chainedHeaderChainB = chainedHeaderChainB.Previous;
-            }
-
-            int serializedSizeOfChainsAandB = serializedSizeOfChainA + serializedSizeOfChainB;
-            Assert.Equal(chainedHeaderTree.UnconsumedBlocksDataBytes, serializedSizeOfChainsAandB);
-
-            // CT changes to block 8 of the 2nd chain.
-            ChainedHeader blockHeaderEightOfAlternateChain = alternativeChainTip.GetAncestor(8);
-            chainedHeaderTree.ConsensusTipChanged(blockHeaderEightOfAlternateChain);
-=======
                 chainedHeaderTree.BlockDataDownloaded(chainedHeader, chainTip.FindAncestorOrSelf(chainedHeader).Block);
                 if (chainedHeader.Height <= 5)
                 {
@@ -2623,7 +2541,93 @@
             List<ChainedHeaderBlock> headers = cht.PartialValidationSucceeded(treeHeaders[chainTip.HashBlock], out fullValidationRequired);
             headers.Should().BeNull();
             fullValidationRequired.Should().BeFalse();
->>>>>>> 2affb031
+        }
+
+        /// <summary>
+        /// Issue 43 @ CT is at 0. 10 headers are presented. 10 blocks are downloaded.
+        /// CT advances to 5. Alternative chain with fork at 3 and tip at 12 is presented.
+        /// Block data for alternative chain is downloaded. CT changes to block 8 of the 2nd chain.
+        /// Make sure that UnconsumedBlocksDataBytes is equal to the sum of
+        /// serialized sizes of 9b-12b + 6a-10a (a- first chain, b- second chain).
+        /// </summary>
+        [Fact]
+        public void
+        PresentHeaders_BlocksDownloaded_ForkPresented_BlockDataForAlternativeChainDownloaded_ChainTipChanges()
+        {
+            const int initialChainSize = 0;
+            const int chainExtensionSize = 10;
+            const int peerOneId = 1;
+
+            // Chain header tree setup.
+            TestContext testContext = new TestContextBuilder().WithInitialChain(initialChainSize).UseCheckpoints(false).Build();
+            ChainedHeaderTree chainedHeaderTree = testContext.ChainedHeaderTree;
+            ChainedHeader initialChainTip = testContext.InitialChainTip;
+
+            // Chain tip is at 0.
+            Assert.Equal(0, initialChainTip.Height);
+
+            // 10 headers are presented.
+            ChainedHeader extendedChainTip = testContext.ExtendAChain(chainExtensionSize, initialChainTip);
+            List<BlockHeader> listOfAlternativeChainBlockHeaders = testContext.ChainedHeaderToList(extendedChainTip, chainExtensionSize);
+
+            // 10 blocks are downloaded.
+            ConnectNewHeadersResult connectNewHeadersResult = chainedHeaderTree.ConnectNewHeaders(peerOneId, listOfAlternativeChainBlockHeaders);
+            Assert.Equal(connectNewHeadersResult.DownloadFrom.Header, extendedChainTip.GetAncestor(initialChainSize + 1).Header); // h1
+            Assert.Equal(connectNewHeadersResult.DownloadTo.Header, extendedChainTip.Header); // h10
+            Assert.True(connectNewHeadersResult.HaveBlockDataAvailabilityStateOf(BlockDataAvailabilityState.BlockRequired));
+
+            foreach (ChainedHeader chainedHeader in connectNewHeadersResult.ToHashArray())
+            {
+                chainedHeaderTree.BlockDataDownloaded(chainedHeader, extendedChainTip.FindAncestorOrSelf(chainedHeader).Block);
+            }
+
+            // CT advances to 5.
+            chainedHeaderTree.ConsensusTipChanged(connectNewHeadersResult.DownloadTo.GetAncestor(5));
+
+            // Alternative chain with fork at 3 and tip at 12 is presented.
+            const int heightOfFork = 3;
+            const int chainBExtension = 9;
+            ChainedHeader forkedChainHeader = connectNewHeadersResult.DownloadTo.GetAncestor(heightOfFork);
+            ChainedHeader alternativeChainTip = testContext.ExtendAChain(chainBExtension, forkedChainHeader);
+            Assert.Equal(12, alternativeChainTip.Height);
+
+            // Block data for alternative chain is downloaded.
+            listOfAlternativeChainBlockHeaders = testContext.ChainedHeaderToList(alternativeChainTip, alternativeChainTip.Height - heightOfFork);
+            connectNewHeadersResult = chainedHeaderTree.ConnectNewHeaders(1, listOfAlternativeChainBlockHeaders);
+
+            Assert.True(connectNewHeadersResult.HaveBlockDataAvailabilityStateOf(BlockDataAvailabilityState.BlockRequired));
+            Assert.Equal(connectNewHeadersResult.DownloadFrom.Header, alternativeChainTip.GetAncestor(heightOfFork + 1).Header);
+            Assert.Equal(connectNewHeadersResult.DownloadTo.Header, alternativeChainTip.Header);
+
+            foreach (ChainedHeader chainedHeader in connectNewHeadersResult.ToHashArray())
+            {
+                chainedHeaderTree.BlockDataDownloaded(chainedHeader, alternativeChainTip.FindAncestorOrSelf(chainedHeader).Block);
+            }
+ 
+            // UnconsumedBlocksDataBytes is equal to the sum of serialized sizes of 9b-12b + 6a-10a.
+            int serializedSizeOfChainA = 0;
+            int serializedSizeOfChainB = 0;
+
+            ChainedHeader chainedHeaderChainA = alternativeChainTip;
+            while (chainedHeaderChainA.Height >= 9)
+            {
+                serializedSizeOfChainA += chainedHeaderChainA.Block.GetSerializedSize();
+                chainedHeaderChainA = chainedHeaderChainA.Previous;
+            }
+
+            ChainedHeader chainedHeaderChainB = extendedChainTip;
+            while (chainedHeaderChainB.Height >= 6)
+            {
+                serializedSizeOfChainB += chainedHeaderChainB.Block.GetSerializedSize();
+                chainedHeaderChainB = chainedHeaderChainB.Previous;
+            }
+
+            int serializedSizeOfChainsAandB = serializedSizeOfChainA + serializedSizeOfChainB;
+            Assert.Equal(chainedHeaderTree.UnconsumedBlocksDataBytes, serializedSizeOfChainsAandB);
+
+            // CT changes to block 8 of the 2nd chain.
+            ChainedHeader blockHeaderEightOfAlternateChain = alternativeChainTip.GetAncestor(8);
+            chainedHeaderTree.ConsensusTipChanged(blockHeaderEightOfAlternateChain);
         }
     }
 }