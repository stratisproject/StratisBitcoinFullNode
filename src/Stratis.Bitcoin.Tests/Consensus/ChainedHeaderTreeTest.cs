﻿using System;
using System.Collections.Generic;
using System.Linq;
using System.Threading;
using FluentAssertions;
using Moq;
using NBitcoin;
using NBitcoin.BouncyCastle.Math;
using Stratis.Bitcoin.Base;
using Stratis.Bitcoin.Configuration;
using Stratis.Bitcoin.Configuration.Logging;
using Stratis.Bitcoin.Configuration.Settings;
using Stratis.Bitcoin.Consensus;
using Stratis.Bitcoin.Tests.Common;
using Stratis.Bitcoin.Utilities;
using Xunit;

namespace Stratis.Bitcoin.Tests.Consensus
{
    public class ChainedHeaderTreeTest
    {
        public class CheckpointFixture
        {
            public CheckpointFixture(int height, BlockHeader header)
            {
                if (height < 1) throw new ArgumentOutOfRangeException(nameof(height), "Height must be greater or equal to 1.");

                Guard.NotNull(header, nameof(header));

                this.Height = height;
                this.Header = header;
            }

            public int Height { get; }

            public BlockHeader Header { get; }
        }

        public class TestContextBuilder
        {
            private readonly TestContext testContext;

            public TestContextBuilder()
            {
                this.testContext = new TestContext();
            }

            internal TestContextBuilder WithInitialChain(int initialChainSize, bool assignBlocks = true)
            {
                if (initialChainSize < 0)
                    throw new ArgumentOutOfRangeException(nameof(initialChainSize), "Size cannot be less than 0.");

                this.testContext.InitialChainTip = this.testContext.ExtendAChain(initialChainSize, assignBlocks: assignBlocks);
                return this;
            }

            internal TestContextBuilder UseCheckpoints(bool useCheckpoints = true)
            {
                this.testContext.ConsensusSettings.UseCheckpoints = useCheckpoints;
                return this;
            }

            internal TestContext Build()
            {
                if (this.testContext.InitialChainTip != null)
                    this.testContext.ChainedHeaderTree.Initialize(this.testContext.InitialChainTip, true);

                return this.testContext;
            }
        }

        public class TestContext
        {
            public Network Network = Network.RegTest;
            public Mock<IBlockValidator> ChainedHeaderValidatorMock = new Mock<IBlockValidator>();
            public Mock<ICheckpoints> CheckpointsMock = new Mock<ICheckpoints>();
            public Mock<IChainState> ChainStateMock = new Mock<IChainState>();
            public Mock<IFinalizedBlockHeight> FinalizedBlockMock = new Mock<IFinalizedBlockHeight>();
            public ConsensusSettings ConsensusSettings = new ConsensusSettings(new NodeSettings(Network.RegTest));

            private static int nonceValue;

            internal ChainedHeaderTree ChainedHeaderTree;

            internal ChainedHeader InitialChainTip;

            public TestContext()
            {
                this.ChainedHeaderTree = new ChainedHeaderTree(
                    this.Network,
                    new ExtendedLoggerFactory(),
                    this.ChainedHeaderValidatorMock.Object,
                    this.CheckpointsMock.Object,
                    this.ChainStateMock.Object,
                    this.FinalizedBlockMock.Object,
                    this.ConsensusSettings);
            }

            internal Target ChangeDifficulty(ChainedHeader header, int difficultyAdjustmentDivisor)
            {
                BigInteger newTarget = header.Header.Bits.ToBigInteger();
                newTarget = newTarget.Divide(BigInteger.ValueOf(difficultyAdjustmentDivisor));
                return new Target(newTarget);
            }

            public void SetupCheckpoints(params CheckpointFixture[] checkpoints)
            {
                if (checkpoints.GroupBy(h => h.Height).Any(g => g.Count() > 1))
                    throw new ArgumentException("Checkpoint heights must be unique.");

                if (checkpoints.Any(h => h.Height < 0))
                    throw new ArgumentException("Checkpoint heights cannot be negative.");

                foreach (CheckpointFixture checkpoint in checkpoints.OrderBy(h => h.Height))
                {
                    var checkpointInfo = new CheckpointInfo(checkpoint.Header.GetHash());
                    this.CheckpointsMock
                        .Setup(c => c.GetCheckpoint(checkpoint.Height))
                        .Returns(checkpointInfo);
                }

                this.CheckpointsMock
                    .Setup(c => c.GetCheckpoint(It.IsNotIn(checkpoints.Select(h => h.Height))))
                    .Returns((CheckpointInfo)null);
                this.CheckpointsMock
                    .Setup(c => c.GetLastCheckpointHeight())
                    .Returns(checkpoints.OrderBy(h => h.Height).Last().Height);
            }

            public ChainedHeader ExtendAChain(
                int count, 
                ChainedHeader chainedHeader = null, 
                int difficultyAdjustmentDivisor = 1, 
                bool assignBlocks = true,
                ValidationState? validationState = null)
            {
                if (difficultyAdjustmentDivisor == 0) throw new ArgumentException("Divisor cannot be 0");

                ChainedHeader previousHeader = chainedHeader ?? new ChainedHeader(this.Network.GetGenesis().Header, this.Network.GenesisHash, 0);

                for (int i = 0; i < count; i++)
                {
                    BlockHeader header = this.Network.Consensus.ConsensusFactory.CreateBlockHeader();
                    header.HashPrevBlock = previousHeader.HashBlock;
                    header.Bits = difficultyAdjustmentDivisor == 1
                                        ? previousHeader.Header.Bits
                                        : this.ChangeDifficulty(previousHeader, difficultyAdjustmentDivisor);
                    header.Nonce = (uint)Interlocked.Increment(ref nonceValue);
                    var newHeader = new ChainedHeader(header, header.GetHash(), previousHeader);
                    if (validationState.HasValue)
                        newHeader.BlockValidationState = validationState.Value;

                    if (assignBlocks)
                    {
                        Block block = this.Network.Consensus.ConsensusFactory.CreateBlock();
                        block.GetSerializedSize();
                        newHeader.Block = block;
                    }

                    previousHeader = newHeader;
                }

                return previousHeader;
            }

            public Block CreateBlock()
            {
                Block block = this.Network.Consensus.ConsensusFactory.CreateBlock();
                block.GetSerializedSize();
                return block;
            }

            public List<BlockHeader> ChainedHeaderToList(ChainedHeader chainedHeader, int count)
            {
                var list = new List<BlockHeader>();

                ChainedHeader current = chainedHeader;

                for (int i = 0; i < count; i++)
                {
                    list.Add(current.Header);
                    current = current.Previous;
                }

                list.Reverse();

                return list;
            }

            public bool NoDownloadRequested(ConnectNewHeadersResult connectNewHeadersResult)
            {
                Assert.NotNull(connectNewHeadersResult);

                return (connectNewHeadersResult.DownloadTo == null)
                       && (connectNewHeadersResult.DownloadFrom == null);
            }
        }

        public class InvalidHeaderTestException : ConsensusException
        {
            public InvalidHeaderTestException() : base()
            {
            }
        }

        [Fact]
        public void ConnectHeaders_HeadersCantConnect_ShouldFail()
        {
            TestContext testContext = new TestContextBuilder().Build();
            ChainedHeaderTree chainedHeaderTree = testContext.ChainedHeaderTree;

            Assert.Throws<ConnectHeaderException>(() => chainedHeaderTree.ConnectNewHeaders(1, new List<BlockHeader>(new[] { testContext.Network.GetGenesis().Header })));
        }

        [Fact]
        public void ConnectHeaders_NoNewHeadersToConnect_ShouldReturnNothingToDownload()
        {
            TestContext testContext = new TestContextBuilder().WithInitialChain(10).Build();
            ChainedHeaderTree chainedHeaderTree = testContext.ChainedHeaderTree;
            ChainedHeader chainTip = testContext.InitialChainTip;

            List<BlockHeader> listOfExistingHeaders = testContext.ChainedHeaderToList(chainTip, 4);

            ConnectNewHeadersResult connectNewHeadersResult = chainedHeaderTree.ConnectNewHeaders(1, listOfExistingHeaders);

            Assert.True(testContext.NoDownloadRequested(connectNewHeadersResult));
            Assert.Equal(11, chainedHeaderTree.GetChainedHeadersByHash().Count);
        }

        [Fact]
        public void ConnectHeaders_HeadersFromTwoPeers_ShouldCreateTwoPeerTips()
        {
            TestContext testContext = new TestContextBuilder().WithInitialChain(10).Build();
            ChainedHeaderTree chainedHeaderTree = testContext.ChainedHeaderTree;
            ChainedHeader chainTip = testContext.InitialChainTip;

            List<BlockHeader> listOfExistingHeaders = testContext.ChainedHeaderToList(chainTip, 4);

            ConnectNewHeadersResult connectNewHeaders1 = chainedHeaderTree.ConnectNewHeaders(1, listOfExistingHeaders);
            ConnectNewHeadersResult connectNewHeaders2 = chainedHeaderTree.ConnectNewHeaders(2, listOfExistingHeaders);

            Assert.Single(chainedHeaderTree.GetPeerIdsByTipHash());
            Assert.Equal(11, chainedHeaderTree.GetChainedHeadersByHash().Count);

            Assert.Equal(3, chainedHeaderTree.GetPeerIdsByTipHash().First().Value.Count);

            Assert.Equal(ChainedHeaderTree.LocalPeerId, chainedHeaderTree.GetPeerIdsByTipHash().First().Value.ElementAt(0));
            Assert.Equal(1, chainedHeaderTree.GetPeerIdsByTipHash().First().Value.ElementAt(1));
            Assert.Equal(2, chainedHeaderTree.GetPeerIdsByTipHash().First().Value.ElementAt(2));

            Assert.True(testContext.NoDownloadRequested(connectNewHeaders1));
            Assert.True(testContext.NoDownloadRequested(connectNewHeaders2));
        }

        /// <summary>
        /// Issue 2 @ Create chained header tree component #1321
        /// Supply headers that we already have and make sure no new ChainedHeaders were created.
        /// </summary>
        [Fact]
        public void ConnectHeaders_NewAndExistingHeaders_ShouldCreateNewHeaders()
        {
            TestContext testContext = new TestContextBuilder().WithInitialChain(10).Build();
            ChainedHeaderTree chainedHeaderTree = testContext.ChainedHeaderTree;
            ChainedHeader chainTip = testContext.InitialChainTip;

            chainTip.BlockDataAvailability = BlockDataAvailabilityState.BlockAvailable;
            ChainedHeader newChainTip = testContext.ExtendAChain(10, chainTip); // create 10 more headers

            List<BlockHeader> listOfExistingHeaders = testContext.ChainedHeaderToList(chainTip, 10);
            List<BlockHeader> listOfNewHeaders = testContext.ChainedHeaderToList(newChainTip, 10);

            chainTip.BlockValidationState = ValidationState.FullyValidated;

            ConnectNewHeadersResult connectedHeadersResultOld = chainedHeaderTree.ConnectNewHeaders(2, listOfExistingHeaders);
            ConnectNewHeadersResult connectedHeadersResultNew = chainedHeaderTree.ConnectNewHeaders(1, listOfNewHeaders);

            Assert.Equal(21, chainedHeaderTree.GetChainedHeadersByHash().Count);
            Assert.Equal(10, listOfNewHeaders.Count);
            Assert.True(testContext.NoDownloadRequested(connectedHeadersResultOld));
            Assert.Equal(listOfNewHeaders.Last(), connectedHeadersResultNew.DownloadTo.Header);
            Assert.Equal(listOfNewHeaders.First(), connectedHeadersResultNew.DownloadFrom.Header);
        }

        /// <summary>
        /// Issue 3 @ Create chained header tree component #1321
        /// Supply some headers and then supply some more headers.
        /// Make sure that PeerTipsByPeerId is updated and the total amount of items remain the same.
        /// Make sure that PeerIdsByTipHash is updated.
        /// </summary>
        [Fact]
        public void ConnectHeaders_SupplyHeadersThenSupplyMore_Both_Tip_PeerId_Maps_ShouldBeUpdated()
        {
            TestContext testContext = new TestContextBuilder().WithInitialChain(10).Build();
            ChainedHeaderTree cht = testContext.ChainedHeaderTree;
            ChainedHeader chainTip = testContext.InitialChainTip;

            List<BlockHeader> listOfExistingHeaders = testContext.ChainedHeaderToList(chainTip, 10);

            cht.ConnectNewHeaders(1, listOfExistingHeaders);

            Dictionary<uint256, HashSet<int>> peerIdsByTipHashBefore = cht.GetPeerIdsByTipHash().ToDictionary(entry => entry.Key, entry => new HashSet<int>(entry.Value));
            Dictionary<int, uint256> peerTipsByPeerIdBefore = cht.GetPeerTipsByPeerId().ToDictionary(entry => entry.Key, entry => new uint256(entry.Value));

            // (of 25 headers) supply last 5 existing and first 10 new
            ChainedHeader newChainTip = testContext.ExtendAChain(15, chainTip);
            List<BlockHeader> listOfNewAndOldHeaders = testContext.ChainedHeaderToList(newChainTip, 25).GetRange(5, 15);

            cht.ConnectNewHeaders(1, listOfNewAndOldHeaders);

            Dictionary<uint256, HashSet<int>> peerIdsByTipHashAfter = cht.GetPeerIdsByTipHash();
            Dictionary<int, uint256> peerTipsByPeerIdAfter = cht.GetPeerTipsByPeerId();

            // Tip # -> peer id map has changed
            Assert.True(peerIdsByTipHashBefore.FirstOrDefault(x => x.Value.Contains(1)).Key !=
                        peerIdsByTipHashAfter.FirstOrDefault(x => x.Value.Contains(1)).Key);

            // Peer id -> tip # map has changed
            Assert.True(peerTipsByPeerIdBefore[1] != peerTipsByPeerIdAfter[1]);

            // reassigning # so amount of items the same
            Assert.True(peerTipsByPeerIdBefore.Values.Count == peerTipsByPeerIdAfter.Values.Count);
        }

        /// <summary>
        /// Issue 5 @ Create chained header tree component #1321
        /// 3 peers should supply headers - one of the peers creates a fork.
        /// Make sure that ChainedBlock is not created more than once for the same header.
        /// Check that next pointers were created correctly.
        /// </summary>
        [Fact]
        public void ConnectHeaders_HeadersFromTwoPeersWithFork_ShouldCreateBlocksForNewHeaders()
        {
            TestContext testContext = new TestContextBuilder().Build();
            ChainedHeaderTree chainedHeaderTree = testContext.ChainedHeaderTree;
            ChainedHeader chainTip = testContext.ExtendAChain(7);
            chainedHeaderTree.Initialize(chainTip, true);
            testContext.ChainStateMock.Setup(s => s.ConsensusTip).Returns(chainTip);

            // Peer 1: 1a - 2a - 3a - 4a - 5a - 6a - 7a - 8a
            Assert.True(chainedHeaderTree.GetChainedHeadersByHash().Count == 8);

            // Peer 2: 1a - 2a - 3a - 4a - 5a - 6a - 7a - 8a
            List<BlockHeader> listOfExistingHeaders = testContext.ChainedHeaderToList(chainTip, 7);
            chainedHeaderTree.ConnectNewHeaders(2, listOfExistingHeaders);
            Assert.True(chainedHeaderTree.GetChainedHeadersByHash().Count == 8);

            // Peer 3: 1a - 2a - 3a - 4a - 5b - 6b - 7b - 8b
            var forkedBlockHeader = chainTip.Previous.Previous.Previous.Previous;
            ChainedHeader peerThreeTip = testContext.ExtendAChain(4, forkedBlockHeader);
            List<BlockHeader> listOfNewAndExistingHeaders = testContext.ChainedHeaderToList(peerThreeTip, 6);   // includes common blocks
            chainedHeaderTree.ConnectNewHeaders(3, listOfNewAndExistingHeaders);

            // CHT should contain 12 headers
            Assert.True(chainedHeaderTree.GetChainedHeadersByHash().Count == 12);

            var chainedHeadersByHash = chainedHeaderTree.GetChainedHeadersByHash();

            foreach (int peer in new[] {2, 3})
            {
                var nextPointersByHeightMap = new Dictionary<int, HashSet<ChainedHeader>>();

                ChainedHeader chainPointer = chainedHeadersByHash[chainedHeaderTree.GetPeerTipsByPeerId()[peer]];

                // Start at the tip and use previous pointers to traverse the chain down to the Genesis.
                while (chainPointer.Height > 0)
                {
                    // Checking the next pointers.
                    Assert.Contains(chainPointer, chainPointer.Previous.Next);

                    if ((!nextPointersByHeightMap.ContainsKey(chainPointer.Height)))
                    {
                        nextPointersByHeightMap.Add(chainPointer.Height, new HashSet<ChainedHeader>());
                    }

                    foreach (var nextPtr in chainPointer.Next) 
                    {
                        nextPointersByHeightMap[chainPointer.Height].Add(nextPtr);
                    }

                    chainPointer = chainPointer.Previous;
                }

                // Each should have 1 Next pointer.
                Assert.True(nextPointersByHeightMap.Where(x => x.Key < 3 || (x.Key > 3 && x.Key < 7)).All(y => y.Value.Count == 1));

                // Except for 8a and 8b which contain none.
                Assert.True(nextPointersByHeightMap.Where(x => x.Key == 7 ).All(y => y.Value.Count == 0));

                // And 4a which has 2.
                Assert.True(nextPointersByHeightMap.Where(x => x.Key == 3).All(y => y.Value.Count == 2));
            }

            // Two blocks at each height above the fork.
            Assert.True(chainedHeadersByHash.GroupBy(x => x.Value.Height).Where(x => x.Key > 4).All( y => y.ToList().Count == 2));

            // One block at each height beneath the fork.
            Assert.True(chainedHeadersByHash.GroupBy(x => x.Value.Height).Where(x => x.Key < 4).All(y => y.ToList().Count == 1));
        }

        /// <summary>
        /// Issue 6 @ Create chained header tree component #1321
        /// Make sure checkpoints are off - supply some headers and CHT should return 
        /// a ToDownload array of the same size as the amount of headers.
        /// </summary>
        [Fact]
        public void ConnectHeaders_SupplyHeaders_ToDownloadArraySizeSameAsNumberOfHeaders()
        {
            // Setup
            TestContext ctx = new TestContextBuilder().WithInitialChain(5).UseCheckpoints(false).Build();
            ChainedHeaderTree cht = ctx.ChainedHeaderTree;
            ChainedHeader chainTip = ctx.InitialChainTip;

            // Checkpoints are off
            Assert.False(ctx.ConsensusSettings.UseCheckpoints);
            ChainedHeader newChainTip = ctx.ExtendAChain(7, chainTip);
            List<BlockHeader> listOfNewBlockHeaders = ctx.ChainedHeaderToList(newChainTip, 7);

            // Peer 1 supplies some headers
            List<BlockHeader> peer1Headers = listOfNewBlockHeaders.GetRange(0, 3);
            cht.ConnectNewHeaders(1, peer1Headers);

            // Peer 2 supplies some more headers
            List<BlockHeader> peer2Headers = listOfNewBlockHeaders.GetRange(3, 4);
            ConnectNewHeadersResult connectNewHeadersResult = cht.ConnectNewHeaders(2, peer2Headers);
            ChainedHeader chainedHeaderFrom = connectNewHeadersResult.DownloadFrom;
            ChainedHeader chainedHeaderTo = connectNewHeadersResult.DownloadTo;
            int headersToDownloadCount = chainedHeaderTo.Height - chainedHeaderFrom.Height + 1; // Inclusive

            // ToDownload array of the same size as the amount of headers
            Assert.Equal(headersToDownloadCount, peer2Headers.Count);
        }

        /// <summary>
<<<<<<< HEAD
        /// Issue 8 @ Create chained header tree component #1321
        /// We have a chain and peer B is on the best chain.
        /// After that peer C presents an alternative chain with a forkpoint below B's Tip.
        /// After that peer A prolongs C's chain (but sends all headers from the fork point) with a few valid and one invalid.
        /// Make sure that C's chain is not removed - only headers after that.
        /// </summary>
        [Fact]
        public void ConnectHeaders_MultiplePeersWithForks_CorrectTip()
        {
            TestContext testContext = new TestContextBuilder().Build();
            ChainedHeaderTree chainedHeaderTree = testContext.ChainedHeaderTree;
            ChainedHeader chainTip = testContext.ExtendAChain(5);
            chainedHeaderTree.Initialize(chainTip, true);
            List<BlockHeader> listOfExistingHeaders = testContext.ChainedHeaderToList(chainTip, 5);

            chainedHeaderTree.ConnectNewHeaders(2, listOfExistingHeaders);
            ChainedHeader peerTwoTip = chainedHeaderTree.GetPeerTipChainedHeaderByPeerId(2);

            // Peer 2 is on the best chain.
            // b1 = b2 = b3 = b4 = b5
            peerTwoTip.HashBlock.Should().BeEquivalentTo(chainTip.HashBlock);
            peerTwoTip.ChainWork.Should().BeEquivalentTo(chainTip.ChainWork);

            // Peer 3 presents an alternative chain with a forkpoint below Peer 2's Tip.
            // b1 = b2 = b3 = b4 = b5
            //         = c3 = c4 = c5
            ChainedHeader peerThreeTip = testContext.ExtendAChain(3, chainTip.Previous.Previous.Previous);
            List<BlockHeader> listOfNewHeadersFromPeerThree = testContext.ChainedHeaderToList(peerThreeTip, 3);
            chainedHeaderTree.ConnectNewHeaders(3, listOfNewHeadersFromPeerThree);
            
            ChainedHeader fork = chainTip.FindFork(peerThreeTip);
            fork.Height.Should().BeLessThan(peerTwoTip.Height);

            int oldChainHeaderTreeCount = chainedHeaderTree.GetChainedHeadersByHash().Count;

            // Peer 1 prolongs Peer 3's chain with one invalid block.
            // c3 = c4 = c5 = a6 = |a7| = a8
            const int numberOfBlocksToExtend = 3;
            ChainedHeader peerOneTip = testContext.ExtendAChain(numberOfBlocksToExtend, peerThreeTip);
            List<BlockHeader> listOfPeerOnesHeaders = testContext.ChainedHeaderToList(peerOneTip, numberOfBlocksToExtend);
            
            int depthOfInvalidHeader = 1;
            BlockHeader invalidBlockHeader = listOfPeerOnesHeaders[depthOfInvalidHeader];
            testContext.ChainedHeaderValidatorMock.Setup(x => 
                x.ValidateHeader(It.Is<ChainedHeader>(y => y.HashBlock == invalidBlockHeader.GetHash()))).Throws(new InvalidHeaderTestException());

            Assert.Throws<InvalidHeaderTestException>(() => chainedHeaderTree.ConnectNewHeaders(1, listOfPeerOnesHeaders));

            // The header before, the invalid header and the header beyond is removed from CHT (a6 = a7 = a8)
            Assert.False(chainedHeaderTree.GetChainedHeadersByHash().ContainsKey(listOfPeerOnesHeaders[0].GetHash()));
            Assert.False(chainedHeaderTree.GetChainedHeadersByHash().ContainsKey(listOfPeerOnesHeaders[1].GetHash()));
            Assert.False(chainedHeaderTree.GetChainedHeadersByHash().ContainsKey(listOfPeerOnesHeaders[2].GetHash()));

            Assert.Equal(oldChainHeaderTreeCount, chainedHeaderTree.GetChainedHeadersByHash().Count);

            // tip claimed by the third peer is in the chain headers by hash structure
            uint256 tipClaimedByThirdPeer = chainedHeaderTree.GetPeerTipChainedHeaderByPeerId(3).HashBlock;
            Assert.True(chainedHeaderTree.GetChainedHeadersByHash().ContainsKey(tipClaimedByThirdPeer));

            // C's chain remains at same height after A presents the invalid header
            Assert.True(chainedHeaderTree.GetPeerTipChainedHeaderByPeerId(2).Height == peerThreeTip.Height);
        }

        /// <summary>
        /// Issue 9 @ Create chained header tree component #1321
        /// Check that everything is always consumed.
        /// </summary>
        [Fact]
        public void ConnectHeaders_MultiplePeers_CheckEverythingIsConsumed()
        {
            // Chain A is presented by default peer:
            // 1a - 2a - 3a - 4a - 5a - 6a - 7a - 8a
            TestContext testContext = new TestContextBuilder().Build();
            ChainedHeaderTree chainedHeaderTree = testContext.ChainedHeaderTree;
            ChainedHeader chainTip = testContext.ExtendAChain(7);
            chainedHeaderTree.Initialize(chainTip, true);

            // Chain A is extended by Peer 1:
            // 1a - 2a - 3a - 4a - 5a - 6a - 7a - 8a - 9a - 10a - 11a - 12a - 13a - 14a
            ChainedHeader peer1ChainTip = testContext.ExtendAChain(6, chainTip);
            List<BlockHeader> listOfPeer1NewHeaders = testContext.ChainedHeaderToList(peer1ChainTip, 6);
            List<BlockHeader> peer1NewHeaders = listOfPeer1NewHeaders.GetRange(0, 4);

            // 4 headers are processed 2 are unprocessed.
            ConnectNewHeadersResult connectedNewHeadersResult = chainedHeaderTree.ConnectNewHeaders(1, peer1NewHeaders);
            Assert.Equal(2, peer1ChainTip.Height - connectedNewHeadersResult.Consumed.Height);

            // Remaining headers are presented.
            connectedNewHeadersResult = chainedHeaderTree.ConnectNewHeaders(1, listOfPeer1NewHeaders.GetRange(4, 2));
            
            // All headers are now consumed.
            Assert.Equal(connectedNewHeadersResult.Consumed.HashBlock, peer1ChainTip.HashBlock);

            // Peer 2 presents headers that that are already in the tree: 11a - 12a - 13a - 14a
            // As well as some that are not in it yet: 15a - 16a
            ChainedHeader peer2ChainTip = testContext.ExtendAChain(2, peer1ChainTip); 
            List<BlockHeader> listOfNewAndExistingHeaders = testContext.ChainedHeaderToList(peer2ChainTip, 6);

            connectedNewHeadersResult = chainedHeaderTree.ConnectNewHeaders(2, listOfNewAndExistingHeaders);
            Assert.True(connectedNewHeadersResult.Consumed.Height == peer2ChainTip.Height);

            // Peer 3 presents a list of headers that are already in the tree
            // and the rest of the headers from a new fork to the tree.
            // 13a - 14a - 15a - 16a
            //     - 14b - 15b - 16b
            ChainedHeader peer3ChainTip = testContext.ExtendAChain(2, peer2ChainTip.Previous.Previous.Previous);
            List<BlockHeader> listOfPeer3Headers = testContext.ChainedHeaderToList(peer3ChainTip, 5);
            connectedNewHeadersResult = chainedHeaderTree.ConnectNewHeaders(3, listOfPeer3Headers);

            Assert.True(connectedNewHeadersResult.Consumed.Height == peer3ChainTip.Height);
            
            List<BlockHeader> peerOneChainedHeaderList = testContext.ChainedHeaderToList(peer1ChainTip, 7);
            List<BlockHeader> peerTwoChainedHeaderList = testContext.ChainedHeaderToList(peer2ChainTip, 7);
            
            // Submit headers that are all already in the tree:
            // Peer 3 supplies all headers from Peer 1.
            connectedNewHeadersResult = chainedHeaderTree.ConnectNewHeaders(3, peerOneChainedHeaderList);
            Assert.True(connectedNewHeadersResult.Consumed.Height == chainedHeaderTree.GetPeerTipChainedHeaderByPeerId(3).Height);

            // Peer 3 supplies all headers from Peer 2.
            connectedNewHeadersResult = chainedHeaderTree.ConnectNewHeaders(3, peerTwoChainedHeaderList);
            Assert.True(connectedNewHeadersResult.Consumed.Height == chainedHeaderTree.GetPeerTipChainedHeaderByPeerId(3).Height);

            // Submit a list of headers in which nothing is already in the tree.
            testContext = new TestContextBuilder().Build();
            chainedHeaderTree = testContext.ChainedHeaderTree;
            ChainedHeader chainedHeader = testContext.ExtendAChain(5);
            chainedHeaderTree.Initialize(chainedHeader, true);

            // It forms a fork:
            // 1a - 2a - 3a - 4a - 5a
            //           3b - 4b - 5b
            ChainedHeader chainedHeaderWithFork = testContext.ExtendAChain(3, chainedHeader.Previous.Previous);

            List<BlockHeader> listOfHeaders = testContext.ChainedHeaderToList(chainedHeaderWithFork, 3);
            connectedNewHeadersResult = chainedHeaderTree.ConnectNewHeaders(1, listOfHeaders);

            int heightOfPeerOneTip = chainedHeaderTree.GetPeerTipChainedHeaderByPeerId(1).Height;
            Assert.True(connectedNewHeadersResult.Consumed.Height == heightOfPeerOneTip);
=======
        /// Issue 7 @ Create chained header tree component #1321
        /// We have a chain and someone presents an invalid header.
        /// After that our chain's last block shouldn't change, it shouldn't have a valid .Next
        /// and it should throw an exception.
        /// </summary>
        [Fact]
        public void ConnectHeaders_SupplyInvalidHeader_ExistingChainTipShouldNotChange()
        {
            TestContext testContext = new TestContextBuilder().WithInitialChain(5).UseCheckpoints(false).Build();
            ChainedHeaderTree chainedHeaderTree = testContext.ChainedHeaderTree;
            ChainedHeader consensusTip = testContext.InitialChainTip;

            ChainedHeader invalidChainedHeader = testContext.ExtendAChain(1, testContext.InitialChainTip);
            List<BlockHeader> listContainingInvalidHeader = testContext.ChainedHeaderToList(invalidChainedHeader, 1);
            BlockHeader invalidBlockHeader = listContainingInvalidHeader[0];

            testContext.ChainedHeaderValidatorMock.Setup(x => x.ValidateHeader(It.Is<ChainedHeader>(y => y.HashBlock == invalidBlockHeader.GetHash()))).Throws(new InvalidHeaderTestException());

            Assert.Throws<InvalidHeaderTestException>(() => chainedHeaderTree.ConnectNewHeaders(1, listContainingInvalidHeader));

            // Chain's last block shouldn't change.
            ChainedHeader consensusTipAfterInvalidHeaderPresented = chainedHeaderTree.GetPeerTipChainedHeaderByPeerId(-1);
            Assert.Equal(consensusTip, consensusTipAfterInvalidHeaderPresented);

            // Last block shouldn't have a Next.
            Assert.Empty(consensusTipAfterInvalidHeaderPresented.Next);
        }

        /// <summary>
        /// Issue 10 @ Create chained header tree component #1321
        /// When checkpoints are enabled and the only checkpoint is at block X,
        /// when we present headers before that none are marked for download.
        /// When we first present checkpointed header and some after
        /// all previous are also marked for download & those that are up
        /// to the last checkpoint are marked as assumevalid.
        /// </summary>
        [Fact]
        public void PresentChain_CheckpointsEnabled_MarkToDownloadWhenCheckpointPresented()
        {
            const int initialChainSize = 5;
            const int currentChainExtension = 20;

            TestContext testContext = new TestContextBuilder().WithInitialChain(initialChainSize).UseCheckpoints().Build();
            ChainedHeaderTree chainedHeaderTree = testContext.ChainedHeaderTree;
            ChainedHeader initialChainTip = testContext.InitialChainTip;

            ChainedHeader extendedChainTip = testContext.ExtendAChain(currentChainExtension, initialChainTip);

            // Total chain length is h1 -> h25.
            List<BlockHeader> listOfCurrentChainHeaders =
                testContext.ChainedHeaderToList(extendedChainTip, initialChainSize + currentChainExtension);

            // Checkpoints are enabled and the only checkpoint is at h(20).
            const int checkpointHeight = 20;
            var checkpoint = new CheckpointFixture(checkpointHeight, listOfCurrentChainHeaders[checkpointHeight - 1]);
            testContext.SetupCheckpoints(checkpoint);

            // When we present headers before the checkpoint h6 -> h15 none are marked for download.
            int numberOfHeadersBeforeCheckpoint = checkpointHeight - initialChainSize;
            List<BlockHeader> listOfHeadersBeforeCheckpoint = 
                listOfCurrentChainHeaders.GetRange(initialChainSize, numberOfHeadersBeforeCheckpoint - 5);
            ConnectNewHeadersResult connectNewHeadersResult = 
                chainedHeaderTree.ConnectNewHeaders(1, listOfHeadersBeforeCheckpoint);

            // None are marked for download.
            connectNewHeadersResult.DownloadFrom.Should().Be(null);
            connectNewHeadersResult.DownloadTo.Should().Be(null);

            // Check all headers beyond the initial chain (h6 -> h25) have foundation state of header only.
            ValidationState expectedState = ValidationState.HeaderValidated;
            IEnumerable<ChainedHeader> headersBeyondInitialChain =
                chainedHeaderTree.GetChainedHeadersByHash().Where(x => x.Value.Height > initialChainSize).Select(y => y.Value);
            foreach(ChainedHeader header in headersBeyondInitialChain)
            {
                header.BlockValidationState.Should().Be(expectedState);
            }

            // Present remaining headers checkpoint inclusive h16 -> h25.
            // All are marked for download.
            List<BlockHeader> unconsumedHeaders = listOfCurrentChainHeaders.Skip(connectNewHeadersResult.Consumed.Height).ToList();

            connectNewHeadersResult = chainedHeaderTree.ConnectNewHeaders(1, unconsumedHeaders);

            connectNewHeadersResult.DownloadFrom.HashBlock.Should().Be(listOfHeadersBeforeCheckpoint.First().GetHash());
            connectNewHeadersResult.DownloadTo.HashBlock.Should().Be(unconsumedHeaders.Last().GetHash());
            
            ChainedHeader chainedHeader = chainedHeaderTree.GetChainedHeadersByHash()
                .SingleOrDefault(x => (x.Value.HashBlock == checkpoint.Header.GetHash())).Value;

            // Checking from the checkpoint back to the initialized chain.
            while (chainedHeader.Height > initialChainSize)
            {
                chainedHeader.BlockValidationState.Should().Be(ValidationState.AssumedValid);
                chainedHeader = chainedHeader.Previous;
            }

            // Checking from the checkpoint forward to the end of the chain.
            chainedHeader = chainedHeaderTree.GetPeerTipChainedHeaderByPeerId(1);
            while (chainedHeader.Height > checkpoint.Height)
            {
                chainedHeader.BlockValidationState.Should().Be(ValidationState.HeaderValidated);
                chainedHeader = chainedHeader.Previous;
            }
>>>>>>> 4227ba5d
        }

        /// <summary>
        /// Issue 13 @ Create 2 chains - chain A and chain B, where chain A has more chain work than chain B. Connect both
        /// chains to chain header tree. Consensus tip should be set to chain A. Now extend / update chain B to make it have
        /// more chain work. Attempt to connect chain B again. Consensus tip should be set to chain B.
        /// </summary>
        [Fact]
        public void PresentDifferentChains_AlternativeChainWithMoreChainWorkShouldAlwaysBeMarkedForDownload()
        {
            // Chain header tree setup.
            TestContext ctx = new TestContextBuilder().WithInitialChain(5).UseCheckpoints(false).Build();
            ChainedHeaderTree cht = ctx.ChainedHeaderTree;
            ChainedHeader initialChainTip = ctx.InitialChainTip;

            // Chains A and B setup.
            const int commonChainSize = 4;
            const int chainAExtension = 4;
            const int chainBExtension = 2;
            ChainedHeader commonChainTip = ctx.ExtendAChain(commonChainSize, initialChainTip); // i.e. h1=h2=h3=h4
            ChainedHeader chainATip = ctx.ExtendAChain(chainAExtension, commonChainTip); // i.e. (h1=h2=h3=h4)=a5=a6=a7=a8
            ChainedHeader chainBTip = ctx.ExtendAChain(chainBExtension, commonChainTip); // i.e. (h1=h2=h3=h4)=b5=b6
            List<BlockHeader> listOfChainABlockHeaders = ctx.ChainedHeaderToList(chainATip, commonChainSize + chainAExtension);
            List<BlockHeader> listOfChainBBlockHeaders = ctx.ChainedHeaderToList(chainBTip, commonChainSize + chainBExtension);

            // Chain A is presented by peer 1. DownloadTo should be chain A tip.
            ConnectNewHeadersResult connectNewHeadersResult = cht.ConnectNewHeaders(1, listOfChainABlockHeaders);
            ChainedHeader chainedHeaderTo = connectNewHeadersResult.DownloadTo;
            chainedHeaderTo.HashBlock.Should().Be(chainATip.HashBlock);

            // Set chain A tip as a consensus tip.
            cht.ConsensusTipChanged(chainATip);

            // Chain B is presented by peer 2. DownloadTo should be not set, as chain
            // B has less chain work.
            connectNewHeadersResult = cht.ConnectNewHeaders(2, listOfChainBBlockHeaders);
            connectNewHeadersResult.DownloadTo.Should().BeNull();

            // Add more chain work and blocks into chain B.
            const int chainBAdditionalBlocks = 4;
            chainBTip = ctx.ExtendAChain(chainBAdditionalBlocks, chainBTip); // i.e. (h1=h2=h3=h4)=b5=b6=b7=b8=b9=b10
            listOfChainBBlockHeaders = ctx.ChainedHeaderToList(chainBTip, commonChainSize + chainBExtension + chainBAdditionalBlocks);
            List<BlockHeader> listOfNewChainBBlockHeaders = listOfChainBBlockHeaders.TakeLast(chainBAdditionalBlocks).ToList();

            // Chain B is presented by peer 2 again.
            // DownloadTo should now be chain B as B has more chain work than chain A.
            // DownloadFrom should be the block where split occurred.
            // h1=h2=h3=h4=(b5)=b6=b7=b8=b9=(b10) - from b5 to b10.
            connectNewHeadersResult = cht.ConnectNewHeaders(2, listOfNewChainBBlockHeaders);

            ChainedHeader chainedHeaderFrom = connectNewHeadersResult.DownloadFrom;
            BlockHeader expectedHeaderFrom = listOfChainBBlockHeaders[commonChainSize];
            chainedHeaderFrom.Header.GetHash().Should().Be(expectedHeaderFrom.GetHash());

            chainedHeaderTo = connectNewHeadersResult.DownloadTo;
            chainedHeaderTo.HashBlock.Should().Be(chainBTip.HashBlock);
        }

        /// <summary>
        /// Issue 14 @ Chain exists with checkpoints enabled. There are 2 checkpoints. Peer presents a chain that covers
        /// first checkpoint with a prolongation that does not match the 2nd checkpoint. Exception should be thrown and violating headers should be disconnected.
        /// </summary>
        [Fact]
        public void ChainHasTwoCheckPoints_ChainCoveringOnlyFirstCheckPointIsPresented_ChainIsDiscardedUpUntilFirstCheckpoint()
        {
            // Chain header tree setup.
            // Initial chain has 2 headers.
            // Example: h1=h2.
            const int initialChainSize = 2;
            const int currentChainExtension = 6;
            TestContext ctx = new TestContextBuilder().WithInitialChain(initialChainSize).UseCheckpoints().Build();
            ChainedHeaderTree cht = ctx.ChainedHeaderTree;
            ChainedHeader initialChainTip = ctx.InitialChainTip;

            ChainedHeader extendedChainTip = ctx.ExtendAChain(currentChainExtension, initialChainTip); // i.e. h1=h2=h3=h4=h5=h6=h7=h8
            List<BlockHeader> listOfCurrentChainHeaders = ctx.ChainedHeaderToList(extendedChainTip, initialChainSize + currentChainExtension);

            // Setup two known checkpoints at header 4 and 7.
            // Example: h1=h2=h3=(h4)=h5=h6=(h7)=h8.
            const int firstCheckpointHeight = 4;
            const int secondCheckpointHeight = 7;
            var checkpoint1 = new CheckpointFixture(firstCheckpointHeight, listOfCurrentChainHeaders[firstCheckpointHeight - 1]);
            var checkpoint2 = new CheckpointFixture(secondCheckpointHeight, listOfCurrentChainHeaders[secondCheckpointHeight - 1]);
            ctx.SetupCheckpoints(checkpoint1, checkpoint2);

            // Setup new chain that only covers first checkpoint but doesn't cover second checkpoint.
            // Example: h1=h2=h3=(h4)=h5=h6=x7=x8=x9=x10.
            const int newChainExtension = 4;
            extendedChainTip = extendedChainTip.GetAncestor(6); // walk back to block 6
            extendedChainTip = ctx.ExtendAChain(newChainExtension, extendedChainTip);
            List<BlockHeader> listOfNewChainHeaders = ctx.ChainedHeaderToList(extendedChainTip, extendedChainTip.Height);

            // First 5 blocks are presented by peer 1.
            // DownloadTo should be set to a checkpoint 1. 
            ConnectNewHeadersResult result = cht.ConnectNewHeaders(1, listOfNewChainHeaders.Take(5).ToList());
            result.DownloadTo.HashBlock.Should().Be(checkpoint1.Header.GetHash());

            // Remaining 5 blocks are presented by peer 1 which do not cover checkpoint 2.
            // InvalidHeaderException should be thrown.
            List<BlockHeader> violatingHeaders = listOfNewChainHeaders.Skip(5).ToList();
            Action connectAction = () =>
            {
                cht.ConnectNewHeaders(1, violatingHeaders);
            };

            connectAction.Should().Throw<CheckpointMismatchException>();

            // Make sure headers for violating chain don't exist.
            foreach (BlockHeader header in violatingHeaders)
                Assert.False(cht.GetChainedHeadersByHash().ContainsKey(header.GetHash()));
        }

        /// <summary>
        /// Issue 15 @ Checkpoint are disabled. Assume valid is enabled.
        /// Headers that pass assume valid and meet it is presented.
        /// Chain is marked for download.
        /// Alternative chain that is of the same lenght is presented but it doesnt meet the assume valid- also marked as to download.
        /// </summary>
        [Fact]
        public void ChainHasAssumeValidHeaderAndMarkedForDownloadWhenPresented_SecondChainWithoutAssumeValidAlsoMarkedForDownload()
        {
            // Chain header tree setup with disabled checkpoints.
            // Initial chain has 2 headers.
            // Example: h1=h2.
            const int initialChainSize = 2;
            TestContext ctx = new TestContextBuilder().WithInitialChain(initialChainSize).UseCheckpoints(false).Build();
            ChainedHeaderTree cht = ctx.ChainedHeaderTree;
            ChainedHeader initialChainTip = ctx.InitialChainTip;

            // Setup two alternative chains A and B of the same length.
            const int presentedChainSize = 4;
            ChainedHeader chainATip = ctx.ExtendAChain(presentedChainSize, initialChainTip); // i.e. h1=h2=a1=a2=a3=a4
            ChainedHeader chainBTip = ctx.ExtendAChain(presentedChainSize, initialChainTip); // i.e. h1=h2=b1=b2=b3=b4
            List<BlockHeader> listOfChainABlockHeaders = ctx.ChainedHeaderToList(chainATip, initialChainSize + presentedChainSize);
            List<BlockHeader> listOfChainBBlockHeaders = ctx.ChainedHeaderToList(chainBTip, initialChainSize + presentedChainSize);

            // Set "Assume Valid" to the 4th block of the chain A.
            // Example h1=h2=a1=(a2)=a3=a4.
            ctx.ConsensusSettings.BlockAssumedValid = listOfChainABlockHeaders[3].GetHash();

            // Chain A is presented by peer 1. It meets "assume valid" hash and should
            // be marked for a download.
            ConnectNewHeadersResult connectNewHeadersResult = cht.ConnectNewHeaders(1, listOfChainABlockHeaders);
            ChainedHeader chainedHeaderDownloadTo = connectNewHeadersResult.DownloadTo;
            chainedHeaderDownloadTo.HashBlock.Should().Be(chainATip.HashBlock);

            // Chain B is presented by peer 2. It doesn't meet "assume valid" hash but should still
            // be marked for a download.
            connectNewHeadersResult = cht.ConnectNewHeaders(2, listOfChainBBlockHeaders);
            chainedHeaderDownloadTo = connectNewHeadersResult.DownloadTo;
            chainedHeaderDownloadTo.HashBlock.Should().Be(chainBTip.HashBlock);
        }

        /// <summary>
        /// Issue 16 @ Checkpoints are enabled. After the last checkpoint, there is an assumed valid. The chain
        /// that covers them all is presented - marked for download. After that chain that covers the last checkpoint
        /// but doesn't cover assume valid and is longer is presented - marked for download.
        /// </summary>
        [Fact]
        public void ChainHasOneCheckPointAndAssumeValid_TwoAlternativeChainsArePresented_BothChainsAreMarkedForDownload()
        {
            // Chain header tree setup with disabled checkpoints.
            // Initial chain has 2 headers.
            // Example: h1=h2.
            const int initialChainSize = 2;
            const int extensionChainSize = 2;
            TestContext ctx = new TestContextBuilder().WithInitialChain(initialChainSize).UseCheckpoints().Build();
            ChainedHeaderTree cht = ctx.ChainedHeaderTree;
            ChainedHeader initialChainTip = ctx.InitialChainTip;

            // Extend chain with 2 more headers.
            initialChainTip = ctx.ExtendAChain(extensionChainSize, initialChainTip); // i.e. h1=h2=h3=h4
            List<BlockHeader> listOfCurrentChainHeaders = ctx.ChainedHeaderToList(initialChainTip, initialChainSize + extensionChainSize);

            // Setup a known checkpoint at header 4.
            // Example: h1=h2=h3=(h4).
            const int checkpointHeight = 4;
            var checkpoint = new CheckpointFixture(checkpointHeight, listOfCurrentChainHeaders.Last());
            ctx.SetupCheckpoints(checkpoint);

            // Extend chain and add "Assume valid" at block 6.
            // Example: h1=h2=h3=(h4)=h5=[h6].
            const int chainExtension = 2;
            ChainedHeader extendedChainTip = ctx.ExtendAChain(chainExtension, initialChainTip);
            ctx.ConsensusSettings.BlockAssumedValid = extendedChainTip.HashBlock;

            // Setup two alternative chains A and B. Chain A covers the last checkpoint (4) and "assume valid" (6).
            // Chain B only covers the last checkpoint (4).
            const int chainAExtensionSize = 2;
            const int chainBExtensionSize = 6;
            ChainedHeader chainATip = ctx.ExtendAChain(chainAExtensionSize, extendedChainTip); // i.e. h1=h2=h3=(h4)=h5=[h6]=a7=a8
            ChainedHeader chainBTip = ctx.ExtendAChain(chainBExtensionSize, initialChainTip); // i.e. h1=h2=h3=(h4)=b5=b6=b7=b8=b9=b10
            List<BlockHeader> listOfChainABlockHeaders = ctx.ChainedHeaderToList(chainATip, initialChainSize + extensionChainSize + chainExtension + chainAExtensionSize);
            List<BlockHeader> listOfChainBBlockHeaders = ctx.ChainedHeaderToList(chainBTip, initialChainSize + extensionChainSize + chainBExtensionSize);

            // Chain A is presented by peer 1.
            // DownloadFrom should be set to header 3. 
            // DownloadTo should be set to header 8. 
            ConnectNewHeadersResult result = cht.ConnectNewHeaders(1, listOfChainABlockHeaders);
            result.DownloadFrom.HashBlock.Should().Be(listOfChainABlockHeaders.Skip(2).First().GetHash());
            result.DownloadTo.HashBlock.Should().Be(listOfChainABlockHeaders.Last().GetHash());

            // Chain B is presented by peer 2.
            // DownloadFrom should be set to header 5. 
            // DownloadTo should be set to header 10. 
            result = cht.ConnectNewHeaders(2, listOfChainBBlockHeaders);
            result.DownloadFrom.HashBlock.Should().Be(listOfChainBBlockHeaders[checkpointHeight].GetHash());
            result.DownloadTo.HashBlock.Should().Be(listOfChainBBlockHeaders.Last().GetHash());
        }

        /// <summary>
        /// Issue 16 @ Checkpoints are enabled. After the last checkpoint, there is an assumed valid. The chain that covers
        /// the last checkpoint but doesn't cover assume valid is presented - marked for download.
        /// </summary>
        [Fact]
        public void ChainHasOneCheckPointAndAssumeValid_ChainsWithCheckpointButMissedAssumeValidIsPresented_BothChainsAreMarkedForDownload()
        {
            // Chain header tree setup with disabled checkpoints.
            // Initial chain has 2 headers.
            // Example: h1=h2.
            const int initialChainSize = 2;
            const int extensionChainSize = 2;
            TestContext ctx = new TestContextBuilder().WithInitialChain(initialChainSize).UseCheckpoints().Build();
            ChainedHeaderTree cht = ctx.ChainedHeaderTree;
            ChainedHeader initialChainTip = ctx.InitialChainTip;

            // Extend chain with 2 more headers.
            initialChainTip = ctx.ExtendAChain(extensionChainSize, initialChainTip); // i.e. h1=h2=h3=h4
            List<BlockHeader> listOfCurrentChainHeaders = ctx.ChainedHeaderToList(initialChainTip, initialChainSize + extensionChainSize);

            // Setup a known checkpoint at header 4.
            // Example: h1=h2=h3=(h4).
            const int checkpointHeight = 4;
            var checkpoint = new CheckpointFixture(checkpointHeight, listOfCurrentChainHeaders.Last());
            ctx.SetupCheckpoints(checkpoint);

            // Extend chain and add "Assume valid" at block 6.
            // Example: h1=h2=h3=(h4)=h5=[h6].
            const int chainExtension = 2;
            ChainedHeader extendedChainTip = ctx.ExtendAChain(chainExtension, initialChainTip);
            ctx.ConsensusSettings.BlockAssumedValid = extendedChainTip.HashBlock;

            // Setup new chain, which covers the last checkpoint (4), but misses "assumed valid".
            const int newChainExtensionSize = 6;
            ChainedHeader newChainTip = ctx.ExtendAChain(newChainExtensionSize, initialChainTip); // i.e. h1=h2=h3=(h4)=b5=b6=b7=b8=b9=b10
            listOfCurrentChainHeaders = ctx.ChainedHeaderToList(newChainTip, initialChainSize + extensionChainSize + newChainExtensionSize);

            // Chain is presented by peer 2.
            // DownloadFrom should be set to header 3. 
            // DownloadTo should be set to header 10. 
            ConnectNewHeadersResult result = cht.ConnectNewHeaders(2, listOfCurrentChainHeaders);
            result.DownloadFrom.HashBlock.Should().Be(listOfCurrentChainHeaders.Skip(2).First().GetHash());
            result.DownloadTo.HashBlock.Should().Be(listOfCurrentChainHeaders.Last().GetHash());
        }

        /// <summary>
        /// Issue 17 @ We advanced consensus tip (CT) and there are some partially validated (PV) headers after the CT.
        /// Now we receive headers that are after the last PV header and include assume valid (AV). Make sure that those
        /// headers that are before the AV header and after the last PV are all marked as AV. 
        /// </summary>
        [Fact]
        public void ChainHasPartiallyValidatedAfterConsensusTip_NewHeadersWithAssumeValidPresented_CorrectHeadersAreMarkedAsAssumedValid()
        {
            // Chain header tree setup.
            // Initial chain has 4 headers with the consensus tip at header 4.
            // Example: fv1=fv2=fv3=fv4 (fv - fully validated).
            const int initialChainSize = 4;
            TestContext ctx = new TestContextBuilder().WithInitialChain(initialChainSize).Build();
            ChainedHeaderTree cht = ctx.ChainedHeaderTree;
            ChainedHeader chainTip = ctx.InitialChainTip;

            // Extend the chain with 2 partially validated headers.
            // Example: fv1=fv2=fv3=(fv4)=pv5=pv6 (pv - partially validated).
            const int partiallyValidatedHeadersCount = 2;
            chainTip = ctx.ExtendAChain(partiallyValidatedHeadersCount, chainTip);
            
            // Chain is presented by peer 1.
            // Mark pv5 and pv6 as partially validated.
            List<BlockHeader> listOfCurrentChainHeaders =
                ctx.ChainedHeaderToList(chainTip, partiallyValidatedHeadersCount);
            ConnectNewHeadersResult result = cht.ConnectNewHeaders(1, listOfCurrentChainHeaders);
            chainTip = result.Consumed;
            chainTip.BlockValidationState = ValidationState.PartiallyValidated;
            chainTip.Previous.BlockValidationState = ValidationState.PartiallyValidated;

            // Extend the chain with 6 normal headers, where header at the height 9 is an "assumed valid" header.
            // Example: fv1=fv2=fv3=(fv4)=pv5=pv6=h7=h8=(av9)=h10=h11=h12 (av - assumed valid).
            const int extensionHeadersCount = 6;
            chainTip = ctx.ExtendAChain(extensionHeadersCount, chainTip);
            ChainedHeader assumedValidHeader = chainTip.GetAncestor(9);
            ctx.ConsensusSettings.BlockAssumedValid = assumedValidHeader.HashBlock;
            listOfCurrentChainHeaders = 
                    ctx.ChainedHeaderToList(chainTip, extensionHeadersCount);
            
            // Chain is presented by peer 1.
            result = cht.ConnectNewHeaders(1, listOfCurrentChainHeaders);

            // Headers h7-h9 are marked as "assumed valid".
            ChainedHeader consumed = result.Consumed;
            var expectedState = ValidationState.HeaderValidated;
            while (consumed.Height > initialChainSize)
            {
                if (consumed.Height == 9) expectedState = ValidationState.AssumedValid;
                if (consumed.Height == 6) expectedState = ValidationState.PartiallyValidated;
                consumed.BlockValidationState.Should().Be(expectedState);
                consumed = consumed.Previous;
            }
        }

        /// <summary>
        /// Issue 21 @ FindHeaderAndVerifyBlockIntegrity called for some bogus block. Should throw because not connected.
        /// </summary>
        [Fact]
        public void FindHeaderAndVerifyBlockIntegrityCalledForBogusBlock_ExceptionShouldBeThrown()
        {
            // Chain header tree setup. Initial chain has 4 headers.
            // Example: h1=h2=h3=h4.
            const int initialChainSize = 4;
            const int extensionChainSize = 2;
            TestContext ctx = new TestContextBuilder().WithInitialChain(initialChainSize).UseCheckpoints().Build();
            ChainedHeaderTree cht = ctx.ChainedHeaderTree;
            ChainedHeader initialChainTip = ctx.InitialChainTip;

            // Extend chain with 2 more headers.
            // Example: h1=h2=h3=h4=h5=h6.
            initialChainTip = ctx.ExtendAChain(extensionChainSize, initialChainTip); 

            // Call FindHeaderAndVerifyBlockIntegrity on the block from header 6.
            // BlockDownloadedForMissingChainedHeaderException should be thrown.
            Action verificationAction = () => cht.FindHeaderAndVerifyBlockIntegrity(initialChainTip.Block);
            verificationAction.Should().Throw<BlockDownloadedForMissingChainedHeaderException>();
        }

        /// <summary>
        /// Issue 23 @ Block data received (BlockDataDownloaded is called) for already FV block with null pointer.
        /// Nothing should be chained, pointer shouldn't be assigned and result should be false.
        /// </summary>
        [Fact]
        public void BlockDataDownloadedIsCalled_ForFvBlockWithNullPointer_ResultShouldBeFalse()
        {
            // Chain header tree setup. Initial chain has 4 headers with no blocks.
            // Example: h1=h2=h3=h4.
            const int initialChainSize = 4;
            TestContext ctx = new TestContextBuilder()
                .WithInitialChain(initialChainSize, assignBlocks: false)
                .Build();
            ChainedHeaderTree cht = ctx.ChainedHeaderTree;
            ChainedHeader initialChainTip = ctx.InitialChainTip;

            // Call BlockDataDownloaded and make sure that result is false and nothing is chained.
            Block fakeBlock = ctx.Network.Consensus.ConsensusFactory.CreateBlock();
            bool result = cht.BlockDataDownloaded(initialChainTip, fakeBlock);
            result.Should().BeFalse();
            initialChainTip.Block.Should().BeNull();
        }

        /// <summary>
        /// Issue 24 @ BlockDataDownloaded called for some blocks. Make sure CH.Block is not null and for the
        /// first block true is returned and false for others.
        /// </summary>
        [Fact]
        public void BlockDataDownloadedIsCalled_ForValidBlocksAfterFv_ResultShouldBeTrueForTHeFirstAndFalseForTheRest()
        {
            TestContext ctx = new TestContextBuilder().Build();
            ChainedHeaderTree cht = ctx.ChainedHeaderTree;
            ChainedHeader chainTip = ctx.InitialChainTip;

            // Extend the chain with 3 more headers.
            // Example: fv1=fv2=fv3=fv4=h5=h6=h7.
            chainTip = ctx.ExtendAChain(3, chainTip);

            // Call BlockDataDownloaded on h5, h6 and h7.
            ChainedHeader chainTipH7 = chainTip;
            ChainedHeader chainTipH6 = chainTip.Previous;
            ChainedHeader chainTipH5 = chainTipH6.Previous;
            bool resultForH7 = cht.BlockDataDownloaded(chainTipH7, ctx.CreateBlock());
            bool resultForH6 = cht.BlockDataDownloaded(chainTipH6, ctx.CreateBlock());
            bool resultForH5 = cht.BlockDataDownloaded(chainTipH5, ctx.CreateBlock());

            // Blocks should be set and only header 5 result is true.
            resultForH7.Should().BeFalse();
            chainTipH7.Block.Should().NotBeNull();

            resultForH6.Should().BeFalse();
            chainTipH6.Block.Should().NotBeNull();

            resultForH5.Should().BeTrue();
            chainTipH5.Block.Should().NotBeNull();
        }
    }
}<|MERGE_RESOLUTION|>--- conflicted
+++ resolved
@@ -431,7 +431,112 @@
         }
 
         /// <summary>
-<<<<<<< HEAD
+        /// Issue 7 @ Create chained header tree component #1321
+        /// We have a chain and someone presents an invalid header.
+        /// After that our chain's last block shouldn't change, it shouldn't have a valid .Next
+        /// and it should throw an exception.
+        /// </summary>
+        [Fact]
+        public void ConnectHeaders_SupplyInvalidHeader_ExistingChainTipShouldNotChange()
+        {
+            TestContext testContext = new TestContextBuilder().WithInitialChain(5).UseCheckpoints(false).Build();
+            ChainedHeaderTree chainedHeaderTree = testContext.ChainedHeaderTree;
+            ChainedHeader consensusTip = testContext.InitialChainTip;
+
+            ChainedHeader invalidChainedHeader = testContext.ExtendAChain(1, testContext.InitialChainTip);
+            List<BlockHeader> listContainingInvalidHeader = testContext.ChainedHeaderToList(invalidChainedHeader, 1);
+            BlockHeader invalidBlockHeader = listContainingInvalidHeader[0];
+
+            testContext.ChainedHeaderValidatorMock.Setup(x => x.ValidateHeader(It.Is<ChainedHeader>(y => y.HashBlock == invalidBlockHeader.GetHash()))).Throws(new InvalidHeaderTestException());
+
+            Assert.Throws<InvalidHeaderTestException>(() => chainedHeaderTree.ConnectNewHeaders(1, listContainingInvalidHeader));
+
+            // Chain's last block shouldn't change.
+            ChainedHeader consensusTipAfterInvalidHeaderPresented = chainedHeaderTree.GetPeerTipChainedHeaderByPeerId(-1);
+            Assert.Equal(consensusTip, consensusTipAfterInvalidHeaderPresented);
+
+            // Last block shouldn't have a Next.
+            Assert.Empty(consensusTipAfterInvalidHeaderPresented.Next);
+        }
+
+        /// <summary>
+        /// Issue 10 @ Create chained header tree component #1321
+        /// When checkpoints are enabled and the only checkpoint is at block X,
+        /// when we present headers before that none are marked for download.
+        /// When we first present checkpointed header and some after
+        /// all previous are also marked for download & those that are up
+        /// to the last checkpoint are marked as assumevalid.
+        /// </summary>
+        [Fact]
+        public void PresentChain_CheckpointsEnabled_MarkToDownloadWhenCheckpointPresented()
+        {
+            const int initialChainSize = 5;
+            const int currentChainExtension = 20;
+
+            TestContext testContext = new TestContextBuilder().WithInitialChain(initialChainSize).UseCheckpoints().Build();
+            ChainedHeaderTree chainedHeaderTree = testContext.ChainedHeaderTree;
+            ChainedHeader initialChainTip = testContext.InitialChainTip;
+
+            ChainedHeader extendedChainTip = testContext.ExtendAChain(currentChainExtension, initialChainTip);
+
+            // Total chain length is h1 -> h25.
+            List<BlockHeader> listOfCurrentChainHeaders =
+                testContext.ChainedHeaderToList(extendedChainTip, initialChainSize + currentChainExtension);
+
+            // Checkpoints are enabled and the only checkpoint is at h(20).
+            const int checkpointHeight = 20;
+            var checkpoint = new CheckpointFixture(checkpointHeight, listOfCurrentChainHeaders[checkpointHeight - 1]);
+            testContext.SetupCheckpoints(checkpoint);
+
+            // When we present headers before the checkpoint h6 -> h15 none are marked for download.
+            int numberOfHeadersBeforeCheckpoint = checkpointHeight - initialChainSize;
+            List<BlockHeader> listOfHeadersBeforeCheckpoint = 
+                listOfCurrentChainHeaders.GetRange(initialChainSize, numberOfHeadersBeforeCheckpoint - 5);
+            ConnectNewHeadersResult connectNewHeadersResult = 
+                chainedHeaderTree.ConnectNewHeaders(1, listOfHeadersBeforeCheckpoint);
+
+            // None are marked for download.
+            connectNewHeadersResult.DownloadFrom.Should().Be(null);
+            connectNewHeadersResult.DownloadTo.Should().Be(null);
+
+            // Check all headers beyond the initial chain (h6 -> h25) have foundation state of header only.
+            ValidationState expectedState = ValidationState.HeaderValidated;
+            IEnumerable<ChainedHeader> headersBeyondInitialChain =
+                chainedHeaderTree.GetChainedHeadersByHash().Where(x => x.Value.Height > initialChainSize).Select(y => y.Value);
+            foreach(ChainedHeader header in headersBeyondInitialChain)
+            {
+                header.BlockValidationState.Should().Be(expectedState);
+            }
+
+            // Present remaining headers checkpoint inclusive h16 -> h25.
+            // All are marked for download.
+            List<BlockHeader> unconsumedHeaders = listOfCurrentChainHeaders.Skip(connectNewHeadersResult.Consumed.Height).ToList();
+
+            connectNewHeadersResult = chainedHeaderTree.ConnectNewHeaders(1, unconsumedHeaders);
+
+            connectNewHeadersResult.DownloadFrom.HashBlock.Should().Be(listOfHeadersBeforeCheckpoint.First().GetHash());
+            connectNewHeadersResult.DownloadTo.HashBlock.Should().Be(unconsumedHeaders.Last().GetHash());
+            
+            ChainedHeader chainedHeader = chainedHeaderTree.GetChainedHeadersByHash()
+                .SingleOrDefault(x => (x.Value.HashBlock == checkpoint.Header.GetHash())).Value;
+
+            // Checking from the checkpoint back to the initialized chain.
+            while (chainedHeader.Height > initialChainSize)
+            {
+                chainedHeader.BlockValidationState.Should().Be(ValidationState.AssumedValid);
+                chainedHeader = chainedHeader.Previous;
+            }
+
+            // Checking from the checkpoint forward to the end of the chain.
+            chainedHeader = chainedHeaderTree.GetPeerTipChainedHeaderByPeerId(1);
+            while (chainedHeader.Height > checkpoint.Height)
+            {
+                chainedHeader.BlockValidationState.Should().Be(ValidationState.HeaderValidated);
+                chainedHeader = chainedHeader.Previous;
+            }
+        }
+
+        /// <summary>
         /// Issue 8 @ Create chained header tree component #1321
         /// We have a chain and peer B is on the best chain.
         /// After that peer C presents an alternative chain with a forkpoint below B's Tip.
@@ -571,111 +676,6 @@
 
             int heightOfPeerOneTip = chainedHeaderTree.GetPeerTipChainedHeaderByPeerId(1).Height;
             Assert.True(connectedNewHeadersResult.Consumed.Height == heightOfPeerOneTip);
-=======
-        /// Issue 7 @ Create chained header tree component #1321
-        /// We have a chain and someone presents an invalid header.
-        /// After that our chain's last block shouldn't change, it shouldn't have a valid .Next
-        /// and it should throw an exception.
-        /// </summary>
-        [Fact]
-        public void ConnectHeaders_SupplyInvalidHeader_ExistingChainTipShouldNotChange()
-        {
-            TestContext testContext = new TestContextBuilder().WithInitialChain(5).UseCheckpoints(false).Build();
-            ChainedHeaderTree chainedHeaderTree = testContext.ChainedHeaderTree;
-            ChainedHeader consensusTip = testContext.InitialChainTip;
-
-            ChainedHeader invalidChainedHeader = testContext.ExtendAChain(1, testContext.InitialChainTip);
-            List<BlockHeader> listContainingInvalidHeader = testContext.ChainedHeaderToList(invalidChainedHeader, 1);
-            BlockHeader invalidBlockHeader = listContainingInvalidHeader[0];
-
-            testContext.ChainedHeaderValidatorMock.Setup(x => x.ValidateHeader(It.Is<ChainedHeader>(y => y.HashBlock == invalidBlockHeader.GetHash()))).Throws(new InvalidHeaderTestException());
-
-            Assert.Throws<InvalidHeaderTestException>(() => chainedHeaderTree.ConnectNewHeaders(1, listContainingInvalidHeader));
-
-            // Chain's last block shouldn't change.
-            ChainedHeader consensusTipAfterInvalidHeaderPresented = chainedHeaderTree.GetPeerTipChainedHeaderByPeerId(-1);
-            Assert.Equal(consensusTip, consensusTipAfterInvalidHeaderPresented);
-
-            // Last block shouldn't have a Next.
-            Assert.Empty(consensusTipAfterInvalidHeaderPresented.Next);
-        }
-
-        /// <summary>
-        /// Issue 10 @ Create chained header tree component #1321
-        /// When checkpoints are enabled and the only checkpoint is at block X,
-        /// when we present headers before that none are marked for download.
-        /// When we first present checkpointed header and some after
-        /// all previous are also marked for download & those that are up
-        /// to the last checkpoint are marked as assumevalid.
-        /// </summary>
-        [Fact]
-        public void PresentChain_CheckpointsEnabled_MarkToDownloadWhenCheckpointPresented()
-        {
-            const int initialChainSize = 5;
-            const int currentChainExtension = 20;
-
-            TestContext testContext = new TestContextBuilder().WithInitialChain(initialChainSize).UseCheckpoints().Build();
-            ChainedHeaderTree chainedHeaderTree = testContext.ChainedHeaderTree;
-            ChainedHeader initialChainTip = testContext.InitialChainTip;
-
-            ChainedHeader extendedChainTip = testContext.ExtendAChain(currentChainExtension, initialChainTip);
-
-            // Total chain length is h1 -> h25.
-            List<BlockHeader> listOfCurrentChainHeaders =
-                testContext.ChainedHeaderToList(extendedChainTip, initialChainSize + currentChainExtension);
-
-            // Checkpoints are enabled and the only checkpoint is at h(20).
-            const int checkpointHeight = 20;
-            var checkpoint = new CheckpointFixture(checkpointHeight, listOfCurrentChainHeaders[checkpointHeight - 1]);
-            testContext.SetupCheckpoints(checkpoint);
-
-            // When we present headers before the checkpoint h6 -> h15 none are marked for download.
-            int numberOfHeadersBeforeCheckpoint = checkpointHeight - initialChainSize;
-            List<BlockHeader> listOfHeadersBeforeCheckpoint = 
-                listOfCurrentChainHeaders.GetRange(initialChainSize, numberOfHeadersBeforeCheckpoint - 5);
-            ConnectNewHeadersResult connectNewHeadersResult = 
-                chainedHeaderTree.ConnectNewHeaders(1, listOfHeadersBeforeCheckpoint);
-
-            // None are marked for download.
-            connectNewHeadersResult.DownloadFrom.Should().Be(null);
-            connectNewHeadersResult.DownloadTo.Should().Be(null);
-
-            // Check all headers beyond the initial chain (h6 -> h25) have foundation state of header only.
-            ValidationState expectedState = ValidationState.HeaderValidated;
-            IEnumerable<ChainedHeader> headersBeyondInitialChain =
-                chainedHeaderTree.GetChainedHeadersByHash().Where(x => x.Value.Height > initialChainSize).Select(y => y.Value);
-            foreach(ChainedHeader header in headersBeyondInitialChain)
-            {
-                header.BlockValidationState.Should().Be(expectedState);
-            }
-
-            // Present remaining headers checkpoint inclusive h16 -> h25.
-            // All are marked for download.
-            List<BlockHeader> unconsumedHeaders = listOfCurrentChainHeaders.Skip(connectNewHeadersResult.Consumed.Height).ToList();
-
-            connectNewHeadersResult = chainedHeaderTree.ConnectNewHeaders(1, unconsumedHeaders);
-
-            connectNewHeadersResult.DownloadFrom.HashBlock.Should().Be(listOfHeadersBeforeCheckpoint.First().GetHash());
-            connectNewHeadersResult.DownloadTo.HashBlock.Should().Be(unconsumedHeaders.Last().GetHash());
-            
-            ChainedHeader chainedHeader = chainedHeaderTree.GetChainedHeadersByHash()
-                .SingleOrDefault(x => (x.Value.HashBlock == checkpoint.Header.GetHash())).Value;
-
-            // Checking from the checkpoint back to the initialized chain.
-            while (chainedHeader.Height > initialChainSize)
-            {
-                chainedHeader.BlockValidationState.Should().Be(ValidationState.AssumedValid);
-                chainedHeader = chainedHeader.Previous;
-            }
-
-            // Checking from the checkpoint forward to the end of the chain.
-            chainedHeader = chainedHeaderTree.GetPeerTipChainedHeaderByPeerId(1);
-            while (chainedHeader.Height > checkpoint.Height)
-            {
-                chainedHeader.BlockValidationState.Should().Be(ValidationState.HeaderValidated);
-                chainedHeader = chainedHeader.Previous;
-            }
->>>>>>> 4227ba5d
         }
 
         /// <summary>
