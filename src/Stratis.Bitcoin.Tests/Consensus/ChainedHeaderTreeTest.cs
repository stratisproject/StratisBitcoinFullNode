﻿using System;
using System.Collections.Generic;
using System.Linq;
using System.Threading;
using FluentAssertions;
using Moq;
using NBitcoin;
using NBitcoin.BouncyCastle.Math;
using Stratis.Bitcoin.Base;
using Stratis.Bitcoin.Configuration;
using Stratis.Bitcoin.Configuration.Logging;
using Stratis.Bitcoin.Configuration.Settings;
using Stratis.Bitcoin.Consensus;
using Xunit;

namespace Stratis.Bitcoin.Tests.Consensus
{
    public class ChainedHeaderTreeTest
    {
        public class TestContext
        {
            public Network Network = Network.RegTest;
            public Mock<IChainedHeaderValidator> ChainedHeaderValidatorMock = new Mock<IChainedHeaderValidator>();
            public Mock<ICheckpoints> CheckpointsMock = new Mock<ICheckpoints>();
            public Mock<IChainState> ChainStateMock = new Mock<IChainState>();
            public Mock<IFinalizedBlockHeight> FinalizedBlockMock = new Mock<IFinalizedBlockHeight>();
            public ConsensusSettings ConsensusSettings = new ConsensusSettings(new NodeSettings(Network.RegTest));

            private static int nonceValue;

            internal ChainedHeaderTree ChainedHeaderTree;

            internal ChainedHeaderTree CreateChainedHeaderTree()
            {
                this.ChainedHeaderTree = new ChainedHeaderTree(this.Network, new ExtendedLoggerFactory(), this.ChainedHeaderValidatorMock.Object, this.CheckpointsMock.Object, this.ChainStateMock.Object, this.FinalizedBlockMock.Object, this.ConsensusSettings);
                return this.ChainedHeaderTree;
            }

            internal Target ChangeDifficulty(ChainedHeader header, int difficultyAdjustmentDivisor)
            {
                BigInteger newTarget = header.Header.Bits.ToBigInteger();
                newTarget = newTarget.Divide(BigInteger.ValueOf(difficultyAdjustmentDivisor));
                return new Target(newTarget);
            }

            public ChainedHeader ExtendAChain(int count, ChainedHeader chainedHeader = null, int difficultyAdjustmentDivisor = 1)
            {
                if (difficultyAdjustmentDivisor == 0) throw new ArgumentException("Divisor cannot be 0");

                ChainedHeader previousHeader = chainedHeader ?? new ChainedHeader(this.Network.GetGenesis().Header, this.Network.GenesisHash, 0);

                for (int i = 0; i < count; i++)
                {
                    BlockHeader header = this.Network.Consensus.ConsensusFactory.CreateBlockHeader();
                    header.HashPrevBlock = previousHeader.HashBlock;
                    header.Bits = difficultyAdjustmentDivisor == 1
                                        ? previousHeader.Header.Bits
                                        : this.ChangeDifficulty(previousHeader, difficultyAdjustmentDivisor);
                    header.Nonce = (uint)Interlocked.Increment(ref nonceValue);
                    var newHeader = new ChainedHeader(header, header.GetHash(), previousHeader);
                    Block block = this.Network.Consensus.ConsensusFactory.CreateBlock();
                    block.GetSerializedSize();
                    newHeader.Block = block;
                    previousHeader = newHeader;
                }

                return previousHeader;
            }

            public List<BlockHeader> ChainedHeaderToList(ChainedHeader chainedHeader, int count)
            {
                var list = new List<BlockHeader>();

                ChainedHeader current = chainedHeader;

                for (int i = 0; i < count; i++)
                {
                    list.Add(current.Header);
                    current = current.Previous;
                }

                list.Reverse();

                return list;
            }

            public bool NoDownloadRequested(ConnectNewHeadersResult connectNewHeadersResult)
            {
                Assert.NotNull(connectNewHeadersResult);

                return (connectNewHeadersResult.DownloadTo == null)
                       && (connectNewHeadersResult.DownloadFrom == null);
            }
        }

        [Fact]
        public void ConnectHeaders_HeadersCantConnect_ShouldFail()
        {
            var testContext = new TestContext();
            ChainedHeaderTree chainedHeaderTree = testContext.CreateChainedHeaderTree();

            Assert.Throws<ConnectHeaderException>(() => chainedHeaderTree.ConnectNewHeaders(1, new List<BlockHeader>(new[] { testContext.Network.GetGenesis().Header })));
        }

        [Fact]
        public void ConnectHeaders_NoNewHeadersToConnect_ShouldReturnNothingToDownload()
        {
            var testContext = new TestContext();
            ChainedHeaderTree chainedHeaderTree = testContext.CreateChainedHeaderTree();

            ChainedHeader chainTip = testContext.ExtendAChain(10);
            chainedHeaderTree.Initialize(chainTip, true);

            List<BlockHeader> listOfExistingHeaders = testContext.ChainedHeaderToList(chainTip, 4);

            ConnectNewHeadersResult connectNewHeadersResult = chainedHeaderTree.ConnectNewHeaders(1, listOfExistingHeaders);

            Assert.True(testContext.NoDownloadRequested(connectNewHeadersResult));
            Assert.Equal(11, chainedHeaderTree.GetChainedHeadersByHash().Count);
        }

        [Fact]
        public void ConnectHeaders_HeadersFromTwoPeers_ShouldCreateTwoPeerTips()
        {
            var testContext = new TestContext();
            ChainedHeaderTree chainedHeaderTree = testContext.CreateChainedHeaderTree();

            ChainedHeader chainTip = testContext.ExtendAChain(10);
            chainedHeaderTree.Initialize(chainTip, true);

            List<BlockHeader> listOfExistingHeaders = testContext.ChainedHeaderToList(chainTip, 4);

            ConnectNewHeadersResult connectNewHeaders1 = chainedHeaderTree.ConnectNewHeaders(1, listOfExistingHeaders);
            ConnectNewHeadersResult connectNewHeaders2 = chainedHeaderTree.ConnectNewHeaders(2, listOfExistingHeaders);

            Assert.Single(chainedHeaderTree.GetPeerIdsByTipHash());
            Assert.Equal(11, chainedHeaderTree.GetChainedHeadersByHash().Count);

            Assert.Equal(3, chainedHeaderTree.GetPeerIdsByTipHash().First().Value.Count);

            Assert.Equal(ChainedHeaderTree.LocalPeerId, chainedHeaderTree.GetPeerIdsByTipHash().First().Value.ElementAt(0));
            Assert.Equal(1, chainedHeaderTree.GetPeerIdsByTipHash().First().Value.ElementAt(1));
            Assert.Equal(2, chainedHeaderTree.GetPeerIdsByTipHash().First().Value.ElementAt(2));

            Assert.True(testContext.NoDownloadRequested(connectNewHeaders1));
            Assert.True(testContext.NoDownloadRequested(connectNewHeaders2));
        }

        /// <summary>
        /// Issue 2 @ Create chained header tree component #1321
        /// Supply headers that we already have and make sure no new ChainedHeaders were created.
        /// </summary>
        [Fact]
        public void ConnectHeaders_NewAndExistingHeaders_ShouldCreateNewHeaders()
        {
            var testContext = new TestContext();
            ChainedHeaderTree chainedHeaderTree = testContext.CreateChainedHeaderTree();

            ChainedHeader chainTip = testContext.ExtendAChain(10);
            chainedHeaderTree.Initialize(chainTip, true); // initialize the tree with 10 headers
            chainTip.BlockDataAvailability = BlockDataAvailabilityState.BlockAvailable;
            ChainedHeader newChainTip = testContext.ExtendAChain(10, chainTip); // create 10 more headers

            List<BlockHeader> listOfExistingHeaders = testContext.ChainedHeaderToList(chainTip, 10);
            List<BlockHeader> listOfNewHeaders = testContext.ChainedHeaderToList(newChainTip, 10);

            chainTip.BlockValidationState = ValidationState.FullyValidated;

            ConnectNewHeadersResult connectedHeadersResultOld = chainedHeaderTree.ConnectNewHeaders(2, listOfExistingHeaders);
            ConnectNewHeadersResult connectedHeadersResultNew = chainedHeaderTree.ConnectNewHeaders(1, listOfNewHeaders);

            Assert.Equal(21, chainedHeaderTree.GetChainedHeadersByHash().Count);
            Assert.Equal(10, listOfNewHeaders.Count);
            Assert.True(testContext.NoDownloadRequested(connectedHeadersResultOld));
            Assert.Equal(listOfNewHeaders.Last(), connectedHeadersResultNew.DownloadTo.Header);
            Assert.Equal(listOfNewHeaders.First(), connectedHeadersResultNew.DownloadFrom.Header);
        }

        /// <summary>
        /// Issue 3 @ Create chained header tree component #1321
        /// Supply some headers and then supply some more headers.
        /// Make sure that PeerTipsByPeerId is updated and the total amount of items remain the same.
        /// Make sure that PeerIdsByTipHash is updated.
        /// </summary>
        [Fact]
        public void ConnectHeaders_SupplyHeadersThenSupplyMore_Both_Tip_PeerId_Maps_ShouldBeUpdated()
        {
            var testContext = new TestContext();
            ChainedHeaderTree cht = testContext.CreateChainedHeaderTree();
            ChainedHeader chainTip = testContext.ExtendAChain(10);
            cht.Initialize(chainTip, true);

            List<BlockHeader> listOfExistingHeaders = testContext.ChainedHeaderToList(chainTip, 10);

            cht.ConnectNewHeaders(1, listOfExistingHeaders);

            Dictionary<uint256, HashSet<int>> peerIdsByTipHashBefore = cht.GetPeerIdsByTipHash().ToDictionary(entry => entry.Key, entry => new HashSet<int>(entry.Value));
            Dictionary<int, uint256> peerTipsByPeerIdBefore = cht.GetPeerTipsByPeerId().ToDictionary(entry => entry.Key, entry => new uint256(entry.Value));

            // (of 25 headers) supply last 5 existing and first 10 new
            ChainedHeader newChainTip = testContext.ExtendAChain(15, chainTip);
            List<BlockHeader> listOfNewAndOldHeaders = testContext.ChainedHeaderToList(newChainTip, 25).GetRange(5, 15);

            cht.ConnectNewHeaders(1, listOfNewAndOldHeaders);

            Dictionary<uint256, HashSet<int>> peerIdsByTipHashAfter = cht.GetPeerIdsByTipHash();
            Dictionary<int, uint256> peerTipsByPeerIdAfter = cht.GetPeerTipsByPeerId();

            // Tip # -> peer id map has changed
            Assert.True(peerIdsByTipHashBefore.FirstOrDefault(x => x.Value.Contains(1)).Key !=
                        peerIdsByTipHashAfter.FirstOrDefault(x => x.Value.Contains(1)).Key);

            // Peer id -> tip # map has changed
            Assert.True(peerTipsByPeerIdBefore[1] != peerTipsByPeerIdAfter[1]);

            // reassigning # so amount of items the same
            Assert.True(peerTipsByPeerIdBefore.Values.Count == peerTipsByPeerIdAfter.Values.Count);
        }

        /// <summary>
        /// Issue 6 @ Create chained header tree component #1321
        /// Make sure checkpoints are off - supply some headers and CHT should return 
        /// a ToDownload array of the same size as the amount of headers.
        /// </summary>
        [Fact]
        public void ConnectHeaders_SupplyHeaders_ToDownloadArraySizeSameAsNumberOfHeaders()
        {
            // Setup
            var ctx = new TestContext();
            ChainedHeaderTree cht = ctx.CreateChainedHeaderTree();
            ChainedHeader chainTip = ctx.ExtendAChain(5);
            cht.Initialize(chainTip, true);
            ctx.ConsensusSettings.UseCheckpoints = false;

            // Checkpoints are off
            Assert.False(ctx.ConsensusSettings.UseCheckpoints);
            ChainedHeader newChainTip = ctx.ExtendAChain(7, chainTip);
            List<BlockHeader> listOfNewBlockHeaders = ctx.ChainedHeaderToList(newChainTip, 7);

            // Peer 1 supplies some headers
            List<BlockHeader> peer1Headers = listOfNewBlockHeaders.GetRange(0, 3);
            cht.ConnectNewHeaders(1, peer1Headers);

            // Peer 2 supplies some more headers
            List<BlockHeader> peer2Headers = listOfNewBlockHeaders.GetRange(3, 4);
            ConnectNewHeadersResult connectNewHeadersResult = cht.ConnectNewHeaders(2, peer2Headers);
            ChainedHeader chainedHeaderFrom = connectNewHeadersResult.DownloadFrom;
            ChainedHeader chainedHeaderTo = connectNewHeadersResult.DownloadTo;
            int headersToDownloadCount = chainedHeaderTo.Height - chainedHeaderFrom.Height + 1; // Inclusive

            // ToDownload array of the same size as the amount of headers
            Assert.Equal(headersToDownloadCount, peer2Headers.Count);
        }

        /// <summary>
        /// Issue 13 @ Create 2 chains - chain A and chain B, where chain A has more chain work than chain B. Connect both
        /// chains to chain header tree. Consensus tip should be set to chain A. Now extend / update chain B to make it have
        /// more chain work. Attempt to connect chain B again. Consensus tip should be set to chain B.
        /// </summary>
        [Fact]
        public void PresentDifferentChains_AlternativeChainWithMoreChainWorkShouldAlwaysBeMarkedForDownload()
        {
            // Chain header tree setup.
            var ctx = new TestContext();
            ChainedHeaderTree cht = ctx.CreateChainedHeaderTree();
            ChainedHeader initialChainTip = ctx.ExtendAChain(5);
            cht.Initialize(initialChainTip, true);
            ctx.ConsensusSettings.UseCheckpoints = false;

            // Chains A and B setup.
            const int commonChainSize = 4;
            const int chainAExtension = 4;
            const int chainBExtension = 2;
            ChainedHeader commonChainTip = ctx.ExtendAChain(commonChainSize, initialChainTip); // ie. h1=h2=h3=h4
            ChainedHeader chainATip = ctx.ExtendAChain(chainAExtension, commonChainTip); // ie. (h1=h2=h3=h4)=a5=a6=a7=a8
            ChainedHeader chainBTip = ctx.ExtendAChain(chainBExtension, commonChainTip); // ie. (h1=h2=h3=h4)=b5=b6
            List<BlockHeader> listOfChainABlockHeaders = ctx.ChainedHeaderToList(chainATip, commonChainSize + chainAExtension);
            List<BlockHeader> listOfChainBBlockHeaders = ctx.ChainedHeaderToList(chainBTip, commonChainSize + chainBExtension);

            // Chain A is presented by peer 1. DownloadTo should be chain A tip.
            ConnectNewHeadersResult connectNewHeadersResult = cht.ConnectNewHeaders(1, listOfChainABlockHeaders);
            ChainedHeader chainedHeaderTo = connectNewHeadersResult.DownloadTo;
            chainedHeaderTo.HashBlock.Should().Be(chainATip.HashBlock);

            // Set chain A tip as a consensus tip.
            cht.ConsensusTipChanged(chainATip);

            // Chain B is presented by peer 2. DownloadTo should be not set, as chain
            // B has less chain work.
            connectNewHeadersResult = cht.ConnectNewHeaders(2, listOfChainBBlockHeaders);
            connectNewHeadersResult.DownloadTo.Should().BeNull();

            // Add more chain work and blocks into chain B.
            const int chainBAdditionalBlocks = 4;
            chainBTip = ctx.ExtendAChain(chainBAdditionalBlocks, chainBTip); // ie. (h1=h2=h3=h4)=b5=b6=b7=b8=b9=b10
            listOfChainBBlockHeaders = ctx.ChainedHeaderToList(chainBTip, commonChainSize + chainBExtension + chainBAdditionalBlocks);
            List<BlockHeader> listOfNewChainBBlockHeaders = listOfChainBBlockHeaders.TakeLast(chainBAdditionalBlocks).ToList();

            // Chain B is presented by peer 2 again.
            // DownloadTo should now be chain B as B has more chain work than chain A.
            // DownloadFrom should be the block where split occurred.
            // h1=h2=h3=h4=(b5)=b6=b7=b8=b9=(b10) - from b5 to b10.
            connectNewHeadersResult = cht.ConnectNewHeaders(2, listOfNewChainBBlockHeaders);

            ChainedHeader chainedHeaderFrom = connectNewHeadersResult.DownloadFrom;
            BlockHeader expectedHeaderFrom = listOfChainBBlockHeaders[commonChainSize];
            chainedHeaderFrom.Header.GetHash().Should().Be(expectedHeaderFrom.GetHash());

            chainedHeaderTo = connectNewHeadersResult.DownloadTo;
            chainedHeaderTo.HashBlock.Should().Be(chainBTip.HashBlock);
        }

        /// <summary>
<<<<<<< HEAD
        /// Issue 15 @ Create two chains A and B. Checkpoint are disabled. Assume valid is enabled.
        /// Chain A is presented with headers that pass assume valid and meet it.
        /// Chain A is marked for a download.
        /// Alternative chain B with the same length as A is presened with headers that do not meet
        /// the assume valid.
        /// Chain B is also marked for a download.
=======
        /// Issue 14 @ Chain exists with checkpoints enabled. There are 2 checkpoints. Peer presents a chain that covers
        /// first checkpoint with a prolongation that does not match the 2nd checkpoint. Exception should be thrown.
>>>>>>> 4a965086
        /// </summary>
        [Fact]
        public void ChainHasTwoCheckPoints_ChainConveringOnlyFirstCheckPointIsPresented_ChainIsDiscardedUpUntilFirstCheckpoint()
        {
<<<<<<< HEAD
            // Chain header tree setup with disabled checkpoints.
            // Initial chain has 2 blocks.
            // Example: h1=h2.
            var ctx = new TestContext();
            const int initialChainSize = 2;
            ChainedHeaderTree cht = ctx.CreateChainedHeaderTree();
            ChainedHeader initialChainTip = ctx.ExtendAChain(initialChainSize);
            cht.Initialize(initialChainTip, true);
            ctx.ConsensusSettings.UseCheckpoints = false;

            // Setup two alternative chains A and B of the same length.
            const int presentedChainSize = 4;
            ChainedHeader chainATip = ctx.ExtendAChain(presentedChainSize, initialChainTip); // ie. h1=h2=a1=a2=a3=a4
            ChainedHeader chainBTip = ctx.ExtendAChain(presentedChainSize, initialChainTip); // ie. h1=h2=b1=b2=b3=b4
            List<BlockHeader> listOfChainABlockHeaders = ctx.ChainedHeaderToList(chainATip, initialChainSize + presentedChainSize);
            List<BlockHeader> listOfChainBBlockHeaders = ctx.ChainedHeaderToList(chainBTip, initialChainSize + presentedChainSize);

            // Set "Assume Valid" to the 4th block of the chain A.
            // Example h1=h2=a1=(a2)=a3=a4.
            ctx.ConsensusSettings.BlockAssumedValid = listOfChainABlockHeaders[3].GetHash();

            // Chain A is presented by peer 1. It meets "assume valid" hash and should
            // be marked for a download.
            ConnectNewHeadersResult connectNewHeadersResult = cht.ConnectNewHeaders(1, listOfChainABlockHeaders);
            ChainedHeader chainedHeaderDownloadTo = connectNewHeadersResult.DownloadTo;
            chainedHeaderDownloadTo.HashBlock.Should().Be(chainATip.HashBlock);
            
            // Chain B is presented by peer 2. It doesn't meet "assume valid" hash but should still
            // be marked for a download.
            connectNewHeadersResult = cht.ConnectNewHeaders(2, listOfChainBBlockHeaders);
            chainedHeaderDownloadTo = connectNewHeadersResult.DownloadTo;
            chainedHeaderDownloadTo.HashBlock.Should().Be(chainBTip.HashBlock);
=======
            // Chain header tree setup.
            const int initialChainSize = 2;
            const int currentChainExtension = 6;
            var ctx = new TestContext();
            ChainedHeaderTree cht = ctx.CreateChainedHeaderTree();
            ChainedHeader initialChainTip = ctx.ExtendAChain(initialChainSize); // ie. h1=h2
            cht.Initialize(initialChainTip, true); 
            ChainedHeader extendedChainTip = ctx.ExtendAChain(currentChainExtension, initialChainTip); // ie. h1=h2=h3=h4=h5=h6=h7=h8
            ctx.ConsensusSettings.UseCheckpoints = true;
            List<BlockHeader> listOfCurrentChainHeaders = ctx.ChainedHeaderToList(extendedChainTip, initialChainSize + currentChainExtension);

            // Setup two known checkpoints at header 4 and 7.
            // Example: h1=h2=h3=(h4)=h5=h6=(h7)=h8.
            const int firstCheckpointHeight = 4;
            const int secondCheckpointHeight = 7;
            var checkpoint1 = new CheckpointInfo(listOfCurrentChainHeaders[firstCheckpointHeight - 1].GetHash());
            var checkpoint2 = new CheckpointInfo(listOfCurrentChainHeaders[secondCheckpointHeight - 1].GetHash());
            ctx.CheckpointsMock
               .Setup(c => c.GetCheckpoint(firstCheckpointHeight))
               .Returns(checkpoint1);
            ctx.CheckpointsMock
               .Setup(c => c.GetCheckpoint(secondCheckpointHeight))
               .Returns(checkpoint2);
            ctx.CheckpointsMock
               .Setup(c => c.GetCheckpoint(It.IsNotIn(firstCheckpointHeight, secondCheckpointHeight)))
               .Returns((CheckpointInfo)null);
            ctx.CheckpointsMock
                .Setup(c => c.GetLastCheckpointHeight())
                .Returns(secondCheckpointHeight);

            // Setup new chain that only covers first checkpoint but doesn't cover second checkpoint.
            // Example: h1=h2=h3=(h4)=h5=h6=x7=x8=x9=x10.
            const int newChainExtension = 4;
            extendedChainTip = extendedChainTip.Previous; // walk back to block 6
            extendedChainTip = extendedChainTip.Previous;
            extendedChainTip = ctx.ExtendAChain(newChainExtension, extendedChainTip); 
            List<BlockHeader> listOfNewChainHeaders = ctx.ChainedHeaderToList(extendedChainTip, extendedChainTip.Height);

            // First 5 blocks are presented by peer 1.
            // DownloadTo should be set to a checkpoint 1. 
            ConnectNewHeadersResult result = cht.ConnectNewHeaders(1, listOfNewChainHeaders.Take(5).ToList());
            result.DownloadTo.HashBlock.Should().Be(checkpoint1.Hash);

            // Remaining 5 blocks are presented by peer 1 which do not cover checkpoint 2.
            // InvalidHeaderException should be thrown.
            Action connectAction = () =>
            {
                cht.ConnectNewHeaders(1, listOfNewChainHeaders.Skip(5).ToList());
            };

            connectAction.Should().Throw<InvalidHeaderException>();
>>>>>>> 4a965086
        }
    }
}<|MERGE_RESOLUTION|>--- conflicted
+++ resolved
@@ -311,55 +311,12 @@
         }
 
         /// <summary>
-<<<<<<< HEAD
-        /// Issue 15 @ Create two chains A and B. Checkpoint are disabled. Assume valid is enabled.
-        /// Chain A is presented with headers that pass assume valid and meet it.
-        /// Chain A is marked for a download.
-        /// Alternative chain B with the same length as A is presened with headers that do not meet
-        /// the assume valid.
-        /// Chain B is also marked for a download.
-=======
         /// Issue 14 @ Chain exists with checkpoints enabled. There are 2 checkpoints. Peer presents a chain that covers
         /// first checkpoint with a prolongation that does not match the 2nd checkpoint. Exception should be thrown.
->>>>>>> 4a965086
         /// </summary>
         [Fact]
         public void ChainHasTwoCheckPoints_ChainConveringOnlyFirstCheckPointIsPresented_ChainIsDiscardedUpUntilFirstCheckpoint()
         {
-<<<<<<< HEAD
-            // Chain header tree setup with disabled checkpoints.
-            // Initial chain has 2 blocks.
-            // Example: h1=h2.
-            var ctx = new TestContext();
-            const int initialChainSize = 2;
-            ChainedHeaderTree cht = ctx.CreateChainedHeaderTree();
-            ChainedHeader initialChainTip = ctx.ExtendAChain(initialChainSize);
-            cht.Initialize(initialChainTip, true);
-            ctx.ConsensusSettings.UseCheckpoints = false;
-
-            // Setup two alternative chains A and B of the same length.
-            const int presentedChainSize = 4;
-            ChainedHeader chainATip = ctx.ExtendAChain(presentedChainSize, initialChainTip); // ie. h1=h2=a1=a2=a3=a4
-            ChainedHeader chainBTip = ctx.ExtendAChain(presentedChainSize, initialChainTip); // ie. h1=h2=b1=b2=b3=b4
-            List<BlockHeader> listOfChainABlockHeaders = ctx.ChainedHeaderToList(chainATip, initialChainSize + presentedChainSize);
-            List<BlockHeader> listOfChainBBlockHeaders = ctx.ChainedHeaderToList(chainBTip, initialChainSize + presentedChainSize);
-
-            // Set "Assume Valid" to the 4th block of the chain A.
-            // Example h1=h2=a1=(a2)=a3=a4.
-            ctx.ConsensusSettings.BlockAssumedValid = listOfChainABlockHeaders[3].GetHash();
-
-            // Chain A is presented by peer 1. It meets "assume valid" hash and should
-            // be marked for a download.
-            ConnectNewHeadersResult connectNewHeadersResult = cht.ConnectNewHeaders(1, listOfChainABlockHeaders);
-            ChainedHeader chainedHeaderDownloadTo = connectNewHeadersResult.DownloadTo;
-            chainedHeaderDownloadTo.HashBlock.Should().Be(chainATip.HashBlock);
-            
-            // Chain B is presented by peer 2. It doesn't meet "assume valid" hash but should still
-            // be marked for a download.
-            connectNewHeadersResult = cht.ConnectNewHeaders(2, listOfChainBBlockHeaders);
-            chainedHeaderDownloadTo = connectNewHeadersResult.DownloadTo;
-            chainedHeaderDownloadTo.HashBlock.Should().Be(chainBTip.HashBlock);
-=======
             // Chain header tree setup.
             const int initialChainSize = 2;
             const int currentChainExtension = 6;
@@ -411,7 +368,51 @@
             };
 
             connectAction.Should().Throw<InvalidHeaderException>();
->>>>>>> 4a965086
+        }      
+      
+        /// <summary>
+        /// Issue 15 @ Create two chains A and B. Checkpoint are disabled. Assume valid is enabled.
+        /// Chain A is presented with headers that pass assume valid and meet it.
+        /// Chain A is marked for a download.
+        /// Alternative chain B with the same length as A is presened with headers that do not meet
+        /// the assume valid.
+        /// Chain B is also marked for a download.
+        /// </summary>
+        [Fact]
+        public void ChainHasTwoCheckPoints_ChainConveringOnlyFirstCheckPointIsPresented_ChainIsDiscardedUpUntilFirstCheckpoint()
+        {
+            // Chain header tree setup with disabled checkpoints.
+            // Initial chain has 2 blocks.
+            // Example: h1=h2.
+            var ctx = new TestContext();
+            const int initialChainSize = 2;
+            ChainedHeaderTree cht = ctx.CreateChainedHeaderTree();
+            ChainedHeader initialChainTip = ctx.ExtendAChain(initialChainSize);
+            cht.Initialize(initialChainTip, true);
+            ctx.ConsensusSettings.UseCheckpoints = false;
+
+            // Setup two alternative chains A and B of the same length.
+            const int presentedChainSize = 4;
+            ChainedHeader chainATip = ctx.ExtendAChain(presentedChainSize, initialChainTip); // ie. h1=h2=a1=a2=a3=a4
+            ChainedHeader chainBTip = ctx.ExtendAChain(presentedChainSize, initialChainTip); // ie. h1=h2=b1=b2=b3=b4
+            List<BlockHeader> listOfChainABlockHeaders = ctx.ChainedHeaderToList(chainATip, initialChainSize + presentedChainSize);
+            List<BlockHeader> listOfChainBBlockHeaders = ctx.ChainedHeaderToList(chainBTip, initialChainSize + presentedChainSize);
+
+            // Set "Assume Valid" to the 4th block of the chain A.
+            // Example h1=h2=a1=(a2)=a3=a4.
+            ctx.ConsensusSettings.BlockAssumedValid = listOfChainABlockHeaders[3].GetHash();
+
+            // Chain A is presented by peer 1. It meets "assume valid" hash and should
+            // be marked for a download.
+            ConnectNewHeadersResult connectNewHeadersResult = cht.ConnectNewHeaders(1, listOfChainABlockHeaders);
+            ChainedHeader chainedHeaderDownloadTo = connectNewHeadersResult.DownloadTo;
+            chainedHeaderDownloadTo.HashBlock.Should().Be(chainATip.HashBlock);
+            
+            // Chain B is presented by peer 2. It doesn't meet "assume valid" hash but should still
+            // be marked for a download.
+            connectNewHeadersResult = cht.ConnectNewHeaders(2, listOfChainBBlockHeaders);
+            chainedHeaderDownloadTo = connectNewHeadersResult.DownloadTo;
+            chainedHeaderDownloadTo.HashBlock.Should().Be(chainBTip.HashBlock);
         }
     }
 }