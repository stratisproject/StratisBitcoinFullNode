﻿using System;
using System.Collections.Generic;
using System.Linq;
using System.Threading;
using FluentAssertions;
using Moq;
using NBitcoin;
using NBitcoin.BouncyCastle.Math;
using Stratis.Bitcoin.Base;
using Stratis.Bitcoin.Configuration;
using Stratis.Bitcoin.Configuration.Logging;
using Stratis.Bitcoin.Configuration.Settings;
using Stratis.Bitcoin.Consensus;
using Stratis.Bitcoin.Utilities;
using Xunit;

namespace Stratis.Bitcoin.Tests.Consensus
{
    public class ChainedHeaderTreeTest
    {
        public class CheckpointFixture
        {
            public CheckpointFixture(int height, BlockHeader header)
            {
                if (height < 1) throw new ArgumentOutOfRangeException(nameof(height), "Height must be greater or equal to 1.");

                Guard.NotNull(header, nameof(header));

                this.Height = height;
                this.Header = header;
            }

            public int Height { get; }

            public BlockHeader Header { get; }
        }

        public class TestContextBuilder
        {
            private readonly TestContext testContext;

            public TestContextBuilder()
            {
                this.testContext = new TestContext();
            }

            internal TestContextBuilder WithInitialChain(int initialChainSize, bool assignBlocks = true)
            {
                if (initialChainSize < 0)
                    throw new ArgumentOutOfRangeException(nameof(initialChainSize), "Size cannot be less than 0.");

                this.testContext.InitialChainTip = this.testContext.ExtendAChain(initialChainSize, assignBlocks: assignBlocks);
                return this;
            }

            internal TestContextBuilder UseCheckpoints(bool useCheckpoints = true)
            {
                this.testContext.ConsensusSettings.UseCheckpoints = useCheckpoints;
                return this;
            }

            internal TestContext Build()
            {
                if (this.testContext.InitialChainTip != null)
                    this.testContext.ChainedHeaderTree.Initialize(this.testContext.InitialChainTip, true);

                return this.testContext;
            }
        }

        public class TestContext
        {
            public Network Network = Network.RegTest;
            public Mock<IBlockValidator> ChainedHeaderValidatorMock = new Mock<IBlockValidator>();
            public Mock<ICheckpoints> CheckpointsMock = new Mock<ICheckpoints>();
            public Mock<IChainState> ChainStateMock = new Mock<IChainState>();
            public Mock<IFinalizedBlockHeight> FinalizedBlockMock = new Mock<IFinalizedBlockHeight>();
            public ConsensusSettings ConsensusSettings = new ConsensusSettings(new NodeSettings(Network.RegTest));

            private static int nonceValue;

            internal ChainedHeaderTree ChainedHeaderTree;

            internal ChainedHeader InitialChainTip;

            public TestContext()
            {
                this.ChainedHeaderTree = new ChainedHeaderTree(
                    this.Network,
                    new ExtendedLoggerFactory(),
                    this.ChainedHeaderValidatorMock.Object,
                    this.CheckpointsMock.Object,
                    this.ChainStateMock.Object,
                    this.FinalizedBlockMock.Object,
                    this.ConsensusSettings);
            }

            internal Target ChangeDifficulty(ChainedHeader header, int difficultyAdjustmentDivisor)
            {
                BigInteger newTarget = header.Header.Bits.ToBigInteger();
                newTarget = newTarget.Divide(BigInteger.ValueOf(difficultyAdjustmentDivisor));
                return new Target(newTarget);
            }

            public void SetupCheckpoints(params CheckpointFixture[] checkpoints)
            {
                if (checkpoints.GroupBy(h => h.Height).Any(g => g.Count() > 1))
                    throw new ArgumentException("Checkpoint heights must be unique.");

                if (checkpoints.Any(h => h.Height < 0))
                    throw new ArgumentException("Checkpoint heights cannot be negative.");

                foreach (CheckpointFixture checkpoint in checkpoints.OrderBy(h => h.Height))
                {
                    var checkpointInfo = new CheckpointInfo(checkpoint.Header.GetHash());
                    this.CheckpointsMock
                        .Setup(c => c.GetCheckpoint(checkpoint.Height))
                        .Returns(checkpointInfo);
                }

                this.CheckpointsMock
                    .Setup(c => c.GetCheckpoint(It.IsNotIn(checkpoints.Select(h => h.Height))))
                    .Returns((CheckpointInfo)null);
                this.CheckpointsMock
                    .Setup(c => c.GetLastCheckpointHeight())
                    .Returns(checkpoints.OrderBy(h => h.Height).Last().Height);
            }

            public ChainedHeader ExtendAChain(
                int count, 
                ChainedHeader chainedHeader = null, 
                int difficultyAdjustmentDivisor = 1, 
                bool assignBlocks = true,
                ValidationState? validationState = null)
            {
                if (difficultyAdjustmentDivisor == 0) throw new ArgumentException("Divisor cannot be 0");

                ChainedHeader previousHeader = chainedHeader ?? new ChainedHeader(this.Network.GetGenesis().Header, this.Network.GenesisHash, 0);

                for (int i = 0; i < count; i++)
                {
                    BlockHeader header = this.Network.Consensus.ConsensusFactory.CreateBlockHeader();
                    header.HashPrevBlock = previousHeader.HashBlock;
                    header.Bits = difficultyAdjustmentDivisor == 1
                                        ? previousHeader.Header.Bits
                                        : this.ChangeDifficulty(previousHeader, difficultyAdjustmentDivisor);
                    header.Nonce = (uint)Interlocked.Increment(ref nonceValue);
                    var newHeader = new ChainedHeader(header, header.GetHash(), previousHeader);
                    if (validationState.HasValue)
                        newHeader.BlockValidationState = validationState.Value;

                    if (assignBlocks)
                    {
                        Block block = this.Network.Consensus.ConsensusFactory.CreateBlock();
                        block.GetSerializedSize();
                        newHeader.Block = block;
                    }

                    previousHeader = newHeader;
                }

                return previousHeader;
            }

            public Block CreateBlock()
            {
                Block block = this.Network.Consensus.ConsensusFactory.CreateBlock();
                block.GetSerializedSize();
                return block;
            }

            public List<BlockHeader> ChainedHeaderToList(ChainedHeader chainedHeader, int count)
            {
                var list = new List<BlockHeader>();

                ChainedHeader current = chainedHeader;

                for (int i = 0; i < count; i++)
                {
                    list.Add(current.Header);
                    current = current.Previous;
                }

                list.Reverse();

                return list;
            }

            public bool NoDownloadRequested(ConnectNewHeadersResult connectNewHeadersResult)
            {
                Assert.NotNull(connectNewHeadersResult);

                return (connectNewHeadersResult.DownloadTo == null)
                       && (connectNewHeadersResult.DownloadFrom == null);
            }
        }

        public class InvalidHeaderTestException : ConsensusException
        {
        }

        [Fact]
        public void ConnectHeaders_HeadersCantConnect_ShouldFail()
        {
            TestContext testContext = new TestContextBuilder().Build();
            ChainedHeaderTree chainedHeaderTree = testContext.ChainedHeaderTree;

            Assert.Throws<ConnectHeaderException>(() => chainedHeaderTree.ConnectNewHeaders(1, new List<BlockHeader>(new[] { testContext.Network.GetGenesis().Header })));
        }

        [Fact]
        public void ConnectHeaders_NoNewHeadersToConnect_ShouldReturnNothingToDownload()
        {
            TestContext testContext = new TestContextBuilder().WithInitialChain(10).Build();
            ChainedHeaderTree chainedHeaderTree = testContext.ChainedHeaderTree;
            ChainedHeader chainTip = testContext.InitialChainTip;

            List<BlockHeader> listOfExistingHeaders = testContext.ChainedHeaderToList(chainTip, 4);

            ConnectNewHeadersResult connectNewHeadersResult = chainedHeaderTree.ConnectNewHeaders(1, listOfExistingHeaders);

            Assert.True(testContext.NoDownloadRequested(connectNewHeadersResult));
            Assert.Equal(11, chainedHeaderTree.GetChainedHeadersByHash().Count);
        }

        [Fact]
        public void ConnectHeaders_HeadersFromTwoPeers_ShouldCreateTwoPeerTips()
        {
            TestContext testContext = new TestContextBuilder().WithInitialChain(10).Build();
            ChainedHeaderTree chainedHeaderTree = testContext.ChainedHeaderTree;
            ChainedHeader chainTip = testContext.InitialChainTip;

            List<BlockHeader> listOfExistingHeaders = testContext.ChainedHeaderToList(chainTip, 4);

            ConnectNewHeadersResult connectNewHeaders1 = chainedHeaderTree.ConnectNewHeaders(1, listOfExistingHeaders);
            ConnectNewHeadersResult connectNewHeaders2 = chainedHeaderTree.ConnectNewHeaders(2, listOfExistingHeaders);

            Assert.Single(chainedHeaderTree.GetPeerIdsByTipHash());
            Assert.Equal(11, chainedHeaderTree.GetChainedHeadersByHash().Count);

            Assert.Equal(3, chainedHeaderTree.GetPeerIdsByTipHash().First().Value.Count);

            Assert.Equal(ChainedHeaderTree.LocalPeerId, chainedHeaderTree.GetPeerIdsByTipHash().First().Value.ElementAt(0));
            Assert.Equal(1, chainedHeaderTree.GetPeerIdsByTipHash().First().Value.ElementAt(1));
            Assert.Equal(2, chainedHeaderTree.GetPeerIdsByTipHash().First().Value.ElementAt(2));

            Assert.True(testContext.NoDownloadRequested(connectNewHeaders1));
            Assert.True(testContext.NoDownloadRequested(connectNewHeaders2));
        }

        /// <summary>
        /// Issue 2 @ Create chained header tree component #1321
        /// Supply headers that we already have and make sure no new ChainedHeaders were created.
        /// </summary>
        [Fact]
        public void ConnectHeaders_NewAndExistingHeaders_ShouldCreateNewHeaders()
        {
            TestContext testContext = new TestContextBuilder().WithInitialChain(10).Build();
            ChainedHeaderTree chainedHeaderTree = testContext.ChainedHeaderTree;
            ChainedHeader chainTip = testContext.InitialChainTip;

            chainTip.BlockDataAvailability = BlockDataAvailabilityState.BlockAvailable;
            ChainedHeader newChainTip = testContext.ExtendAChain(10, chainTip); // create 10 more headers

            List<BlockHeader> listOfExistingHeaders = testContext.ChainedHeaderToList(chainTip, 10);
            List<BlockHeader> listOfNewHeaders = testContext.ChainedHeaderToList(newChainTip, 10);

            chainTip.BlockValidationState = ValidationState.FullyValidated;

            ConnectNewHeadersResult connectedHeadersResultOld = chainedHeaderTree.ConnectNewHeaders(2, listOfExistingHeaders);
            ConnectNewHeadersResult connectedHeadersResultNew = chainedHeaderTree.ConnectNewHeaders(1, listOfNewHeaders);

            Assert.Equal(21, chainedHeaderTree.GetChainedHeadersByHash().Count);
            Assert.Equal(10, listOfNewHeaders.Count);
            Assert.True(testContext.NoDownloadRequested(connectedHeadersResultOld));
            Assert.Equal(listOfNewHeaders.Last(), connectedHeadersResultNew.DownloadTo.Header);
            Assert.Equal(listOfNewHeaders.First(), connectedHeadersResultNew.DownloadFrom.Header);
        }

        /// <summary>
        /// Issue 3 @ Create chained header tree component #1321
        /// Supply some headers and then supply some more headers.
        /// Make sure that PeerTipsByPeerId is updated and the total amount of items remain the same.
        /// Make sure that PeerIdsByTipHash is updated.
        /// </summary>
        [Fact]
        public void ConnectHeaders_SupplyHeadersThenSupplyMore_Both_Tip_PeerId_Maps_ShouldBeUpdated()
        {
            TestContext testContext = new TestContextBuilder().WithInitialChain(10).Build();
            ChainedHeaderTree cht = testContext.ChainedHeaderTree;
            ChainedHeader chainTip = testContext.InitialChainTip;

            List<BlockHeader> listOfExistingHeaders = testContext.ChainedHeaderToList(chainTip, 10);

            cht.ConnectNewHeaders(1, listOfExistingHeaders);

            Dictionary<uint256, HashSet<int>> peerIdsByTipHashBefore = cht.GetPeerIdsByTipHash().ToDictionary(entry => entry.Key, entry => new HashSet<int>(entry.Value));
            Dictionary<int, uint256> peerTipsByPeerIdBefore = cht.GetPeerTipsByPeerId().ToDictionary(entry => entry.Key, entry => new uint256(entry.Value));

            // (of 25 headers) supply last 5 existing and first 10 new
            ChainedHeader newChainTip = testContext.ExtendAChain(15, chainTip);
            List<BlockHeader> listOfNewAndOldHeaders = testContext.ChainedHeaderToList(newChainTip, 25).GetRange(5, 15);

            cht.ConnectNewHeaders(1, listOfNewAndOldHeaders);

            Dictionary<uint256, HashSet<int>> peerIdsByTipHashAfter = cht.GetPeerIdsByTipHash();
            Dictionary<int, uint256> peerTipsByPeerIdAfter = cht.GetPeerTipsByPeerId();

            // Tip # -> peer id map has changed
            Assert.True(peerIdsByTipHashBefore.FirstOrDefault(x => x.Value.Contains(1)).Key !=
                        peerIdsByTipHashAfter.FirstOrDefault(x => x.Value.Contains(1)).Key);

            // Peer id -> tip # map has changed
            Assert.True(peerTipsByPeerIdBefore[1] != peerTipsByPeerIdAfter[1]);

            // reassigning # so amount of items the same
            Assert.True(peerTipsByPeerIdBefore.Values.Count == peerTipsByPeerIdAfter.Values.Count);
        }

        /// <summary>
        /// Issue 5 @ Create chained header tree component #1321
        /// 3 peers should supply headers - one of the peers creates a fork.
        /// Make sure that ChainedBlock is not created more than once for the same header.
        /// Check that next pointers were created correctly.
        /// </summary>
        [Fact]
        public void ConnectHeaders_HeadersFromTwoPeersWithFork_ShouldCreateBlocksForNewHeaders()
        {
            TestContext testContext = new TestContextBuilder().Build();
            ChainedHeaderTree chainedHeaderTree = testContext.ChainedHeaderTree;
            ChainedHeader chainTip = testContext.ExtendAChain(7);
            chainedHeaderTree.Initialize(chainTip, true);
            testContext.ChainStateMock.Setup(s => s.ConsensusTip).Returns(chainTip);

            // Peer 1: 1a - 2a - 3a - 4a - 5a - 6a - 7a - 8a
            Assert.True(chainedHeaderTree.GetChainedHeadersByHash().Count == 8);

            // Peer 2: 1a - 2a - 3a - 4a - 5a - 6a - 7a - 8a
            List<BlockHeader> listOfExistingHeaders = testContext.ChainedHeaderToList(chainTip, 7);
            chainedHeaderTree.ConnectNewHeaders(2, listOfExistingHeaders);
            Assert.True(chainedHeaderTree.GetChainedHeadersByHash().Count == 8);

            // Peer 3: 1a - 2a - 3a - 4a - 5b - 6b - 7b - 8b
            var forkedBlockHeader = chainTip.Previous.Previous.Previous.Previous;
            ChainedHeader peerThreeTip = testContext.ExtendAChain(4, forkedBlockHeader);
            List<BlockHeader> listOfNewAndExistingHeaders = testContext.ChainedHeaderToList(peerThreeTip, 6);   // includes common blocks
            chainedHeaderTree.ConnectNewHeaders(3, listOfNewAndExistingHeaders);

            // CHT should contain 12 headers
            Assert.True(chainedHeaderTree.GetChainedHeadersByHash().Count == 12);

            var chainedHeadersByHash = chainedHeaderTree.GetChainedHeadersByHash();

            foreach (int peer in new[] {2, 3})
            {
                var nextPointersByHeightMap = new Dictionary<int, List<ChainedHeader>>();

                ChainedHeader chainPointer = chainedHeadersByHash[chainedHeaderTree.GetPeerTipsByPeerId()[peer]];

                // Start at the tip and use previous pointers to traverse the chain down to the Genesis.
                while (chainPointer.Height > 0)
                {
                    // Checking the next pointers.
                    Assert.Contains(chainPointer, chainPointer.Previous.Next);

                    if (!nextPointersByHeightMap.ContainsKey(chainPointer.Height))
                    {
                        nextPointersByHeightMap.Add(chainPointer.Height, new List<ChainedHeader>());
                    }

                    foreach (var nextPtr in chainPointer.Next) 
                    {
                        nextPointersByHeightMap[chainPointer.Height].Add(nextPtr);
                    }

                    chainPointer = chainPointer.Previous;
                }

                // Each should have 1 Next pointer.
                Assert.True(nextPointersByHeightMap.Where(x => x.Key < 3 || (x.Key > 3 && x.Key < 7)).All(y => y.Value.Count == 1));

                // Except for 8a and 8b which contain none.
                Assert.True(nextPointersByHeightMap.Where(x => x.Key == 7).All(y => y.Value.Count == 0));

                // And 4a which has 2.
                Assert.True(nextPointersByHeightMap.Where(x => x.Key == 3).All(y => y.Value.Count == 2));
            }

            // Two blocks at each height above the fork.
            Assert.True(chainedHeadersByHash.GroupBy(x => x.Value.Height).Where(x => x.Key > 4).All(y => y.ToList().Count == 2));

            // One block at each height beneath the fork.
            Assert.True(chainedHeadersByHash.GroupBy(x => x.Value.Height).Where(x => x.Key < 4).All(y => y.ToList().Count == 1));
        }

        /// <summary>
        /// Issue 6 @ Create chained header tree component #1321
        /// Make sure checkpoints are off - supply some headers and CHT should return 
        /// a ToDownload array of the same size as the amount of headers.
        /// </summary>
        [Fact]
        public void ConnectHeaders_SupplyHeaders_ToDownloadArraySizeSameAsNumberOfHeaders()
        {
            // Setup
            TestContext ctx = new TestContextBuilder().WithInitialChain(5).UseCheckpoints(false).Build();
            ChainedHeaderTree cht = ctx.ChainedHeaderTree;
            ChainedHeader chainTip = ctx.InitialChainTip;

            // Checkpoints are off
            Assert.False(ctx.ConsensusSettings.UseCheckpoints);
            ChainedHeader newChainTip = ctx.ExtendAChain(7, chainTip);
            List<BlockHeader> listOfNewBlockHeaders = ctx.ChainedHeaderToList(newChainTip, 7);

            // Peer 1 supplies some headers
            List<BlockHeader> peer1Headers = listOfNewBlockHeaders.GetRange(0, 3);
            cht.ConnectNewHeaders(1, peer1Headers);

            // Peer 2 supplies some more headers
            List<BlockHeader> peer2Headers = listOfNewBlockHeaders.GetRange(3, 4);
            ConnectNewHeadersResult connectNewHeadersResult = cht.ConnectNewHeaders(2, peer2Headers);
            ChainedHeader chainedHeaderFrom = connectNewHeadersResult.DownloadFrom;
            ChainedHeader chainedHeaderTo = connectNewHeadersResult.DownloadTo;
            int headersToDownloadCount = chainedHeaderTo.Height - chainedHeaderFrom.Height + 1; // Inclusive

            // ToDownload array of the same size as the amount of headers
            Assert.Equal(headersToDownloadCount, peer2Headers.Count);
        }

        /// <summary>
        /// Issue 7 @ Create chained header tree component #1321
        /// We have a chain and someone presents an invalid header.
        /// After that our chain's last block shouldn't change, it shouldn't have a valid .Next
        /// and it should throw an exception.
        /// </summary>
        [Fact]
        public void ConnectHeaders_SupplyInvalidHeader_ExistingChainTipShouldNotChange()
        {
            TestContext testContext = new TestContextBuilder().WithInitialChain(5).UseCheckpoints(false).Build();
            ChainedHeaderTree chainedHeaderTree = testContext.ChainedHeaderTree;
            ChainedHeader consensusTip = testContext.InitialChainTip;

            ChainedHeader invalidChainedHeader = testContext.ExtendAChain(1, testContext.InitialChainTip);
            List<BlockHeader> listContainingInvalidHeader = testContext.ChainedHeaderToList(invalidChainedHeader, 1);
            BlockHeader invalidBlockHeader = listContainingInvalidHeader[0];

            testContext.ChainedHeaderValidatorMock.Setup(x => x.ValidateHeader(It.Is<ChainedHeader>(y => y.HashBlock == invalidBlockHeader.GetHash()))).Throws(new InvalidHeaderTestException());

            Assert.Throws<InvalidHeaderTestException>(() => chainedHeaderTree.ConnectNewHeaders(1, listContainingInvalidHeader));

            // Chain's last block shouldn't change.
            ChainedHeader consensusTipAfterInvalidHeaderPresented = chainedHeaderTree.GetPeerTipChainedHeaderByPeerId(-1);
            Assert.Equal(consensusTip, consensusTipAfterInvalidHeaderPresented);

            // Last block shouldn't have a Next.
            Assert.Empty(consensusTipAfterInvalidHeaderPresented.Next);
        }

        /// <summary>
        /// Issue 8 @ Create chained header tree component #1321
        /// We have a chain and peer B is on the best chain.
        /// After that peer C presents an alternative chain with a forkpoint below B's Tip.
        /// After that peer A prolongs C's chain (but sends all headers from the fork point) with a few valid and one invalid.
        /// Make sure that C's chain is not removed - only headers after that.
        /// </summary>
        [Fact]
        public void ConnectHeaders_MultiplePeersWithForks_CorrectTip()
        {
            TestContext testContext = new TestContextBuilder().Build();
            ChainedHeaderTree chainedHeaderTree = testContext.ChainedHeaderTree;
            ChainedHeader chainTip = testContext.ExtendAChain(5);
            chainedHeaderTree.Initialize(chainTip, true);
            List<BlockHeader> listOfExistingHeaders = testContext.ChainedHeaderToList(chainTip, 5);

            chainedHeaderTree.ConnectNewHeaders(2, listOfExistingHeaders);
            ChainedHeader peerTwoTip = chainedHeaderTree.GetPeerTipChainedHeaderByPeerId(2);

            // Peer 2 is on the best chain.
            // b1 = b2 = b3 = b4 = b5
            peerTwoTip.HashBlock.Should().BeEquivalentTo(chainTip.HashBlock);

            // Peer 3 presents an alternative chain with a forkpoint below Peer 2's Tip.
            // b1 = b2 = b3 = b4 = b5
            //         = c3 = c4 = c5
            ChainedHeader peerThreeTip = testContext.ExtendAChain(3, chainTip.Previous.Previous.Previous);
            List<BlockHeader> listOfNewHeadersFromPeerThree = testContext.ChainedHeaderToList(peerThreeTip, 3);
            chainedHeaderTree.ConnectNewHeaders(3, listOfNewHeadersFromPeerThree);
            
            ChainedHeader fork = chainTip.FindFork(peerThreeTip);
            fork.Height.Should().BeLessThan(peerTwoTip.Height);

            int oldChainHeaderTreeCount = chainedHeaderTree.GetChainedHeadersByHash().Count;

            // Peer 1 prolongs Peer 3's chain with one invalid block.
            // c3 = c4 = c5 = a6 = |a7| = a8
            const int numberOfBlocksToExtend = 3;
            ChainedHeader peerOneTip = testContext.ExtendAChain(numberOfBlocksToExtend, peerThreeTip);
            List<BlockHeader> listOfPeerOnesHeaders = testContext.ChainedHeaderToList(peerOneTip, numberOfBlocksToExtend + 2 /*include c4=c5*/);
            
            int depthOfInvalidHeader = 3;
            BlockHeader invalidBlockHeader = listOfPeerOnesHeaders[depthOfInvalidHeader];
            testContext.ChainedHeaderValidatorMock.Setup(x =>
                x.ValidateHeader(It.Is<ChainedHeader>(y => y.HashBlock == invalidBlockHeader.GetHash()))).Throws(new InvalidHeaderTestException());

            Assert.Throws<InvalidHeaderTestException>(() => chainedHeaderTree.ConnectNewHeaders(1, listOfPeerOnesHeaders));

            // Headers originally presented by Peer 3 (a4 = a5) have a claim on them and are not removed.
            Assert.True(chainedHeaderTree.GetChainedHeadersByHash().ContainsKey(listOfPeerOnesHeaders[0].GetHash()));
            Assert.True(chainedHeaderTree.GetChainedHeadersByHash().ContainsKey(listOfPeerOnesHeaders[1].GetHash()));

            // The Peer 1 headers before, the invalid header and the header beyond are removed (a6 = a7 = a8).
            Assert.False(chainedHeaderTree.GetChainedHeadersByHash().ContainsKey(listOfPeerOnesHeaders[2].GetHash()));
            Assert.False(chainedHeaderTree.GetChainedHeadersByHash().ContainsKey(listOfPeerOnesHeaders[3].GetHash()));
            Assert.False(chainedHeaderTree.GetChainedHeadersByHash().ContainsKey(listOfPeerOnesHeaders[4].GetHash()));

            Assert.Equal(oldChainHeaderTreeCount, chainedHeaderTree.GetChainedHeadersByHash().Count);

            // Tip claimed by the third peer is in the chain headers by hash structure.
            uint256 tipClaimedByThirdPeer = chainedHeaderTree.GetPeerTipChainedHeaderByPeerId(3).HashBlock;
            Assert.Equal(tipClaimedByThirdPeer, peerThreeTip.HashBlock);

            // C's chain remains at same height after A presents the invalid header.
            Assert.Equal(peerThreeTip.Height, chainedHeaderTree.GetPeerTipChainedHeaderByPeerId(3).Height);
        }

        /// <summary>
        /// Issue 9 @ Create chained header tree component #1321
        /// Check that everything is always consumed.
        /// </summary>
        [Fact]
        public void ConnectHeaders_MultiplePeers_CheckEverythingIsConsumed()
        {
            // Chain A is presented by default peer:
            // h1=h2=h3=h4=h5=h6=h7
            TestContext testContext = new TestContextBuilder().Build();
            ChainedHeaderTree chainedHeaderTree = testContext.ChainedHeaderTree;
            ChainedHeader chainTip = testContext.ExtendAChain(7);
            chainedHeaderTree.Initialize(chainTip, true);

            // Chain A is extended by Peer 1:
            // h1=h2=h3=h4=h5=h6=h7=h8=9a=10a=11a=12a=13a.
            ChainedHeader peer1ChainTip = testContext.ExtendAChain(6, chainTip);
            List<BlockHeader> listOfPeer1NewHeaders = testContext.ChainedHeaderToList(peer1ChainTip, 6);
            List<BlockHeader> peer1NewHeaders = listOfPeer1NewHeaders.GetRange(0, 4);

            // 4 headers are processed: 10a=11a=12a=13a
            // 2 are unprocessed: 12a=13a
            ConnectNewHeadersResult connectedNewHeadersResult = chainedHeaderTree.ConnectNewHeaders(1, peer1NewHeaders);
            Assert.Equal(2, peer1ChainTip.Height - connectedNewHeadersResult.Consumed.Height);

            // Remaining headers are presented.
            connectedNewHeadersResult = chainedHeaderTree.ConnectNewHeaders(1, listOfPeer1NewHeaders.GetRange(4, 2));

            // All headers are now consumed.
            Assert.Equal(connectedNewHeadersResult.Consumed.HashBlock, peer1ChainTip.HashBlock);

            // Peer 2 presents headers that that are already in the tree: 10a=11a=12a=13a
            // as well as some that are not in it yet: 14a=15a
            ChainedHeader peer2ChainTip = testContext.ExtendAChain(2, peer1ChainTip);
            List<BlockHeader> listOfNewAndExistingHeaders = testContext.ChainedHeaderToList(peer2ChainTip, 6);

            connectedNewHeadersResult = chainedHeaderTree.ConnectNewHeaders(2, listOfNewAndExistingHeaders);
            Assert.Equal(connectedNewHeadersResult.Consumed.HashBlock, peer2ChainTip.HashBlock);

            // Peer 3 presents a list of headers that are already in the tree
            // and the rest of the headers from a new fork to the tree.
            // 10a=11a=12a=13a=14a=15a
            //            =13b=14b=15b
            ChainedHeader peer3ChainTip = testContext.ExtendAChain(3, peer2ChainTip.Previous.Previous.Previous);
            List<BlockHeader> listOfPeer3Headers = testContext.ChainedHeaderToList(peer3ChainTip, 6);
            connectedNewHeadersResult = chainedHeaderTree.ConnectNewHeaders(3, listOfPeer3Headers);

            Assert.Equal(connectedNewHeadersResult.Consumed.HashBlock, peer3ChainTip.HashBlock);

            List<BlockHeader> peerOneChainedHeaderList = testContext.ChainedHeaderToList(peer1ChainTip, 7);
            List<BlockHeader> peerTwoChainedHeaderList = testContext.ChainedHeaderToList(peer2ChainTip, 7);

            // Submit headers that are all already in the tree:
            // Peer 3 supplies all headers from Peer 1.
            connectedNewHeadersResult = chainedHeaderTree.ConnectNewHeaders(3, peerOneChainedHeaderList);
            Assert.Equal(connectedNewHeadersResult.Consumed.HashBlock, chainedHeaderTree.GetPeerTipChainedHeaderByPeerId(3).HashBlock);

            // Peer 3 supplies all headers from Peer 2.
            connectedNewHeadersResult = chainedHeaderTree.ConnectNewHeaders(3, peerTwoChainedHeaderList);
            Assert.Equal(connectedNewHeadersResult.Consumed.HashBlock, chainedHeaderTree.GetPeerTipChainedHeaderByPeerId(3).HashBlock);

            // Peer 4 submits a list of headers in which nothing is already in the tree, forming a fork:
            // 1a=2a=3a=4a=5a=6a
            //         =4c=5c=6c
            ChainedHeader forkPoint = chainedHeaderTree.GetPeerTipChainedHeaderByPeerId(1).GetAncestor(3);  // fork at height 3.
            ChainedHeader peer4ChainTip = testContext.ExtendAChain(3, forkPoint);
            List<BlockHeader> listOfHeaders = testContext.ChainedHeaderToList(peer4ChainTip, 3);
            connectedNewHeadersResult = chainedHeaderTree.ConnectNewHeaders(4, listOfHeaders);

            Assert.Equal(connectedNewHeadersResult.Consumed.HashBlock, chainedHeaderTree.GetPeerTipChainedHeaderByPeerId(4).HashBlock);
        }


        /// <summary>
        /// Issue 10 @ Create chained header tree component #1321
        /// When checkpoints are enabled and the only checkpoint is at block X,
        /// when we present headers before that none are marked for download.
        /// When we first present checkpointed header and some after
        /// all previous are also marked for download & those that are up
        /// to the last checkpoint are marked as assumevalid.
        /// </summary>
        [Fact]
        public void PresentChain_CheckpointsEnabled_MarkToDownloadWhenCheckpointPresented()
        {
            const int initialChainSize = 5;
            const int currentChainExtension = 20;

            TestContext testContext = new TestContextBuilder().WithInitialChain(initialChainSize).UseCheckpoints().Build();
            ChainedHeaderTree chainedHeaderTree = testContext.ChainedHeaderTree;
            ChainedHeader initialChainTip = testContext.InitialChainTip;

            ChainedHeader extendedChainTip = testContext.ExtendAChain(currentChainExtension, initialChainTip);

            // Total chain length is h1 -> h25.
            List<BlockHeader> listOfCurrentChainHeaders =
                testContext.ChainedHeaderToList(extendedChainTip, initialChainSize + currentChainExtension);

            // Checkpoints are enabled and the only checkpoint is at h(20).
            const int checkpointHeight = 20;
            var checkpoint = new CheckpointFixture(checkpointHeight, listOfCurrentChainHeaders[checkpointHeight - 1]);
            testContext.SetupCheckpoints(checkpoint);

            // When we present headers before the checkpoint h6 -> h15 none are marked for download.
            int numberOfHeadersBeforeCheckpoint = checkpointHeight - initialChainSize;
            List<BlockHeader> listOfHeadersBeforeCheckpoint = 
                listOfCurrentChainHeaders.GetRange(initialChainSize, numberOfHeadersBeforeCheckpoint - 5);
            ConnectNewHeadersResult connectNewHeadersResult = 
                chainedHeaderTree.ConnectNewHeaders(1, listOfHeadersBeforeCheckpoint);

            // None are marked for download.
            connectNewHeadersResult.DownloadFrom.Should().Be(null);
            connectNewHeadersResult.DownloadTo.Should().Be(null);

            // Check all headers beyond the initial chain (h6 -> h25) have foundation state of header only.
            ValidationState expectedState = ValidationState.HeaderValidated;
            IEnumerable<ChainedHeader> headersBeyondInitialChain =
                chainedHeaderTree.GetChainedHeadersByHash().Where(x => x.Value.Height > initialChainSize).Select(y => y.Value);
            foreach(ChainedHeader header in headersBeyondInitialChain)
            {
                header.BlockValidationState.Should().Be(expectedState);
            }

            // Present remaining headers checkpoint inclusive h16 -> h25.
            // All are marked for download.
            List<BlockHeader> unconsumedHeaders = listOfCurrentChainHeaders.Skip(connectNewHeadersResult.Consumed.Height).ToList();

            connectNewHeadersResult = chainedHeaderTree.ConnectNewHeaders(1, unconsumedHeaders);

            connectNewHeadersResult.DownloadFrom.HashBlock.Should().Be(listOfHeadersBeforeCheckpoint.First().GetHash());
            connectNewHeadersResult.DownloadTo.HashBlock.Should().Be(unconsumedHeaders.Last().GetHash());
            
            ChainedHeader chainedHeader = chainedHeaderTree.GetChainedHeadersByHash()
                .SingleOrDefault(x => (x.Value.HashBlock == checkpoint.Header.GetHash())).Value;

            // Checking from the checkpoint back to the initialized chain.
            while (chainedHeader.Height > initialChainSize)
            {
                chainedHeader.BlockValidationState.Should().Be(ValidationState.AssumedValid);
                chainedHeader = chainedHeader.Previous;
            }

            // Checking from the checkpoint forward to the end of the chain.
            chainedHeader = chainedHeaderTree.GetPeerTipChainedHeaderByPeerId(1);
            while (chainedHeader.Height > checkpoint.Height)
            {
                chainedHeader.BlockValidationState.Should().Be(ValidationState.HeaderValidated);
                chainedHeader = chainedHeader.Previous;
            }
        }

        /// <summary>
        /// Issue 11 @ Create chained header tree component #1321
        /// When checkpoints are enabled and the first is at block X,
        /// when we present headers before that- none marked for download.
        /// When we first present checkpointed header and some after only
        /// headers before the first checkpoint(including it) are marked for download.
        /// </summary>
        [Fact]
        public void PresentChain_CheckpointsEnabled_MarkToDownloadWhenTwoCheckpointsPresented()
        {
            const int initialChainSize = 5;
            const int currentChainExtension = 25;

            TestContext testContext = new TestContextBuilder().WithInitialChain(initialChainSize).UseCheckpoints().Build();
            ChainedHeaderTree chainedHeaderTree = testContext.ChainedHeaderTree;
            ChainedHeader initialChainTip = testContext.InitialChainTip;

            ChainedHeader extendedChainTip = testContext.ExtendAChain(currentChainExtension, initialChainTip);

            // Total chain length is h1 -> h30.
            List<BlockHeader> listOfCurrentChainHeaders =
                testContext.ChainedHeaderToList(extendedChainTip, initialChainSize + currentChainExtension);

            // Checkpoints are enabled and there are two checkpoints defined at h(20) and h(30).
            const int checkpointHeight1 = 20;
            const int checkpointHeight2 = 30;
            var checkpoint1 = new CheckpointFixture(checkpointHeight1, listOfCurrentChainHeaders[checkpointHeight1 - 1]);
            var checkpoint2 = new CheckpointFixture(checkpointHeight2, listOfCurrentChainHeaders[checkpointHeight2 - 1]);
            testContext.SetupCheckpoints(checkpoint1, checkpoint2);

            // We present headers before the first checkpoint h6 -> h15.
            int numberOfHeadersBeforeCheckpoint1 = checkpointHeight1 - initialChainSize;
            List<BlockHeader> listOfHeadersBeforeCheckpoint1 =
                listOfCurrentChainHeaders.GetRange(initialChainSize, numberOfHeadersBeforeCheckpoint1 - 5);
            ConnectNewHeadersResult connectNewHeadersResult =
                chainedHeaderTree.ConnectNewHeaders(1, listOfHeadersBeforeCheckpoint1);

            // None are marked for download.
            connectNewHeadersResult.DownloadFrom.Should().Be(null);
            connectNewHeadersResult.DownloadTo.Should().Be(null);

            // Check all headers beyond the initial chain (h6 -> h30) have foundation state of header only.
            ValidationState expectedState = ValidationState.HeaderValidated;
            IEnumerable<ChainedHeader> headersBeyondInitialChain =
                chainedHeaderTree.GetChainedHeadersByHash().Where(x => x.Value.Height > initialChainSize).Select(y => y.Value);
            foreach (ChainedHeader header in headersBeyondInitialChain)
            {
                header.BlockValidationState.Should().Be(expectedState);
            }

            // Present headers h16 -> h29 (including first checkpoint but excluding second). 
            List<BlockHeader> unconsumedHeaders = listOfCurrentChainHeaders.Skip(connectNewHeadersResult.Consumed.Height).ToList();
            connectNewHeadersResult = chainedHeaderTree.ConnectNewHeaders(1, unconsumedHeaders.SkipLast(1).ToList());

            // Download headers up to including checkpoint1 (h20) but not beyond.
            connectNewHeadersResult.DownloadFrom.HashBlock.Should().Be(listOfHeadersBeforeCheckpoint1.First().GetHash());
            connectNewHeadersResult.DownloadTo.HashBlock.Should().Be(checkpoint1.Header.GetHash());

            // Checking from first checkpoint back to the initialized chain (h20 -> h6).
            ChainedHeader chainedHeader = chainedHeaderTree.GetChainedHeadersByHash()
                .SingleOrDefault(x => (x.Value.HashBlock == checkpoint1.Header.GetHash())).Value;
            while (chainedHeader.Height > initialChainSize)
            {
                chainedHeader.BlockValidationState.Should().Be(ValidationState.AssumedValid);
                chainedHeader = chainedHeader.Previous;
            }

            // Checking from first checkpoint to second checkpoint (h21 -> h29). 
            chainedHeader = chainedHeaderTree.GetPeerTipChainedHeaderByPeerId(1);
            while (chainedHeader.Height > checkpoint1.Height)
            {
                chainedHeader.BlockValidationState.Should().Be(ValidationState.HeaderValidated);
                chainedHeader = chainedHeader.Previous;
            }
        }

        /// <summary>
        /// Issue 13 @ Create 2 chains - chain A and chain B, where chain A has more chain work than chain B. Connect both
        /// chains to chain header tree. Consensus tip should be set to chain A. Now extend / update chain B to make it have
        /// more chain work. Attempt to connect chain B again. Consensus tip should be set to chain B.
        /// </summary>
        [Fact]
        public void PresentDifferentChains_AlternativeChainWithMoreChainWorkShouldAlwaysBeMarkedForDownload()
        {
            // Chain header tree setup.
            TestContext ctx = new TestContextBuilder().WithInitialChain(5).UseCheckpoints(false).Build();
            ChainedHeaderTree cht = ctx.ChainedHeaderTree;
            ChainedHeader initialChainTip = ctx.InitialChainTip;

            // Chains A and B setup.
            const int commonChainSize = 4;
            const int chainAExtension = 4;
            const int chainBExtension = 2;
            ChainedHeader commonChainTip = ctx.ExtendAChain(commonChainSize, initialChainTip); // i.e. h1=h2=h3=h4
            ChainedHeader chainATip = ctx.ExtendAChain(chainAExtension, commonChainTip); // i.e. (h1=h2=h3=h4)=a5=a6=a7=a8
            ChainedHeader chainBTip = ctx.ExtendAChain(chainBExtension, commonChainTip); // i.e. (h1=h2=h3=h4)=b5=b6
            List<BlockHeader> listOfChainABlockHeaders = ctx.ChainedHeaderToList(chainATip, commonChainSize + chainAExtension);
            List<BlockHeader> listOfChainBBlockHeaders = ctx.ChainedHeaderToList(chainBTip, commonChainSize + chainBExtension);

            // Chain A is presented by peer 1. DownloadTo should be chain A tip.
            ConnectNewHeadersResult connectNewHeadersResult = cht.ConnectNewHeaders(1, listOfChainABlockHeaders);
            ChainedHeader chainedHeaderTo = connectNewHeadersResult.DownloadTo;
            chainedHeaderTo.HashBlock.Should().Be(chainATip.HashBlock);

            // Set chain A tip as a consensus tip.
            cht.ConsensusTipChanged(chainATip);

            // Chain B is presented by peer 2. DownloadTo should be not set, as chain
            // B has less chain work.
            connectNewHeadersResult = cht.ConnectNewHeaders(2, listOfChainBBlockHeaders);
            connectNewHeadersResult.DownloadTo.Should().BeNull();

            // Add more chain work and blocks into chain B.
            const int chainBAdditionalBlocks = 4;
            chainBTip = ctx.ExtendAChain(chainBAdditionalBlocks, chainBTip); // i.e. (h1=h2=h3=h4)=b5=b6=b7=b8=b9=b10
            listOfChainBBlockHeaders = ctx.ChainedHeaderToList(chainBTip, commonChainSize + chainBExtension + chainBAdditionalBlocks);
            List<BlockHeader> listOfNewChainBBlockHeaders = listOfChainBBlockHeaders.TakeLast(chainBAdditionalBlocks).ToList();

            // Chain B is presented by peer 2 again.
            // DownloadTo should now be chain B as B has more chain work than chain A.
            // DownloadFrom should be the block where split occurred.
            // h1=h2=h3=h4=(b5)=b6=b7=b8=b9=(b10) - from b5 to b10.
            connectNewHeadersResult = cht.ConnectNewHeaders(2, listOfNewChainBBlockHeaders);

            ChainedHeader chainedHeaderFrom = connectNewHeadersResult.DownloadFrom;
            BlockHeader expectedHeaderFrom = listOfChainBBlockHeaders[commonChainSize];
            chainedHeaderFrom.Header.GetHash().Should().Be(expectedHeaderFrom.GetHash());

            chainedHeaderTo = connectNewHeadersResult.DownloadTo;
            chainedHeaderTo.HashBlock.Should().Be(chainBTip.HashBlock);
        }

        /// <summary>
        /// Issue 14 @ Chain exists with checkpoints enabled. There are 2 checkpoints. Peer presents a chain that covers
        /// first checkpoint with a prolongation that does not match the 2nd checkpoint. Exception should be thrown and violating headers should be disconnected.
        /// </summary>
        [Fact]
        public void ChainHasTwoCheckPoints_ChainCoveringOnlyFirstCheckPointIsPresented_ChainIsDiscardedUpUntilFirstCheckpoint()
        {
            // Chain header tree setup.
            // Initial chain has 2 headers.
            // Example: h1=h2.
            const int initialChainSize = 2;
            const int currentChainExtension = 6;
            TestContext ctx = new TestContextBuilder().WithInitialChain(initialChainSize).UseCheckpoints().Build();
            ChainedHeaderTree cht = ctx.ChainedHeaderTree;
            ChainedHeader initialChainTip = ctx.InitialChainTip;

            ChainedHeader extendedChainTip = ctx.ExtendAChain(currentChainExtension, initialChainTip); // i.e. h1=h2=h3=h4=h5=h6=h7=h8
            List<BlockHeader> listOfCurrentChainHeaders = ctx.ChainedHeaderToList(extendedChainTip, initialChainSize + currentChainExtension);

            // Setup two known checkpoints at header 4 and 7.
            // Example: h1=h2=h3=(h4)=h5=h6=(h7)=h8.
            const int firstCheckpointHeight = 4;
            const int secondCheckpointHeight = 7;
            var checkpoint1 = new CheckpointFixture(firstCheckpointHeight, listOfCurrentChainHeaders[firstCheckpointHeight - 1]);
            var checkpoint2 = new CheckpointFixture(secondCheckpointHeight, listOfCurrentChainHeaders[secondCheckpointHeight - 1]);
            ctx.SetupCheckpoints(checkpoint1, checkpoint2);

            // Setup new chain that only covers first checkpoint but doesn't cover second checkpoint.
            // Example: h1=h2=h3=(h4)=h5=h6=x7=x8=x9=x10.
            const int newChainExtension = 4;
            extendedChainTip = extendedChainTip.GetAncestor(6); // walk back to block 6
            extendedChainTip = ctx.ExtendAChain(newChainExtension, extendedChainTip);
            List<BlockHeader> listOfNewChainHeaders = ctx.ChainedHeaderToList(extendedChainTip, extendedChainTip.Height);

            // First 5 blocks are presented by peer 1.
            // DownloadTo should be set to a checkpoint 1. 
            ConnectNewHeadersResult result = cht.ConnectNewHeaders(1, listOfNewChainHeaders.Take(5).ToList());
            result.DownloadTo.HashBlock.Should().Be(checkpoint1.Header.GetHash());

            // Remaining 5 blocks are presented by peer 1 which do not cover checkpoint 2.
            // InvalidHeaderException should be thrown.
            List<BlockHeader> violatingHeaders = listOfNewChainHeaders.Skip(5).ToList();
            Action connectAction = () =>
            {
                cht.ConnectNewHeaders(1, violatingHeaders);
            };

            connectAction.Should().Throw<CheckpointMismatchException>();

            // Make sure headers for violating chain don't exist.
            foreach (BlockHeader header in violatingHeaders)
                Assert.False(cht.GetChainedHeadersByHash().ContainsKey(header.GetHash()));
        }

        /// <summary>
        /// Issue 15 @ Checkpoint are disabled. Assume valid is enabled.
        /// Headers that pass assume valid and meet it is presented.
        /// Chain is marked for download.
        /// Alternative chain that is of the same lenght is presented but it doesnt meet the assume valid- also marked as to download.
        /// </summary>
        [Fact]
        public void ChainHasAssumeValidHeaderAndMarkedForDownloadWhenPresented_SecondChainWithoutAssumeValidAlsoMarkedForDownload()
        {
            // Chain header tree setup with disabled checkpoints.
            // Initial chain has 2 headers.
            // Example: h1=h2.
            const int initialChainSize = 2;
            TestContext ctx = new TestContextBuilder().WithInitialChain(initialChainSize).UseCheckpoints(false).Build();
            ChainedHeaderTree cht = ctx.ChainedHeaderTree;
            ChainedHeader initialChainTip = ctx.InitialChainTip;

            // Setup two alternative chains A and B of the same length.
            const int presentedChainSize = 4;
            ChainedHeader chainATip = ctx.ExtendAChain(presentedChainSize, initialChainTip); // i.e. h1=h2=a1=a2=a3=a4
            ChainedHeader chainBTip = ctx.ExtendAChain(presentedChainSize, initialChainTip); // i.e. h1=h2=b1=b2=b3=b4
            List<BlockHeader> listOfChainABlockHeaders = ctx.ChainedHeaderToList(chainATip, initialChainSize + presentedChainSize);
            List<BlockHeader> listOfChainBBlockHeaders = ctx.ChainedHeaderToList(chainBTip, initialChainSize + presentedChainSize);

            // Set "Assume Valid" to the 4th block of the chain A.
            // Example h1=h2=a1=(a2)=a3=a4.
            ctx.ConsensusSettings.BlockAssumedValid = listOfChainABlockHeaders[3].GetHash();

            // Chain A is presented by peer 1. It meets "assume valid" hash and should
            // be marked for a download.
            ConnectNewHeadersResult connectNewHeadersResult = cht.ConnectNewHeaders(1, listOfChainABlockHeaders);
            ChainedHeader chainedHeaderDownloadTo = connectNewHeadersResult.DownloadTo;
            chainedHeaderDownloadTo.HashBlock.Should().Be(chainATip.HashBlock);

            // Chain B is presented by peer 2. It doesn't meet "assume valid" hash but should still
            // be marked for a download.
            connectNewHeadersResult = cht.ConnectNewHeaders(2, listOfChainBBlockHeaders);
            chainedHeaderDownloadTo = connectNewHeadersResult.DownloadTo;
            chainedHeaderDownloadTo.HashBlock.Should().Be(chainBTip.HashBlock);
        }

        /// <summary>
        /// Issue 16 @ Checkpoints are enabled. After the last checkpoint, there is an assumed valid. The chain
        /// that covers them all is presented - marked for download. After that chain that covers the last checkpoint
        /// but doesn't cover assume valid and is longer is presented - marked for download.
        /// </summary>
        [Fact]
        public void ChainHasOneCheckPointAndAssumeValid_TwoAlternativeChainsArePresented_BothChainsAreMarkedForDownload()
        {
            // Chain header tree setup with disabled checkpoints.
            // Initial chain has 2 headers.
            // Example: h1=h2.
            const int initialChainSize = 2;
            const int extensionChainSize = 2;
            TestContext ctx = new TestContextBuilder().WithInitialChain(initialChainSize).UseCheckpoints().Build();
            ChainedHeaderTree cht = ctx.ChainedHeaderTree;
            ChainedHeader initialChainTip = ctx.InitialChainTip;

            // Extend chain with 2 more headers.
            initialChainTip = ctx.ExtendAChain(extensionChainSize, initialChainTip); // i.e. h1=h2=h3=h4
            List<BlockHeader> listOfCurrentChainHeaders = ctx.ChainedHeaderToList(initialChainTip, initialChainSize + extensionChainSize);

            // Setup a known checkpoint at header 4.
            // Example: h1=h2=h3=(h4).
            const int checkpointHeight = 4;
            var checkpoint = new CheckpointFixture(checkpointHeight, listOfCurrentChainHeaders.Last());
            ctx.SetupCheckpoints(checkpoint);

            // Extend chain and add "Assume valid" at block 6.
            // Example: h1=h2=h3=(h4)=h5=[h6].
            const int chainExtension = 2;
            ChainedHeader extendedChainTip = ctx.ExtendAChain(chainExtension, initialChainTip);
            ctx.ConsensusSettings.BlockAssumedValid = extendedChainTip.HashBlock;

            // Setup two alternative chains A and B. Chain A covers the last checkpoint (4) and "assume valid" (6).
            // Chain B only covers the last checkpoint (4).
            const int chainAExtensionSize = 2;
            const int chainBExtensionSize = 6;
            ChainedHeader chainATip = ctx.ExtendAChain(chainAExtensionSize, extendedChainTip); // i.e. h1=h2=h3=(h4)=h5=[h6]=a7=a8
            ChainedHeader chainBTip = ctx.ExtendAChain(chainBExtensionSize, initialChainTip); // i.e. h1=h2=h3=(h4)=b5=b6=b7=b8=b9=b10
            List<BlockHeader> listOfChainABlockHeaders = ctx.ChainedHeaderToList(chainATip, initialChainSize + extensionChainSize + chainExtension + chainAExtensionSize);
            List<BlockHeader> listOfChainBBlockHeaders = ctx.ChainedHeaderToList(chainBTip, initialChainSize + extensionChainSize + chainBExtensionSize);

            // Chain A is presented by peer 1.
            // DownloadFrom should be set to header 3. 
            // DownloadTo should be set to header 8. 
            ConnectNewHeadersResult result = cht.ConnectNewHeaders(1, listOfChainABlockHeaders);
            result.DownloadFrom.HashBlock.Should().Be(listOfChainABlockHeaders.Skip(2).First().GetHash());
            result.DownloadTo.HashBlock.Should().Be(listOfChainABlockHeaders.Last().GetHash());

            // Chain B is presented by peer 2.
            // DownloadFrom should be set to header 5. 
            // DownloadTo should be set to header 10. 
            result = cht.ConnectNewHeaders(2, listOfChainBBlockHeaders);
            result.DownloadFrom.HashBlock.Should().Be(listOfChainBBlockHeaders[checkpointHeight].GetHash());
            result.DownloadTo.HashBlock.Should().Be(listOfChainBBlockHeaders.Last().GetHash());
        }

        /// <summary>
        /// Issue 16 @ Checkpoints are enabled. After the last checkpoint, there is an assumed valid. The chain that covers
        /// the last checkpoint but doesn't cover assume valid is presented - marked for download.
        /// </summary>
        [Fact]
        public void ChainHasOneCheckPointAndAssumeValid_ChainsWithCheckpointButMissedAssumeValidIsPresented_BothChainsAreMarkedForDownload()
        {
            // Chain header tree setup with disabled checkpoints.
            // Initial chain has 2 headers.
            // Example: h1=h2.
            const int initialChainSize = 2;
            const int extensionChainSize = 2;
            TestContext ctx = new TestContextBuilder().WithInitialChain(initialChainSize).UseCheckpoints().Build();
            ChainedHeaderTree cht = ctx.ChainedHeaderTree;
            ChainedHeader initialChainTip = ctx.InitialChainTip;

            // Extend chain with 2 more headers.
            initialChainTip = ctx.ExtendAChain(extensionChainSize, initialChainTip); // i.e. h1=h2=h3=h4
            List<BlockHeader> listOfCurrentChainHeaders = ctx.ChainedHeaderToList(initialChainTip, initialChainSize + extensionChainSize);

            // Setup a known checkpoint at header 4.
            // Example: h1=h2=h3=(h4).
            const int checkpointHeight = 4;
            var checkpoint = new CheckpointFixture(checkpointHeight, listOfCurrentChainHeaders.Last());
            ctx.SetupCheckpoints(checkpoint);

            // Extend chain and add "Assume valid" at block 6.
            // Example: h1=h2=h3=(h4)=h5=[h6].
            const int chainExtension = 2;
            ChainedHeader extendedChainTip = ctx.ExtendAChain(chainExtension, initialChainTip);
            ctx.ConsensusSettings.BlockAssumedValid = extendedChainTip.HashBlock;

            // Setup new chain, which covers the last checkpoint (4), but misses "assumed valid".
            const int newChainExtensionSize = 6;
            ChainedHeader newChainTip = ctx.ExtendAChain(newChainExtensionSize, initialChainTip); // i.e. h1=h2=h3=(h4)=b5=b6=b7=b8=b9=b10
            listOfCurrentChainHeaders = ctx.ChainedHeaderToList(newChainTip, initialChainSize + extensionChainSize + newChainExtensionSize);

            // Chain is presented by peer 2.
            // DownloadFrom should be set to header 3. 
            // DownloadTo should be set to header 10. 
            ConnectNewHeadersResult result = cht.ConnectNewHeaders(2, listOfCurrentChainHeaders);
            result.DownloadFrom.HashBlock.Should().Be(listOfCurrentChainHeaders.Skip(2).First().GetHash());
            result.DownloadTo.HashBlock.Should().Be(listOfCurrentChainHeaders.Last().GetHash());
        }

        /// <summary>
        /// Issue 17 @ We advanced consensus tip (CT) and there are some partially validated (PV) headers after the CT.
        /// Now we receive headers that are after the last PV header and include assume valid (AV). Make sure that those
        /// headers that are before the AV header and after the last PV are all marked as AV. 
        /// </summary>
        [Fact]
        public void ChainHasPartiallyValidatedAfterConsensusTip_NewHeadersWithAssumeValidPresented_CorrectHeadersAreMarkedAsAssumedValid()
        {
            // Chain header tree setup.
            // Initial chain has 4 headers with the consensus tip at header 4.
            // Example: fv1=fv2=fv3=fv4 (fv - fully validated).
            const int initialChainSize = 4;
            TestContext ctx = new TestContextBuilder().WithInitialChain(initialChainSize).Build();
            ChainedHeaderTree cht = ctx.ChainedHeaderTree;
            ChainedHeader chainTip = ctx.InitialChainTip;

            // Extend the chain with 2 partially validated headers.
            // Example: fv1=fv2=fv3=(fv4)=pv5=pv6 (pv - partially validated).
            const int partiallyValidatedHeadersCount = 2;
            chainTip = ctx.ExtendAChain(partiallyValidatedHeadersCount, chainTip);
            
            // Chain is presented by peer 1.
            // Mark pv5 and pv6 as partially validated.
            List<BlockHeader> listOfCurrentChainHeaders =
                ctx.ChainedHeaderToList(chainTip, partiallyValidatedHeadersCount);
            ConnectNewHeadersResult result = cht.ConnectNewHeaders(1, listOfCurrentChainHeaders);
            chainTip = result.Consumed;
            chainTip.BlockValidationState = ValidationState.PartiallyValidated;
            chainTip.Previous.BlockValidationState = ValidationState.PartiallyValidated;

            // Extend the chain with 6 normal headers, where header at the height 9 is an "assumed valid" header.
            // Example: fv1=fv2=fv3=(fv4)=pv5=pv6=h7=h8=(av9)=h10=h11=h12 (av - assumed valid).
            const int extensionHeadersCount = 6;
            chainTip = ctx.ExtendAChain(extensionHeadersCount, chainTip);
            ChainedHeader assumedValidHeader = chainTip.GetAncestor(9);
            ctx.ConsensusSettings.BlockAssumedValid = assumedValidHeader.HashBlock;
            listOfCurrentChainHeaders = 
                    ctx.ChainedHeaderToList(chainTip, extensionHeadersCount);
            
            // Chain is presented by peer 1.
            result = cht.ConnectNewHeaders(1, listOfCurrentChainHeaders);

            // Headers h7-h9 are marked as "assumed valid".
            ChainedHeader consumed = result.Consumed;
            var expectedState = ValidationState.HeaderValidated;
            while (consumed.Height > initialChainSize)
            {
                if (consumed.Height == 9) expectedState = ValidationState.AssumedValid;
                if (consumed.Height == 6) expectedState = ValidationState.PartiallyValidated;
                consumed.BlockValidationState.Should().Be(expectedState);
                consumed = consumed.Previous;
            }
        }

        /// <summary>
        /// Issue 21 @ FindHeaderAndVerifyBlockIntegrity called for some bogus block. Should throw because not connected.
        /// </summary>
        [Fact]
        public void FindHeaderAndVerifyBlockIntegrityCalledForBogusBlock_ExceptionShouldBeThrown()
        {
            // Chain header tree setup. Initial chain has 4 headers.
            // Example: h1=h2=h3=h4.
            const int initialChainSize = 4;
            const int extensionChainSize = 2;
            TestContext ctx = new TestContextBuilder().WithInitialChain(initialChainSize).UseCheckpoints().Build();
            ChainedHeaderTree cht = ctx.ChainedHeaderTree;
            ChainedHeader initialChainTip = ctx.InitialChainTip;

            // Extend chain with 2 more headers.
            // Example: h1=h2=h3=h4=h5=h6.
            initialChainTip = ctx.ExtendAChain(extensionChainSize, initialChainTip);

            // Call FindHeaderAndVerifyBlockIntegrity on the block from header 6.
            // BlockDownloadedForMissingChainedHeaderException should be thrown.
            Action verificationAction = () => cht.FindHeaderAndVerifyBlockIntegrity(initialChainTip.Block);
            verificationAction.Should().Throw<BlockDownloadedForMissingChainedHeaderException>();
        }

        /// <summary>
        /// Issue 23 @ Block data received (BlockDataDownloaded is called) for already FV block with null pointer.
        /// Nothing should be chained, pointer shouldn't be assigned and result should be false.
        /// </summary>
        [Fact]
        public void BlockDataDownloadedIsCalled_ForFvBlockWithNullPointer_ResultShouldBeFalse()
        {
            // Chain header tree setup. Initial chain has 4 headers with no blocks.
            // Example: h1=h2=h3=h4.
            const int initialChainSize = 4;
            TestContext ctx = new TestContextBuilder()
                .WithInitialChain(initialChainSize, assignBlocks: false)
                .Build();
            ChainedHeaderTree cht = ctx.ChainedHeaderTree;
            ChainedHeader initialChainTip = ctx.InitialChainTip;

            // Call BlockDataDownloaded and make sure that result is false and nothing is chained.
            Block fakeBlock = ctx.Network.Consensus.ConsensusFactory.CreateBlock();
            bool result = cht.BlockDataDownloaded(initialChainTip, fakeBlock);
            result.Should().BeFalse();
            initialChainTip.Block.Should().BeNull();
        }

        /// <summary>
        /// Issue 24 @ BlockDataDownloaded called for some blocks. Make sure CH.Block is not null and for the
        /// first block true is returned and false for others.
        /// </summary>
        [Fact]
        public void BlockDataDownloadedIsCalled_ForValidBlocksAfterFv_ResultShouldBeTrueForTHeFirstAndFalseForTheRest()
        {
            TestContext ctx = new TestContextBuilder().Build();
            ChainedHeaderTree cht = ctx.ChainedHeaderTree;
            ChainedHeader chainTip = ctx.InitialChainTip;

            // Extend the chain with 3 headers.
            // Example: h1=h2=h3.
            chainTip = ctx.ExtendAChain(3, chainTip);

            // Call BlockDataDownloaded on h1, h2 and h3.
            ChainedHeader chainTipH3 = chainTip;
            ChainedHeader chainTipH2 = chainTip.Previous;
            ChainedHeader chainTipH1 = chainTipH2.Previous;
            bool resultForH3 = cht.BlockDataDownloaded(chainTipH3, ctx.CreateBlock());
            bool resultForH2 = cht.BlockDataDownloaded(chainTipH2, ctx.CreateBlock());
            bool resultForH1 = cht.BlockDataDownloaded(chainTipH1, ctx.CreateBlock());

            // Blocks should be set and only header 1 result is true.
            resultForH3.Should().BeFalse();
            chainTipH3.Block.Should().NotBeNull();

            resultForH2.Should().BeFalse();
            chainTipH2.Block.Should().NotBeNull();

            resultForH1.Should().BeTrue();
            chainTipH1.Block.Should().NotBeNull();
        }

        /// <summary>
        /// Issue 25 @ Consensus and headers are at block 5. Block 6 is presented and PV is successful.
        /// Call PartialOrFullValidationFailed and after make sure that there is a single US_CONSTANT on CT.
        /// </summary>
        [Fact]
        public void ConsensusAndHeadersAreAtBlock5_Block6Presented_PartialOrFullValidationFailedCalled_ThereShouldBeASingleConstant()
        {
            // Chain header tree setup. Initial chain has 5 headers.
            // Example: h1=h2=h3=h4=h5.
            const int initialChainSize = 5;
            TestContext ctx = new TestContextBuilder()
                .WithInitialChain(initialChainSize)
                .Build();
            ChainedHeaderTree cht = ctx.ChainedHeaderTree;
            ChainedHeader chainTip = ctx.InitialChainTip;

            // Extend a chain by 1 header.
            // Example: h1=h2=h3=h4=h5=h6.
            chainTip = ctx.ExtendAChain(1, chainTip);
            List<BlockHeader> listOfCurrentChainHeaders = ctx.ChainedHeaderToList(chainTip, 1);

            // Present header by peer with id 1.
            // Then call PartialOrFullValidationFailed on it, followed by 
            // PartialOrFullValidationFailed.
            const int peerId = 1;
            cht.ConnectNewHeaders(peerId, listOfCurrentChainHeaders);
            cht.PartialValidationSucceeded(chainTip, out bool reorgRequired);
            reorgRequired.Should().BeTrue();
            cht.PartialOrFullValidationFailed(chainTip);

            // Peer id must be found only once on header 5.
            Dictionary<uint256, HashSet<int>> peerIdsByTipHash = cht.GetPeerIdsByTipHash();
            peerIdsByTipHash.Should().HaveCount(1);
            uint256 header5Hash = chainTip.GetAncestor(5).HashBlock;
            peerIdsByTipHash[header5Hash].Should().HaveCount(1);
            peerIdsByTipHash[header5Hash].Single().Should().Be(ChainedHeaderTree.LocalPeerId);
        }

        /// <summary>
        /// Issue 26 @ CT is at block 5. Call PartialValidationSucceeded with header 6. ConsensusTipChanged on block 6.
        /// Make sure PID moved to 6.
        /// </summary>
        [Fact]
        public void ConsensusAndHeadersAreAtBlock5_Block6Presented_PartialValidationSucceededCalled_LocalPeerIdIsMovedTo6()
        {
            // Chain header tree setup. Initial chain has 5 headers.
            // Example: h1=h2=h3=h4=h5.
            const int initialChainSize = 5;
            TestContext ctx = new TestContextBuilder()
                .WithInitialChain(initialChainSize)
                .Build();
            ChainedHeaderTree cht = ctx.ChainedHeaderTree;
            ChainedHeader chainTip = ctx.InitialChainTip;

            // Extend a chain by 1 header.
            // Example: h1=h2=h3=h4=h5=h6.
            chainTip = ctx.ExtendAChain(1, chainTip);
            List<BlockHeader> listOfCurrentChainHeaders = ctx.ChainedHeaderToList(chainTip, 1);

            // Present header by peer with id 1 and then call PartialValidationSucceeded on it.
            const int peerId = 1;
            cht.ConnectNewHeaders(peerId, listOfCurrentChainHeaders);
            cht.PartialValidationSucceeded(chainTip, out bool reorgRequired);
            reorgRequired.Should().BeTrue();

            // Call ConsensusTipChanged on chaintip at header 6.
            cht.ConsensusTipChanged(chainTip);

            // PID moved to header 6.
            Dictionary<uint256, HashSet<int>> peerIdsByTipHash = cht.GetPeerIdsByTipHash();
            uint256 header5Hash = chainTip.GetAncestor(5).HashBlock;
            uint256 header6Hash = chainTip.HashBlock;

            peerIdsByTipHash.Should().HaveCount(1);
            peerIdsByTipHash.Should().NotContainKey(header5Hash);
            peerIdsByTipHash[header6Hash].Should().HaveCount(2);
            peerIdsByTipHash[header6Hash].Should().Contain(ChainedHeaderTree.LocalPeerId);
            peerIdsByTipHash[header6Hash].Should().Contain(peerId);
        }

        /// <summary>
<<<<<<< HEAD
        /// Issue 29 @ Remove ChainHeader manually from a tree and call PartialValidationSucceeded,
        /// make sure it returns nothing.
        /// </summary>
        [Fact]
        public void ChainedHeaderIsRemovedFromTheTree_PartialValidationSucceededCalled_NothingIsReturned()
=======
        /// Issue 27 @  Checkpoints are disabled. Chain tip is at header 5. Present a chain A with headers equal to max reorg of 500 blocks plus extra 50. 
        /// Then start syncing until block 490. Peer 2 presents the alternative chain with 2 headers after fork point at header 5. We then you join the rest of
        /// 60 blocks. ConsensusTipChanged should return identifier of the second peer at block number 505.
        /// </summary>
        [Fact]
        public void ChainWithMaxReorgPlusExtraHeadersIsCalled_AnotherChainIsPresented_ConsensusTipChangedReturnsSecondPeerId()
>>>>>>> b3766ece
        {
            // Chain header tree setup. Initial chain has 5 headers.
            // Example: h1=h2=h3=h4=h5.
            const int initialChainSize = 5;
<<<<<<< HEAD
            TestContext ctx = new TestContextBuilder()
                .WithInitialChain(initialChainSize)
                .Build();
            ChainedHeaderTree cht = ctx.ChainedHeaderTree;
            ChainedHeader chainTip = ctx.InitialChainTip;

            // Manually remove chained header.
            Dictionary<uint256, ChainedHeader> chainedHeaders = cht.GetChainedHeadersByHash();
            chainedHeaders.Remove(chainTip.HashBlock);

            // PartialValidationSucceeded should return null.
            List<ChainedHeader> headersToValidate = cht.PartialValidationSucceeded(chainTip, out bool reorgRequired);
            headersToValidate.Should().BeNull();
=======
            TestContext ctx = new TestContextBuilder().WithInitialChain(initialChainSize).Build();
            ChainedHeaderTree cht = ctx.ChainedHeaderTree;
            ChainedHeader initialChainTip = ctx.InitialChainTip;

            // Extend the chain (chain A) with max reorg headers (500) + 50 extra.
            // Example: h1=h2=h3=h4=(h5)=a6=...=a555.
            const int maxReorg = 500;
            ctx.ChainStateMock.Setup(x => x.MaxReorgLength).Returns(maxReorg);
            ChainedHeader chainATip = ctx.ExtendAChain(maxReorg + 50, initialChainTip);

            // Chain A is presented by peer 1.
            List<BlockHeader> listOfChainABlockHeaders = ctx.ChainedHeaderToList(chainATip, maxReorg + 50);
            ChainedHeader[] chainAChainHeaders = chainATip.ToArray(maxReorg + 50);
            cht.ConnectNewHeaders(1, listOfChainABlockHeaders);
            
            // Sync 490 blocks from chain A.
            for (int i = 0; i < maxReorg - 10; i++)
            {
                ChainedHeader currentChainTip = chainAChainHeaders[i];
                cht.BlockDataDownloaded(currentChainTip, currentChainTip.Block);
                cht.PartialValidationSucceeded(currentChainTip, out bool reorgRequired);
                ctx.FinalizedBlockMock.Setup(m => m.GetFinalizedBlockHeight()).Returns(currentChainTip.Height - maxReorg);
                List<int> peerIds = cht.ConsensusTipChanged(currentChainTip);
                peerIds.Should().BeEmpty();
            }

            // Create new chain B with 2 headers after the fork point.
            // Example: h1=h2=h3=h4=(h5)=b7=b8.
            const int chainBExtension = 2;
            ChainedHeader chainBTip = ctx.ExtendAChain(chainBExtension, initialChainTip);

            // Chain B is presented by peer 2.
            List<BlockHeader> listOfChainBHeaders = ctx.ChainedHeaderToList(chainBTip, chainBExtension);
            cht.ConnectNewHeaders(2, listOfChainBHeaders);

            // Continue syncing remaining blocks from chain A.
            for (int i = maxReorg - 10; i < maxReorg + 50; i++)
            {
                ChainedHeader currentChainTip = chainAChainHeaders[i];
                cht.BlockDataDownloaded(currentChainTip, ctx.CreateBlock());
                cht.PartialValidationSucceeded(currentChainTip, out bool reorgRequired);
                ctx.FinalizedBlockMock.Setup(m => m.GetFinalizedBlockHeight()).Returns(currentChainTip.Height - maxReorg);
                List<int> peerIds = cht.ConsensusTipChanged(currentChainTip);
                if (currentChainTip.Height >= maxReorg + initialChainSize)
                {
                    peerIds.Should().HaveCount(1);
                    peerIds[0].Should().Be(2);
                }
                else
                {
                    peerIds.Should().BeEmpty();
                }
            }
>>>>>>> b3766ece
        }
    }
}<|MERGE_RESOLUTION|>--- conflicted
+++ resolved
@@ -1217,39 +1217,16 @@
         }
 
         /// <summary>
-<<<<<<< HEAD
-        /// Issue 29 @ Remove ChainHeader manually from a tree and call PartialValidationSucceeded,
-        /// make sure it returns nothing.
-        /// </summary>
-        [Fact]
-        public void ChainedHeaderIsRemovedFromTheTree_PartialValidationSucceededCalled_NothingIsReturned()
-=======
         /// Issue 27 @  Checkpoints are disabled. Chain tip is at header 5. Present a chain A with headers equal to max reorg of 500 blocks plus extra 50. 
         /// Then start syncing until block 490. Peer 2 presents the alternative chain with 2 headers after fork point at header 5. We then you join the rest of
         /// 60 blocks. ConsensusTipChanged should return identifier of the second peer at block number 505.
         /// </summary>
         [Fact]
         public void ChainWithMaxReorgPlusExtraHeadersIsCalled_AnotherChainIsPresented_ConsensusTipChangedReturnsSecondPeerId()
->>>>>>> b3766ece
         {
             // Chain header tree setup. Initial chain has 5 headers.
             // Example: h1=h2=h3=h4=h5.
             const int initialChainSize = 5;
-<<<<<<< HEAD
-            TestContext ctx = new TestContextBuilder()
-                .WithInitialChain(initialChainSize)
-                .Build();
-            ChainedHeaderTree cht = ctx.ChainedHeaderTree;
-            ChainedHeader chainTip = ctx.InitialChainTip;
-
-            // Manually remove chained header.
-            Dictionary<uint256, ChainedHeader> chainedHeaders = cht.GetChainedHeadersByHash();
-            chainedHeaders.Remove(chainTip.HashBlock);
-
-            // PartialValidationSucceeded should return null.
-            List<ChainedHeader> headersToValidate = cht.PartialValidationSucceeded(chainTip, out bool reorgRequired);
-            headersToValidate.Should().BeNull();
-=======
             TestContext ctx = new TestContextBuilder().WithInitialChain(initialChainSize).Build();
             ChainedHeaderTree cht = ctx.ChainedHeaderTree;
             ChainedHeader initialChainTip = ctx.InitialChainTip;
@@ -1303,7 +1280,31 @@
                     peerIds.Should().BeEmpty();
                 }
             }
->>>>>>> b3766ece
+        }
+
+        /// <summary>
+        /// Issue 29 @ Remove ChainHeader manually from a tree and call PartialValidationSucceeded,
+        /// make sure it returns nothing.
+        /// </summary>
+        [Fact]
+        public void ChainedHeaderIsRemovedFromTheTree_PartialValidationSucceededCalled_NothingIsReturned()
+        {
+            // Chain header tree setup. Initial chain has 5 headers.
+            // Example: h1=h2=h3=h4=h5.
+            const int initialChainSize = 5;
+            TestContext ctx = new TestContextBuilder()
+                .WithInitialChain(initialChainSize)
+                .Build();
+            ChainedHeaderTree cht = ctx.ChainedHeaderTree;
+            ChainedHeader chainTip = ctx.InitialChainTip;
+
+            // Manually remove chained header.
+            Dictionary<uint256, ChainedHeader> chainedHeaders = cht.GetChainedHeadersByHash();
+            chainedHeaders.Remove(chainTip.HashBlock);
+
+            // PartialValidationSucceeded should return null.
+            List<ChainedHeader> headersToValidate = cht.PartialValidationSucceeded(chainTip, out bool reorgRequired);
+            headersToValidate.Should().BeNull();
         }
     }
 }