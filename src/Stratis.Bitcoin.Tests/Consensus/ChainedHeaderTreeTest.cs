--- conflicted
+++ resolved
@@ -359,18 +359,10 @@
         [Fact]
         public void ConnectHeaders_SupplyHeaders_ToDownloadArraySizeSameAsNumberOfHeaders()
         {
-<<<<<<< HEAD
-            var ctx = new TestContext();
-            ChainedHeaderTree cht = ctx.CreateChainedHeaderTree();
-            ChainedHeader chainTip = ctx.ExtendAChain(5);
-            cht.Initialize(chainTip, true);
-            ctx.ConsensusSettings.UseCheckpoints = false;
-=======
             // Setup
             TestContext ctx = new TestContextBuilder().WithInitialChain(5).UseCheckpoints(false).Build();
             ChainedHeaderTree cht = ctx.ChainedHeaderTree;
             ChainedHeader chainTip = ctx.InitialChainTip;
->>>>>>> 2179c5d8
 
             // Checkpoints are off
             Assert.False(ctx.ConsensusSettings.UseCheckpoints);
