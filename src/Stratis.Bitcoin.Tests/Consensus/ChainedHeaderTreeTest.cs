﻿using System;
using System.Collections.Generic;
using System.Linq;
using System.Threading;
using FluentAssertions;
using Moq;
using NBitcoin;
using NBitcoin.BouncyCastle.Math;
using Stratis.Bitcoin.Base;
using Stratis.Bitcoin.Configuration;
using Stratis.Bitcoin.Configuration.Logging;
using Stratis.Bitcoin.Configuration.Settings;
using Stratis.Bitcoin.Consensus;
using Stratis.Bitcoin.Consensus.Validators;
using Stratis.Bitcoin.Utilities;
using Xunit;

namespace Stratis.Bitcoin.Tests.Consensus
{
    public class ChainedHeaderTreeTest
    {
        public class CheckpointFixture
        {
            public CheckpointFixture(int height, BlockHeader header)
            {
                if (height < 1) throw new ArgumentOutOfRangeException(nameof(height), "Height must be greater or equal to 1.");

                Guard.NotNull(header, nameof(header));

                this.Height = height;
                this.Header = header;
            }

            public int Height { get; }

            public BlockHeader Header { get; }
        }

        public class TestContextBuilder
        {
            private readonly TestContext testContext;

            public TestContextBuilder()
            {
                this.testContext = new TestContext();
            }

            internal TestContextBuilder WithInitialChain(int initialChainSize, bool assignBlocks = true)
            {
                if (initialChainSize < 0)
                    throw new ArgumentOutOfRangeException(nameof(initialChainSize), "Size cannot be less than 0.");

                this.testContext.InitialChainTip = this.testContext.ExtendAChain(initialChainSize, assignBlocks: assignBlocks);
                return this;
            }

            internal TestContextBuilder UseCheckpoints(bool useCheckpoints = true)
            {
                this.testContext.ConsensusSettings.UseCheckpoints = useCheckpoints;
                return this;
            }

            internal TestContext Build()
            {
                if (this.testContext.InitialChainTip != null)
                    this.testContext.ChainedHeaderTree.Initialize(this.testContext.InitialChainTip, true);

                return this.testContext;
            }
        }

        public class TestContext
        {
            public Network Network = Network.RegTest;
            public Mock<IBlockValidator> ChainedHeaderValidatorMock = new Mock<IBlockValidator>();
            public Mock<ICheckpoints> CheckpointsMock = new Mock<ICheckpoints>();
            public Mock<IChainState> ChainStateMock = new Mock<IChainState>();
            public Mock<IFinalizedBlockHeight> FinalizedBlockMock = new Mock<IFinalizedBlockHeight>();
            public ConsensusSettings ConsensusSettings = new ConsensusSettings(new NodeSettings(Network.RegTest));

            private static int nonceValue;

            internal ChainedHeaderTree ChainedHeaderTree;

            internal ChainedHeader InitialChainTip;

            public TestContext()
            {
                this.ChainedHeaderTree = new ChainedHeaderTree(
                    this.Network,
                    new ExtendedLoggerFactory(),
                    this.ChainedHeaderValidatorMock.Object,
                    this.CheckpointsMock.Object,
                    this.ChainStateMock.Object,
                    this.FinalizedBlockMock.Object,
                    this.ConsensusSettings);
            }

            internal Target ChangeDifficulty(ChainedHeader header, int difficultyAdjustmentDivisor)
            {
                BigInteger newTarget = header.Header.Bits.ToBigInteger();
                newTarget = newTarget.Divide(BigInteger.ValueOf(difficultyAdjustmentDivisor));
                return new Target(newTarget);
            }

            public void SetupCheckpoints(params CheckpointFixture[] checkpoints)
            {
                if (checkpoints.GroupBy(h => h.Height).Any(g => g.Count() > 1))
                    throw new ArgumentException("Checkpoint heights must be unique.");

                if (checkpoints.Any(h => h.Height < 0))
                    throw new ArgumentException("Checkpoint heights cannot be negative.");

                foreach (CheckpointFixture checkpoint in checkpoints.OrderBy(h => h.Height))
                {
                    var checkpointInfo = new CheckpointInfo(checkpoint.Header.GetHash());
                    this.CheckpointsMock
                        .Setup(c => c.GetCheckpoint(checkpoint.Height))
                        .Returns(checkpointInfo);
                }

                this.CheckpointsMock
                    .Setup(c => c.GetCheckpoint(It.IsNotIn(checkpoints.Select(h => h.Height))))
                    .Returns((CheckpointInfo)null);
                this.CheckpointsMock
                    .Setup(c => c.GetLastCheckpointHeight())
                    .Returns(checkpoints.OrderBy(h => h.Height).Last().Height);
            }

            public ChainedHeader ExtendAChain(
                int count, 
                ChainedHeader chainedHeader = null, 
                int difficultyAdjustmentDivisor = 1, 
                bool assignBlocks = true,
                ValidationState? validationState = null)
            {
                if (difficultyAdjustmentDivisor == 0) throw new ArgumentException("Divisor cannot be 0");

                ChainedHeader previousHeader = chainedHeader ?? new ChainedHeader(this.Network.GetGenesis().Header, this.Network.GenesisHash, 0);

                for (int i = 0; i < count; i++)
                {
                    BlockHeader header = this.Network.Consensus.ConsensusFactory.CreateBlockHeader();
                    header.HashPrevBlock = previousHeader.HashBlock;
                    header.Bits = difficultyAdjustmentDivisor == 1
                                        ? previousHeader.Header.Bits
                                        : this.ChangeDifficulty(previousHeader, difficultyAdjustmentDivisor);
                    header.Nonce = (uint)Interlocked.Increment(ref nonceValue);
                    var newHeader = new ChainedHeader(header, header.GetHash(), previousHeader);
                    if (validationState.HasValue)
                        newHeader.BlockValidationState = validationState.Value;

                    if (assignBlocks)
                    {
                        Block block = this.Network.Consensus.ConsensusFactory.CreateBlock();
                        block.GetSerializedSize();
                        newHeader.Block = block;
                    }

                    previousHeader = newHeader;
                }

                return previousHeader;
            }

            public Block CreateBlock()
            {
                Block block = this.Network.Consensus.ConsensusFactory.CreateBlock();
                block.GetSerializedSize();
                return block;
            }

            public List<BlockHeader> ChainedHeaderToList(ChainedHeader chainedHeader, int count)
            {
                var list = new List<BlockHeader>();

                ChainedHeader current = chainedHeader;

                for (int i = 0; i < count; i++)
                {
                    list.Add(current.Header);
                    current = current.Previous;
                }

                list.Reverse();

                return list;
            }

            public bool NoDownloadRequested(ConnectNewHeadersResult connectNewHeadersResult)
            {
                Assert.NotNull(connectNewHeadersResult);

                return (connectNewHeadersResult.DownloadTo == null)
                       && (connectNewHeadersResult.DownloadFrom == null);
            }
        }

        public class InvalidHeaderTestException : ConsensusException
        {
        }

        [Fact]
        public void ConnectHeaders_NoNewHeadersToConnect_ShouldReturnNothingToDownload()
        {
            TestContext testContext = new TestContextBuilder().WithInitialChain(10).Build();
            ChainedHeaderTree chainedHeaderTree = testContext.ChainedHeaderTree;
            ChainedHeader chainTip = testContext.InitialChainTip;

            List<BlockHeader> listOfExistingHeaders = testContext.ChainedHeaderToList(chainTip, 4);

            ConnectNewHeadersResult connectNewHeadersResult = chainedHeaderTree.ConnectNewHeaders(1, listOfExistingHeaders);

            Assert.True(testContext.NoDownloadRequested(connectNewHeadersResult));
            Assert.Equal(11, chainedHeaderTree.GetChainedHeadersByHash().Count);
        }

        [Fact]
        public void ConnectHeaders_HeadersFromTwoPeers_ShouldCreateTwoPeerTips()
        {
            TestContext testContext = new TestContextBuilder().WithInitialChain(10).Build();
            ChainedHeaderTree chainedHeaderTree = testContext.ChainedHeaderTree;
            ChainedHeader chainTip = testContext.InitialChainTip;

            List<BlockHeader> listOfExistingHeaders = testContext.ChainedHeaderToList(chainTip, 4);

            ConnectNewHeadersResult connectNewHeaders1 = chainedHeaderTree.ConnectNewHeaders(1, listOfExistingHeaders);
            ConnectNewHeadersResult connectNewHeaders2 = chainedHeaderTree.ConnectNewHeaders(2, listOfExistingHeaders);

            Assert.Single(chainedHeaderTree.GetPeerIdsByTipHash());
            Assert.Equal(11, chainedHeaderTree.GetChainedHeadersByHash().Count);

            Assert.Equal(3, chainedHeaderTree.GetPeerIdsByTipHash().First().Value.Count);

            Assert.Equal(ChainedHeaderTree.LocalPeerId, chainedHeaderTree.GetPeerIdsByTipHash().First().Value.ElementAt(0));
            Assert.Equal(1, chainedHeaderTree.GetPeerIdsByTipHash().First().Value.ElementAt(1));
            Assert.Equal(2, chainedHeaderTree.GetPeerIdsByTipHash().First().Value.ElementAt(2));

            Assert.True(testContext.NoDownloadRequested(connectNewHeaders1));
            Assert.True(testContext.NoDownloadRequested(connectNewHeaders2));
        }

        /// <summary>
        /// Issue 1 @ Create chained header tree component #1321
        /// Supply headers where first header can't be connected - should throw.
        /// </summary>
        [Fact]
        public void ConnectHeaders_HeadersCantConnect_ShouldFail()
        {
            TestContext testContext = new TestContextBuilder().Build();
            ChainedHeaderTree chainedHeaderTree = testContext.ChainedHeaderTree;

            Assert.Throws<ConnectHeaderException>(() => chainedHeaderTree.ConnectNewHeaders(1, new List<BlockHeader>(new[] { testContext.Network.GetGenesis().Header })));
        }

        /// <summary>
        /// Issue 2 @ Create chained header tree component #1321
        /// Supply headers that we already have and make sure no new ChainedHeaders were created.
        /// </summary>
        [Fact]
        public void ConnectHeaders_NewAndExistingHeaders_ShouldCreateNewHeaders()
        {
            TestContext testContext = new TestContextBuilder().WithInitialChain(10).Build();
            ChainedHeaderTree chainedHeaderTree = testContext.ChainedHeaderTree;
            ChainedHeader chainTip = testContext.InitialChainTip;

            chainTip.BlockDataAvailability = BlockDataAvailabilityState.BlockAvailable;
            ChainedHeader newChainTip = testContext.ExtendAChain(10, chainTip); // create 10 more headers

            List<BlockHeader> listOfExistingHeaders = testContext.ChainedHeaderToList(chainTip, 10);
            List<BlockHeader> listOfNewHeaders = testContext.ChainedHeaderToList(newChainTip, 10);

            chainTip.BlockValidationState = ValidationState.FullyValidated;

            ConnectNewHeadersResult connectedHeadersResultOld = chainedHeaderTree.ConnectNewHeaders(2, listOfExistingHeaders);
            ConnectNewHeadersResult connectedHeadersResultNew = chainedHeaderTree.ConnectNewHeaders(1, listOfNewHeaders);

            Assert.Equal(21, chainedHeaderTree.GetChainedHeadersByHash().Count);
            Assert.Equal(10, listOfNewHeaders.Count);
            Assert.True(testContext.NoDownloadRequested(connectedHeadersResultOld));
            Assert.Equal(listOfNewHeaders.Last(), connectedHeadersResultNew.DownloadTo.Header);
            Assert.Equal(listOfNewHeaders.First(), connectedHeadersResultNew.DownloadFrom.Header);
        }

        /// <summary>
        /// Issue 3 @ Create chained header tree component #1321
        /// Supply some headers and then supply some more headers.
        /// Make sure that PeerTipsByPeerId is updated and the total amount of items remain the same.
        /// Make sure that PeerIdsByTipHash is updated.
        /// </summary>
        [Fact]
        public void ConnectHeaders_SupplyHeadersThenSupplyMore_Both_Tip_PeerId_Maps_ShouldBeUpdated()
        {
            TestContext testContext = new TestContextBuilder().WithInitialChain(10).Build();
            ChainedHeaderTree cht = testContext.ChainedHeaderTree;
            ChainedHeader chainTip = testContext.InitialChainTip;

            List<BlockHeader> listOfExistingHeaders = testContext.ChainedHeaderToList(chainTip, 10);

            cht.ConnectNewHeaders(1, listOfExistingHeaders);

            Dictionary<uint256, HashSet<int>> peerIdsByTipHashBefore = cht.GetPeerIdsByTipHash().ToDictionary(entry => entry.Key, entry => new HashSet<int>(entry.Value));
            Dictionary<int, uint256> peerTipsByPeerIdBefore = cht.GetPeerTipsByPeerId().ToDictionary(entry => entry.Key, entry => new uint256(entry.Value));

            // (of 25 headers) supply last 5 existing and first 10 new
            ChainedHeader newChainTip = testContext.ExtendAChain(15, chainTip);
            List<BlockHeader> listOfNewAndOldHeaders = testContext.ChainedHeaderToList(newChainTip, 25).GetRange(5, 15);

            cht.ConnectNewHeaders(1, listOfNewAndOldHeaders);

            Dictionary<uint256, HashSet<int>> peerIdsByTipHashAfter = cht.GetPeerIdsByTipHash();
            Dictionary<int, uint256> peerTipsByPeerIdAfter = cht.GetPeerTipsByPeerId();

            // Tip # -> peer id map has changed
            Assert.True(peerIdsByTipHashBefore.FirstOrDefault(x => x.Value.Contains(1)).Key !=
                        peerIdsByTipHashAfter.FirstOrDefault(x => x.Value.Contains(1)).Key);

            // Peer id -> tip # map has changed
            Assert.True(peerTipsByPeerIdBefore[1] != peerTipsByPeerIdAfter[1]);

            // reassigning # so amount of items the same
            Assert.True(peerTipsByPeerIdBefore.Values.Count == peerTipsByPeerIdAfter.Values.Count);
        }

        /// <summary>
        /// Issue 4 @ Create chained header tree component #1321
        /// Supply headers where half of them are new and half are old. 
        /// Make sure that ChainedHeader was created for new ones.
        /// </summary>
        [Fact]
        public void ConnectHeaders_HalfOldHalfNew_ShouldCreateHeadersForNew()
        {
            const int initialChainSize = 20, chainExtensionSize = 20;

            // Initialize tree with h1->h20.
            TestContext testContext = new TestContextBuilder().WithInitialChain(initialChainSize).Build();
            ChainedHeaderTree chainedHeaderTree = testContext.ChainedHeaderTree;
            ChainedHeader chainTip = testContext.InitialChainTip;

            // Extend chain from h21->h40.
            ChainedHeader newChainTip = testContext.ExtendAChain(chainExtensionSize, chainTip);
            List<BlockHeader> listOfOldAndNewHeaders = testContext.ChainedHeaderToList(newChainTip, initialChainSize + chainExtensionSize);
            
            // Supply both old and new headers. 
            chainedHeaderTree.ConnectNewHeaders(1, listOfOldAndNewHeaders);

            // ChainedHeader tree entries are created for all new BlockHeaders.
            IEnumerable<uint256> hashesOfNewBlocks = listOfOldAndNewHeaders.Select(x => x.GetHash()).TakeLast(chainExtensionSize);
            Assert.True(hashesOfNewBlocks.All(x => chainedHeaderTree.GetChainedHeadersByHash().Keys.Contains(x)));
        }

        /// <summary>
        /// Issue 5 @ Create chained header tree component #1321
        /// 3 peers should supply headers - one of the peers creates a fork.
        /// Make sure that ChainedBlock is not created more than once for the same header.
        /// Check that next pointers were created correctly.
        /// </summary>
        [Fact]
        public void ConnectHeaders_HeadersFromTwoPeersWithFork_ShouldCreateBlocksForNewHeaders()
        {
            TestContext testContext = new TestContextBuilder().Build();
            ChainedHeaderTree chainedHeaderTree = testContext.ChainedHeaderTree;
            ChainedHeader chainTip = testContext.ExtendAChain(7);
            chainedHeaderTree.Initialize(chainTip, true);
            testContext.ChainStateMock.Setup(s => s.ConsensusTip).Returns(chainTip);

            // Peer 1: 1a - 2a - 3a - 4a - 5a - 6a - 7a - 8a
            Assert.True(chainedHeaderTree.GetChainedHeadersByHash().Count == 8);

            // Peer 2: 1a - 2a - 3a - 4a - 5a - 6a - 7a - 8a
            List<BlockHeader> listOfExistingHeaders = testContext.ChainedHeaderToList(chainTip, 7);
            chainedHeaderTree.ConnectNewHeaders(2, listOfExistingHeaders);
            Assert.True(chainedHeaderTree.GetChainedHeadersByHash().Count == 8);

            // Peer 3: 1a - 2a - 3a - 4a - 5b - 6b - 7b - 8b
            var forkedBlockHeader = chainTip.Previous.Previous.Previous.Previous;
            ChainedHeader peerThreeTip = testContext.ExtendAChain(4, forkedBlockHeader);
            List<BlockHeader> listOfNewAndExistingHeaders = testContext.ChainedHeaderToList(peerThreeTip, 6);   // includes common blocks
            chainedHeaderTree.ConnectNewHeaders(3, listOfNewAndExistingHeaders);

            // CHT should contain 12 headers
            Assert.True(chainedHeaderTree.GetChainedHeadersByHash().Count == 12);

            var chainedHeadersByHash = chainedHeaderTree.GetChainedHeadersByHash();

            foreach (int peer in new[] {2, 3})
            {
                var nextPointersByHeightMap = new Dictionary<int, List<ChainedHeader>>();

                ChainedHeader chainPointer = chainedHeadersByHash[chainedHeaderTree.GetPeerTipsByPeerId()[peer]];

                // Start at the tip and use previous pointers to traverse the chain down to the Genesis.
                while (chainPointer.Height > 0)
                {
                    // Checking the next pointers.
                    Assert.Contains(chainPointer, chainPointer.Previous.Next);

                    if (!nextPointersByHeightMap.ContainsKey(chainPointer.Height))
                    {
                        nextPointersByHeightMap.Add(chainPointer.Height, new List<ChainedHeader>());
                    }

                    foreach (var nextPtr in chainPointer.Next) 
                    {
                        nextPointersByHeightMap[chainPointer.Height].Add(nextPtr);
                    }

                    chainPointer = chainPointer.Previous;
                }

                // Each should have 1 Next pointer.
                Assert.True(nextPointersByHeightMap.Where(x => x.Key < 3 || (x.Key > 3 && x.Key < 7)).All(y => y.Value.Count == 1));

                // Except for 8a and 8b which contain none.
                Assert.True(nextPointersByHeightMap.Where(x => x.Key == 7).All(y => y.Value.Count == 0));

                // And 4a which has 2.
                Assert.True(nextPointersByHeightMap.Where(x => x.Key == 3).All(y => y.Value.Count == 2));
            }

            // Two blocks at each height above the fork.
            Assert.True(chainedHeadersByHash.GroupBy(x => x.Value.Height).Where(x => x.Key > 4).All(y => y.ToList().Count == 2));

            // One block at each height beneath the fork.
            Assert.True(chainedHeadersByHash.GroupBy(x => x.Value.Height).Where(x => x.Key < 4).All(y => y.ToList().Count == 1));
        }

        /// <summary>
        /// Issue 6 @ Create chained header tree component #1321
        /// Make sure checkpoints are off - supply some headers and CHT should return 
        /// a ToDownload array of the same size as the amount of headers.
        /// </summary>
        [Fact]
        public void ConnectHeaders_SupplyHeaders_ToDownloadArraySizeSameAsNumberOfHeaders()
        {
            // Setup
            TestContext ctx = new TestContextBuilder().WithInitialChain(5).UseCheckpoints(false).Build();
            ChainedHeaderTree cht = ctx.ChainedHeaderTree;
            ChainedHeader chainTip = ctx.InitialChainTip;

            // Checkpoints are off
            Assert.False(ctx.ConsensusSettings.UseCheckpoints);
            ChainedHeader newChainTip = ctx.ExtendAChain(7, chainTip);
            List<BlockHeader> listOfNewBlockHeaders = ctx.ChainedHeaderToList(newChainTip, 7);

            // Peer 1 supplies some headers
            List<BlockHeader> peer1Headers = listOfNewBlockHeaders.GetRange(0, 3);
            cht.ConnectNewHeaders(1, peer1Headers);

            // Peer 2 supplies some more headers
            List<BlockHeader> peer2Headers = listOfNewBlockHeaders.GetRange(3, 4);
            ConnectNewHeadersResult connectNewHeadersResult = cht.ConnectNewHeaders(2, peer2Headers);
            ChainedHeader chainedHeaderFrom = connectNewHeadersResult.DownloadFrom;
            ChainedHeader chainedHeaderTo = connectNewHeadersResult.DownloadTo;
            int headersToDownloadCount = chainedHeaderTo.Height - chainedHeaderFrom.Height + 1; // Inclusive

            // ToDownload array of the same size as the amount of headers
            Assert.Equal(headersToDownloadCount, peer2Headers.Count);
        }

        /// <summary>
        /// Issue 7 @ Create chained header tree component #1321
        /// We have a chain and someone presents an invalid header.
        /// After that our chain's last block shouldn't change, it shouldn't have a valid .Next
        /// and it should throw an exception.
        /// </summary>
        [Fact]
        public void ConnectHeaders_SupplyInvalidHeader_ExistingChainTipShouldNotChange()
        {
            TestContext testContext = new TestContextBuilder().WithInitialChain(5).UseCheckpoints(false).Build();
            ChainedHeaderTree chainedHeaderTree = testContext.ChainedHeaderTree;
            ChainedHeader consensusTip = testContext.InitialChainTip;

            ChainedHeader invalidChainedHeader = testContext.ExtendAChain(1, testContext.InitialChainTip);
            List<BlockHeader> listContainingInvalidHeader = testContext.ChainedHeaderToList(invalidChainedHeader, 1);
            BlockHeader invalidBlockHeader = listContainingInvalidHeader[0];

            testContext.ChainedHeaderValidatorMock.Setup(x => x.ValidateHeader(It.Is<ChainedHeader>(y => y.HashBlock == invalidBlockHeader.GetHash()))).Throws(new InvalidHeaderTestException());

            Assert.Throws<InvalidHeaderTestException>(() => chainedHeaderTree.ConnectNewHeaders(1, listContainingInvalidHeader));

            // Chain's last block shouldn't change.
            ChainedHeader consensusTipAfterInvalidHeaderPresented = chainedHeaderTree.GetPeerTipChainedHeaderByPeerId(-1);
            Assert.Equal(consensusTip, consensusTipAfterInvalidHeaderPresented);

            // Last block shouldn't have a Next.
            Assert.Empty(consensusTipAfterInvalidHeaderPresented.Next);
        }

        /// <summary>
        /// Issue 8 @ Create chained header tree component #1321
        /// We have a chain and peer B is on the best chain.
        /// After that peer C presents an alternative chain with a forkpoint below B's Tip.
        /// After that peer A prolongs C's chain (but sends all headers from the fork point) with a few valid and one invalid.
        /// Make sure that C's chain is not removed - only headers after that.
        /// </summary>
        [Fact]
        public void ConnectHeaders_MultiplePeersWithForks_CorrectTip()
        {
            TestContext testContext = new TestContextBuilder().Build();
            ChainedHeaderTree chainedHeaderTree = testContext.ChainedHeaderTree;
            ChainedHeader chainTip = testContext.ExtendAChain(5);
            chainedHeaderTree.Initialize(chainTip, true);
            List<BlockHeader> listOfExistingHeaders = testContext.ChainedHeaderToList(chainTip, 5);

            chainedHeaderTree.ConnectNewHeaders(2, listOfExistingHeaders);
            ChainedHeader peerTwoTip = chainedHeaderTree.GetPeerTipChainedHeaderByPeerId(2);

            // Peer 2 is on the best chain.
            // b1 = b2 = b3 = b4 = b5
            peerTwoTip.HashBlock.Should().BeEquivalentTo(chainTip.HashBlock);

            // Peer 3 presents an alternative chain with a forkpoint below Peer 2's Tip.
            // b1 = b2 = b3 = b4 = b5
            //         = c3 = c4 = c5
            ChainedHeader peerThreeTip = testContext.ExtendAChain(3, chainTip.Previous.Previous.Previous);
            List<BlockHeader> listOfNewHeadersFromPeerThree = testContext.ChainedHeaderToList(peerThreeTip, 3);
            chainedHeaderTree.ConnectNewHeaders(3, listOfNewHeadersFromPeerThree);
            
            ChainedHeader fork = chainTip.FindFork(peerThreeTip);
            fork.Height.Should().BeLessThan(peerTwoTip.Height);

            int oldChainHeaderTreeCount = chainedHeaderTree.GetChainedHeadersByHash().Count;

            // Peer 1 prolongs Peer 3's chain with one invalid block.
            // c3 = c4 = c5 = a6 = |a7| = a8
            const int numberOfBlocksToExtend = 3;
            ChainedHeader peerOneTip = testContext.ExtendAChain(numberOfBlocksToExtend, peerThreeTip);
            List<BlockHeader> listOfPeerOnesHeaders = testContext.ChainedHeaderToList(peerOneTip, numberOfBlocksToExtend + 2 /*include c4=c5*/);
            
            int depthOfInvalidHeader = 3;
            BlockHeader invalidBlockHeader = listOfPeerOnesHeaders[depthOfInvalidHeader];
            testContext.ChainedHeaderValidatorMock.Setup(x =>
                x.ValidateHeader(It.Is<ChainedHeader>(y => y.HashBlock == invalidBlockHeader.GetHash()))).Throws(new InvalidHeaderTestException());

            Assert.Throws<InvalidHeaderTestException>(() => chainedHeaderTree.ConnectNewHeaders(1, listOfPeerOnesHeaders));

            // Headers originally presented by Peer 3 (a4 = a5) have a claim on them and are not removed.
            Assert.True(chainedHeaderTree.GetChainedHeadersByHash().ContainsKey(listOfPeerOnesHeaders[0].GetHash()));
            Assert.True(chainedHeaderTree.GetChainedHeadersByHash().ContainsKey(listOfPeerOnesHeaders[1].GetHash()));

            // The Peer 1 headers before, the invalid header and the header beyond are removed (a6 = a7 = a8).
            Assert.False(chainedHeaderTree.GetChainedHeadersByHash().ContainsKey(listOfPeerOnesHeaders[2].GetHash()));
            Assert.False(chainedHeaderTree.GetChainedHeadersByHash().ContainsKey(listOfPeerOnesHeaders[3].GetHash()));
            Assert.False(chainedHeaderTree.GetChainedHeadersByHash().ContainsKey(listOfPeerOnesHeaders[4].GetHash()));

            Assert.Equal(oldChainHeaderTreeCount, chainedHeaderTree.GetChainedHeadersByHash().Count);

            // Tip claimed by the third peer is in the chain headers by hash structure.
            uint256 tipClaimedByThirdPeer = chainedHeaderTree.GetPeerTipChainedHeaderByPeerId(3).HashBlock;
            Assert.Equal(tipClaimedByThirdPeer, peerThreeTip.HashBlock);

            // C's chain remains at same height after A presents the invalid header.
            Assert.Equal(peerThreeTip.Height, chainedHeaderTree.GetPeerTipChainedHeaderByPeerId(3).Height);
        }

        /// <summary>
        /// Issue 9 @ Create chained header tree component #1321
        /// Check that everything is always consumed.
        /// </summary>
        [Fact]
        public void ConnectHeaders_MultiplePeers_CheckEverythingIsConsumed()
        {
            // Chain A is presented by default peer:
            // h1=h2=h3=h4=h5=h6=h7
            TestContext testContext = new TestContextBuilder().Build();
            ChainedHeaderTree chainedHeaderTree = testContext.ChainedHeaderTree;
            ChainedHeader chainTip = testContext.ExtendAChain(7);
            chainedHeaderTree.Initialize(chainTip, true);

            // Chain A is extended by Peer 1:
            // h1=h2=h3=h4=h5=h6=h7=h8=9a=10a=11a=12a=13a.
            ChainedHeader peer1ChainTip = testContext.ExtendAChain(6, chainTip);
            List<BlockHeader> listOfPeer1NewHeaders = testContext.ChainedHeaderToList(peer1ChainTip, 6);
            List<BlockHeader> peer1NewHeaders = listOfPeer1NewHeaders.GetRange(0, 4);

            // 4 headers are processed: 10a=11a=12a=13a
            // 2 are unprocessed: 12a=13a
            ConnectNewHeadersResult connectedNewHeadersResult = chainedHeaderTree.ConnectNewHeaders(1, peer1NewHeaders);
            Assert.Equal(2, peer1ChainTip.Height - connectedNewHeadersResult.Consumed.Height);

            // Remaining headers are presented.
            connectedNewHeadersResult = chainedHeaderTree.ConnectNewHeaders(1, listOfPeer1NewHeaders.GetRange(4, 2));

            // All headers are now consumed.
            Assert.Equal(connectedNewHeadersResult.Consumed.HashBlock, peer1ChainTip.HashBlock);

            // Peer 2 presents headers that that are already in the tree: 10a=11a=12a=13a
            // as well as some that are not in it yet: 14a=15a
            ChainedHeader peer2ChainTip = testContext.ExtendAChain(2, peer1ChainTip);
            List<BlockHeader> listOfNewAndExistingHeaders = testContext.ChainedHeaderToList(peer2ChainTip, 6);

            connectedNewHeadersResult = chainedHeaderTree.ConnectNewHeaders(2, listOfNewAndExistingHeaders);
            Assert.Equal(connectedNewHeadersResult.Consumed.HashBlock, peer2ChainTip.HashBlock);

            // Peer 3 presents a list of headers that are already in the tree
            // and the rest of the headers from a new fork to the tree.
            // 10a=11a=12a=13a=14a=15a
            //            =13b=14b=15b
            ChainedHeader peer3ChainTip = testContext.ExtendAChain(3, peer2ChainTip.Previous.Previous.Previous);
            List<BlockHeader> listOfPeer3Headers = testContext.ChainedHeaderToList(peer3ChainTip, 6);
            connectedNewHeadersResult = chainedHeaderTree.ConnectNewHeaders(3, listOfPeer3Headers);

            Assert.Equal(connectedNewHeadersResult.Consumed.HashBlock, peer3ChainTip.HashBlock);

            List<BlockHeader> peerOneChainedHeaderList = testContext.ChainedHeaderToList(peer1ChainTip, 7);
            List<BlockHeader> peerTwoChainedHeaderList = testContext.ChainedHeaderToList(peer2ChainTip, 7);

            // Submit headers that are all already in the tree:
            // Peer 3 supplies all headers from Peer 1.
            connectedNewHeadersResult = chainedHeaderTree.ConnectNewHeaders(3, peerOneChainedHeaderList);
            Assert.Equal(connectedNewHeadersResult.Consumed.HashBlock, chainedHeaderTree.GetPeerTipChainedHeaderByPeerId(3).HashBlock);

            // Peer 3 supplies all headers from Peer 2.
            connectedNewHeadersResult = chainedHeaderTree.ConnectNewHeaders(3, peerTwoChainedHeaderList);
            Assert.Equal(connectedNewHeadersResult.Consumed.HashBlock, chainedHeaderTree.GetPeerTipChainedHeaderByPeerId(3).HashBlock);

            // Peer 4 submits a list of headers in which nothing is already in the tree, forming a fork:
            // 1a=2a=3a=4a=5a=6a
            //         =4c=5c=6c
            ChainedHeader forkPoint = chainedHeaderTree.GetPeerTipChainedHeaderByPeerId(1).GetAncestor(3);  // fork at height 3.
            ChainedHeader peer4ChainTip = testContext.ExtendAChain(3, forkPoint);
            List<BlockHeader> listOfHeaders = testContext.ChainedHeaderToList(peer4ChainTip, 3);
            connectedNewHeadersResult = chainedHeaderTree.ConnectNewHeaders(4, listOfHeaders);

            Assert.Equal(connectedNewHeadersResult.Consumed.HashBlock, chainedHeaderTree.GetPeerTipChainedHeaderByPeerId(4).HashBlock);
        }


        /// <summary>
        /// Issue 10 @ Create chained header tree component #1321
        /// When checkpoints are enabled and the only checkpoint is at block X,
        /// when we present headers before that none are marked for download.
        /// When we first present checkpointed header and some after
        /// all previous are also marked for download & those that are up
        /// to the last checkpoint are marked as assumevalid.
        /// </summary>
        [Fact]
        public void PresentChain_CheckpointsEnabled_MarkToDownloadWhenCheckpointPresented()
        {
            const int initialChainSize = 5;
            const int currentChainExtension = 20;

            TestContext testContext = new TestContextBuilder().WithInitialChain(initialChainSize).UseCheckpoints().Build();
            ChainedHeaderTree chainedHeaderTree = testContext.ChainedHeaderTree;
            ChainedHeader initialChainTip = testContext.InitialChainTip;

            ChainedHeader extendedChainTip = testContext.ExtendAChain(currentChainExtension, initialChainTip);

            // Total chain length is h1 -> h25.
            List<BlockHeader> listOfCurrentChainHeaders =
                testContext.ChainedHeaderToList(extendedChainTip, initialChainSize + currentChainExtension);

            // Checkpoints are enabled and the only checkpoint is at h(20).
            const int checkpointHeight = 20;
            var checkpoint = new CheckpointFixture(checkpointHeight, listOfCurrentChainHeaders[checkpointHeight - 1]);
            testContext.SetupCheckpoints(checkpoint);

            // When we present headers before the checkpoint h6 -> h15 none are marked for download.
            int numberOfHeadersBeforeCheckpoint = checkpointHeight - initialChainSize;
            List<BlockHeader> listOfHeadersBeforeCheckpoint = listOfCurrentChainHeaders.GetRange(initialChainSize, numberOfHeadersBeforeCheckpoint - 5);
            ConnectNewHeadersResult connectNewHeadersResult = chainedHeaderTree.ConnectNewHeaders(1, listOfHeadersBeforeCheckpoint);

            // None are marked for download.
            connectNewHeadersResult.DownloadFrom.Should().Be(null);
            connectNewHeadersResult.DownloadTo.Should().Be(null);

            // Check all headers beyond the initial chain (h6 -> h25) have foundation state of header only.
            ValidationState expectedState = ValidationState.HeaderValidated;
            IEnumerable<ChainedHeader> headersBeyondInitialChain = chainedHeaderTree.GetChainedHeadersByHash().Where(x => x.Value.Height > initialChainSize).Select(y => y.Value);
            foreach(ChainedHeader header in headersBeyondInitialChain)
            {
                header.BlockValidationState.Should().Be(expectedState);
            }

            // Present remaining headers checkpoint inclusive h16 -> h25.
            // All are marked for download.
            List<BlockHeader> unconsumedHeaders = listOfCurrentChainHeaders.Skip(connectNewHeadersResult.Consumed.Height).ToList();

            connectNewHeadersResult = chainedHeaderTree.ConnectNewHeaders(1, unconsumedHeaders);

            connectNewHeadersResult.DownloadFrom.HashBlock.Should().Be(listOfHeadersBeforeCheckpoint.First().GetHash());
            connectNewHeadersResult.DownloadTo.HashBlock.Should().Be(unconsumedHeaders.Last().GetHash());
            
            ChainedHeader chainedHeader = chainedHeaderTree.GetChainedHeadersByHash()[checkpoint.Header.GetHash()];

            // Checking from the checkpoint back to the initialized chain.
            while (chainedHeader.Height > initialChainSize)
            {
                chainedHeader.BlockValidationState.Should().Be(ValidationState.AssumedValid);
                chainedHeader = chainedHeader.Previous;
            }

            // Checking from the checkpoint forward to the end of the chain.
            chainedHeader = chainedHeaderTree.GetPeerTipChainedHeaderByPeerId(1);
            while (chainedHeader.Height > checkpoint.Height)
            {
                chainedHeader.BlockValidationState.Should().Be(ValidationState.HeaderValidated);
                chainedHeader = chainedHeader.Previous;
            }
        }

        /// <summary>
        /// Issue 11 @ Create chained header tree component #1321
        /// When checkpoints are enabled and the first is at block X,
        /// when we present headers before that- none marked for download.
        /// When we first present checkpointed header and some after only
        /// headers before the first checkpoint(including it) are marked for download.
        /// </summary>
        [Fact]
        public void PresentChain_CheckpointsEnabled_MarkToDownloadWhenTwoCheckpointsPresented()
        {
            const int initialChainSize = 5;
            const int currentChainExtension = 25;

            TestContext testContext = new TestContextBuilder().WithInitialChain(initialChainSize).UseCheckpoints().Build();
            ChainedHeaderTree chainedHeaderTree = testContext.ChainedHeaderTree;
            ChainedHeader initialChainTip = testContext.InitialChainTip;

            ChainedHeader extendedChainTip = testContext.ExtendAChain(currentChainExtension, initialChainTip);

            // Total chain length is h1 -> h30.
            List<BlockHeader> listOfCurrentChainHeaders =
                testContext.ChainedHeaderToList(extendedChainTip, initialChainSize + currentChainExtension);

            // Checkpoints are enabled and there are two checkpoints defined at h(20) and h(30).
            const int checkpointHeight1 = 20;
            const int checkpointHeight2 = 30;
            var checkpoint1 = new CheckpointFixture(checkpointHeight1, listOfCurrentChainHeaders[checkpointHeight1 - 1]);
            var checkpoint2 = new CheckpointFixture(checkpointHeight2, listOfCurrentChainHeaders[checkpointHeight2 - 1]);
            testContext.SetupCheckpoints(checkpoint1, checkpoint2);

            // We present headers before the first checkpoint h6 -> h15.
            int numberOfHeadersBeforeCheckpoint1 = checkpointHeight1 - initialChainSize;
            List<BlockHeader> listOfHeadersBeforeCheckpoint1 =
                listOfCurrentChainHeaders.GetRange(initialChainSize, numberOfHeadersBeforeCheckpoint1 - 5);
            ConnectNewHeadersResult connectNewHeadersResult =
                chainedHeaderTree.ConnectNewHeaders(1, listOfHeadersBeforeCheckpoint1);

            // None are marked for download.
            connectNewHeadersResult.DownloadFrom.Should().Be(null);
            connectNewHeadersResult.DownloadTo.Should().Be(null);

            // Check all headers beyond the initial chain (h6 -> h30) have foundation state of header only.
            ValidationState expectedState = ValidationState.HeaderValidated;
            IEnumerable<ChainedHeader> headersBeyondInitialChain =
                chainedHeaderTree.GetChainedHeadersByHash().Where(x => x.Value.Height > initialChainSize).Select(y => y.Value);
            foreach (ChainedHeader header in headersBeyondInitialChain)
            {
                header.BlockValidationState.Should().Be(expectedState);
            }

            // Present headers h16 -> h29 (including first checkpoint but excluding second). 
            List<BlockHeader> unconsumedHeaders = listOfCurrentChainHeaders.Skip(connectNewHeadersResult.Consumed.Height).ToList();
            connectNewHeadersResult = chainedHeaderTree.ConnectNewHeaders(1, unconsumedHeaders.SkipLast(1).ToList());

            // Download headers up to including checkpoint1 (h20) but not beyond.
            connectNewHeadersResult.DownloadFrom.HashBlock.Should().Be(listOfHeadersBeforeCheckpoint1.First().GetHash());
            connectNewHeadersResult.DownloadTo.HashBlock.Should().Be(checkpoint1.Header.GetHash());

            // Checking from first checkpoint back to the initialized chain (h20 -> h6).
            ChainedHeader chainedHeader = chainedHeaderTree.GetChainedHeadersByHash()
                .SingleOrDefault(x => (x.Value.HashBlock == checkpoint1.Header.GetHash())).Value;
            while (chainedHeader.Height > initialChainSize)
            {
                chainedHeader.BlockValidationState.Should().Be(ValidationState.AssumedValid);
                chainedHeader = chainedHeader.Previous;
            }

            // Checking from first checkpoint to second checkpoint (h21 -> h29). 
            chainedHeader = chainedHeaderTree.GetPeerTipChainedHeaderByPeerId(1);
            while (chainedHeader.Height > checkpoint1.Height)
            {
                chainedHeader.BlockValidationState.Should().Be(ValidationState.HeaderValidated);
                chainedHeader = chainedHeader.Previous;
            }
        }

        /// <summary>
        /// Issue 13 @ Create 2 chains - chain A and chain B, where chain A has more chain work than chain B. Connect both
        /// chains to chain header tree. Consensus tip should be set to chain A. Now extend / update chain B to make it have
        /// more chain work. Attempt to connect chain B again. Consensus tip should be set to chain B.
        /// </summary>
        [Fact]
        public void PresentDifferentChains_AlternativeChainWithMoreChainWorkShouldAlwaysBeMarkedForDownload()
        {
            // Chain header tree setup.
            TestContext ctx = new TestContextBuilder().WithInitialChain(5).UseCheckpoints(false).Build();
            ChainedHeaderTree cht = ctx.ChainedHeaderTree;
            ChainedHeader initialChainTip = ctx.InitialChainTip;

            // Chains A and B setup.
            const int commonChainSize = 4;
            const int chainAExtension = 4;
            const int chainBExtension = 2;
            ChainedHeader commonChainTip = ctx.ExtendAChain(commonChainSize, initialChainTip); // i.e. h1=h2=h3=h4
            ChainedHeader chainATip = ctx.ExtendAChain(chainAExtension, commonChainTip); // i.e. (h1=h2=h3=h4)=a5=a6=a7=a8
            ChainedHeader chainBTip = ctx.ExtendAChain(chainBExtension, commonChainTip); // i.e. (h1=h2=h3=h4)=b5=b6
            List<BlockHeader> listOfChainABlockHeaders = ctx.ChainedHeaderToList(chainATip, commonChainSize + chainAExtension);
            List<BlockHeader> listOfChainBBlockHeaders = ctx.ChainedHeaderToList(chainBTip, commonChainSize + chainBExtension);

            // Chain A is presented by peer 1. DownloadTo should be chain A tip.
            ConnectNewHeadersResult connectNewHeadersResult = cht.ConnectNewHeaders(1, listOfChainABlockHeaders);
            ChainedHeader chainedHeaderTo = connectNewHeadersResult.DownloadTo;
            chainedHeaderTo.HashBlock.Should().Be(chainATip.HashBlock);

            foreach (ChainedHeader chainedHeader in connectNewHeadersResult.ToHashArray())
                cht.BlockDataDownloaded(chainedHeader, chainATip.FindAncestorOrSelf(chainedHeader).Block);

            // Set chain A tip as a consensus tip.
            cht.ConsensusTipChanged(chainedHeaderTo);

            // Chain B is presented by peer 2. DownloadTo should be not set, as chain
            // B has less chain work.
            connectNewHeadersResult = cht.ConnectNewHeaders(2, listOfChainBBlockHeaders);
            connectNewHeadersResult.DownloadTo.Should().BeNull();

            // Add more chain work and blocks into chain B.
            const int chainBAdditionalBlocks = 4;
            chainBTip = ctx.ExtendAChain(chainBAdditionalBlocks, chainBTip); // i.e. (h1=h2=h3=h4)=b5=b6=b7=b8=b9=b10
            listOfChainBBlockHeaders = ctx.ChainedHeaderToList(chainBTip, commonChainSize + chainBExtension + chainBAdditionalBlocks);
            List<BlockHeader> listOfNewChainBBlockHeaders = listOfChainBBlockHeaders.TakeLast(chainBAdditionalBlocks).ToList();

            // Chain B is presented by peer 2 again.
            // DownloadTo should now be chain B as B has more chain work than chain A.
            // DownloadFrom should be the block where split occurred.
            // h1=h2=h3=h4=(b5)=b6=b7=b8=b9=(b10) - from b5 to b10.
            connectNewHeadersResult = cht.ConnectNewHeaders(2, listOfNewChainBBlockHeaders);

            ChainedHeader chainedHeaderFrom = connectNewHeadersResult.DownloadFrom;
            BlockHeader expectedHeaderFrom = listOfChainBBlockHeaders[commonChainSize];
            chainedHeaderFrom.Header.GetHash().Should().Be(expectedHeaderFrom.GetHash());

            chainedHeaderTo = connectNewHeadersResult.DownloadTo;
            chainedHeaderTo.HashBlock.Should().Be(chainBTip.HashBlock);
        }

        /// <summary>
        /// Issue 14 @ Chain exists with checkpoints enabled. There are 2 checkpoints. Peer presents a chain that covers
        /// first checkpoint with a prolongation that does not match the 2nd checkpoint. Exception should be thrown and violating headers should be disconnected.
        /// </summary>
        [Fact]
        public void ChainHasTwoCheckPoints_ChainCoveringOnlyFirstCheckPointIsPresented_ChainIsDiscardedUpUntilFirstCheckpoint()
        {
            // Chain header tree setup.
            // Initial chain has 2 headers.
            // Example: h1=h2.
            const int initialChainSize = 2;
            const int currentChainExtension = 6;
            TestContext ctx = new TestContextBuilder().WithInitialChain(initialChainSize).UseCheckpoints().Build();
            ChainedHeaderTree cht = ctx.ChainedHeaderTree;
            ChainedHeader initialChainTip = ctx.InitialChainTip;

            ChainedHeader extendedChainTip = ctx.ExtendAChain(currentChainExtension, initialChainTip); // i.e. h1=h2=h3=h4=h5=h6=h7=h8
            List<BlockHeader> listOfCurrentChainHeaders = ctx.ChainedHeaderToList(extendedChainTip, initialChainSize + currentChainExtension);

            // Setup two known checkpoints at header 4 and 7.
            // Example: h1=h2=h3=(h4)=h5=h6=(h7)=h8.
            const int firstCheckpointHeight = 4;
            const int secondCheckpointHeight = 7;
            var checkpoint1 = new CheckpointFixture(firstCheckpointHeight, listOfCurrentChainHeaders[firstCheckpointHeight - 1]);
            var checkpoint2 = new CheckpointFixture(secondCheckpointHeight, listOfCurrentChainHeaders[secondCheckpointHeight - 1]);
            ctx.SetupCheckpoints(checkpoint1, checkpoint2);

            // Setup new chain that only covers first checkpoint but doesn't cover second checkpoint.
            // Example: h1=h2=h3=(h4)=h5=h6=x7=x8=x9=x10.
            const int newChainExtension = 4;
            extendedChainTip = extendedChainTip.GetAncestor(6); // walk back to block 6
            extendedChainTip = ctx.ExtendAChain(newChainExtension, extendedChainTip);
            List<BlockHeader> listOfNewChainHeaders = ctx.ChainedHeaderToList(extendedChainTip, extendedChainTip.Height);

            // First 5 blocks are presented by peer 1.
            // DownloadTo should be set to a checkpoint 1. 
            ConnectNewHeadersResult result = cht.ConnectNewHeaders(1, listOfNewChainHeaders.Take(5).ToList());
            result.DownloadTo.HashBlock.Should().Be(checkpoint1.Header.GetHash());

            // Remaining 5 blocks are presented by peer 1 which do not cover checkpoint 2.
            // InvalidHeaderException should be thrown.
            List<BlockHeader> violatingHeaders = listOfNewChainHeaders.Skip(5).ToList();
            Action connectAction = () =>
            {
                cht.ConnectNewHeaders(1, violatingHeaders);
            };

            connectAction.Should().Throw<CheckpointMismatchException>();

            // Make sure headers for violating chain don't exist.
            foreach (BlockHeader header in violatingHeaders)
                Assert.False(cht.GetChainedHeadersByHash().ContainsKey(header.GetHash()));
        }

        /// <summary>
        /// Issue 15 @ Checkpoint are disabled. Assume valid is enabled.
        /// Headers that pass assume valid and meet it is presented.
        /// Chain is marked for download.
        /// Alternative chain that is of the same lenght is presented but it doesnt meet the assume valid- also marked as to download.
        /// </summary>
        [Fact]
        public void ChainHasAssumeValidHeaderAndMarkedForDownloadWhenPresented_SecondChainWithoutAssumeValidAlsoMarkedForDownload()
        {
            // Chain header tree setup with disabled checkpoints.
            // Initial chain has 2 headers.
            // Example: h1=h2.
            const int initialChainSize = 2;
            TestContext ctx = new TestContextBuilder().WithInitialChain(initialChainSize).UseCheckpoints(false).Build();
            ChainedHeaderTree cht = ctx.ChainedHeaderTree;
            ChainedHeader initialChainTip = ctx.InitialChainTip;

            // Setup two alternative chains A and B of the same length.
            const int presentedChainSize = 4;
            ChainedHeader chainATip = ctx.ExtendAChain(presentedChainSize, initialChainTip); // i.e. h1=h2=a1=a2=a3=a4
            ChainedHeader chainBTip = ctx.ExtendAChain(presentedChainSize, initialChainTip); // i.e. h1=h2=b1=b2=b3=b4
            List<BlockHeader> listOfChainABlockHeaders = ctx.ChainedHeaderToList(chainATip, initialChainSize + presentedChainSize);
            List<BlockHeader> listOfChainBBlockHeaders = ctx.ChainedHeaderToList(chainBTip, initialChainSize + presentedChainSize);

            // Set "Assume Valid" to the 4th block of the chain A.
            // Example h1=h2=a1=(a2)=a3=a4.
            ctx.ConsensusSettings.BlockAssumedValid = listOfChainABlockHeaders[3].GetHash();

            // Chain A is presented by peer 1. It meets "assume valid" hash and should
            // be marked for a download.
            ConnectNewHeadersResult connectNewHeadersResult = cht.ConnectNewHeaders(1, listOfChainABlockHeaders);
            ChainedHeader chainedHeaderDownloadTo = connectNewHeadersResult.DownloadTo;
            chainedHeaderDownloadTo.HashBlock.Should().Be(chainATip.HashBlock);

            // Chain B is presented by peer 2. It doesn't meet "assume valid" hash but should still
            // be marked for a download.
            connectNewHeadersResult = cht.ConnectNewHeaders(2, listOfChainBBlockHeaders);
            chainedHeaderDownloadTo = connectNewHeadersResult.DownloadTo;
            chainedHeaderDownloadTo.HashBlock.Should().Be(chainBTip.HashBlock);
        }

        /// <summary>
        /// Issue 16 @ Checkpoints are enabled. After the last checkpoint, there is an assumed valid. The chain
        /// that covers them all is presented - marked for download. After that chain that covers the last checkpoint
        /// but doesn't cover assume valid and is longer is presented - marked for download.
        /// </summary>
        [Fact]
        public void ChainHasOneCheckPointAndAssumeValid_TwoAlternativeChainsArePresented_BothChainsAreMarkedForDownload()
        {
            // Chain header tree setup with disabled checkpoints.
            // Initial chain has 2 headers.
            // Example: h1=h2.
            const int initialChainSize = 2;
            const int extensionChainSize = 2;
            TestContext ctx = new TestContextBuilder().WithInitialChain(initialChainSize).UseCheckpoints().Build();
            ChainedHeaderTree cht = ctx.ChainedHeaderTree;
            ChainedHeader initialChainTip = ctx.InitialChainTip;

            // Extend chain with 2 more headers.
            initialChainTip = ctx.ExtendAChain(extensionChainSize, initialChainTip); // i.e. h1=h2=h3=h4
            List<BlockHeader> listOfCurrentChainHeaders = ctx.ChainedHeaderToList(initialChainTip, initialChainSize + extensionChainSize);

            // Setup a known checkpoint at header 4.
            // Example: h1=h2=h3=(h4).
            const int checkpointHeight = 4;
            var checkpoint = new CheckpointFixture(checkpointHeight, listOfCurrentChainHeaders.Last());
            ctx.SetupCheckpoints(checkpoint);

            // Extend chain and add "Assume valid" at block 6.
            // Example: h1=h2=h3=(h4)=h5=[h6].
            const int chainExtension = 2;
            ChainedHeader extendedChainTip = ctx.ExtendAChain(chainExtension, initialChainTip);
            ctx.ConsensusSettings.BlockAssumedValid = extendedChainTip.HashBlock;

            // Setup two alternative chains A and B. Chain A covers the last checkpoint (4) and "assume valid" (6).
            // Chain B only covers the last checkpoint (4).
            const int chainAExtensionSize = 2;
            const int chainBExtensionSize = 6;
            ChainedHeader chainATip = ctx.ExtendAChain(chainAExtensionSize, extendedChainTip); // i.e. h1=h2=h3=(h4)=h5=[h6]=a7=a8
            ChainedHeader chainBTip = ctx.ExtendAChain(chainBExtensionSize, initialChainTip); // i.e. h1=h2=h3=(h4)=b5=b6=b7=b8=b9=b10
            List<BlockHeader> listOfChainABlockHeaders = ctx.ChainedHeaderToList(chainATip, initialChainSize + extensionChainSize + chainExtension + chainAExtensionSize);
            List<BlockHeader> listOfChainBBlockHeaders = ctx.ChainedHeaderToList(chainBTip, initialChainSize + extensionChainSize + chainBExtensionSize);

            // Chain A is presented by peer 1.
            // DownloadFrom should be set to header 3. 
            // DownloadTo should be set to header 8. 
            ConnectNewHeadersResult result = cht.ConnectNewHeaders(1, listOfChainABlockHeaders);
            result.DownloadFrom.HashBlock.Should().Be(listOfChainABlockHeaders.Skip(2).First().GetHash());
            result.DownloadTo.HashBlock.Should().Be(listOfChainABlockHeaders.Last().GetHash());

            // Chain B is presented by peer 2.
            // DownloadFrom should be set to header 5. 
            // DownloadTo should be set to header 10. 
            result = cht.ConnectNewHeaders(2, listOfChainBBlockHeaders);
            result.DownloadFrom.HashBlock.Should().Be(listOfChainBBlockHeaders[checkpointHeight].GetHash());
            result.DownloadTo.HashBlock.Should().Be(listOfChainBBlockHeaders.Last().GetHash());
        }

        /// <summary>
        /// Issue 16 @ Checkpoints are enabled. After the last checkpoint, there is an assumed valid. The chain that covers
        /// the last checkpoint but doesn't cover assume valid is presented - marked for download.
        /// </summary>
        [Fact]
        public void ChainHasOneCheckPointAndAssumeValid_ChainsWithCheckpointButMissedAssumeValidIsPresented_BothChainsAreMarkedForDownload()
        {
            // Chain header tree setup with disabled checkpoints.
            // Initial chain has 2 headers.
            // Example: h1=h2.
            const int initialChainSize = 2;
            const int extensionChainSize = 2;
            TestContext ctx = new TestContextBuilder().WithInitialChain(initialChainSize).UseCheckpoints().Build();
            ChainedHeaderTree cht = ctx.ChainedHeaderTree;
            ChainedHeader initialChainTip = ctx.InitialChainTip;

            // Extend chain with 2 more headers.
            initialChainTip = ctx.ExtendAChain(extensionChainSize, initialChainTip); // i.e. h1=h2=h3=h4
            List<BlockHeader> listOfCurrentChainHeaders = ctx.ChainedHeaderToList(initialChainTip, initialChainSize + extensionChainSize);

            // Setup a known checkpoint at header 4.
            // Example: h1=h2=h3=(h4).
            const int checkpointHeight = 4;
            var checkpoint = new CheckpointFixture(checkpointHeight, listOfCurrentChainHeaders.Last());
            ctx.SetupCheckpoints(checkpoint);

            // Extend chain and add "Assume valid" at block 6.
            // Example: h1=h2=h3=(h4)=h5=[h6].
            const int chainExtension = 2;
            ChainedHeader extendedChainTip = ctx.ExtendAChain(chainExtension, initialChainTip);
            ctx.ConsensusSettings.BlockAssumedValid = extendedChainTip.HashBlock;

            // Setup new chain, which covers the last checkpoint (4), but misses "assumed valid".
            const int newChainExtensionSize = 6;
            ChainedHeader newChainTip = ctx.ExtendAChain(newChainExtensionSize, initialChainTip); // i.e. h1=h2=h3=(h4)=b5=b6=b7=b8=b9=b10
            listOfCurrentChainHeaders = ctx.ChainedHeaderToList(newChainTip, initialChainSize + extensionChainSize + newChainExtensionSize);

            // Chain is presented by peer 2.
            // DownloadFrom should be set to header 3. 
            // DownloadTo should be set to header 10. 
            ConnectNewHeadersResult result = cht.ConnectNewHeaders(2, listOfCurrentChainHeaders);
            result.DownloadFrom.HashBlock.Should().Be(listOfCurrentChainHeaders.Skip(2).First().GetHash());
            result.DownloadTo.HashBlock.Should().Be(listOfCurrentChainHeaders.Last().GetHash());
        }

        /// <summary>
        /// Issue 17 @ We advanced consensus tip (CT) and there are some partially validated (PV) headers after the CT.
        /// Now we receive headers that are after the last PV header and include assume valid (AV). Make sure that those
        /// headers that are before the AV header and after the last PV are all marked as AV. 
        /// </summary>
        [Fact]
        public void ChainHasPartiallyValidatedAfterConsensusTip_NewHeadersWithAssumeValidPresented_CorrectHeadersAreMarkedAsAssumedValid()
        {
            // Chain header tree setup.
            // Initial chain has 4 headers with the consensus tip at header 4.
            // Example: fv1=fv2=fv3=fv4 (fv - fully validated).
            const int initialChainSize = 4;
            TestContext ctx = new TestContextBuilder().WithInitialChain(initialChainSize).Build();
            ChainedHeaderTree cht = ctx.ChainedHeaderTree;
            ChainedHeader chainTip = ctx.InitialChainTip;

            // Extend the chain with 2 partially validated headers.
            // Example: fv1=fv2=fv3=(fv4)=pv5=pv6 (pv - partially validated).
            const int partiallyValidatedHeadersCount = 2;
            chainTip = ctx.ExtendAChain(partiallyValidatedHeadersCount, chainTip);
            
            // Chain is presented by peer 1.
            // Mark pv5 and pv6 as partially validated.
            List<BlockHeader> listOfCurrentChainHeaders = ctx.ChainedHeaderToList(chainTip, partiallyValidatedHeadersCount);
            ConnectNewHeadersResult result = cht.ConnectNewHeaders(1, listOfCurrentChainHeaders);
            chainTip = result.Consumed;
            chainTip.BlockValidationState = ValidationState.PartiallyValidated;
            chainTip.Previous.BlockValidationState = ValidationState.PartiallyValidated;

            // Extend the chain with 6 normal headers, where header at the height 9 is an "assumed valid" header.
            // Example: fv1=fv2=fv3=(fv4)=pv5=pv6=h7=h8=(av9)=h10=h11=h12 (av - assumed valid).
            const int extensionHeadersCount = 6;
            chainTip = ctx.ExtendAChain(extensionHeadersCount, chainTip);
            ChainedHeader assumedValidHeader = chainTip.GetAncestor(9);
            ctx.ConsensusSettings.BlockAssumedValid = assumedValidHeader.HashBlock;
            listOfCurrentChainHeaders = ctx.ChainedHeaderToList(chainTip, extensionHeadersCount);
            
            // Chain is presented by peer 1.
            result = cht.ConnectNewHeaders(1, listOfCurrentChainHeaders);

            // Headers h7-h9 are marked as "assumed valid".
            ChainedHeader consumed = result.Consumed;
            var expectedState = ValidationState.HeaderValidated;
            while (consumed.Height > initialChainSize)
            {
                if (consumed.Height == 9) expectedState = ValidationState.AssumedValid;
                if (consumed.Height == 6) expectedState = ValidationState.PartiallyValidated;
                consumed.BlockValidationState.Should().Be(expectedState);
                consumed = consumed.Previous;
            }
        }

        /// <summary>
        /// Issue 21 @ FindHeaderAndVerifyBlockIntegrity called for some bogus block. Should throw because not connected.
        /// </summary>
        [Fact]
        public void FindHeaderAndVerifyBlockIntegrityCalledForBogusBlock_ExceptionShouldBeThrown()
        {
            // Chain header tree setup. Initial chain has 4 headers.
            // Example: h1=h2=h3=h4.
            const int initialChainSize = 4;
            const int extensionChainSize = 2;
            TestContext ctx = new TestContextBuilder().WithInitialChain(initialChainSize).UseCheckpoints().Build();
            ChainedHeaderTree cht = ctx.ChainedHeaderTree;
            ChainedHeader initialChainTip = ctx.InitialChainTip;

            // Extend chain with 2 more headers.
            // Example: h1=h2=h3=h4=h5=h6.
            initialChainTip = ctx.ExtendAChain(extensionChainSize, initialChainTip);

            // Call FindHeaderAndVerifyBlockIntegrity on the block from header 6.
            // BlockDownloadedForMissingChainedHeaderException should be thrown.
            Action verificationAction = () => cht.FindHeaderAndVerifyBlockIntegrity(initialChainTip.Block);
            verificationAction.Should().Throw<BlockDownloadedForMissingChainedHeaderException>();
        }

        /// <summary>
        /// Issue 23 @ Block data received (BlockDataDownloaded is called) for already FV block with null pointer.
        /// Nothing should be chained, pointer shouldn't be assigned and result should be false.
        /// </summary>
        [Fact]
        public void BlockDataDownloadedIsCalled_ForFvBlockWithNullPointer_ResultShouldBeFalse()
        {
            // Chain header tree setup. Initial chain has 4 headers with no blocks.
            // Example: h1=h2=h3=h4.
            const int initialChainSize = 4;
            TestContext ctx = new TestContextBuilder()
                .WithInitialChain(initialChainSize, assignBlocks: false)
                .Build();
            ChainedHeaderTree cht = ctx.ChainedHeaderTree;
            ChainedHeader initialChainTip = ctx.InitialChainTip;

            // Call BlockDataDownloaded and make sure that result is false and nothing is chained.
            Block fakeBlock = ctx.Network.Consensus.ConsensusFactory.CreateBlock();
            bool result = cht.BlockDataDownloaded(initialChainTip, fakeBlock);
            result.Should().BeFalse();
            initialChainTip.Block.Should().BeNull();
        }

        /// <summary>
        /// Issue 24 @ BlockDataDownloaded called for some blocks. Make sure CH.Block is not null and for the
        /// first block true is returned and false for others.
        /// </summary>
        [Fact]
        public void BlockDataDownloadedIsCalled_ForValidBlocksAfterFv_ResultShouldBeTrueForTHeFirstAndFalseForTheRest()
        {
            TestContext ctx = new TestContextBuilder().WithInitialChain(1).Build();
            ChainedHeaderTree cht = ctx.ChainedHeaderTree;
            ChainedHeader chainTip = ctx.InitialChainTip;
            
            // Extend the chain with 3 headers.
            // Example: h1=h2=h3=h4.
            ChainedHeader newChainTip = ctx.ExtendAChain(3, chainTip);
            
            List<BlockHeader> listOfChainABlockHeaders = ctx.ChainedHeaderToList(newChainTip, 3);
            chainTip = cht.ConnectNewHeaders(1, listOfChainABlockHeaders).Consumed;

            // Call BlockDataDownloaded on h2, h3 and h4.
            ChainedHeader chainTip4 = chainTip;
            ChainedHeader chainTip3 = chainTip.Previous;
            ChainedHeader chainTip2 = chainTip3.Previous;
            bool resultForH4 = cht.BlockDataDownloaded(chainTip4, newChainTip.Block);
            bool resultForH3 = cht.BlockDataDownloaded(chainTip3, newChainTip.Previous.Block);
            bool resultForH2 = cht.BlockDataDownloaded(chainTip2, newChainTip.Previous.Previous.Block);

            // Blocks should be set and only header 1 result is true.
            resultForH4.Should().BeFalse();
            chainTip4.Block.Should().NotBeNull();

            resultForH3.Should().BeFalse();
            chainTip3.Block.Should().NotBeNull();

            resultForH2.Should().BeTrue();
            chainTip2.Block.Should().NotBeNull();
        }

        /// <summary>
        /// Issue 25 @ Consensus and headers are at block 5. Block 6 is presented and PV is successful.
        /// Call PartialOrFullValidationFailed and after make sure that there is a single US_CONSTANT on CT.
        /// </summary>
        [Fact]
        public void ConsensusAndHeadersAreAtBlock5_Block6Presented_PartialOrFullValidationFailedCalled_ThereShouldBeASingleConstant()
        {
            // Chain header tree setup. Initial chain has 5 headers.
            // Example: h1=h2=h3=h4=h5.
            const int initialChainSize = 5;
            TestContext ctx = new TestContextBuilder()
                .WithInitialChain(initialChainSize)
                .Build();
            ChainedHeaderTree cht = ctx.ChainedHeaderTree;
            ChainedHeader chainTip = ctx.InitialChainTip;

            // Extend a chain by 1 header.
            // Example: h1=h2=h3=h4=h5=h6.
            chainTip = ctx.ExtendAChain(1, chainTip);
            List<BlockHeader> listOfCurrentChainHeaders = ctx.ChainedHeaderToList(chainTip, 1);

            // Present header by peer with id 1.
            // Then call PartialOrFullValidationFailed on it, followed by PartialOrFullValidationFailed.
            const int peerId = 1;
            ConnectNewHeadersResult connectionResult = cht.ConnectNewHeaders(peerId, listOfCurrentChainHeaders);

            cht.BlockDataDownloaded(connectionResult.Consumed, chainTip.Block);

            cht.PartialValidationSucceeded(connectionResult.Consumed, out bool fullValidationRequired);
            fullValidationRequired.Should().BeTrue();
            cht.PartialOrFullValidationFailed(connectionResult.Consumed);

            // Peer id must be found only once on header 5.
            Dictionary<uint256, HashSet<int>> peerIdsByTipHash = cht.GetPeerIdsByTipHash();
            peerIdsByTipHash.Should().HaveCount(1);
            uint256 header5Hash = connectionResult.Consumed.GetAncestor(5).HashBlock;
            peerIdsByTipHash[header5Hash].Should().HaveCount(1);
            peerIdsByTipHash[header5Hash].Single().Should().Be(ChainedHeaderTree.LocalPeerId);
        }

        /// <summary>
        /// Issue 26 @ CT is at block 5. Call PartialValidationSucceeded with header 6. ConsensusTipChanged on block 6.
        /// Make sure PID moved to 6.
        /// </summary>
        [Fact]
        public void ConsensusAndHeadersAreAtBlock5_Block6Presented_PartialValidationSucceededCalled_LocalPeerIdIsMovedTo6()
        {
            // Chain header tree setup. Initial chain has 5 headers.
            // Example: h1=h2=h3=h4=h5.
            const int initialChainSize = 5;
            TestContext ctx = new TestContextBuilder()
                .WithInitialChain(initialChainSize)
                .Build();
            ChainedHeaderTree cht = ctx.ChainedHeaderTree;
            ChainedHeader chainTip = ctx.InitialChainTip;

            // Extend a chain by 1 header.
            // Example: h1=h2=h3=h4=h5=h6.
            chainTip = ctx.ExtendAChain(1, chainTip);
            List<BlockHeader> listOfCurrentChainHeaders = ctx.ChainedHeaderToList(chainTip, 1);

            // Present header by peer with id 1 and then call PartialValidationSucceeded on it.
            const int peerId = 1;
            ConnectNewHeadersResult connectionResult = cht.ConnectNewHeaders(peerId, listOfCurrentChainHeaders);

            cht.BlockDataDownloaded(connectionResult.Consumed, chainTip.Block);

            cht.PartialValidationSucceeded(connectionResult.Consumed, out bool fullValidationRequired);
            fullValidationRequired.Should().BeTrue();

            // Call ConsensusTipChanged on chaintip at header 6.
            cht.ConsensusTipChanged(chainTip);

            // PID moved to header 6.
            Dictionary<uint256, HashSet<int>> peerIdsByTipHash = cht.GetPeerIdsByTipHash();
            uint256 header5Hash = connectionResult.Consumed.GetAncestor(5).HashBlock;
            uint256 header6Hash = connectionResult.Consumed.HashBlock;

            peerIdsByTipHash.Should().HaveCount(1);
            peerIdsByTipHash.Should().NotContainKey(header5Hash);
            peerIdsByTipHash[header6Hash].Should().HaveCount(2);
            peerIdsByTipHash[header6Hash].Should().Contain(ChainedHeaderTree.LocalPeerId);
            peerIdsByTipHash[header6Hash].Should().Contain(peerId);
        }

        /// <summary>
        /// Issue 27 @  Checkpoints are disabled. Chain tip is at header 5. Present a chain A with headers equal to max reorg of 500 blocks plus extra 50. 
        /// Then start syncing until block 490. Peer 2 presents the alternative chain with 2 headers after fork point at header 5. We then you join the rest of
        /// 60 blocks. ConsensusTipChanged should return identifier of the second peer at block number 505.
        /// </summary>
        [Fact]
        public void ChainWithMaxReorgPlusExtraHeadersIsCalled_AnotherChainIsPresented_ConsensusTipChangedReturnsSecondPeerId()
        {
            // Chain header tree setup. Initial chain has 5 headers.
            // Example: h1=h2=h3=h4=h5.
            const int initialChainSize = 5;
            TestContext ctx = new TestContextBuilder().WithInitialChain(initialChainSize).Build();
            ChainedHeaderTree cht = ctx.ChainedHeaderTree;
            ChainedHeader initialChainTip = ctx.InitialChainTip;

            // Extend the chain (chain A) with max reorg headers (500) + 50 extra.
            // Example: h1=h2=h3=h4=(h5)=a6=...=a555.
            const int maxReorg = 500;
            ctx.ChainStateMock.Setup(x => x.MaxReorgLength).Returns(maxReorg);
            ChainedHeader chainATip = ctx.ExtendAChain(maxReorg + 50, initialChainTip);

            // Chain A is presented by peer 1.
            List<BlockHeader> listOfChainABlockHeaders = ctx.ChainedHeaderToList(chainATip, maxReorg + 50);
            ChainedHeader[] chainAChainHeaders = chainATip.ToArray(maxReorg + 50);
            ChainedHeader consumed = cht.ConnectNewHeaders(1, listOfChainABlockHeaders).Consumed;
            ChainedHeader[] consumedHeaders = consumed.ToArray(maxReorg + 50);

            // Sync 490 blocks from chain A.
            for (int i = 0; i < maxReorg - 10; i++)
            {
                ChainedHeader currentChainTip = consumedHeaders[i];
                Block block = chainAChainHeaders[i].Block;

                cht.BlockDataDownloaded(currentChainTip, block);
                cht.PartialValidationSucceeded(currentChainTip, out bool fullValidationRequired);
                ctx.FinalizedBlockMock.Setup(m => m.GetFinalizedBlockHeight()).Returns(currentChainTip.Height - maxReorg);
                List<int> peerIds = cht.ConsensusTipChanged(currentChainTip);
                peerIds.Should().BeEmpty();
            }

            // Create new chain B with 2 headers after the fork point.
            // Example: h1=h2=h3=h4=(h5)=b7=b8.
            const int chainBExtension = 2;
            ChainedHeader chainBTip = ctx.ExtendAChain(chainBExtension, initialChainTip);

            // Chain B is presented by peer 2.
            List<BlockHeader> listOfChainBHeaders = ctx.ChainedHeaderToList(chainBTip, chainBExtension);
            cht.ConnectNewHeaders(2, listOfChainBHeaders);

            // Continue syncing remaining blocks from chain A.
            for (int i = maxReorg - 10; i < maxReorg + 50; i++)
            {
                ChainedHeader currentChainTip = consumedHeaders[i];
                Block block = chainAChainHeaders[i].Block;

                cht.BlockDataDownloaded(currentChainTip, block);
                cht.PartialValidationSucceeded(currentChainTip, out bool fullValidationRequired);
                ctx.FinalizedBlockMock.Setup(m => m.GetFinalizedBlockHeight()).Returns(currentChainTip.Height - maxReorg);
                List<int> peerIds = cht.ConsensusTipChanged(currentChainTip);
                if (currentChainTip.Height >= maxReorg + initialChainSize)
                {
                    peerIds.Should().HaveCount(1);
                    peerIds[0].Should().Be(2);
                }
                else
                {
                    peerIds.Should().BeEmpty();
                }
            }
        }

        /// <summary>
<<<<<<< HEAD
        /// Issue 29 @ Peer presents at least two headers. Those headers will be connected to the tree. 
        /// Then we save the first such connected block to variable X and simulate block downloaded for both blocks.
        /// Then the peer is disconnected, which removes its chain from the tree. 
        /// Partial validation succeeded is then called on X. No headers to validate should be returned and
        /// full validation required should be false.
        /// </summary>
        [Fact]
        public void ChainedHeaderIsRemovedFromTheTree_PartialValidationSucceededCalled_NothingIsReturned()
        {
            // Chain header tree setup. Initial chain has 5 headers.
            // Example: h1=h2=h3=h4=h5.
            const int initialChainSize = 5;
            TestContext ctx = new TestContextBuilder()
                .WithInitialChain(initialChainSize)
                .Build();
            ChainedHeaderTree cht = ctx.ChainedHeaderTree;
            ChainedHeader chainTip = ctx.InitialChainTip;

            // Extend chaintip with 2 headers, i.e. h1=h2=h3=h4=h5=h6=h7.
            const int chainExtension = 2;
            chainTip = ctx.ExtendAChain(chainExtension, chainTip);
            
            // Peer 1 presents these 2 headers.
            const int peer1Id = 1;
            List<BlockHeader> listOfHeaders = ctx.ChainedHeaderToList(chainTip, chainExtension);
            ConnectNewHeadersResult connectionResult = cht.ConnectNewHeaders(peer1Id, listOfHeaders);
            ChainedHeader consumedHeader = connectionResult.Consumed;

            // Download both blocks.
            ChainedHeader firstPresentedHeader = consumedHeader.Previous;
            cht.BlockDataDownloaded(consumedHeader, chainTip.Block);
            cht.BlockDataDownloaded(firstPresentedHeader, chainTip.Previous.Block);

            // Disconnect peer 1.
            cht.PeerDisconnected(peer1Id);

            // Attempt to call PartialValidationSucceeded on a saved bock.
            List<ChainedHeader> headersToValidate = cht.PartialValidationSucceeded(firstPresentedHeader, out bool fullValidationRequired);
            headersToValidate.Should().BeNull();
            fullValidationRequired.Should().BeFalse();
=======
        /// Issue 36 @ The list of headers is presented where the 1st half of them can be connected but then there is
        /// header which is not consecutive – its previous hash is not hash of the previous header in the list.
        /// The 1st nonconsecutive header should be header that we saw before, so that it actually connects but it
        /// is out of order.
        /// </summary>
        [Fact]
        public void ListWithOnlyHalfConnectableHeadersPresented_TheFirstNonconsecutiveHeaderShouldBeHeaderWeSawBefore()
        {
            // Chain header tree setup. Initial chain has 2 headers.
            // Example: h1=h2.
            const int initialChainSize = 2;
            TestContext ctx = new TestContextBuilder().WithInitialChain(initialChainSize).Build();
            ChainedHeaderTree cht = ctx.ChainedHeaderTree;
            ChainedHeader chainTip = ctx.InitialChainTip;

            // Extend chain with 10 more headers.
            // Example: h1=h2=a3=a4=a5=a6=a7=a8=a9=a10=a11=a12.
            // Then swap h8 with h2 before connecting it.
            const int extensionChainSize = 10;
            chainTip = ctx.ExtendAChain(extensionChainSize, chainTip);
            List<BlockHeader> listOfHeaders = ctx.ChainedHeaderToList(chainTip, extensionChainSize);
            listOfHeaders[initialChainSize + 5] = chainTip.GetAncestor(2).Header;

            // Present headers that contain out of order header.
            Action connectHeadersAction = () =>
            {
                cht.ConnectNewHeaders(1, listOfHeaders);
            };

            // Exception is thrown and no new headers are connected.
            ChainedHeader[] allHeaders = chainTip.ToArray(initialChainSize + extensionChainSize + 1);
            connectHeadersAction.Should().Throw<ArgumentException>();
            Dictionary<uint256, ChainedHeader> currentHeaders = cht.GetChainedHeadersByHash();
            currentHeaders.Should().HaveCount(initialChainSize + 1); // initial chain size + genesis.
            currentHeaders.Should().ContainKey(allHeaders[0].HashBlock);
            currentHeaders.Should().ContainKey(allHeaders[1].HashBlock);
            currentHeaders.Should().ContainKey(allHeaders[2].HashBlock);
            currentHeaders[allHeaders[2].HashBlock].Next.Should().BeEmpty();
>>>>>>> be89344b
        }
    }
}<|MERGE_RESOLUTION|>--- conflicted
+++ resolved
@@ -1325,7 +1325,6 @@
         }
 
         /// <summary>
-<<<<<<< HEAD
         /// Issue 29 @ Peer presents at least two headers. Those headers will be connected to the tree. 
         /// Then we save the first such connected block to variable X and simulate block downloaded for both blocks.
         /// Then the peer is disconnected, which removes its chain from the tree. 
@@ -1366,7 +1365,9 @@
             List<ChainedHeader> headersToValidate = cht.PartialValidationSucceeded(firstPresentedHeader, out bool fullValidationRequired);
             headersToValidate.Should().BeNull();
             fullValidationRequired.Should().BeFalse();
-=======
+        }
+
+        /// <summary>
         /// Issue 36 @ The list of headers is presented where the 1st half of them can be connected but then there is
         /// header which is not consecutive – its previous hash is not hash of the previous header in the list.
         /// The 1st nonconsecutive header should be header that we saw before, so that it actually connects but it
@@ -1405,7 +1406,6 @@
             currentHeaders.Should().ContainKey(allHeaders[1].HashBlock);
             currentHeaders.Should().ContainKey(allHeaders[2].HashBlock);
             currentHeaders[allHeaders[2].HashBlock].Next.Should().BeEmpty();
->>>>>>> be89344b
         }
     }
 }