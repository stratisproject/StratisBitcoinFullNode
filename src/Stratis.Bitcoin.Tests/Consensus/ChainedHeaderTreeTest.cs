﻿using System;
using System.Collections.Generic;
using System.Linq;
using System.Threading;
using FluentAssertions;
using Moq;
using NBitcoin;
using NBitcoin.BouncyCastle.Math;
using Stratis.Bitcoin.Base;
using Stratis.Bitcoin.Configuration;
using Stratis.Bitcoin.Configuration.Logging;
using Stratis.Bitcoin.Configuration.Settings;
using Stratis.Bitcoin.Consensus;
using Stratis.Bitcoin.Consensus.Validators;
using Stratis.Bitcoin.Primitives;
using Stratis.Bitcoin.Utilities;
using Xunit;

namespace Stratis.Bitcoin.Tests.Consensus
{
    public class ChainedHeaderTreeTest
    {
        public class CheckpointFixture
        {
            public CheckpointFixture(int height, BlockHeader header)
            {
                if (height < 1) throw new ArgumentOutOfRangeException(nameof(height), "Height must be greater or equal to 1.");

                Guard.NotNull(header, nameof(header));

                this.Height = height;
                this.Header = header;
            }

            public int Height { get; }

            public BlockHeader Header { get; }
        }

        public class TestContextBuilder
        {
            private readonly TestContext testContext;
            private bool blockstoreAvailable = true;

            public TestContextBuilder()
            {
                this.testContext = new TestContext();
            }

            internal TestContextBuilder WithInitialChain(int initialChainSize, bool assignBlocks = true)
            {
                if (initialChainSize < 0)
                    throw new ArgumentOutOfRangeException(nameof(initialChainSize), "Size cannot be less than 0.");

                this.testContext.InitialChainTip = this.testContext.ExtendAChain(initialChainSize, assignBlocks: assignBlocks);
                return this;
            }

            internal TestContextBuilder UseCheckpoints(bool useCheckpoints = true)
            {
                this.testContext.ConsensusSettings.UseCheckpoints = useCheckpoints;
                return this;
            }

            internal TestContextBuilder WithBlockStoreDisabled()
            {
                this.blockstoreAvailable = false;
                return this;
            }

            internal TestContext Build()
            {
                if (this.testContext.InitialChainTip != null)
                    this.testContext.ChainedHeaderTree.Initialize(this.testContext.InitialChainTip, this.blockstoreAvailable);

                return this.testContext;
            }
        }

        public class TestContext
        {
            public Network Network = Network.RegTest;
            public Mock<IBlockValidator> ChainedHeaderValidatorMock = new Mock<IBlockValidator>();
            public Mock<ICheckpoints> CheckpointsMock = new Mock<ICheckpoints>();
            public Mock<IChainState> ChainStateMock = new Mock<IChainState>();
            public Mock<IFinalizedBlockHeight> FinalizedBlockMock = new Mock<IFinalizedBlockHeight>();
            public ConsensusSettings ConsensusSettings = new ConsensusSettings(new NodeSettings(Network.RegTest));

            private static int nonceValue;

            internal ChainedHeaderTree ChainedHeaderTree;

            internal ChainedHeader InitialChainTip;

            public TestContext()
            {
                this.ChainedHeaderTree = new ChainedHeaderTree(
                    this.Network,
                    new ExtendedLoggerFactory(),
                    this.ChainedHeaderValidatorMock.Object,
                    this.CheckpointsMock.Object,
                    this.ChainStateMock.Object,
                    this.FinalizedBlockMock.Object,
                    this.ConsensusSettings);
            }

            internal Target ChangeDifficulty(ChainedHeader header, int difficultyAdjustmentDivisor)
            {
                BigInteger newTarget = header.Header.Bits.ToBigInteger();
                newTarget = newTarget.Divide(BigInteger.ValueOf(difficultyAdjustmentDivisor));
                return new Target(newTarget);
            }

            public void SetupCheckpoints(params CheckpointFixture[] checkpoints)
            {
                if (checkpoints.GroupBy(h => h.Height).Any(g => g.Count() > 1))
                    throw new ArgumentException("Checkpoint heights must be unique.");

                if (checkpoints.Any(h => h.Height < 0))
                    throw new ArgumentException("Checkpoint heights cannot be negative.");

                foreach (CheckpointFixture checkpoint in checkpoints.OrderBy(h => h.Height))
                {
                    var checkpointInfo = new CheckpointInfo(checkpoint.Header.GetHash());
                    this.CheckpointsMock
                        .Setup(c => c.GetCheckpoint(checkpoint.Height))
                        .Returns(checkpointInfo);
                }

                this.CheckpointsMock
                    .Setup(c => c.GetCheckpoint(It.IsNotIn(checkpoints.Select(h => h.Height))))
                    .Returns((CheckpointInfo)null);
                this.CheckpointsMock
                    .Setup(c => c.GetLastCheckpointHeight())
                    .Returns(checkpoints.OrderBy(h => h.Height).Last().Height);
            }

            public ChainedHeader ExtendAChain(
                int count, 
                ChainedHeader chainedHeader = null, 
                int difficultyAdjustmentDivisor = 1, 
                bool assignBlocks = true,
                ValidationState? validationState = null)
            {
                if (difficultyAdjustmentDivisor == 0) throw new ArgumentException("Divisor cannot be 0");

                ChainedHeader previousHeader = chainedHeader ?? new ChainedHeader(this.Network.GetGenesis().Header, this.Network.GenesisHash, 0);

                for (int i = 0; i < count; i++)
                {
                    BlockHeader header = this.Network.Consensus.ConsensusFactory.CreateBlockHeader();
                    header.HashPrevBlock = previousHeader.HashBlock;
                    header.Bits = difficultyAdjustmentDivisor == 1
                                        ? previousHeader.Header.Bits
                                        : this.ChangeDifficulty(previousHeader, difficultyAdjustmentDivisor);
                    header.Nonce = (uint)Interlocked.Increment(ref nonceValue);
                    var newHeader = new ChainedHeader(header, header.GetHash(), previousHeader);
                    if (validationState.HasValue)
                        newHeader.BlockValidationState = validationState.Value;

                    if (assignBlocks)
                    {
                        Block block = this.Network.Consensus.ConsensusFactory.CreateBlock();
                        block.GetSerializedSize();
                        newHeader.Block = block;
                    }

                    previousHeader = newHeader;
                }

                return previousHeader;
            }

            public Block CreateBlock()
            {
                Block block = this.Network.Consensus.ConsensusFactory.CreateBlock();
                block.GetSerializedSize();
                return block;
            }

            public List<BlockHeader> ChainedHeaderToList(ChainedHeader chainedHeader, int count)
            {
                var list = new List<BlockHeader>();

                ChainedHeader current = chainedHeader;

                for (int i = 0; i < count; i++)
                {
                    list.Add(current.Header);
                    current = current.Previous;
                }

                list.Reverse();

                return list;
            }

            public bool NoDownloadRequested(ConnectNewHeadersResult connectNewHeadersResult)
            {
                Assert.NotNull(connectNewHeadersResult);

                return (connectNewHeadersResult.DownloadTo == null)
                       && (connectNewHeadersResult.DownloadFrom == null);
            }
        }

        public class InvalidHeaderTestException : ConsensusException
        {
        }

        [Fact]
        public void ConnectHeaders_NoNewHeadersToConnect_ShouldReturnNothingToDownload()
        {
            TestContext testContext = new TestContextBuilder().WithInitialChain(10).Build();
            ChainedHeaderTree chainedHeaderTree = testContext.ChainedHeaderTree;
            ChainedHeader chainTip = testContext.InitialChainTip;

            List<BlockHeader> listOfExistingHeaders = testContext.ChainedHeaderToList(chainTip, 4);

            ConnectNewHeadersResult connectNewHeadersResult = chainedHeaderTree.ConnectNewHeaders(1, listOfExistingHeaders);

            Assert.True(testContext.NoDownloadRequested(connectNewHeadersResult));
            Assert.Equal(11, chainedHeaderTree.GetChainedHeadersByHash().Count);
        }

        [Fact]
        public void ConnectHeaders_HeadersFromTwoPeers_ShouldCreateTwoPeerTips()
        {
            TestContext testContext = new TestContextBuilder().WithInitialChain(10).Build();
            ChainedHeaderTree chainedHeaderTree = testContext.ChainedHeaderTree;
            ChainedHeader chainTip = testContext.InitialChainTip;

            List<BlockHeader> listOfExistingHeaders = testContext.ChainedHeaderToList(chainTip, 4);

            ConnectNewHeadersResult connectNewHeaders1 = chainedHeaderTree.ConnectNewHeaders(1, listOfExistingHeaders);
            ConnectNewHeadersResult connectNewHeaders2 = chainedHeaderTree.ConnectNewHeaders(2, listOfExistingHeaders);

            Assert.Single(chainedHeaderTree.GetPeerIdsByTipHash());
            Assert.Equal(11, chainedHeaderTree.GetChainedHeadersByHash().Count);

            Assert.Equal(3, chainedHeaderTree.GetPeerIdsByTipHash().First().Value.Count);

            Assert.Equal(ChainedHeaderTree.LocalPeerId, chainedHeaderTree.GetPeerIdsByTipHash().First().Value.ElementAt(0));
            Assert.Equal(1, chainedHeaderTree.GetPeerIdsByTipHash().First().Value.ElementAt(1));
            Assert.Equal(2, chainedHeaderTree.GetPeerIdsByTipHash().First().Value.ElementAt(2));

            Assert.True(testContext.NoDownloadRequested(connectNewHeaders1));
            Assert.True(testContext.NoDownloadRequested(connectNewHeaders2));
        }

        /// <summary>
        /// Issue 1 @ Create chained header tree component #1321
        /// Supply headers where first header can't be connected - should throw.
        /// </summary>
        [Fact]
        public void ConnectHeaders_HeadersCantConnect_ShouldFail()
        {
            TestContext testContext = new TestContextBuilder().Build();
            ChainedHeaderTree chainedHeaderTree = testContext.ChainedHeaderTree;

            Assert.Throws<ConnectHeaderException>(() => chainedHeaderTree.ConnectNewHeaders(1, new List<BlockHeader>(new[] { testContext.Network.GetGenesis().Header })));
        }

        /// <summary>
        /// Issue 2 @ Create chained header tree component #1321
        /// Supply headers that we already have and make sure no new ChainedHeaders were created.
        /// </summary>
        [Fact]
        public void ConnectHeaders_NewAndExistingHeaders_ShouldCreateNewHeaders()
        {
            TestContext testContext = new TestContextBuilder().WithInitialChain(10).Build();
            ChainedHeaderTree chainedHeaderTree = testContext.ChainedHeaderTree;
            ChainedHeader chainTip = testContext.InitialChainTip;

            chainTip.BlockDataAvailability = BlockDataAvailabilityState.BlockAvailable;
            ChainedHeader newChainTip = testContext.ExtendAChain(10, chainTip); // create 10 more headers

            List<BlockHeader> listOfExistingHeaders = testContext.ChainedHeaderToList(chainTip, 10);
            List<BlockHeader> listOfNewHeaders = testContext.ChainedHeaderToList(newChainTip, 10);

            chainTip.BlockValidationState = ValidationState.FullyValidated;

            ConnectNewHeadersResult connectedHeadersResultOld = chainedHeaderTree.ConnectNewHeaders(2, listOfExistingHeaders);
            ConnectNewHeadersResult connectedHeadersResultNew = chainedHeaderTree.ConnectNewHeaders(1, listOfNewHeaders);

            Assert.Equal(21, chainedHeaderTree.GetChainedHeadersByHash().Count);
            Assert.Equal(10, listOfNewHeaders.Count);
            Assert.True(testContext.NoDownloadRequested(connectedHeadersResultOld));
            Assert.Equal(listOfNewHeaders.Last(), connectedHeadersResultNew.DownloadTo.Header);
            Assert.Equal(listOfNewHeaders.First(), connectedHeadersResultNew.DownloadFrom.Header);
            Assert.True(connectedHeadersResultNew.HaveBlockDataAvailabilityStateOf(BlockDataAvailabilityState.BlockRequired));
        }

        /// <summary>
        /// Issue 3 @ Create chained header tree component #1321
        /// Supply some headers and then supply some more headers.
        /// Make sure that PeerTipsByPeerId is updated and the total amount of items remain the same.
        /// Make sure that PeerIdsByTipHash is updated.
        /// </summary>
        [Fact]
        public void ConnectHeaders_SupplyHeadersThenSupplyMore_Both_Tip_PeerId_Maps_ShouldBeUpdated()
        {
            TestContext testContext = new TestContextBuilder().WithInitialChain(10).Build();
            ChainedHeaderTree cht = testContext.ChainedHeaderTree;
            ChainedHeader chainTip = testContext.InitialChainTip;

            List<BlockHeader> listOfExistingHeaders = testContext.ChainedHeaderToList(chainTip, 10);

            cht.ConnectNewHeaders(1, listOfExistingHeaders);

            Dictionary<uint256, HashSet<int>> peerIdsByTipHashBefore = cht.GetPeerIdsByTipHash().ToDictionary(entry => entry.Key, entry => new HashSet<int>(entry.Value));
            Dictionary<int, uint256> peerTipsByPeerIdBefore = cht.GetPeerTipsByPeerId().ToDictionary(entry => entry.Key, entry => new uint256(entry.Value));

            // (of 25 headers) supply last 5 existing and first 10 new
            ChainedHeader newChainTip = testContext.ExtendAChain(15, chainTip);
            List<BlockHeader> listOfNewAndOldHeaders = testContext.ChainedHeaderToList(newChainTip, 25).GetRange(5, 15);

            cht.ConnectNewHeaders(1, listOfNewAndOldHeaders);

            Dictionary<uint256, HashSet<int>> peerIdsByTipHashAfter = cht.GetPeerIdsByTipHash();
            Dictionary<int, uint256> peerTipsByPeerIdAfter = cht.GetPeerTipsByPeerId();

            // Tip # -> peer id map has changed
            Assert.True(peerIdsByTipHashBefore.FirstOrDefault(x => x.Value.Contains(1)).Key !=
                        peerIdsByTipHashAfter.FirstOrDefault(x => x.Value.Contains(1)).Key);

            // Peer id -> tip # map has changed
            Assert.True(peerTipsByPeerIdBefore[1] != peerTipsByPeerIdAfter[1]);

            // reassigning # so amount of items the same
            Assert.True(peerTipsByPeerIdBefore.Values.Count == peerTipsByPeerIdAfter.Values.Count);
        }

        /// <summary>
        /// Issue 4 @ Create chained header tree component #1321
        /// Supply headers where half of them are new and half are old. 
        /// Make sure that ChainedHeader was created for new ones.
        /// </summary>
        [Fact]
        public void ConnectHeaders_HalfOldHalfNew_ShouldCreateHeadersForNew()
        {
            const int initialChainSize = 20, chainExtensionSize = 20;

            // Initialize tree with h1->h20.
            TestContext testContext = new TestContextBuilder().WithInitialChain(initialChainSize).Build();
            ChainedHeaderTree chainedHeaderTree = testContext.ChainedHeaderTree;
            ChainedHeader chainTip = testContext.InitialChainTip;

            // Extend chain from h21->h40.
            ChainedHeader newChainTip = testContext.ExtendAChain(chainExtensionSize, chainTip);
            List<BlockHeader> listOfOldAndNewHeaders = testContext.ChainedHeaderToList(newChainTip, initialChainSize + chainExtensionSize);
            
            // Supply both old and new headers. 
            chainedHeaderTree.ConnectNewHeaders(1, listOfOldAndNewHeaders);

            // ChainedHeader tree entries are created for all new BlockHeaders.
            IEnumerable<uint256> hashesOfNewBlocks = listOfOldAndNewHeaders.Select(x => x.GetHash()).TakeLast(chainExtensionSize);
            Assert.True(hashesOfNewBlocks.All(x => chainedHeaderTree.GetChainedHeadersByHash().Keys.Contains(x)));
        }

        /// <summary>
        /// Issue 5 @ Create chained header tree component #1321
        /// 3 peers should supply headers - one of the peers creates a fork.
        /// Make sure that ChainedBlock is not created more than once for the same header.
        /// Check that next pointers were created correctly.
        /// </summary>
        [Fact]
        public void ConnectHeaders_HeadersFromTwoPeersWithFork_ShouldCreateBlocksForNewHeaders()
        {
            TestContext testContext = new TestContextBuilder().Build();
            ChainedHeaderTree chainedHeaderTree = testContext.ChainedHeaderTree;
            ChainedHeader chainTip = testContext.ExtendAChain(7);
            chainedHeaderTree.Initialize(chainTip, true);
            testContext.ChainStateMock.Setup(s => s.ConsensusTip).Returns(chainTip);

            // Peer 1: 1a - 2a - 3a - 4a - 5a - 6a - 7a - 8a
            Assert.True(chainedHeaderTree.GetChainedHeadersByHash().Count == 8);

            // Peer 2: 1a - 2a - 3a - 4a - 5a - 6a - 7a - 8a
            List<BlockHeader> listOfExistingHeaders = testContext.ChainedHeaderToList(chainTip, 7);
            chainedHeaderTree.ConnectNewHeaders(2, listOfExistingHeaders);
            Assert.True(chainedHeaderTree.GetChainedHeadersByHash().Count == 8);

            // Peer 3: 1a - 2a - 3a - 4a - 5b - 6b - 7b - 8b
            var forkedBlockHeader = chainTip.Previous.Previous.Previous.Previous;
            ChainedHeader peerThreeTip = testContext.ExtendAChain(4, forkedBlockHeader);
            List<BlockHeader> listOfNewAndExistingHeaders = testContext.ChainedHeaderToList(peerThreeTip, 6);   // includes common blocks
            chainedHeaderTree.ConnectNewHeaders(3, listOfNewAndExistingHeaders);

            // CHT should contain 12 headers
            Assert.True(chainedHeaderTree.GetChainedHeadersByHash().Count == 12);

            var chainedHeadersByHash = chainedHeaderTree.GetChainedHeadersByHash();

            foreach (int peer in new[] {2, 3})
            {
                var nextPointersByHeightMap = new Dictionary<int, List<ChainedHeader>>();

                ChainedHeader chainPointer = chainedHeadersByHash[chainedHeaderTree.GetPeerTipsByPeerId()[peer]];

                // Start at the tip and use previous pointers to traverse the chain down to the Genesis.
                while (chainPointer.Height > 0)
                {
                    // Checking the next pointers.
                    Assert.Contains(chainPointer, chainPointer.Previous.Next);

                    if (!nextPointersByHeightMap.ContainsKey(chainPointer.Height))
                    {
                        nextPointersByHeightMap.Add(chainPointer.Height, new List<ChainedHeader>());
                    }

                    foreach (var nextPtr in chainPointer.Next) 
                    {
                        nextPointersByHeightMap[chainPointer.Height].Add(nextPtr);
                    }

                    chainPointer = chainPointer.Previous;
                }

                // Each should have 1 Next pointer.
                Assert.True(nextPointersByHeightMap.Where(x => x.Key < 3 || (x.Key > 3 && x.Key < 7)).All(y => y.Value.Count == 1));

                // Except for 8a and 8b which contain none.
                Assert.True(nextPointersByHeightMap.Where(x => x.Key == 7).All(y => y.Value.Count == 0));

                // And 4a which has 2.
                Assert.True(nextPointersByHeightMap.Where(x => x.Key == 3).All(y => y.Value.Count == 2));
            }

            // Two blocks at each height above the fork.
            Assert.True(chainedHeadersByHash.GroupBy(x => x.Value.Height).Where(x => x.Key > 4).All(y => y.ToList().Count == 2));

            // One block at each height beneath the fork.
            Assert.True(chainedHeadersByHash.GroupBy(x => x.Value.Height).Where(x => x.Key < 4).All(y => y.ToList().Count == 1));
        }

        /// <summary>
        /// Issue 6 @ Create chained header tree component #1321
        /// Make sure checkpoints are off - supply some headers and CHT should return 
        /// a ToDownload array of the same size as the amount of headers.
        /// </summary>
        [Fact]
        public void ConnectHeaders_SupplyHeaders_ToDownloadArraySizeSameAsNumberOfHeaders()
        {
            // Setup
            TestContext ctx = new TestContextBuilder().WithInitialChain(5).UseCheckpoints(false).Build();
            ChainedHeaderTree cht = ctx.ChainedHeaderTree;
            ChainedHeader chainTip = ctx.InitialChainTip;

            // Checkpoints are off
            Assert.False(ctx.ConsensusSettings.UseCheckpoints);
            ChainedHeader newChainTip = ctx.ExtendAChain(7, chainTip);
            List<BlockHeader> listOfNewBlockHeaders = ctx.ChainedHeaderToList(newChainTip, 7);

            // Peer 1 supplies some headers
            List<BlockHeader> peer1Headers = listOfNewBlockHeaders.GetRange(0, 3);
            cht.ConnectNewHeaders(1, peer1Headers);

            // Peer 2 supplies some more headers
            List<BlockHeader> peer2Headers = listOfNewBlockHeaders.GetRange(3, 4);
            ConnectNewHeadersResult connectNewHeadersResult = cht.ConnectNewHeaders(2, peer2Headers);
            ChainedHeader chainedHeaderFrom = connectNewHeadersResult.DownloadFrom;
            ChainedHeader chainedHeaderTo = connectNewHeadersResult.DownloadTo;
            int headersToDownloadCount = chainedHeaderTo.Height - chainedHeaderFrom.Height + 1; // Inclusive
            Assert.True(connectNewHeadersResult.HaveBlockDataAvailabilityStateOf(BlockDataAvailabilityState.BlockRequired));

            // ToDownload array of the same size as the amount of headers
            Assert.Equal(headersToDownloadCount, peer2Headers.Count);
        }

        /// <summary>
        /// Issue 7 @ Create chained header tree component #1321
        /// We have a chain and someone presents an invalid header.
        /// After that our chain's last block shouldn't change, it shouldn't have a valid .Next
        /// and it should throw an exception.
        /// </summary>
        [Fact]
        public void ConnectHeaders_SupplyInvalidHeader_ExistingChainTipShouldNotChange()
        {
            TestContext testContext = new TestContextBuilder().WithInitialChain(5).UseCheckpoints(false).Build();
            ChainedHeaderTree chainedHeaderTree = testContext.ChainedHeaderTree;
            ChainedHeader consensusTip = testContext.InitialChainTip;

            ChainedHeader invalidChainedHeader = testContext.ExtendAChain(1, testContext.InitialChainTip);
            List<BlockHeader> listContainingInvalidHeader = testContext.ChainedHeaderToList(invalidChainedHeader, 1);
            BlockHeader invalidBlockHeader = listContainingInvalidHeader[0];

            testContext.ChainedHeaderValidatorMock.Setup(x => x.ValidateHeader(It.Is<ChainedHeader>(y => y.HashBlock == invalidBlockHeader.GetHash()))).Throws(new InvalidHeaderTestException());

            Assert.Throws<InvalidHeaderTestException>(() => chainedHeaderTree.ConnectNewHeaders(1, listContainingInvalidHeader));

            // Chain's last block shouldn't change.
            ChainedHeader consensusTipAfterInvalidHeaderPresented = chainedHeaderTree.GetPeerTipChainedHeaderByPeerId(-1);
            Assert.Equal(consensusTip, consensusTipAfterInvalidHeaderPresented);

            // Last block shouldn't have a Next.
            Assert.Empty(consensusTipAfterInvalidHeaderPresented.Next);
        }

        /// <summary>
        /// Issue 8 @ Create chained header tree component #1321
        /// We have a chain and peer B is on the best chain.
        /// After that peer C presents an alternative chain with a forkpoint below B's Tip.
        /// After that peer A prolongs C's chain (but sends all headers from the fork point) with a few valid and one invalid.
        /// Make sure that C's chain is not removed - only headers after that.
        /// </summary>
        [Fact]
        public void ConnectHeaders_MultiplePeersWithForks_CorrectTip()
        {
            TestContext testContext = new TestContextBuilder().Build();
            ChainedHeaderTree chainedHeaderTree = testContext.ChainedHeaderTree;
            ChainedHeader chainTip = testContext.ExtendAChain(5);
            chainedHeaderTree.Initialize(chainTip, true);
            List<BlockHeader> listOfExistingHeaders = testContext.ChainedHeaderToList(chainTip, 5);

            chainedHeaderTree.ConnectNewHeaders(2, listOfExistingHeaders);
            ChainedHeader peerTwoTip = chainedHeaderTree.GetPeerTipChainedHeaderByPeerId(2);

            // Peer 2 is on the best chain.
            // b1 = b2 = b3 = b4 = b5
            peerTwoTip.HashBlock.Should().BeEquivalentTo(chainTip.HashBlock);

            // Peer 3 presents an alternative chain with a forkpoint below Peer 2's Tip.
            // b1 = b2 = b3 = b4 = b5
            //         = c3 = c4 = c5
            ChainedHeader peerThreeTip = testContext.ExtendAChain(3, chainTip.Previous.Previous.Previous);
            List<BlockHeader> listOfNewHeadersFromPeerThree = testContext.ChainedHeaderToList(peerThreeTip, 3);
            chainedHeaderTree.ConnectNewHeaders(3, listOfNewHeadersFromPeerThree);
            
            ChainedHeader fork = chainTip.FindFork(peerThreeTip);
            fork.Height.Should().BeLessThan(peerTwoTip.Height);

            int oldChainHeaderTreeCount = chainedHeaderTree.GetChainedHeadersByHash().Count;

            // Peer 1 prolongs Peer 3's chain with one invalid block.
            // c3 = c4 = c5 = a6 = |a7| = a8
            const int numberOfBlocksToExtend = 3;
            ChainedHeader peerOneTip = testContext.ExtendAChain(numberOfBlocksToExtend, peerThreeTip);
            List<BlockHeader> listOfPeerOnesHeaders = testContext.ChainedHeaderToList(peerOneTip, numberOfBlocksToExtend + 2 /*include c4=c5*/);
            
            int depthOfInvalidHeader = 3;
            BlockHeader invalidBlockHeader = listOfPeerOnesHeaders[depthOfInvalidHeader];
            testContext.ChainedHeaderValidatorMock.Setup(x =>
                x.ValidateHeader(It.Is<ChainedHeader>(y => y.HashBlock == invalidBlockHeader.GetHash()))).Throws(new InvalidHeaderTestException());

            Assert.Throws<InvalidHeaderTestException>(() => chainedHeaderTree.ConnectNewHeaders(1, listOfPeerOnesHeaders));

            // Headers originally presented by Peer 3 (a4 = a5) have a claim on them and are not removed.
            Assert.True(chainedHeaderTree.GetChainedHeadersByHash().ContainsKey(listOfPeerOnesHeaders[0].GetHash()));
            Assert.True(chainedHeaderTree.GetChainedHeadersByHash().ContainsKey(listOfPeerOnesHeaders[1].GetHash()));

            // The Peer 1 headers before, the invalid header and the header beyond are removed (a6 = a7 = a8).
            Assert.False(chainedHeaderTree.GetChainedHeadersByHash().ContainsKey(listOfPeerOnesHeaders[2].GetHash()));
            Assert.False(chainedHeaderTree.GetChainedHeadersByHash().ContainsKey(listOfPeerOnesHeaders[3].GetHash()));
            Assert.False(chainedHeaderTree.GetChainedHeadersByHash().ContainsKey(listOfPeerOnesHeaders[4].GetHash()));

            Assert.Equal(oldChainHeaderTreeCount, chainedHeaderTree.GetChainedHeadersByHash().Count);

            // Tip claimed by the third peer is in the chain headers by hash structure.
            uint256 tipClaimedByThirdPeer = chainedHeaderTree.GetPeerTipChainedHeaderByPeerId(3).HashBlock;
            Assert.Equal(tipClaimedByThirdPeer, peerThreeTip.HashBlock);

            // C's chain remains at same height after A presents the invalid header.
            Assert.Equal(peerThreeTip.Height, chainedHeaderTree.GetPeerTipChainedHeaderByPeerId(3).Height);
        }

        /// <summary>
        /// Issue 9 @ Create chained header tree component #1321
        /// Check that everything is always consumed.
        /// </summary>
        [Fact]
        public void ConnectHeaders_MultiplePeers_CheckEverythingIsConsumed()
        {
            // Chain A is presented by default peer:
            // h1=h2=h3=h4=h5=h6=h7
            TestContext testContext = new TestContextBuilder().Build();
            ChainedHeaderTree chainedHeaderTree = testContext.ChainedHeaderTree;
            ChainedHeader chainTip = testContext.ExtendAChain(7);
            chainedHeaderTree.Initialize(chainTip, true);

            // Chain A is extended by Peer 1:
            // h1=h2=h3=h4=h5=h6=h7=h8=9a=10a=11a=12a=13a.
            ChainedHeader peer1ChainTip = testContext.ExtendAChain(6, chainTip);
            List<BlockHeader> listOfPeer1NewHeaders = testContext.ChainedHeaderToList(peer1ChainTip, 6);
            List<BlockHeader> peer1NewHeaders = listOfPeer1NewHeaders.GetRange(0, 4);

            // 4 headers are processed: 10a=11a=12a=13a
            // 2 are unprocessed: 12a=13a
            ConnectNewHeadersResult connectedNewHeadersResult = chainedHeaderTree.ConnectNewHeaders(1, peer1NewHeaders);
            Assert.Equal(2, peer1ChainTip.Height - connectedNewHeadersResult.Consumed.Height);

            // Remaining headers are presented.
            connectedNewHeadersResult = chainedHeaderTree.ConnectNewHeaders(1, listOfPeer1NewHeaders.GetRange(4, 2));

            // All headers are now consumed.
            Assert.Equal(connectedNewHeadersResult.Consumed.HashBlock, peer1ChainTip.HashBlock);

            // Peer 2 presents headers that that are already in the tree: 10a=11a=12a=13a
            // as well as some that are not in it yet: 14a=15a
            ChainedHeader peer2ChainTip = testContext.ExtendAChain(2, peer1ChainTip);
            List<BlockHeader> listOfNewAndExistingHeaders = testContext.ChainedHeaderToList(peer2ChainTip, 6);

            connectedNewHeadersResult = chainedHeaderTree.ConnectNewHeaders(2, listOfNewAndExistingHeaders);
            Assert.Equal(connectedNewHeadersResult.Consumed.HashBlock, peer2ChainTip.HashBlock);

            // Peer 3 presents a list of headers that are already in the tree
            // and the rest of the headers from a new fork to the tree.
            // 10a=11a=12a=13a=14a=15a
            //            =13b=14b=15b
            ChainedHeader peer3ChainTip = testContext.ExtendAChain(3, peer2ChainTip.Previous.Previous.Previous);
            List<BlockHeader> listOfPeer3Headers = testContext.ChainedHeaderToList(peer3ChainTip, 6);
            connectedNewHeadersResult = chainedHeaderTree.ConnectNewHeaders(3, listOfPeer3Headers);

            Assert.Equal(connectedNewHeadersResult.Consumed.HashBlock, peer3ChainTip.HashBlock);

            List<BlockHeader> peerOneChainedHeaderList = testContext.ChainedHeaderToList(peer1ChainTip, 7);
            List<BlockHeader> peerTwoChainedHeaderList = testContext.ChainedHeaderToList(peer2ChainTip, 7);

            // Submit headers that are all already in the tree:
            // Peer 3 supplies all headers from Peer 1.
            connectedNewHeadersResult = chainedHeaderTree.ConnectNewHeaders(3, peerOneChainedHeaderList);
            Assert.Equal(connectedNewHeadersResult.Consumed.HashBlock, chainedHeaderTree.GetPeerTipChainedHeaderByPeerId(3).HashBlock);

            // Peer 3 supplies all headers from Peer 2.
            connectedNewHeadersResult = chainedHeaderTree.ConnectNewHeaders(3, peerTwoChainedHeaderList);
            Assert.Equal(connectedNewHeadersResult.Consumed.HashBlock, chainedHeaderTree.GetPeerTipChainedHeaderByPeerId(3).HashBlock);

            // Peer 4 submits a list of headers in which nothing is already in the tree, forming a fork:
            // 1a=2a=3a=4a=5a=6a
            //         =4c=5c=6c
            ChainedHeader forkPoint = chainedHeaderTree.GetPeerTipChainedHeaderByPeerId(1).GetAncestor(3);  // fork at height 3.
            ChainedHeader peer4ChainTip = testContext.ExtendAChain(3, forkPoint);
            List<BlockHeader> listOfHeaders = testContext.ChainedHeaderToList(peer4ChainTip, 3);
            connectedNewHeadersResult = chainedHeaderTree.ConnectNewHeaders(4, listOfHeaders);

            Assert.Equal(connectedNewHeadersResult.Consumed.HashBlock, chainedHeaderTree.GetPeerTipChainedHeaderByPeerId(4).HashBlock);
        }


        /// <summary>
        /// Issue 10 @ Create chained header tree component #1321
        /// When checkpoints are enabled and the only checkpoint is at block X,
        /// when we present headers before that none are marked for download.
        /// When we first present checkpointed header and some after
        /// all previous are also marked for download & those that are up
        /// to the last checkpoint are marked as assumevalid.
        /// </summary>
        [Fact]
        public void PresentChain_CheckpointsEnabled_MarkToDownloadWhenCheckpointPresented()
        {
            const int initialChainSize = 5;
            const int currentChainExtension = 20;

            TestContext testContext = new TestContextBuilder().WithInitialChain(initialChainSize).UseCheckpoints().Build();
            ChainedHeaderTree chainedHeaderTree = testContext.ChainedHeaderTree;
            ChainedHeader initialChainTip = testContext.InitialChainTip;

            ChainedHeader extendedChainTip = testContext.ExtendAChain(currentChainExtension, initialChainTip);

            // Total chain length is h1 -> h25.
            List<BlockHeader> listOfCurrentChainHeaders =
                testContext.ChainedHeaderToList(extendedChainTip, initialChainSize + currentChainExtension);

            // Checkpoints are enabled and the only checkpoint is at h(20).
            const int checkpointHeight = 20;
            var checkpoint = new CheckpointFixture(checkpointHeight, listOfCurrentChainHeaders[checkpointHeight - 1]);
            testContext.SetupCheckpoints(checkpoint);

            // When we present headers before the checkpoint h6 -> h15 none are marked for download.
            int numberOfHeadersBeforeCheckpoint = checkpointHeight - initialChainSize;
            List<BlockHeader> listOfHeadersBeforeCheckpoint = listOfCurrentChainHeaders.GetRange(initialChainSize, numberOfHeadersBeforeCheckpoint - 5);
            ConnectNewHeadersResult connectNewHeadersResult = chainedHeaderTree.ConnectNewHeaders(1, listOfHeadersBeforeCheckpoint);

            // None are marked for download.
            connectNewHeadersResult.DownloadFrom.Should().Be(null);
            connectNewHeadersResult.DownloadTo.Should().Be(null);

            // Check all headers beyond the initial chain (h6 -> h25) have foundation state of header only.
            ValidationState expectedState = ValidationState.HeaderValidated;
            IEnumerable<ChainedHeader> headersBeyondInitialChain = chainedHeaderTree.GetChainedHeadersByHash().Where(x => x.Value.Height > initialChainSize).Select(y => y.Value);
            foreach(ChainedHeader header in headersBeyondInitialChain)
            {
                header.BlockValidationState.Should().Be(expectedState);
                header.BlockDataAvailability.Should().Be(BlockDataAvailabilityState.HeaderOnly);
            }

            // Present remaining headers checkpoint inclusive h16 -> h25.
            // All are marked for download.
            List<BlockHeader> unconsumedHeaders = listOfCurrentChainHeaders.Skip(connectNewHeadersResult.Consumed.Height).ToList();

            connectNewHeadersResult = chainedHeaderTree.ConnectNewHeaders(1, unconsumedHeaders);

            connectNewHeadersResult.DownloadFrom.HashBlock.Should().Be(listOfHeadersBeforeCheckpoint.First().GetHash());
            connectNewHeadersResult.DownloadTo.HashBlock.Should().Be(unconsumedHeaders.Last().GetHash());
            Assert.True(connectNewHeadersResult.HaveBlockDataAvailabilityStateOf(BlockDataAvailabilityState.BlockRequired));

            ChainedHeader chainedHeader = chainedHeaderTree.GetChainedHeadersByHash()
                .SingleOrDefault(x => (x.Value.HashBlock == checkpoint.Header.GetHash())).Value;

            // Checking from the checkpoint back to the initialized chain.
            while (chainedHeader.Height > initialChainSize)
            {
                chainedHeader.BlockValidationState.Should().Be(ValidationState.AssumedValid);
                chainedHeader.BlockDataAvailability.Should().Be(BlockDataAvailabilityState.BlockRequired);
                chainedHeader = chainedHeader.Previous;
            }

            // Checking from the checkpoint forward to the end of the chain.
            chainedHeader = chainedHeaderTree.GetPeerTipChainedHeaderByPeerId(1);
            while (chainedHeader.Height > checkpoint.Height)
            {
                chainedHeader.BlockValidationState.Should().Be(ValidationState.HeaderValidated);
                chainedHeader.BlockDataAvailability.Should().Be(BlockDataAvailabilityState.BlockRequired);
                chainedHeader = chainedHeader.Previous;
            }
        }

        /// <summary>
        /// Issue 11 @ Create chained header tree component #1321
        /// When checkpoints are enabled and the first is at block X,
        /// when we present headers before that- none marked for download.
        /// When we first present checkpointed header and some after only
        /// headers before the first checkpoint(including it) are marked for download.
        /// </summary>
        [Fact]
        public void PresentChain_CheckpointsEnabled_MarkToDownloadWhenTwoCheckpointsPresented()
        {
            const int initialChainSize = 5;
            const int currentChainExtension = 25;

            TestContext testContext = new TestContextBuilder().WithInitialChain(initialChainSize).UseCheckpoints().Build();
            ChainedHeaderTree chainedHeaderTree = testContext.ChainedHeaderTree;
            ChainedHeader initialChainTip = testContext.InitialChainTip;

            ChainedHeader extendedChainTip = testContext.ExtendAChain(currentChainExtension, initialChainTip);

            // Total chain length is h1 -> h30.
            List<BlockHeader> listOfCurrentChainHeaders =
                testContext.ChainedHeaderToList(extendedChainTip, initialChainSize + currentChainExtension);

            // Checkpoints are enabled and there are two checkpoints defined at h(20) and h(30).
            const int checkpointHeight1 = 20;
            const int checkpointHeight2 = 30;
            var checkpoint1 = new CheckpointFixture(checkpointHeight1, listOfCurrentChainHeaders[checkpointHeight1 - 1]);
            var checkpoint2 = new CheckpointFixture(checkpointHeight2, listOfCurrentChainHeaders[checkpointHeight2 - 1]);
            testContext.SetupCheckpoints(checkpoint1, checkpoint2);

            // We present headers before the first checkpoint h6 -> h15.
            int numberOfHeadersBeforeCheckpoint1 = checkpointHeight1 - initialChainSize;
            List<BlockHeader> listOfHeadersBeforeCheckpoint1 =
                listOfCurrentChainHeaders.GetRange(initialChainSize, numberOfHeadersBeforeCheckpoint1 - 5);
            ConnectNewHeadersResult connectNewHeadersResult =
                chainedHeaderTree.ConnectNewHeaders(1, listOfHeadersBeforeCheckpoint1);

            // None are marked for download.
            connectNewHeadersResult.DownloadFrom.Should().Be(null);
            connectNewHeadersResult.DownloadTo.Should().Be(null);

            // Check all headers beyond the initial chain (h6 -> h30) have foundation state of header only.
            ValidationState expectedState = ValidationState.HeaderValidated;
            IEnumerable<ChainedHeader> headersBeyondInitialChain =
                chainedHeaderTree.GetChainedHeadersByHash().Where(x => x.Value.Height > initialChainSize).Select(y => y.Value);
            foreach (ChainedHeader header in headersBeyondInitialChain)
            {
                header.BlockValidationState.Should().Be(expectedState);
            }

            // Present headers h16 -> h29 (including first checkpoint but excluding second). 
            List<BlockHeader> unconsumedHeaders = listOfCurrentChainHeaders.Skip(connectNewHeadersResult.Consumed.Height).ToList();
            connectNewHeadersResult = chainedHeaderTree.ConnectNewHeaders(1, unconsumedHeaders.SkipLast(1).ToList());

            // Download headers up to including checkpoint1 (h20) but not beyond.
            connectNewHeadersResult.DownloadFrom.HashBlock.Should().Be(listOfHeadersBeforeCheckpoint1.First().GetHash());
            connectNewHeadersResult.DownloadTo.HashBlock.Should().Be(checkpoint1.Header.GetHash());

            // Checking from first checkpoint back to the initialized chain (h20 -> h6).
            ChainedHeader chainedHeader = chainedHeaderTree.GetChainedHeadersByHash()
                .SingleOrDefault(x => (x.Value.HashBlock == checkpoint1.Header.GetHash())).Value;
            while (chainedHeader.Height > initialChainSize)
            {
                chainedHeader.BlockValidationState.Should().Be(ValidationState.AssumedValid);
                chainedHeader = chainedHeader.Previous;
            }

            // Checking from first checkpoint to second checkpoint (h21 -> h29). 
            chainedHeader = chainedHeaderTree.GetPeerTipChainedHeaderByPeerId(1);
            while (chainedHeader.Height > checkpoint1.Height)
            {
                chainedHeader.BlockValidationState.Should().Be(ValidationState.HeaderValidated);
                chainedHeader = chainedHeader.Previous;
            }
        }

        /// <summary>
        /// Issue 13 @ Create 2 chains - chain A and chain B, where chain A has more chain work than chain B. Connect both
        /// chains to chain header tree. Consensus tip should be set to chain A. Now extend / update chain B to make it have
        /// more chain work. Attempt to connect chain B again. Consensus tip should be set to chain B.
        /// </summary>
        [Fact]
        public void PresentDifferentChains_AlternativeChainWithMoreChainWorkShouldAlwaysBeMarkedForDownload()
        {
            // Chain header tree setup.
            TestContext ctx = new TestContextBuilder().WithInitialChain(5).UseCheckpoints(false).Build();
            ChainedHeaderTree cht = ctx.ChainedHeaderTree;
            ChainedHeader initialChainTip = ctx.InitialChainTip;

            // Chains A and B setup.
            const int commonChainSize = 4;
            const int chainAExtension = 4;
            const int chainBExtension = 2;
            ChainedHeader commonChainTip = ctx.ExtendAChain(commonChainSize, initialChainTip); // i.e. h1=h2=h3=h4
            ChainedHeader chainATip = ctx.ExtendAChain(chainAExtension, commonChainTip); // i.e. (h1=h2=h3=h4)=a5=a6=a7=a8
            ChainedHeader chainBTip = ctx.ExtendAChain(chainBExtension, commonChainTip); // i.e. (h1=h2=h3=h4)=b5=b6
            List<BlockHeader> listOfChainABlockHeaders = ctx.ChainedHeaderToList(chainATip, commonChainSize + chainAExtension);
            List<BlockHeader> listOfChainBBlockHeaders = ctx.ChainedHeaderToList(chainBTip, commonChainSize + chainBExtension);

            // Chain A is presented by peer 1. DownloadTo should be chain A tip.
            ConnectNewHeadersResult connectNewHeadersResult = cht.ConnectNewHeaders(1, listOfChainABlockHeaders);
            ChainedHeader chainedHeaderTo = connectNewHeadersResult.DownloadTo;
            chainedHeaderTo.HashBlock.Should().Be(chainATip.HashBlock);
            Assert.True(connectNewHeadersResult.HaveBlockDataAvailabilityStateOf(BlockDataAvailabilityState.BlockRequired));

            foreach (ChainedHeader chainedHeader in connectNewHeadersResult.ToHashArray())
                cht.BlockDataDownloaded(chainedHeader, chainATip.FindAncestorOrSelf(chainedHeader).Block);

            // Set chain A tip as a consensus tip.
            cht.ConsensusTipChanged(chainedHeaderTo);

            // Chain B is presented by peer 2. DownloadTo should be not set, as chain
            // B has less chain work.
            connectNewHeadersResult = cht.ConnectNewHeaders(2, listOfChainBBlockHeaders);
            connectNewHeadersResult.DownloadTo.Should().BeNull();
             
            // Add more chain work and blocks into chain B.
            const int chainBAdditionalBlocks = 4;
            chainBTip = ctx.ExtendAChain(chainBAdditionalBlocks, chainBTip); // i.e. (h1=h2=h3=h4)=b5=b6=b7=b8=b9=b10
            listOfChainBBlockHeaders = ctx.ChainedHeaderToList(chainBTip, commonChainSize + chainBExtension + chainBAdditionalBlocks);
            List<BlockHeader> listOfNewChainBBlockHeaders = listOfChainBBlockHeaders.TakeLast(chainBAdditionalBlocks).ToList();

            // Chain B is presented by peer 2 again.
            // DownloadTo should now be chain B as B has more chain work than chain A.
            // DownloadFrom should be the block where split occurred.
            // h1=h2=h3=h4=(b5)=b6=b7=b8=b9=(b10) - from b5 to b10.
            connectNewHeadersResult = cht.ConnectNewHeaders(2, listOfNewChainBBlockHeaders);

            ChainedHeader chainedHeaderFrom = connectNewHeadersResult.DownloadFrom;
            BlockHeader expectedHeaderFrom = listOfChainBBlockHeaders[commonChainSize];
            chainedHeaderFrom.Header.GetHash().Should().Be(expectedHeaderFrom.GetHash());

            chainedHeaderTo = connectNewHeadersResult.DownloadTo;
            chainedHeaderTo.HashBlock.Should().Be(chainBTip.HashBlock);
            Assert.True(connectNewHeadersResult.HaveBlockDataAvailabilityStateOf(BlockDataAvailabilityState.BlockRequired));
        }

        /// <summary>
        /// Issue 14 @ Chain exists with checkpoints enabled. There are 2 checkpoints. Peer presents a chain that covers
        /// first checkpoint with a prolongation that does not match the 2nd checkpoint. Exception should be thrown and violating headers should be disconnected.
        /// </summary>
        [Fact]
        public void ChainHasTwoCheckPoints_ChainCoveringOnlyFirstCheckPointIsPresented_ChainIsDiscardedUpUntilFirstCheckpoint()
        {
            // Chain header tree setup.
            // Initial chain has 2 headers.
            // Example: h1=h2.
            const int initialChainSize = 2;
            const int currentChainExtension = 6;
            TestContext ctx = new TestContextBuilder().WithInitialChain(initialChainSize).UseCheckpoints().Build();
            ChainedHeaderTree cht = ctx.ChainedHeaderTree;
            ChainedHeader initialChainTip = ctx.InitialChainTip;

            ChainedHeader extendedChainTip = ctx.ExtendAChain(currentChainExtension, initialChainTip); // i.e. h1=h2=h3=h4=h5=h6=h7=h8
            List<BlockHeader> listOfCurrentChainHeaders = ctx.ChainedHeaderToList(extendedChainTip, initialChainSize + currentChainExtension);

            // Setup two known checkpoints at header 4 and 7.
            // Example: h1=h2=h3=(h4)=h5=h6=(h7)=h8.
            const int firstCheckpointHeight = 4;
            const int secondCheckpointHeight = 7;
            var checkpoint1 = new CheckpointFixture(firstCheckpointHeight, listOfCurrentChainHeaders[firstCheckpointHeight - 1]);
            var checkpoint2 = new CheckpointFixture(secondCheckpointHeight, listOfCurrentChainHeaders[secondCheckpointHeight - 1]);
            ctx.SetupCheckpoints(checkpoint1, checkpoint2);

            // Setup new chain that only covers first checkpoint but doesn't cover second checkpoint.
            // Example: h1=h2=h3=(h4)=h5=h6=x7=x8=x9=x10.
            const int newChainExtension = 4;
            extendedChainTip = extendedChainTip.GetAncestor(6); // walk back to block 6
            extendedChainTip = ctx.ExtendAChain(newChainExtension, extendedChainTip);
            List<BlockHeader> listOfNewChainHeaders = ctx.ChainedHeaderToList(extendedChainTip, extendedChainTip.Height);

            // First 5 blocks are presented by peer 1.
            // DownloadTo should be set to a checkpoint 1. 
            ConnectNewHeadersResult result = cht.ConnectNewHeaders(1, listOfNewChainHeaders.Take(5).ToList());
            result.DownloadTo.HashBlock.Should().Be(checkpoint1.Header.GetHash());
            Assert.True(result.HaveBlockDataAvailabilityStateOf(BlockDataAvailabilityState.BlockRequired));
            
            // Remaining 5 blocks are presented by peer 1 which do not cover checkpoint 2.
            // InvalidHeaderException should be thrown.
            List<BlockHeader> violatingHeaders = listOfNewChainHeaders.Skip(5).ToList();
            Action connectAction = () =>
            {
                cht.ConnectNewHeaders(1, violatingHeaders);
            };

            connectAction.Should().Throw<CheckpointMismatchException>();

            // Make sure headers for violating chain don't exist.
            foreach (BlockHeader header in violatingHeaders)
                Assert.False(cht.GetChainedHeadersByHash().ContainsKey(header.GetHash()));
        }

        /// <summary>
        /// Issue 15 @ Checkpoint are disabled. Assume valid is enabled.
        /// Headers that pass assume valid and meet it is presented.
        /// Chain is marked for download.
        /// Alternative chain that is of the same lenght is presented but it doesnt meet the assume valid- also marked as to download.
        /// </summary>
        [Fact]
        public void ChainHasAssumeValidHeaderAndMarkedForDownloadWhenPresented_SecondChainWithoutAssumeValidAlsoMarkedForDownload()
        {
            // Chain header tree setup with disabled checkpoints.
            // Initial chain has 2 headers.
            // Example: h1=h2.
            const int initialChainSize = 2;
            TestContext ctx = new TestContextBuilder().WithInitialChain(initialChainSize).UseCheckpoints(false).Build();
            ChainedHeaderTree cht = ctx.ChainedHeaderTree;
            ChainedHeader initialChainTip = ctx.InitialChainTip;

            // Setup two alternative chains A and B of the same length.
            const int presentedChainSize = 4;
            ChainedHeader chainATip = ctx.ExtendAChain(presentedChainSize, initialChainTip); // i.e. h1=h2=a1=a2=a3=a4
            ChainedHeader chainBTip = ctx.ExtendAChain(presentedChainSize, initialChainTip); // i.e. h1=h2=b1=b2=b3=b4
            List<BlockHeader> listOfChainABlockHeaders = ctx.ChainedHeaderToList(chainATip, initialChainSize + presentedChainSize);
            List<BlockHeader> listOfChainBBlockHeaders = ctx.ChainedHeaderToList(chainBTip, initialChainSize + presentedChainSize);

            // Set "Assume Valid" to the 4th block of the chain A.
            // Example h1=h2=a1=(a2)=a3=a4.
            ctx.ConsensusSettings.BlockAssumedValid = listOfChainABlockHeaders[3].GetHash();

            // Chain A is presented by peer 1. It meets "assume valid" hash and should
            // be marked for a download.
            ConnectNewHeadersResult connectNewHeadersResult = cht.ConnectNewHeaders(1, listOfChainABlockHeaders);
            ChainedHeader chainedHeaderDownloadTo = connectNewHeadersResult.DownloadTo;
            chainedHeaderDownloadTo.HashBlock.Should().Be(chainATip.HashBlock);
            Assert.True(connectNewHeadersResult.HaveBlockDataAvailabilityStateOf(BlockDataAvailabilityState.BlockRequired));

            // Chain B is presented by peer 2. It doesn't meet "assume valid" hash but should still
            // be marked for a download.
            connectNewHeadersResult = cht.ConnectNewHeaders(2, listOfChainBBlockHeaders);
            chainedHeaderDownloadTo = connectNewHeadersResult.DownloadTo;
            chainedHeaderDownloadTo.HashBlock.Should().Be(chainBTip.HashBlock);
            Assert.True(connectNewHeadersResult.HaveBlockDataAvailabilityStateOf(BlockDataAvailabilityState.BlockRequired));
        }

        /// <summary>
        /// Issue 16 @ Checkpoints are enabled. After the last checkpoint, there is an assumed valid. The chain
        /// that covers them all is presented - marked for download. After that chain that covers the last checkpoint
        /// but doesn't cover assume valid and is longer is presented - marked for download.
        /// </summary>
        [Fact]
        public void ChainHasOneCheckPointAndAssumeValid_TwoAlternativeChainsArePresented_BothChainsAreMarkedForDownload()
        {
            // Chain header tree setup with disabled checkpoints.
            // Initial chain has 2 headers.
            // Example: h1=h2.
            const int initialChainSize = 2;
            const int extensionChainSize = 2;
            TestContext ctx = new TestContextBuilder().WithInitialChain(initialChainSize).UseCheckpoints().Build();
            ChainedHeaderTree cht = ctx.ChainedHeaderTree;
            ChainedHeader initialChainTip = ctx.InitialChainTip;

            // Extend chain with 2 more headers.
            initialChainTip = ctx.ExtendAChain(extensionChainSize, initialChainTip); // i.e. h1=h2=h3=h4
            List<BlockHeader> listOfCurrentChainHeaders = ctx.ChainedHeaderToList(initialChainTip, initialChainSize + extensionChainSize);

            // Setup a known checkpoint at header 4.
            // Example: h1=h2=h3=(h4).
            const int checkpointHeight = 4;
            var checkpoint = new CheckpointFixture(checkpointHeight, listOfCurrentChainHeaders.Last());
            ctx.SetupCheckpoints(checkpoint);

            // Extend chain and add "Assume valid" at block 6.
            // Example: h1=h2=h3=(h4)=h5=[h6].
            const int chainExtension = 2;
            ChainedHeader extendedChainTip = ctx.ExtendAChain(chainExtension, initialChainTip);
            ctx.ConsensusSettings.BlockAssumedValid = extendedChainTip.HashBlock;

            // Setup two alternative chains A and B. Chain A covers the last checkpoint (4) and "assume valid" (6).
            // Chain B only covers the last checkpoint (4).
            const int chainAExtensionSize = 2;
            const int chainBExtensionSize = 6;
            ChainedHeader chainATip = ctx.ExtendAChain(chainAExtensionSize, extendedChainTip); // i.e. h1=h2=h3=(h4)=h5=[h6]=a7=a8
            ChainedHeader chainBTip = ctx.ExtendAChain(chainBExtensionSize, initialChainTip); // i.e. h1=h2=h3=(h4)=b5=b6=b7=b8=b9=b10
            List<BlockHeader> listOfChainABlockHeaders = ctx.ChainedHeaderToList(chainATip, initialChainSize + extensionChainSize + chainExtension + chainAExtensionSize);
            List<BlockHeader> listOfChainBBlockHeaders = ctx.ChainedHeaderToList(chainBTip, initialChainSize + extensionChainSize + chainBExtensionSize);

            // Chain A is presented by peer 1.
            // DownloadFrom should be set to header 3. 
            // DownloadTo should be set to header 8. 
            ConnectNewHeadersResult result = cht.ConnectNewHeaders(1, listOfChainABlockHeaders);
            result.DownloadFrom.HashBlock.Should().Be(listOfChainABlockHeaders.Skip(2).First().GetHash());
            result.DownloadTo.HashBlock.Should().Be(listOfChainABlockHeaders.Last().GetHash());
            Assert.True(result.HaveBlockDataAvailabilityStateOf(BlockDataAvailabilityState.BlockRequired));

            // Chain B is presented by peer 2.
            // DownloadFrom should be set to header 5. 
            // DownloadTo should be set to header 10. 
            result = cht.ConnectNewHeaders(2, listOfChainBBlockHeaders);
            result.DownloadFrom.HashBlock.Should().Be(listOfChainBBlockHeaders[checkpointHeight].GetHash());
            result.DownloadTo.HashBlock.Should().Be(listOfChainBBlockHeaders.Last().GetHash());
            Assert.True(result.HaveBlockDataAvailabilityStateOf(BlockDataAvailabilityState.BlockRequired));
        }

        /// <summary>
        /// Issue 16 @ Checkpoints are enabled. After the last checkpoint, there is an assumed valid. The chain that covers
        /// the last checkpoint but doesn't cover assume valid is presented - marked for download.
        /// </summary>
        [Fact]
        public void ChainHasOneCheckPointAndAssumeValid_ChainsWithCheckpointButMissedAssumeValidIsPresented_BothChainsAreMarkedForDownload()
        {
            // Chain header tree setup with disabled checkpoints.
            // Initial chain has 2 headers.
            // Example: h1=h2.
            const int initialChainSize = 2;
            const int extensionChainSize = 2;
            TestContext ctx = new TestContextBuilder().WithInitialChain(initialChainSize).UseCheckpoints().Build();
            ChainedHeaderTree cht = ctx.ChainedHeaderTree;
            ChainedHeader initialChainTip = ctx.InitialChainTip;

            // Extend chain with 2 more headers.
            initialChainTip = ctx.ExtendAChain(extensionChainSize, initialChainTip); // i.e. h1=h2=h3=h4
            List<BlockHeader> listOfCurrentChainHeaders = ctx.ChainedHeaderToList(initialChainTip, initialChainSize + extensionChainSize);

            // Setup a known checkpoint at header 4.
            // Example: h1=h2=h3=(h4).
            const int checkpointHeight = 4;
            var checkpoint = new CheckpointFixture(checkpointHeight, listOfCurrentChainHeaders.Last());
            ctx.SetupCheckpoints(checkpoint);

            // Extend chain and add "Assume valid" at block 6.
            // Example: h1=h2=h3=(h4)=h5=[h6].
            const int chainExtension = 2;
            ChainedHeader extendedChainTip = ctx.ExtendAChain(chainExtension, initialChainTip);
            ctx.ConsensusSettings.BlockAssumedValid = extendedChainTip.HashBlock;

            // Setup new chain, which covers the last checkpoint (4), but misses "assumed valid".
            const int newChainExtensionSize = 6;
            ChainedHeader newChainTip = ctx.ExtendAChain(newChainExtensionSize, initialChainTip); // i.e. h1=h2=h3=(h4)=b5=b6=b7=b8=b9=b10
            listOfCurrentChainHeaders = ctx.ChainedHeaderToList(newChainTip, initialChainSize + extensionChainSize + newChainExtensionSize);

            // Chain is presented by peer 2.
            // DownloadFrom should be set to header 3. 
            // DownloadTo should be set to header 10. 
            ConnectNewHeadersResult result = cht.ConnectNewHeaders(2, listOfCurrentChainHeaders);
            result.DownloadFrom.HashBlock.Should().Be(listOfCurrentChainHeaders.Skip(2).First().GetHash());
            result.DownloadTo.HashBlock.Should().Be(listOfCurrentChainHeaders.Last().GetHash());
            Assert.True(result.HaveBlockDataAvailabilityStateOf(BlockDataAvailabilityState.BlockRequired));
        }

        /// <summary>
        /// Issue 17 @ We advanced consensus tip (CT) and there are some partially validated (PV) headers after the CT.
        /// Now we receive headers that are after the last PV header and include assume valid (AV). Make sure that those
        /// headers that are before the AV header and after the last PV are all marked as AV. 
        /// </summary>
        [Fact]
        public void ChainHasPartiallyValidatedAfterConsensusTip_NewHeadersWithAssumeValidPresented_CorrectHeadersAreMarkedAsAssumedValid()
        {
            // Chain header tree setup.
            // Initial chain has 4 headers with the consensus tip at header 4.
            // Example: fv1=fv2=fv3=fv4 (fv - fully validated).
            const int initialChainSize = 4;
            TestContext ctx = new TestContextBuilder().WithInitialChain(initialChainSize).Build();
            ChainedHeaderTree cht = ctx.ChainedHeaderTree;
            ChainedHeader chainTip = ctx.InitialChainTip;

            // Extend the chain with 2 partially validated headers.
            // Example: fv1=fv2=fv3=(fv4)=pv5=pv6 (pv - partially validated).
            const int partiallyValidatedHeadersCount = 2;
            chainTip = ctx.ExtendAChain(partiallyValidatedHeadersCount, chainTip);
            
            // Chain is presented by peer 1.
            // Mark pv5 and pv6 as partially validated.
            List<BlockHeader> listOfCurrentChainHeaders = ctx.ChainedHeaderToList(chainTip, partiallyValidatedHeadersCount);
            ConnectNewHeadersResult result = cht.ConnectNewHeaders(1, listOfCurrentChainHeaders);
            chainTip = result.Consumed;
            chainTip.BlockValidationState = ValidationState.PartiallyValidated;
            chainTip.Previous.BlockValidationState = ValidationState.PartiallyValidated;

            // Extend the chain with 6 normal headers, where header at the height 9 is an "assumed valid" header.
            // Example: fv1=fv2=fv3=(fv4)=pv5=pv6=h7=h8=(av9)=h10=h11=h12 (av - assumed valid).
            const int extensionHeadersCount = 6;
            chainTip = ctx.ExtendAChain(extensionHeadersCount, chainTip);
            ChainedHeader assumedValidHeader = chainTip.GetAncestor(9);
            ctx.ConsensusSettings.BlockAssumedValid = assumedValidHeader.HashBlock;
            listOfCurrentChainHeaders = ctx.ChainedHeaderToList(chainTip, extensionHeadersCount);
            
            // Chain is presented by peer 1.
            result = cht.ConnectNewHeaders(1, listOfCurrentChainHeaders);

            // Headers h7-h9 are marked as "assumed valid".
            ChainedHeader consumed = result.Consumed;
            var expectedState = ValidationState.HeaderValidated;
            while (consumed.Height > initialChainSize)
            {
                if (consumed.Height == 9) expectedState = ValidationState.AssumedValid;
                if (consumed.Height == 6) expectedState = ValidationState.PartiallyValidated;
                consumed.BlockValidationState.Should().Be(expectedState);
                consumed = consumed.Previous;
            }
        }

        /// <summary>
        /// Issue 21 @ FindHeaderAndVerifyBlockIntegrity called for some bogus block. Should throw because not connected.
        /// </summary>
        [Fact]
        public void FindHeaderAndVerifyBlockIntegrityCalledForBogusBlock_ExceptionShouldBeThrown()
        {
            // Chain header tree setup. Initial chain has 4 headers.
            // Example: h1=h2=h3=h4.
            const int initialChainSize = 4;
            const int extensionChainSize = 2;
            TestContext ctx = new TestContextBuilder().WithInitialChain(initialChainSize).UseCheckpoints().Build();
            ChainedHeaderTree cht = ctx.ChainedHeaderTree;
            ChainedHeader initialChainTip = ctx.InitialChainTip;

            // Extend chain with 2 more headers.
            // Example: h1=h2=h3=h4=h5=h6.
            initialChainTip = ctx.ExtendAChain(extensionChainSize, initialChainTip);

            // Call FindHeaderAndVerifyBlockIntegrity on the block from header 6.
            // BlockDownloadedForMissingChainedHeaderException should be thrown.
            Action verificationAction = () => cht.FindHeaderAndVerifyBlockIntegrity(initialChainTip.Block);
            verificationAction.Should().Throw<BlockDownloadedForMissingChainedHeaderException>();
        }

        /// <summary>
        /// Issue 23 @ Block data received (BlockDataDownloaded is called) for already FV block with null pointer.
        /// Nothing should be chained, pointer shouldn't be assigned and result should be false.
        /// </summary>
        [Fact]
        public void BlockDataDownloadedIsCalled_ForFvBlockWithNullPointer_ResultShouldBeFalse()
        {
            // Chain header tree setup. Initial chain has 4 headers with no blocks.
            // Example: h1=h2=h3=h4.
            const int initialChainSize = 4;
            TestContext ctx = new TestContextBuilder()
                .WithInitialChain(initialChainSize, assignBlocks: false)
                .Build();
            ChainedHeaderTree cht = ctx.ChainedHeaderTree;
            ChainedHeader initialChainTip = ctx.InitialChainTip;

            // Call BlockDataDownloaded and make sure that result is false and nothing is chained.
            Block fakeBlock = ctx.Network.Consensus.ConsensusFactory.CreateBlock();
            bool result = cht.BlockDataDownloaded(initialChainTip, fakeBlock);
            result.Should().BeFalse();
            initialChainTip.Block.Should().BeNull();
        }

        /// <summary>
        /// Issue 24 @ BlockDataDownloaded called for some blocks. Make sure CH.Block is not null and for the
        /// first block true is returned and false for others.
        /// </summary>
        [Fact]
        public void BlockDataDownloadedIsCalled_ForValidBlocksAfterFv_ResultShouldBeTrueForTHeFirstAndFalseForTheRest()
        {
            TestContext ctx = new TestContextBuilder().WithInitialChain(1).Build();
            ChainedHeaderTree cht = ctx.ChainedHeaderTree;
            ChainedHeader chainTip = ctx.InitialChainTip;
            
            // Extend the chain with 3 headers.
            // Example: h1=h2=h3=h4.
            ChainedHeader newChainTip = ctx.ExtendAChain(3, chainTip);
            
            List<BlockHeader> listOfChainABlockHeaders = ctx.ChainedHeaderToList(newChainTip, 3);
            chainTip = cht.ConnectNewHeaders(1, listOfChainABlockHeaders).Consumed;

            // Call BlockDataDownloaded on h2, h3 and h4.
            ChainedHeader chainTip4 = chainTip;
            ChainedHeader chainTip3 = chainTip.Previous;
            ChainedHeader chainTip2 = chainTip3.Previous;
            bool resultForH4 = cht.BlockDataDownloaded(chainTip4, newChainTip.Block);
            bool resultForH3 = cht.BlockDataDownloaded(chainTip3, newChainTip.Previous.Block);
            bool resultForH2 = cht.BlockDataDownloaded(chainTip2, newChainTip.Previous.Previous.Block);

            // Blocks should be set and only header 1 result is true.
            resultForH4.Should().BeFalse();
            chainTip4.Block.Should().NotBeNull();

            resultForH3.Should().BeFalse();
            chainTip3.Block.Should().NotBeNull();

            resultForH2.Should().BeTrue();
            chainTip2.Block.Should().NotBeNull();
        }

        /// <summary>
        /// Issue 25 @ Consensus and headers are at block 5. Block 6 is presented and PV is successful.
        /// Call PartialOrFullValidationFailed and after make sure that there is a single US_CONSTANT on CT.
        /// </summary>
        [Fact]
        public void ConsensusAndHeadersAreAtBlock5_Block6Presented_PartialOrFullValidationFailedCalled_ThereShouldBeASingleConstant()
        {
            // Chain header tree setup. Initial chain has 5 headers.
            // Example: h1=h2=h3=h4=h5.
            const int initialChainSize = 5;
            TestContext ctx = new TestContextBuilder()
                .WithInitialChain(initialChainSize)
                .Build();
            ChainedHeaderTree cht = ctx.ChainedHeaderTree;
            ChainedHeader chainTip = ctx.InitialChainTip;

            // Extend a chain by 1 header.
            // Example: h1=h2=h3=h4=h5=h6.
            chainTip = ctx.ExtendAChain(1, chainTip);
            List<BlockHeader> listOfCurrentChainHeaders = ctx.ChainedHeaderToList(chainTip, 1);

            // Present header by peer with id 1.
            // Then call PartialOrFullValidationFailed on it, followed by PartialOrFullValidationFailed.
            const int peerId = 1;
            ConnectNewHeadersResult connectionResult = cht.ConnectNewHeaders(peerId, listOfCurrentChainHeaders);

            cht.BlockDataDownloaded(connectionResult.Consumed, chainTip.Block);

            cht.PartialValidationSucceeded(connectionResult.Consumed, out bool fullValidationRequired);
            fullValidationRequired.Should().BeTrue();
            cht.PartialOrFullValidationFailed(connectionResult.Consumed);

            // Peer id must be found only once on header 5.
            Dictionary<uint256, HashSet<int>> peerIdsByTipHash = cht.GetPeerIdsByTipHash();
            peerIdsByTipHash.Should().HaveCount(1);
            uint256 header5Hash = connectionResult.Consumed.GetAncestor(5).HashBlock;
            peerIdsByTipHash[header5Hash].Should().HaveCount(1);
            peerIdsByTipHash[header5Hash].Single().Should().Be(ChainedHeaderTree.LocalPeerId);
        }

        /// <summary>
        /// Issue 26 @ CT is at block 5. Call PartialValidationSucceeded with header 6. ConsensusTipChanged on block 6.
        /// Make sure PID moved to 6.
        /// </summary>
        [Fact]
        public void ConsensusAndHeadersAreAtBlock5_Block6Presented_PartialValidationSucceededCalled_LocalPeerIdIsMovedTo6()
        {
            // Chain header tree setup. Initial chain has 5 headers.
            // Example: h1=h2=h3=h4=h5.
            const int initialChainSize = 5;
            TestContext ctx = new TestContextBuilder()
                .WithInitialChain(initialChainSize)
                .Build();
            ChainedHeaderTree cht = ctx.ChainedHeaderTree;
            ChainedHeader chainTip = ctx.InitialChainTip;

            // Extend a chain by 1 header.
            // Example: h1=h2=h3=h4=h5=h6.
            chainTip = ctx.ExtendAChain(1, chainTip);
            List<BlockHeader> listOfCurrentChainHeaders = ctx.ChainedHeaderToList(chainTip, 1);

            // Present header by peer with id 1 and then call PartialValidationSucceeded on it.
            const int peerId = 1;
            ConnectNewHeadersResult connectionResult = cht.ConnectNewHeaders(peerId, listOfCurrentChainHeaders);

            cht.BlockDataDownloaded(connectionResult.Consumed, chainTip.Block);

            cht.PartialValidationSucceeded(connectionResult.Consumed, out bool fullValidationRequired);
            fullValidationRequired.Should().BeTrue();

            // Call ConsensusTipChanged on chaintip at header 6.
            cht.ConsensusTipChanged(chainTip);

            // PID moved to header 6.
            Dictionary<uint256, HashSet<int>> peerIdsByTipHash = cht.GetPeerIdsByTipHash();
            uint256 header5Hash = connectionResult.Consumed.GetAncestor(5).HashBlock;
            uint256 header6Hash = connectionResult.Consumed.HashBlock;

            peerIdsByTipHash.Should().HaveCount(1);
            peerIdsByTipHash.Should().NotContainKey(header5Hash);
            peerIdsByTipHash[header6Hash].Should().HaveCount(2);
            peerIdsByTipHash[header6Hash].Should().Contain(ChainedHeaderTree.LocalPeerId);
            peerIdsByTipHash[header6Hash].Should().Contain(peerId);
        }

        /// <summary>
        /// Issue 27 @  Checkpoints are disabled. Chain tip is at header 5. Present a chain A with headers equal to max reorg of 500 blocks plus extra 50. 
        /// Then start syncing until block 490. Peer 2 presents the alternative chain with 2 headers after fork point at header 5. We then you join the rest of
        /// 60 blocks. ConsensusTipChanged should return identifier of the second peer at block number 506.
        /// </summary>
        [Fact]
        public void ChainWithMaxReorgPlusExtraHeadersIsCalled_AnotherChainIsPresented_ConsensusTipChangedReturnsSecondPeerId()
        {
            // Chain header tree setup. Initial chain has 5 headers.
            // Example: h1=h2=h3=h4=h5.
            const int initialChainSize = 5;
            TestContext ctx = new TestContextBuilder().WithInitialChain(initialChainSize).Build();
            ChainedHeaderTree cht = ctx.ChainedHeaderTree;
            ChainedHeader initialChainTip = ctx.InitialChainTip;

            // Extend the chain (chain A) with max reorg headers (500) + 50 extra.
            // Example: h1=h2=h3=h4=(h5)=a6=...=a555.
            const int maxReorg = 500;
            ctx.ChainStateMock.Setup(x => x.MaxReorgLength).Returns(maxReorg);
            ChainedHeader chainATip = ctx.ExtendAChain(maxReorg + 50, initialChainTip);

            // Chain A is presented by peer 1.
            List<BlockHeader> listOfChainABlockHeaders = ctx.ChainedHeaderToList(chainATip, maxReorg + 50);
            ChainedHeader[] chainAChainHeaders = chainATip.ToArray(maxReorg + 50);
            ChainedHeader consumed = cht.ConnectNewHeaders(1, listOfChainABlockHeaders).Consumed;
            ChainedHeader[] consumedHeaders = consumed.ToArray(maxReorg + 50);

            // Sync 490 blocks from chain A.
            for (int i = 0; i < maxReorg - 10; i++)
            {
                ChainedHeader currentChainTip = consumedHeaders[i];
                Block block = chainAChainHeaders[i].Block;

                cht.BlockDataDownloaded(currentChainTip, block);
                cht.PartialValidationSucceeded(currentChainTip, out bool fullValidationRequired);
                ctx.FinalizedBlockMock.Setup(m => m.GetFinalizedBlockHeight()).Returns(currentChainTip.Height - maxReorg);
                List<int> peerIds = cht.ConsensusTipChanged(currentChainTip);
                peerIds.Should().BeEmpty();
            }

            // Create new chain B with 2 headers after the fork point.
            // Example: h1=h2=h3=h4=(h5)=b7=b8.
            const int chainBExtension = 2;
            ChainedHeader chainBTip = ctx.ExtendAChain(chainBExtension, initialChainTip);

            // Chain B is presented by peer 2.
            List<BlockHeader> listOfChainBHeaders = ctx.ChainedHeaderToList(chainBTip, chainBExtension);
            cht.ConnectNewHeaders(2, listOfChainBHeaders);

            // Continue syncing remaining blocks from chain A.
            for (int i = maxReorg - 10; i < maxReorg + 50; i++)
            {
                ChainedHeader currentChainTip = consumedHeaders[i];
                Block block = chainAChainHeaders[i].Block;

                cht.BlockDataDownloaded(currentChainTip, block);
                cht.PartialValidationSucceeded(currentChainTip, out bool fullValidationRequired);
                ctx.FinalizedBlockMock.Setup(m => m.GetFinalizedBlockHeight()).Returns(currentChainTip.Height - maxReorg);
                List<int> peerIds = cht.ConsensusTipChanged(currentChainTip);
                if (currentChainTip.Height > maxReorg + initialChainSize)
                {
                    peerIds.Should().HaveCount(1);
                    peerIds[0].Should().Be(2);
                }
                else
                {
                    peerIds.Should().BeEmpty();
                }
            }
        }

        /// <summary>
        /// Issue 29 @ Peer presents at least two headers. Those headers will be connected to the tree. 
        /// Then we save the first such connected block to variable X and simulate block downloaded for both blocks.
        /// Then the peer is disconnected, which removes its chain from the tree. 
        /// Partial validation succeeded is then called on X. No headers to validate should be returned and
        /// full validation required should be false.
        /// </summary>
        [Fact]
        public void ChainedHeaderIsRemovedFromTheTree_PartialValidationSucceededCalled_NothingIsReturned()
        {
            // Chain header tree setup. Initial chain has 5 headers.
            // Example: h1=h2=h3=h4=h5.
            const int initialChainSize = 5;
            TestContext ctx = new TestContextBuilder()
                .WithInitialChain(initialChainSize)
                .Build();
            ChainedHeaderTree cht = ctx.ChainedHeaderTree;
            ChainedHeader chainTip = ctx.InitialChainTip;

            // Extend chaintip with 2 headers, i.e. h1=h2=h3=h4=h5=h6=h7.
            const int chainExtension = 2;
            chainTip = ctx.ExtendAChain(chainExtension, chainTip);
            
            // Peer 1 presents these 2 headers.
            const int peer1Id = 1;
            List<BlockHeader> listOfHeaders = ctx.ChainedHeaderToList(chainTip, chainExtension);
            ConnectNewHeadersResult connectionResult = cht.ConnectNewHeaders(peer1Id, listOfHeaders);
            ChainedHeader consumedHeader = connectionResult.Consumed;

            // Download both blocks.
            ChainedHeader firstPresentedHeader = consumedHeader.Previous;
            cht.BlockDataDownloaded(consumedHeader, chainTip.Block);
            cht.BlockDataDownloaded(firstPresentedHeader, chainTip.Previous.Block);

            // Disconnect peer 1.
            cht.PeerDisconnected(peer1Id);

            // Attempt to call PartialValidationSucceeded on a saved bock.
            List<ChainedHeaderBlock> headersToValidate = cht.PartialValidationSucceeded(firstPresentedHeader, out bool fullValidationRequired);
            headersToValidate.Should().BeNull();
            fullValidationRequired.Should().BeFalse();
        }

        /// <summary>
        /// Issue 33 @  We receive headers message
        /// (first header in the message is HEADERS_START and last is HEADERS_END).
        /// AV = assume valid header, CP1,CP2 - checkpointed headers. '---' some headers.
        /// HEADERS_START--CP1----AV----HEADERS_END---CP2---
        /// Check that headers till AV(including AV) are marked for download.
        /// Headers after AV are not marked for download.
        /// </summary>
        [Fact]
        public void ConnectHeaders_AssumeValidBetweenTwoCheckPoints_DownloadUpToIncludingAssumeValid()
        {
            const int initialChainSize = 5;
            const int chainExtension = 40;
            const int assumeValidHeaderHeight = 30;

            TestContext testContext = new TestContextBuilder().WithInitialChain(initialChainSize).UseCheckpoints(true).Build();
            ChainedHeaderTree chainedHeaderTree = testContext.ChainedHeaderTree;
            ChainedHeader initialChainTip = testContext.InitialChainTip;
            ChainedHeader chainTip = testContext.ExtendAChain(chainExtension, initialChainTip);

            // Assume valid header at h30.
            ChainedHeader assumeValidHeader = chainTip.GetAncestor(assumeValidHeaderHeight);
            testContext.ConsensusSettings.BlockAssumedValid = assumeValidHeader.HashBlock;

            List<BlockHeader> listOfChainHeaders = testContext.ChainedHeaderToList(chainTip, initialChainSize + chainExtension);

            // Two checkpoints at h18 and h45.
            const int firstCheckpointHeight = 18;
            const int secondCheckpointHeight = 45;
            var checkpoint1 = new CheckpointFixture(firstCheckpointHeight, listOfChainHeaders[firstCheckpointHeight - 1]);
            var checkpoint2 = new CheckpointFixture(secondCheckpointHeight, listOfChainHeaders[secondCheckpointHeight - 1]);
            testContext.SetupCheckpoints(checkpoint1, checkpoint2);

            // Present chain h1->h40 covering first checkpoint at h18 and assume valid at h30.
            // Exclude second checkpoint at h45.
            listOfChainHeaders = listOfChainHeaders.Take(40).ToList();
            ConnectNewHeadersResult connectedHeadersResultNew = chainedHeaderTree.ConnectNewHeaders(1, listOfChainHeaders);

            // From initialised chain up to and including assume valid (h6->h30) are marked for download.
            // Headers after assume valid (h31->h40) are not marked for download.
            IEnumerable<BlockHeader> extendedChain = listOfChainHeaders.Skip(initialChainSize);

            Assert.Equal(extendedChain.First(), connectedHeadersResultNew.DownloadFrom.Header);
            Assert.Equal(assumeValidHeader.Header, connectedHeadersResultNew.DownloadTo.Header);

            // Check block data availability of headers marked for download.
            Assert.True(connectedHeadersResultNew.HaveBlockDataAvailabilityStateOf(BlockDataAvailabilityState.BlockRequired));

            // Check block data availability of headers not marked for download after assumed valid block.
            ChainedHeader chainedHeader = chainTip;
            while (chainedHeader.Height > assumeValidHeader.Height)
            {
                chainedHeader.BlockDataAvailability.Should().Be(BlockDataAvailabilityState.HeaderOnly);
                chainedHeader = chainedHeader.Previous;
            }
        }

        /// <summary>
        /// Issue 36 @ The list of headers is presented where the 1st half of them can be connected but then there is
        /// header which is not consecutive – its previous hash is not hash of the previous header in the list.
        /// The 1st nonconsecutive header should be header that we saw before, so that it actually connects but it
        /// is out of order.
        /// </summary>
        [Fact]
        public void ListWithOnlyHalfConnectableHeadersPresented_TheFirstNonconsecutiveHeaderShouldBeHeaderWeSawBefore()
        {
            // Chain header tree setup. Initial chain has 2 headers.
            // Example: h1=h2.
            const int initialChainSize = 2;
            TestContext ctx = new TestContextBuilder().WithInitialChain(initialChainSize).Build();
            ChainedHeaderTree cht = ctx.ChainedHeaderTree;
            ChainedHeader chainTip = ctx.InitialChainTip;

            // Extend chain with 10 more headers.
            // Example: h1=h2=a3=a4=a5=a6=a7=a8=a9=a10=a11=a12.
            // Then swap h8 with h2 before connecting it.
            const int extensionChainSize = 10;
            chainTip = ctx.ExtendAChain(extensionChainSize, chainTip);
            List<BlockHeader> listOfHeaders = ctx.ChainedHeaderToList(chainTip, extensionChainSize);
            listOfHeaders[initialChainSize + 5] = chainTip.GetAncestor(2).Header;

            // Present headers that contain out of order header.
            Action connectHeadersAction = () =>
            {
                cht.ConnectNewHeaders(1, listOfHeaders);
            };

            // Exception is thrown and no new headers are connected.
            ChainedHeader[] allHeaders = chainTip.ToArray(initialChainSize + extensionChainSize + 1);
            connectHeadersAction.Should().Throw<ArgumentException>();
            Dictionary<uint256, ChainedHeader> currentHeaders = cht.GetChainedHeadersByHash();
            currentHeaders.Should().HaveCount(initialChainSize + 1); // initial chain size + genesis.
            currentHeaders.Should().ContainKey(allHeaders[0].HashBlock);
            currentHeaders.Should().ContainKey(allHeaders[1].HashBlock);
            currentHeaders.Should().ContainKey(allHeaders[2].HashBlock);
            currentHeaders[allHeaders[2].HashBlock].Next.Should().BeEmpty();
        }

        /// <summary>
        /// Issue 39 @ Initial chain is 20 headers long. Single checkpoint is at 1000. Max reorg is 10. Finalized height is 10.
        /// We receive a chain of 100 headers from peer1. Nothing is marked for download. Peer2 presents a chain which forks
        /// at 50 and goes to 150. Nothing is marked for download but the chain is accepted.
        /// </summary>
        [Fact]
        public void ChainTHasCheckpointAt1000_MaxReorgIs10_TwoChainsPriorTo1000Presented_NothingIsMarkedForDownload()
        {
            // Chain header tree setup. Initial chain has 1 header and it uses checkpoints.
            // Example: h1=h2=...=h20.
            const int initialChainSize = 20;
            TestContext ctx = new TestContextBuilder().WithInitialChain(initialChainSize).UseCheckpoints().Build();
            ChainedHeaderTree cht = ctx.ChainedHeaderTree;
            ChainedHeader chainTip = ctx.InitialChainTip;

            // Set checkpoint at height 1000.
            const int checkpointHeight = 1000;
            ChainedHeader fakeChainTip = ctx.ExtendAChain(checkpointHeight - initialChainSize, chainTip);
            var checkpoint = new CheckpointFixture(checkpointHeight, fakeChainTip.Header);
            ctx.SetupCheckpoints(checkpoint);

            // Setup max reorg of 10.
            const int maxReorg = 10;
            ctx.ChainStateMock.Setup(x => x.MaxReorgLength).Returns(maxReorg);

            // Setup finalized block height to 10.
            ctx.FinalizedBlockMock.Setup(m => m.GetFinalizedBlockHeight()).Returns(10);

            // Extend a chain by 50 headers.
            // Example: h1=h2=...=h50.
            const int extensionSize = 30;
            chainTip = ctx.ExtendAChain(extensionSize, chainTip);

            // Setup chain A that has 100 headers and is based on the previous 30 header extension.
            // Example: h1=h2=..=h50=a51=a52=..=a120.
            const int chainAExtensionSize = 70;
            ChainedHeader chainATip = ctx.ExtendAChain(chainAExtensionSize, chainTip);
            List<BlockHeader> listOfChainAHeaders =
                ctx.ChainedHeaderToList(chainATip, extensionSize + chainAExtensionSize);

            // Peer 1 presents a chain A.
            // Chain accepted but nothing marked for download.
            const int peer1Id = 1;
            ConnectNewHeadersResult connectionResult = cht.ConnectNewHeaders(peer1Id, listOfChainAHeaders);
            connectionResult.DownloadFrom.Should().BeNull();
            connectionResult.DownloadTo.Should().BeNull();
            connectionResult.Consumed.HashBlock.Should().Be(chainATip.HashBlock);

            ChainedHeader[] consumedHeaders = connectionResult.Consumed.ToArray(listOfChainAHeaders.Count);
            consumedHeaders.HaveBlockDataAvailabilityStateOf(BlockDataAvailabilityState.HeaderOnly).Should().BeTrue();

            // Setup chain B that extends to height 150 and is based on the previous 30 header extension, i.e. fork point at 50.
            // Example: h1=h2=..=h50=b51=b52=..=b150.
            const int chainBExtensionSize = 100;
            ChainedHeader chainBTip = ctx.ExtendAChain(chainBExtensionSize, chainTip);
            List<BlockHeader> listOfChainBHeaders =
                ctx.ChainedHeaderToList(chainBTip, extensionSize + chainBExtensionSize);

            // Peer 2 presents a chain B.
            // Chain accepted but nothing marked for download.
            const int peer2Id = 2;
            connectionResult = cht.ConnectNewHeaders(peer2Id, listOfChainBHeaders);
            connectionResult.DownloadFrom.Should().BeNull();
            connectionResult.DownloadTo.Should().BeNull();
            connectionResult.Consumed.HashBlock.Should().Be(chainBTip.HashBlock);
            consumedHeaders = connectionResult.Consumed.ToArray(listOfChainAHeaders.Count);
            consumedHeaders.HaveBlockDataAvailabilityStateOf(BlockDataAvailabilityState.HeaderOnly).Should().BeTrue();
        }

        /// <summary>
        /// Issue 37 @ CT advances at 1000 blocks. Make sure that block data for headers 1-900 are removed.
        /// </summary>
        [Fact]
        public void ChainTipAdvancesAt1000Blocks_DataForHeadersForFirst900HeadersAreRemoved()
        {
            // Chain header tree setup. Initial chain has 1 header.
            // Example: h1.
            const int initialChainSize = 1;
            TestContext ctx = new TestContextBuilder().WithInitialChain(initialChainSize).Build();
            ChainedHeaderTree cht = ctx.ChainedHeaderTree;
            ChainedHeader chainTip = ctx.InitialChainTip;

            // Extend a chain by 1000 headers.
            // Example: h1=h2=...=h1001.
            const int extensionSize = 1000;
            chainTip = ctx.ExtendAChain(extensionSize, chainTip);
            List<BlockHeader> listOfCurrentChainHeaders = ctx.ChainedHeaderToList(chainTip, extensionSize);

            // Peer 1 presents a chain.
            const int peerId = 1;
            ConnectNewHeadersResult connectionResult = cht.ConnectNewHeaders(peerId, listOfCurrentChainHeaders);
            ChainedHeader[] consumedHeaders = connectionResult.Consumed.ToArray(extensionSize);
            ChainedHeader[] originalHeaders = chainTip.ToArray(extensionSize);

            // Sync all blocks.
            for (int i = 0; i < extensionSize; i++)
            {
                ChainedHeader currentChainTip = consumedHeaders[i];

                cht.BlockDataDownloaded(currentChainTip, originalHeaders[i].Block);
                cht.PartialValidationSucceeded(currentChainTip, out bool fullValidationRequired);
                cht.ConsensusTipChanged(currentChainTip);
            }

            // Headers 2-901 should have block data null.
            // Headers 901 - 1001 should have block data.
            Dictionary<uint256, ChainedHeader> connectedHeaders = cht.GetChainedHeadersByHash();
            foreach (ChainedHeader consumedHeader in consumedHeaders)
            {
                if (consumedHeader.Height <= (extensionSize - ChainedHeaderTree.KeepBlockDataForLastBlocks))
                {
                    connectedHeaders[consumedHeader.HashBlock].Block.Should().BeNull();
                }
                else
                {
                    connectedHeaders[consumedHeader.HashBlock].Block.Should().NotBeNull();
                }
            }
        }

        /// <summary>
        /// Issue 38 @ CT advances at 150. Alternative chain with fork at 120 and total length 160 is presented.
        /// CT switches to 160. Make sure block data for 0-60 is removed.
        /// </summary>
        [Fact]
        public void ChainTipAdvancesAt150Blocks_AlternativeChainPresented_RelevantBlockDataIsRemoved()
        {
            // Chain header tree setup. Initial chain has 1 header.
            // Example: h1.
            const int initialChainSize = 1;
            TestContext ctx = new TestContextBuilder().WithInitialChain(initialChainSize).Build();
            ChainedHeaderTree cht = ctx.ChainedHeaderTree;
            ChainedHeader chainTip = ctx.InitialChainTip;

            // Create a chain A with 150 headers.
            // Example: h1=h2=...h120=h121=a122=a123=a124=...=a151.
            const int extensionBeforeFork = 120;
            const int chainAExtensionSize = 150;
            chainTip = ctx.ExtendAChain(extensionBeforeFork, chainTip);
            ChainedHeader chainATip = ctx.ExtendAChain(chainAExtensionSize - extensionBeforeFork, chainTip);
            List<BlockHeader> listOfCurrentChainAHeaders = ctx.ChainedHeaderToList(chainATip, chainAExtensionSize);

            // Peer 1 presents a chain A.
            const int peer1Id = 1;
            ConnectNewHeadersResult connectionResult = cht.ConnectNewHeaders(peer1Id, listOfCurrentChainAHeaders);
            ChainedHeader[] consumedChainAHeaders = connectionResult.Consumed.ToArray(chainAExtensionSize);
            ChainedHeader[] originalChainAHeaders = chainATip.ToArray(chainAExtensionSize);

            // Sync all blocks for chain A.
            for (int i = 0; i < chainAExtensionSize; i++)
            {
                ChainedHeader currentChainTip = consumedChainAHeaders[i];

                cht.BlockDataDownloaded(currentChainTip, originalChainAHeaders[i].Block);
                cht.PartialValidationSucceeded(currentChainTip, out bool fullValidationRequired);
                cht.ConsensusTipChanged(currentChainTip);
            }

            // Create a chain B with 160 headers and a fork at 121.
            // Example: h1=h2=...h120=h121=b122=b123=b124=...=b161.
            const int chainBExtensionSize = 160;
            ChainedHeader chainBTip = ctx.ExtendAChain(chainBExtensionSize - extensionBeforeFork, chainTip);
            List<BlockHeader> listOfCurrentChainBHeaders = ctx.ChainedHeaderToList(chainBTip, chainBExtensionSize - extensionBeforeFork);

            // Peer 2 presents a chain B.
            const int peer2Id = 2;
            connectionResult = cht.ConnectNewHeaders(peer2Id, listOfCurrentChainBHeaders);
            ChainedHeader[] consumedChainBHeaders = connectionResult.Consumed.ToArray(chainBExtensionSize - extensionBeforeFork);
            ChainedHeader[] originalChainBHeaders = chainBTip.ToArray(chainBExtensionSize - extensionBeforeFork);

            // Sync all new blocks for chain B.
            for (int i = 0; i < chainBExtensionSize - extensionBeforeFork; i++)
            {
                ChainedHeader currentChainTip = consumedChainBHeaders[i];

                cht.BlockDataDownloaded(currentChainTip, originalChainBHeaders[i].Block);
                cht.PartialValidationSucceeded(currentChainTip, out bool fullValidationRequired);
            }

            cht.ConsensusTipChanged(connectionResult.Consumed);

            // Headers 2-60 should have block data null.
            // Headers 61 - 161 should have block data.
            Dictionary<uint256, ChainedHeader> connectedHeaders = cht.GetChainedHeadersByHash();
            ChainedHeader[] allChainBHeaders = connectionResult.Consumed.ToArray(chainBExtensionSize);
            foreach (ChainedHeader consumedHeader in allChainBHeaders)
            {
                if (consumedHeader.Height <= (chainBExtensionSize - ChainedHeaderTree.KeepBlockDataForLastBlocks))
                {
                    connectedHeaders[consumedHeader.HashBlock].Block.Should().BeNull();
                }
                else
                {
                    connectedHeaders[consumedHeader.HashBlock].Block.Should().NotBeNull();
                }
            }
        }

        /// <summary>
        /// Issue 30 @ Chain is 10 headers long. All headers are "Data Available". Call PartialValidationSucceeded on
        /// the first header. First header is marked Partially Validated (PV). Make sure the next header is also marked
        /// for partial validation.
        /// </summary>
        [Fact]
        public void ChainWith10DataAvailableHeaders_PartialValidationSucceededOnTheFirstHeaderCalled_RemainingHeadersPartiallyValidated()
        {
            // Chain header tree setup. Initial chain has 2 headers.
            // Example: h1=h2.
            const int initialChainSize = 2;
            TestContext ctx = new TestContextBuilder()
                .WithInitialChain(initialChainSize)
                .Build();
            ChainedHeaderTree cht = ctx.ChainedHeaderTree;
            ChainedHeader chainTip = ctx.InitialChainTip;
            
            // Extend chain by 10 headers and connect it to CHT.
            // Example: h1=h2=h3=h4=h5=h6=h7=h8=h9=h10=h11=h12.
            const int extensionSize = 10;
            chainTip = ctx.ExtendAChain(extensionSize, chainTip);
            List<BlockHeader> listOfExtendedHeaders = ctx.ChainedHeaderToList(chainTip, extensionSize);
            ConnectNewHeadersResult connectionResult = cht.ConnectNewHeaders(1, listOfExtendedHeaders);
            ChainedHeader consumed = connectionResult.Consumed;

            // Download all header blocks and call PartialValidationSucceeded on h3.
            ChainedHeader[] originalHeaderArray = chainTip.ToArray(extensionSize);
            ChainedHeader[] headerArray = consumed.ToArray(extensionSize);
            ChainedHeader firstHeader = headerArray[0];
            ChainedHeader secondHeader = headerArray[1];
            for (int i = 0; i < headerArray.Length; i++)
            {
                cht.BlockDataDownloaded(headerArray[i], originalHeaderArray[i].Block);
            }

            List<ChainedHeaderBlock> listOfHeaders = cht.PartialValidationSucceeded(firstHeader, out bool fullValidationRequired);

            // First header validation state should be "PartiallyValidated" and next header returned.
            firstHeader.BlockValidationState.Should().Be(ValidationState.PartiallyValidated);
            listOfHeaders.Should().HaveCount(1);
            listOfHeaders.First().ChainedHeader.HashBlock.Should().Be(secondHeader.HashBlock);
        }

        /// <summary>
<<<<<<< HEAD
        /// Issue 51 @ Call PartialValidationSucceeded on a chained header which doesn't have the block data but it is
        /// in the tree, make sure PartialValidationSucceeded returns null and ReorgRequired is false.
        /// </summary>
        [Fact]
        public void CallingPartialValidationSucceeded_ForConnectedHeaderWithNoBlockData_NothingReturnedAndFullValidationIsNotRequired()
        {
            // Chain header tree setup. Initial chain has 5 headers with no blocks.
            // Example: h1=h2=h3=h4=h5.
            const int initialChainSize = 5;
            TestContext ctx = new TestContextBuilder()
                .WithInitialChain(initialChainSize)
=======
        /// Issue 49 @ CHT is initialized with BlockStore disabled. CT advances and old block data pointers are removed.
        /// Make sure that data availability for those headers set to header only.
        /// </summary>
        [Fact]
        public void ChainHeaderTreeInitialisedWIthBlockStoreDisabled_ConsensusTipAdvances_AvailabilityForHeadersSetToHeaderOnly()
        {
            // Chain header tree setup. Initial chain has 1 header.
            // Example: h1.
            const int initialChainSize = 1;
            TestContext ctx = new TestContextBuilder()
                .WithInitialChain(initialChainSize)
                .WithBlockStoreDisabled()
>>>>>>> 039ef310
                .Build();
            ChainedHeaderTree cht = ctx.ChainedHeaderTree;
            ChainedHeader chainTip = ctx.InitialChainTip;

<<<<<<< HEAD
            // Extend chain by 4 headers and connect it to CHT.
            // Example: h1=h2=h3=h4=h5=h6=h7=h8=h9.
            const int extensionSize = 4;
            chainTip = ctx.ExtendAChain(extensionSize, chainTip);

            // Present headers.
=======
            // Extend chain by 150 headers and connect it to CHT.
            // Example: h1=h2=..=h151.
            const int extensionSize = 150;
            chainTip = ctx.ExtendAChain(extensionSize, chainTip);
>>>>>>> 039ef310
            List<BlockHeader> listOfExtendedHeaders = ctx.ChainedHeaderToList(chainTip, extensionSize);
            ConnectNewHeadersResult connectionResult = cht.ConnectNewHeaders(1, listOfExtendedHeaders);
            ChainedHeader consumed = connectionResult.Consumed;

<<<<<<< HEAD
            // Call partial validation on h4 and make sure nothing is returned
            // and full validation is not required.
            List<ChainedHeaderBlock> headers = cht.PartialValidationSucceeded(consumed, out bool fullValidationRequired);
            headers.Should().BeNull();
            fullValidationRequired.Should().BeFalse();
        }

        /// <summary>
        /// Issue 52 @ Call PartialValidationSucceeded on a chained header which prev header has validation state as HeaderOnly,
        /// make sure PartialValidationSucceeded returns null and ReorgRequired is false.
        /// </summary>
        [Fact]
        public void CallingPartialValidationSucceeded_FoHeaderWithPreviousHeaderWithValidationStateHeaderOnly_NothingReturnedAndFullValidationIsNotRequired()
        {
            // Chain header tree setup. Initial chain has 5 headers with no blocks.
            // Example: h1=h2=h3=h4=h5.
            const int initialChainSize = 5;
            TestContext ctx = new TestContextBuilder()
                .WithInitialChain(initialChainSize)
                .Build();
            ChainedHeaderTree cht = ctx.ChainedHeaderTree;
            ChainedHeader chainTip = ctx.InitialChainTip;

            // Extend chain by 4 headers and connect it to CHT.
            // Example: h1=h2=h3=h4=h5=h6=h7=h8=h9.
            const int extensionSize = 4;
            chainTip = ctx.ExtendAChain(extensionSize, chainTip);

            // Present headers and download them.
            List<BlockHeader> listOfExtendedHeaders = ctx.ChainedHeaderToList(chainTip, extensionSize);
            ConnectNewHeadersResult connectionResult = cht.ConnectNewHeaders(1, listOfExtendedHeaders);
            ChainedHeader consumed = connectionResult.Consumed;

            ChainedHeader[] originalHeaderArray = chainTip.ToArray(extensionSize);
            ChainedHeader[] headerArray = consumed.ToArray(extensionSize);
            for (int i = 0; i < headerArray.Length; i++)
            {
                cht.BlockDataDownloaded(headerArray[i], originalHeaderArray[i].Block);
            }
            
            // Call partial validation on h9 (h8 has validation state as HeaderOnly) and make sure nothing is returned
            // and full validation is not required.
            List<ChainedHeaderBlock> headers = cht.PartialValidationSucceeded(consumed, out bool fullValidationRequired);
            headers.Should().BeNull();
            fullValidationRequired.Should().BeFalse();
        }

        /// <summary>
        /// Issue 53 @ Call PartialValidationSucceeded on a chained header which validation state is PartiallyValid,
        /// make sure PartialValidationSucceeded returns null and ReorgRequired is false.
        /// </summary>
        [Fact]
        public void CallingPartialValidationSucceeded_FoHeaderWithValidationStateAsPartiallyValidated_NothingReturnedAndFullValidationIsNotRequired()
        {
            // Chain header tree setup. Initial chain has 5 headers with no blocks.
            // Example: h1=h2=h3=h4=h5.
            const int initialChainSize = 5;
=======
            // Sync all headers.
            ChainedHeader[] originalHeaderArray = chainTip.ToArray(extensionSize);
            ChainedHeader[] consumedHeaderArray = consumed.ToArray(extensionSize);
            for (int i = 0; i < consumedHeaderArray.Length; i++)
            {
                ChainedHeader currentChainTip = consumedHeaderArray[i];

                cht.BlockDataDownloaded(currentChainTip, originalHeaderArray[i].Block);
                cht.PartialValidationSucceeded(currentChainTip, out bool fullValidationRequired);
                cht.ConsensusTipChanged(currentChainTip);
            }

            // Make sure that headers 2-51 have no block data and headers 52-151 have.
            Dictionary<uint256, ChainedHeader> storedHeaders = cht.GetChainedHeadersByHash();
            foreach (ChainedHeader consumedHeader in consumedHeaderArray)
            {
                storedHeaders.Should().ContainKey(consumedHeader.HashBlock);
                const int heightOfFirstHeaderWithBlockData = initialChainSize + extensionSize - ChainedHeaderTree.KeepBlockDataForLastBlocks;

                if (consumedHeader.Height < heightOfFirstHeaderWithBlockData)
                {
                    storedHeaders[consumedHeader.HashBlock].BlockDataAvailability.Should().Be(BlockDataAvailabilityState.HeaderOnly);
                    storedHeaders[consumedHeader.HashBlock].Block.Should().BeNull();
                }
                else
                {
                    storedHeaders[consumedHeader.HashBlock].BlockDataAvailability.Should().Be(BlockDataAvailabilityState.BlockAvailable);
                    storedHeaders[consumedHeader.HashBlock].Block.Should().NotBeNull();
                }
            }
        }

        /// <summary>
        /// Issue 50 @ CHT is initialized with BlockStore enabled. CT advances and old block data pointers are removed.
        /// Make sure that data availability for those headers set to data available.
        /// </summary>
        [Fact]
        public void ChainHeaderTreeInitialisedWIthBlockStoreEnabled_ConsensusTipAdvances_AvailabilityForHeadersSetToDataAvailable()
        {
            // Chain header tree setup. Initial chain has 1 header.
            // Example: h1.
            const int initialChainSize = 1;
>>>>>>> 039ef310
            TestContext ctx = new TestContextBuilder()
                .WithInitialChain(initialChainSize)
                .Build();
            ChainedHeaderTree cht = ctx.ChainedHeaderTree;
            ChainedHeader chainTip = ctx.InitialChainTip;

<<<<<<< HEAD
            // Extend chain by 4 headers and connect it to CHT.
            // Example: h1=h2=h3=h4=h5=h6=h7=h8=h9.
            const int extensionSize = 4;
            chainTip = ctx.ExtendAChain(extensionSize, chainTip);

            // Present headers, download them and partially validate them.
=======
            // Extend chain by 150 headers and connect it to CHT.
            // Example: h1=h2=..=h151.
            const int extensionSize = 150;
            chainTip = ctx.ExtendAChain(extensionSize, chainTip);
>>>>>>> 039ef310
            List<BlockHeader> listOfExtendedHeaders = ctx.ChainedHeaderToList(chainTip, extensionSize);
            ConnectNewHeadersResult connectionResult = cht.ConnectNewHeaders(1, listOfExtendedHeaders);
            ChainedHeader consumed = connectionResult.Consumed;

<<<<<<< HEAD
            ChainedHeader[] originalHeaderArray = chainTip.ToArray(extensionSize);
            ChainedHeader[] headerArray = consumed.ToArray(extensionSize);
            bool fullValidationRequired;
            for (int i = 0; i < headerArray.Length; i++)
            {
                cht.BlockDataDownloaded(headerArray[i], originalHeaderArray[i].Block);
                cht.PartialValidationSucceeded(headerArray[i], out fullValidationRequired);
            }

            // Call partial validation on h9 again and make sure nothing is returned
            // and full validation is not required.
            Dictionary<uint256, ChainedHeader> treeHeaders = cht.GetChainedHeadersByHash();
            List<ChainedHeaderBlock> headers = cht.PartialValidationSucceeded(treeHeaders[chainTip.HashBlock], out fullValidationRequired);
            headers.Should().BeNull();
            fullValidationRequired.Should().BeFalse();
=======
            // Sync all headers.
            ChainedHeader[] originalHeaderArray = chainTip.ToArray(extensionSize);
            ChainedHeader[] consumedHeaderArray = consumed.ToArray(extensionSize);
            for (int i = 0; i < consumedHeaderArray.Length; i++)
            {
                ChainedHeader currentChainTip = consumedHeaderArray[i];

                cht.BlockDataDownloaded(currentChainTip, originalHeaderArray[i].Block);
                cht.PartialValidationSucceeded(currentChainTip, out bool fullValidationRequired);
                cht.ConsensusTipChanged(currentChainTip);
            }

            // All headers should have block data available.
            Dictionary<uint256, ChainedHeader> storedHeaders = cht.GetChainedHeadersByHash();
            foreach (ChainedHeader consumedHeader in consumedHeaderArray)
            {
                storedHeaders.Should().ContainKey(consumedHeader.HashBlock);
                const int heightOfFirstHeaderWithBlockNotNull = initialChainSize + extensionSize - ChainedHeaderTree.KeepBlockDataForLastBlocks;

                storedHeaders[consumedHeader.HashBlock].BlockDataAvailability.Should().Be(BlockDataAvailabilityState.BlockAvailable);
                if (consumedHeader.Height < heightOfFirstHeaderWithBlockNotNull)
                {
                    storedHeaders[consumedHeader.HashBlock].Block.Should().BeNull();
                }
                else
                {
                    storedHeaders[consumedHeader.HashBlock].Block.Should().NotBeNull();
                }
            }
>>>>>>> 039ef310
        }
    }
}<|MERGE_RESOLUTION|>--- conflicted
+++ resolved
@@ -1730,19 +1730,6 @@
         }
 
         /// <summary>
-<<<<<<< HEAD
-        /// Issue 51 @ Call PartialValidationSucceeded on a chained header which doesn't have the block data but it is
-        /// in the tree, make sure PartialValidationSucceeded returns null and ReorgRequired is false.
-        /// </summary>
-        [Fact]
-        public void CallingPartialValidationSucceeded_ForConnectedHeaderWithNoBlockData_NothingReturnedAndFullValidationIsNotRequired()
-        {
-            // Chain header tree setup. Initial chain has 5 headers with no blocks.
-            // Example: h1=h2=h3=h4=h5.
-            const int initialChainSize = 5;
-            TestContext ctx = new TestContextBuilder()
-                .WithInitialChain(initialChainSize)
-=======
         /// Issue 49 @ CHT is initialized with BlockStore disabled. CT advances and old block data pointers are removed.
         /// Make sure that data availability for those headers set to header only.
         /// </summary>
@@ -1755,87 +1742,18 @@
             TestContext ctx = new TestContextBuilder()
                 .WithInitialChain(initialChainSize)
                 .WithBlockStoreDisabled()
->>>>>>> 039ef310
                 .Build();
             ChainedHeaderTree cht = ctx.ChainedHeaderTree;
             ChainedHeader chainTip = ctx.InitialChainTip;
 
-<<<<<<< HEAD
-            // Extend chain by 4 headers and connect it to CHT.
-            // Example: h1=h2=h3=h4=h5=h6=h7=h8=h9.
-            const int extensionSize = 4;
-            chainTip = ctx.ExtendAChain(extensionSize, chainTip);
-
-            // Present headers.
-=======
             // Extend chain by 150 headers and connect it to CHT.
             // Example: h1=h2=..=h151.
             const int extensionSize = 150;
             chainTip = ctx.ExtendAChain(extensionSize, chainTip);
->>>>>>> 039ef310
             List<BlockHeader> listOfExtendedHeaders = ctx.ChainedHeaderToList(chainTip, extensionSize);
             ConnectNewHeadersResult connectionResult = cht.ConnectNewHeaders(1, listOfExtendedHeaders);
             ChainedHeader consumed = connectionResult.Consumed;
 
-<<<<<<< HEAD
-            // Call partial validation on h4 and make sure nothing is returned
-            // and full validation is not required.
-            List<ChainedHeaderBlock> headers = cht.PartialValidationSucceeded(consumed, out bool fullValidationRequired);
-            headers.Should().BeNull();
-            fullValidationRequired.Should().BeFalse();
-        }
-
-        /// <summary>
-        /// Issue 52 @ Call PartialValidationSucceeded on a chained header which prev header has validation state as HeaderOnly,
-        /// make sure PartialValidationSucceeded returns null and ReorgRequired is false.
-        /// </summary>
-        [Fact]
-        public void CallingPartialValidationSucceeded_FoHeaderWithPreviousHeaderWithValidationStateHeaderOnly_NothingReturnedAndFullValidationIsNotRequired()
-        {
-            // Chain header tree setup. Initial chain has 5 headers with no blocks.
-            // Example: h1=h2=h3=h4=h5.
-            const int initialChainSize = 5;
-            TestContext ctx = new TestContextBuilder()
-                .WithInitialChain(initialChainSize)
-                .Build();
-            ChainedHeaderTree cht = ctx.ChainedHeaderTree;
-            ChainedHeader chainTip = ctx.InitialChainTip;
-
-            // Extend chain by 4 headers and connect it to CHT.
-            // Example: h1=h2=h3=h4=h5=h6=h7=h8=h9.
-            const int extensionSize = 4;
-            chainTip = ctx.ExtendAChain(extensionSize, chainTip);
-
-            // Present headers and download them.
-            List<BlockHeader> listOfExtendedHeaders = ctx.ChainedHeaderToList(chainTip, extensionSize);
-            ConnectNewHeadersResult connectionResult = cht.ConnectNewHeaders(1, listOfExtendedHeaders);
-            ChainedHeader consumed = connectionResult.Consumed;
-
-            ChainedHeader[] originalHeaderArray = chainTip.ToArray(extensionSize);
-            ChainedHeader[] headerArray = consumed.ToArray(extensionSize);
-            for (int i = 0; i < headerArray.Length; i++)
-            {
-                cht.BlockDataDownloaded(headerArray[i], originalHeaderArray[i].Block);
-            }
-            
-            // Call partial validation on h9 (h8 has validation state as HeaderOnly) and make sure nothing is returned
-            // and full validation is not required.
-            List<ChainedHeaderBlock> headers = cht.PartialValidationSucceeded(consumed, out bool fullValidationRequired);
-            headers.Should().BeNull();
-            fullValidationRequired.Should().BeFalse();
-        }
-
-        /// <summary>
-        /// Issue 53 @ Call PartialValidationSucceeded on a chained header which validation state is PartiallyValid,
-        /// make sure PartialValidationSucceeded returns null and ReorgRequired is false.
-        /// </summary>
-        [Fact]
-        public void CallingPartialValidationSucceeded_FoHeaderWithValidationStateAsPartiallyValidated_NothingReturnedAndFullValidationIsNotRequired()
-        {
-            // Chain header tree setup. Initial chain has 5 headers with no blocks.
-            // Example: h1=h2=h3=h4=h5.
-            const int initialChainSize = 5;
-=======
             // Sync all headers.
             ChainedHeader[] originalHeaderArray = chainTip.ToArray(extensionSize);
             ChainedHeader[] consumedHeaderArray = consumed.ToArray(extensionSize);
@@ -1878,47 +1796,20 @@
             // Chain header tree setup. Initial chain has 1 header.
             // Example: h1.
             const int initialChainSize = 1;
->>>>>>> 039ef310
             TestContext ctx = new TestContextBuilder()
                 .WithInitialChain(initialChainSize)
                 .Build();
             ChainedHeaderTree cht = ctx.ChainedHeaderTree;
             ChainedHeader chainTip = ctx.InitialChainTip;
 
-<<<<<<< HEAD
-            // Extend chain by 4 headers and connect it to CHT.
-            // Example: h1=h2=h3=h4=h5=h6=h7=h8=h9.
-            const int extensionSize = 4;
-            chainTip = ctx.ExtendAChain(extensionSize, chainTip);
-
-            // Present headers, download them and partially validate them.
-=======
             // Extend chain by 150 headers and connect it to CHT.
             // Example: h1=h2=..=h151.
             const int extensionSize = 150;
             chainTip = ctx.ExtendAChain(extensionSize, chainTip);
->>>>>>> 039ef310
             List<BlockHeader> listOfExtendedHeaders = ctx.ChainedHeaderToList(chainTip, extensionSize);
             ConnectNewHeadersResult connectionResult = cht.ConnectNewHeaders(1, listOfExtendedHeaders);
             ChainedHeader consumed = connectionResult.Consumed;
 
-<<<<<<< HEAD
-            ChainedHeader[] originalHeaderArray = chainTip.ToArray(extensionSize);
-            ChainedHeader[] headerArray = consumed.ToArray(extensionSize);
-            bool fullValidationRequired;
-            for (int i = 0; i < headerArray.Length; i++)
-            {
-                cht.BlockDataDownloaded(headerArray[i], originalHeaderArray[i].Block);
-                cht.PartialValidationSucceeded(headerArray[i], out fullValidationRequired);
-            }
-
-            // Call partial validation on h9 again and make sure nothing is returned
-            // and full validation is not required.
-            Dictionary<uint256, ChainedHeader> treeHeaders = cht.GetChainedHeadersByHash();
-            List<ChainedHeaderBlock> headers = cht.PartialValidationSucceeded(treeHeaders[chainTip.HashBlock], out fullValidationRequired);
-            headers.Should().BeNull();
-            fullValidationRequired.Should().BeFalse();
-=======
             // Sync all headers.
             ChainedHeader[] originalHeaderArray = chainTip.ToArray(extensionSize);
             ChainedHeader[] consumedHeaderArray = consumed.ToArray(extensionSize);
@@ -1948,7 +1839,122 @@
                     storedHeaders[consumedHeader.HashBlock].Block.Should().NotBeNull();
                 }
             }
->>>>>>> 039ef310
+        }
+
+        /// <summary>
+        /// Issue 51 @ Call PartialValidationSucceeded on a chained header which doesn't have the block data but it is
+        /// in the tree, make sure PartialValidationSucceeded returns null and ReorgRequired is false.
+        /// </summary>
+        [Fact]
+        public void CallingPartialValidationSucceeded_ForConnectedHeaderWithNoBlockData_NothingReturnedAndFullValidationIsNotRequired()
+        {
+            // Chain header tree setup. Initial chain has 5 headers with no blocks.
+            // Example: h1=h2=h3=h4=h5.
+            const int initialChainSize = 5;
+            TestContext ctx = new TestContextBuilder()
+                .WithInitialChain(initialChainSize)
+                .Build();
+            ChainedHeaderTree cht = ctx.ChainedHeaderTree;
+            ChainedHeader chainTip = ctx.InitialChainTip;
+
+            // Extend chain by 4 headers and connect it to CHT.
+            // Example: h1=h2=h3=h4=h5=h6=h7=h8=h9.
+            const int extensionSize = 4;
+            chainTip = ctx.ExtendAChain(extensionSize, chainTip);
+
+            // Present headers.
+            List<BlockHeader> listOfExtendedHeaders = ctx.ChainedHeaderToList(chainTip, extensionSize);
+            ConnectNewHeadersResult connectionResult = cht.ConnectNewHeaders(1, listOfExtendedHeaders);
+            ChainedHeader consumed = connectionResult.Consumed;
+
+            // Call partial validation on h4 and make sure nothing is returned
+            // and full validation is not required.
+            List<ChainedHeaderBlock> headers = cht.PartialValidationSucceeded(consumed, out bool fullValidationRequired);
+            headers.Should().BeNull();
+            fullValidationRequired.Should().BeFalse();
+        }
+
+        /// <summary>
+        /// Issue 52 @ Call PartialValidationSucceeded on a chained header which prev header has validation state as HeaderOnly,
+        /// make sure PartialValidationSucceeded returns null and ReorgRequired is false.
+        /// </summary>
+        [Fact]
+        public void CallingPartialValidationSucceeded_FoHeaderWithPreviousHeaderWithValidationStateHeaderOnly_NothingReturnedAndFullValidationIsNotRequired()
+        {
+            // Chain header tree setup. Initial chain has 5 headers with no blocks.
+            // Example: h1=h2=h3=h4=h5.
+            const int initialChainSize = 5;
+            TestContext ctx = new TestContextBuilder()
+                .WithInitialChain(initialChainSize)
+                .Build();
+            ChainedHeaderTree cht = ctx.ChainedHeaderTree;
+            ChainedHeader chainTip = ctx.InitialChainTip;
+
+            // Extend chain by 4 headers and connect it to CHT.
+            // Example: h1=h2=h3=h4=h5=h6=h7=h8=h9.
+            const int extensionSize = 4;
+            chainTip = ctx.ExtendAChain(extensionSize, chainTip);
+
+            // Present headers and download them.
+            List<BlockHeader> listOfExtendedHeaders = ctx.ChainedHeaderToList(chainTip, extensionSize);
+            ConnectNewHeadersResult connectionResult = cht.ConnectNewHeaders(1, listOfExtendedHeaders);
+            ChainedHeader consumed = connectionResult.Consumed;
+
+            ChainedHeader[] originalHeaderArray = chainTip.ToArray(extensionSize);
+            ChainedHeader[] headerArray = consumed.ToArray(extensionSize);
+            for (int i = 0; i < headerArray.Length; i++)
+            {
+                cht.BlockDataDownloaded(headerArray[i], originalHeaderArray[i].Block);
+            }
+            
+            // Call partial validation on h9 (h8 has validation state as HeaderOnly) and make sure nothing is returned
+            // and full validation is not required.
+            List<ChainedHeaderBlock> headers = cht.PartialValidationSucceeded(consumed, out bool fullValidationRequired);
+            headers.Should().BeNull();
+            fullValidationRequired.Should().BeFalse();
+        }
+
+        /// <summary>
+        /// Issue 53 @ Call PartialValidationSucceeded on a chained header which validation state is PartiallyValid,
+        /// make sure PartialValidationSucceeded returns null and ReorgRequired is false.
+        /// </summary>
+        [Fact]
+        public void CallingPartialValidationSucceeded_FoHeaderWithValidationStateAsPartiallyValidated_NothingReturnedAndFullValidationIsNotRequired()
+        {
+            // Chain header tree setup. Initial chain has 5 headers with no blocks.
+            // Example: h1=h2=h3=h4=h5.
+            const int initialChainSize = 5;
+            TestContext ctx = new TestContextBuilder()
+                .WithInitialChain(initialChainSize)
+                .Build();
+            ChainedHeaderTree cht = ctx.ChainedHeaderTree;
+            ChainedHeader chainTip = ctx.InitialChainTip;
+
+            // Extend chain by 4 headers and connect it to CHT.
+            // Example: h1=h2=h3=h4=h5=h6=h7=h8=h9.
+            const int extensionSize = 4;
+            chainTip = ctx.ExtendAChain(extensionSize, chainTip);
+
+            // Present headers, download them and partially validate them.
+            List<BlockHeader> listOfExtendedHeaders = ctx.ChainedHeaderToList(chainTip, extensionSize);
+            ConnectNewHeadersResult connectionResult = cht.ConnectNewHeaders(1, listOfExtendedHeaders);
+            ChainedHeader consumed = connectionResult.Consumed;
+
+            ChainedHeader[] originalHeaderArray = chainTip.ToArray(extensionSize);
+            ChainedHeader[] headerArray = consumed.ToArray(extensionSize);
+            bool fullValidationRequired;
+            for (int i = 0; i < headerArray.Length; i++)
+            {
+                cht.BlockDataDownloaded(headerArray[i], originalHeaderArray[i].Block);
+                cht.PartialValidationSucceeded(headerArray[i], out fullValidationRequired);
+            }
+
+            // Call partial validation on h9 again and make sure nothing is returned
+            // and full validation is not required.
+            Dictionary<uint256, ChainedHeader> treeHeaders = cht.GetChainedHeadersByHash();
+            List<ChainedHeaderBlock> headers = cht.PartialValidationSucceeded(treeHeaders[chainTip.HashBlock], out fullValidationRequired);
+            headers.Should().BeNull();
+            fullValidationRequired.Should().BeFalse();
         }
     }
 }