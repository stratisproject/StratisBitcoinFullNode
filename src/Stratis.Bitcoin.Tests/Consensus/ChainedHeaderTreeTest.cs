--- conflicted
+++ resolved
@@ -1341,37 +1341,6 @@
         }
 
         /// <summary>
-<<<<<<< HEAD
-        /// Issue 32 @ Call FullValidationSucceeded on some header.
-        /// Make sure header.ValidationState == FV
-        /// </summary>
-        [Fact]
-        public void ChainOfHeaders_CallFullValidationSucceededOnHeader_ValidationStateSetToFullyValidated()
-        {
-            // Setup with initial chain of 17 headers (h1->h17).
-            const int initialChainSize = 17;
-            TestContext testContext = new TestContextBuilder().WithInitialChain(initialChainSize).Build();
-            ChainedHeaderTree chainedHeaderTree = testContext.ChainedHeaderTree;
-            ChainedHeader chainTip = testContext.InitialChainTip;
-
-            // Extend chain and connect all headers (h1->h22).
-            const int extensionChainSize = 5;
-            chainTip = testContext.ExtendAChain(extensionChainSize, chainTip);
-            List<BlockHeader> listOfChainHeaders =
-                testContext.ChainedHeaderToList(chainTip, initialChainSize + extensionChainSize);
-            ConnectNewHeadersResult connectNewHeadersResult =
-                chainedHeaderTree.ConnectNewHeaders(1, listOfChainHeaders);
-            chainTip = connectNewHeadersResult.Consumed;
-
-            // Select an arbitrary header h19 on the extended chain.
-            ChainedHeader newHeader = chainTip.GetAncestor(19);
-
-            // Verify its initial BlockValidationState.
-            Assert.Equal(ValidationState.HeaderValidated, newHeader.BlockValidationState);
-
-            chainedHeaderTree.FullValidationSucceeded(newHeader);
-            Assert.Equal(ValidationState.FullyValidated, newHeader.BlockValidationState);
-=======
         /// Issue 29 @ Peer presents at least two headers. Those headers will be connected to the tree. 
         /// Then we save the first such connected block to variable X and simulate block downloaded for both blocks.
         /// Then the peer is disconnected, which removes its chain from the tree. 
@@ -1582,7 +1551,6 @@
                     connectedHeaders[consumedHeader.HashBlock].Block.Should().NotBeNull();
                 }
             }
->>>>>>> 8d6083e5
         }
     }
 }