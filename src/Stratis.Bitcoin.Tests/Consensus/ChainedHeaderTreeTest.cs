--- conflicted
+++ resolved
@@ -1935,22 +1935,6 @@
         }
 
         /// <summary>
-<<<<<<< HEAD
-        /// Issue 44 @ CT is at 0. 10 headers are presented. 10 blocks are downloaded.
-        /// CT advances to 5. Make sure that UnconsumedBlocksDataBytes is
-        /// equal to the sum of serialized sizes of the last five blocks.
-        /// Second peer claims the same chain but till block 8.
-        /// First peer that presented this chain disconnected.
-        /// Make sure that UnconsumedBlocksDataBytes is equal to sum of block sizes of 6,7,8.
-        /// </summary>
-        [Fact]
-        public void PresentHeaders_BlocksDownloaded_UnconsumedBlocksDataBytes_Equals_SerializedSizesOfLastBlocks()
-        {
-            const int peer1Id = 1;
-            const int peer2Id = 2;
-            const int initialChainSize = 0;
-            const int chainExtensionSize = 10;
-=======
         /// Issue 31 @ Chain is 2 blocks long, CT is header 1, call PartialValidationSucceeded on header 2.
         /// Make sure that full validation is required.
         /// </summary>
@@ -1987,66 +1971,12 @@
         {
             const int initialChainSize = 5;
             const int chainExtension = 10;
->>>>>>> fad0e9e1
 
             // Chain header tree setup.
             TestContext testContext = new TestContextBuilder().WithInitialChain(initialChainSize).UseCheckpoints(false).Build();
             ChainedHeaderTree chainedHeaderTree = testContext.ChainedHeaderTree;
             ChainedHeader initialChainTip = testContext.InitialChainTip;
 
-<<<<<<< HEAD
-            // 10 headers are presented.
-            ChainedHeader chainTip = testContext.ExtendAChain(chainExtensionSize, initialChainTip);
-            List<BlockHeader> listOfAlternativeChainBlockHeaders =
-                testContext.ChainedHeaderToList(chainTip, chainExtensionSize);
-
-            // 10 blocks are downloaded.
-            ConnectNewHeadersResult connectNewHeadersResult =
-                chainedHeaderTree.ConnectNewHeaders(peer1Id, listOfAlternativeChainBlockHeaders);
-            Assert.Equal(connectNewHeadersResult.DownloadFrom.Header, listOfAlternativeChainBlockHeaders.First());
-            Assert.Equal(connectNewHeadersResult.DownloadTo.Header, listOfAlternativeChainBlockHeaders.Last());
-            Assert.True(connectNewHeadersResult.HaveBlockDataAvailabilityStateOf(BlockDataAvailabilityState.BlockRequired));
-
-            foreach (ChainedHeader chainedHeader in connectNewHeadersResult.ToHashArray())
-            {
-                chainedHeaderTree.BlockDataDownloaded(chainedHeader, chainTip.FindAncestorOrSelf(chainedHeader).Block);
-            }
-
-            // CT advances to 5.
-            chainedHeaderTree.ConsensusTipChanged(connectNewHeadersResult.DownloadTo.GetAncestor(5));
-
-            // Make sure that UnconsumedBlocksDataBytes is equal to the sum of serialized sizes of the last five blocks.
-            int serializedSizeOfChain = 0;
-
-            ChainedHeader chainedHeaderChain = chainTip;
-            while (chainedHeaderChain.Height > 5)
-            {
-                serializedSizeOfChain += chainedHeaderChain.Block.GetSerializedSize();
-                chainedHeaderChain = chainedHeaderChain.Previous;
-            }
-
-            Assert.Equal(chainedHeaderTree.UnconsumedBlocksDataBytes, serializedSizeOfChain);
-
-            // Second peer claims the same chain but till block 8.
-            const int headersBeyondBlockEight = 2;
-            chainedHeaderTree.ConnectNewHeaders(peer2Id, listOfAlternativeChainBlockHeaders.SkipLast(headersBeyondBlockEight).ToList());
-            ChainedHeader secondPeerTip = chainedHeaderTree.GetChainedHeadersByHash()[chainedHeaderTree.GetPeerTipsByPeerId()[peer2Id]];
-            Assert.Equal(8, secondPeerTip.Height);
-
-            // First peer that presented this chain disconnected.
-            chainedHeaderTree.PeerDisconnected(peer1Id);
-
-            // Make sure that UnconsumedBlocksDataBytes is equal to sum of block sizes of 6,7,8.
-            serializedSizeOfChain = 0;
-            chainedHeaderChain = secondPeerTip;
-
-            while (chainedHeaderChain.Height >= 6)
-            {
-                serializedSizeOfChain += chainedHeaderChain.Block.GetSerializedSize();
-                chainedHeaderChain = chainedHeaderChain.Previous;
-            }
-            Assert.Equal(chainedHeaderTree.UnconsumedBlocksDataBytes, serializedSizeOfChain);
-=======
             ChainedHeader extendedChainTip = testContext.ExtendAChain(chainExtension, initialChainTip);
             List<BlockHeader> listOfChainBlockHeaders = testContext.ChainedHeaderToList(extendedChainTip, initialChainSize + chainExtension);
 
@@ -2331,7 +2261,6 @@
             List<ChainedHeaderBlock> headers = cht.PartialValidationSucceeded(treeHeaders[chainTip.HashBlock], out fullValidationRequired);
             headers.Should().BeNull();
             fullValidationRequired.Should().BeFalse();
->>>>>>> fad0e9e1
         }
     }
 }