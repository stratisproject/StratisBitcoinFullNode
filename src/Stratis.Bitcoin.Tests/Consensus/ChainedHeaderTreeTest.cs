--- conflicted
+++ resolved
@@ -1935,10 +1935,6 @@
         }
 
         /// <summary>
-<<<<<<< HEAD
-        /// Issue 32 @ Call FullValidationSucceeded on some header.
-        /// Make sure header.ValidationState == FV
-=======
         /// Issue 48 @ CT is at 5. AssumeValid is at 10. ConnectNewHeaders called with headers 1 - 9 (from peer1).
         /// Make sure headers 6 - 9 are marked for download. After that ConnectNewHeaders called with headers 5 to 15 (from peer2).
         /// Make sure 9 - 15 are marked for download.
@@ -1981,41 +1977,8 @@
         /// <summary>
         /// Issue 49 @ CHT is initialized with BlockStore disabled. CT advances and old block data pointers are removed.
         /// Make sure that data availability for those headers set to header only.
->>>>>>> 74b4855c
-        /// </summary>
-        [Fact]
-        public void ChainOfHeaders_CallFullValidationSucceededOnHeader_ValidationStateSetToFullyValidated()
-        {
-            // Setup with initial chain of 17 headers (h1->h17).
-            const int initialChainSize = 17;
-            TestContext testContext = new TestContextBuilder().WithInitialChain(initialChainSize).Build();
-            ChainedHeaderTree chainedHeaderTree = testContext.ChainedHeaderTree;
-            ChainedHeader chainTip = testContext.InitialChainTip;
-
-            // Extend chain and connect all headers (h1->h22).
-            const int extensionChainSize = 5;
-            chainTip = testContext.ExtendAChain(extensionChainSize, chainTip);
-            List<BlockHeader> listOfChainHeaders =
-                testContext.ChainedHeaderToList(chainTip, initialChainSize + extensionChainSize);
-            ConnectNewHeadersResult connectNewHeadersResult =
-                chainedHeaderTree.ConnectNewHeaders(1, listOfChainHeaders);
-            chainTip = connectNewHeadersResult.Consumed;
-
-            // Select an arbitrary header h19 on the extended chain.
-            ChainedHeader newHeader = chainTip.GetAncestor(19);
-
-            // Verify its initial BlockValidationState.
-            Assert.Equal(ValidationState.HeaderValidated, newHeader.BlockValidationState);
-
-            chainedHeaderTree.FullValidationSucceeded(newHeader);
-            Assert.Equal(ValidationState.FullyValidated, newHeader.BlockValidationState);
-        }
-    
-    /// <summary>
-    /// Issue 49 @ CHT is initialized with BlockStore disabled. CT advances and old block data pointers are removed.
-    /// Make sure that data availability for those headers set to header only.
-    /// </summary>
-    [Fact]
+        /// </summary>
+        [Fact]
         public void ChainHeaderTreeInitialisedWIthBlockStoreDisabled_ConsensusTipAdvances_AvailabilityForHeadersSetToHeaderOnly()
         {
             // Chain header tree setup. Initial chain has 1 header.
