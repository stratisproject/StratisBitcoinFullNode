﻿using System;
using System.Collections.Generic;
using System.Linq;
using System.Threading;
using FluentAssertions;
using Moq;
using NBitcoin;
using NBitcoin.BouncyCastle.Math;
using Stratis.Bitcoin.Base;
using Stratis.Bitcoin.Configuration;
using Stratis.Bitcoin.Configuration.Logging;
using Stratis.Bitcoin.Configuration.Settings;
using Stratis.Bitcoin.Consensus;
using Stratis.Bitcoin.Consensus.Validators;
using Stratis.Bitcoin.Primitives;
using Stratis.Bitcoin.Utilities;
using Xunit;

namespace Stratis.Bitcoin.Tests.Consensus
{
    public class ChainedHeaderTreeTest
    {
        public class CheckpointFixture
        {
            public CheckpointFixture(int height, BlockHeader header)
            {
                if (height < 1) throw new ArgumentOutOfRangeException(nameof(height), "Height must be greater or equal to 1.");

                Guard.NotNull(header, nameof(header));

                this.Height = height;
                this.Header = header;
            }

            public int Height { get; }

            public BlockHeader Header { get; }
        }

        public class TestContextBuilder
        {
            private readonly TestContext testContext;

            public TestContextBuilder()
            {
                this.testContext = new TestContext();
            }

            internal TestContextBuilder WithInitialChain(int initialChainSize, bool assignBlocks = true)
            {
                if (initialChainSize < 0)
                    throw new ArgumentOutOfRangeException(nameof(initialChainSize), "Size cannot be less than 0.");

                this.testContext.InitialChainTip = this.testContext.ExtendAChain(initialChainSize, assignBlocks: assignBlocks);
                return this;
            }

            internal TestContextBuilder UseCheckpoints(bool useCheckpoints = true)
            {
                this.testContext.ConsensusSettings.UseCheckpoints = useCheckpoints;
                return this;
            }

            internal TestContext Build()
            {
                if (this.testContext.InitialChainTip != null)
                    this.testContext.ChainedHeaderTree.Initialize(this.testContext.InitialChainTip, true);

                return this.testContext;
            }
        }

        public class TestContext
        {
            public Network Network = Network.RegTest;
            public Mock<IBlockValidator> ChainedHeaderValidatorMock = new Mock<IBlockValidator>();
            public Mock<ICheckpoints> CheckpointsMock = new Mock<ICheckpoints>();
            public Mock<IChainState> ChainStateMock = new Mock<IChainState>();
            public Mock<IFinalizedBlockHeight> FinalizedBlockMock = new Mock<IFinalizedBlockHeight>();
            public ConsensusSettings ConsensusSettings = new ConsensusSettings(new NodeSettings(Network.RegTest));

            private static int nonceValue;

            internal ChainedHeaderTree ChainedHeaderTree;

            internal ChainedHeader InitialChainTip;

            public TestContext()
            {
                this.ChainedHeaderTree = new ChainedHeaderTree(
                    this.Network,
                    new ExtendedLoggerFactory(),
                    this.ChainedHeaderValidatorMock.Object,
                    this.CheckpointsMock.Object,
                    this.ChainStateMock.Object,
                    this.FinalizedBlockMock.Object,
                    this.ConsensusSettings);
            }

            internal Target ChangeDifficulty(ChainedHeader header, int difficultyAdjustmentDivisor)
            {
                BigInteger newTarget = header.Header.Bits.ToBigInteger();
                newTarget = newTarget.Divide(BigInteger.ValueOf(difficultyAdjustmentDivisor));
                return new Target(newTarget);
            }

            public void SetupCheckpoints(params CheckpointFixture[] checkpoints)
            {
                if (checkpoints.GroupBy(h => h.Height).Any(g => g.Count() > 1))
                    throw new ArgumentException("Checkpoint heights must be unique.");

                if (checkpoints.Any(h => h.Height < 0))
                    throw new ArgumentException("Checkpoint heights cannot be negative.");

                foreach (CheckpointFixture checkpoint in checkpoints.OrderBy(h => h.Height))
                {
                    var checkpointInfo = new CheckpointInfo(checkpoint.Header.GetHash());
                    this.CheckpointsMock
                        .Setup(c => c.GetCheckpoint(checkpoint.Height))
                        .Returns(checkpointInfo);
                }

                this.CheckpointsMock
                    .Setup(c => c.GetCheckpoint(It.IsNotIn(checkpoints.Select(h => h.Height))))
                    .Returns((CheckpointInfo)null);
                this.CheckpointsMock
                    .Setup(c => c.GetLastCheckpointHeight())
                    .Returns(checkpoints.OrderBy(h => h.Height).Last().Height);
            }

            public ChainedHeader ExtendAChain(
                int count, 
                ChainedHeader chainedHeader = null, 
                int difficultyAdjustmentDivisor = 1, 
                bool assignBlocks = true,
                ValidationState? validationState = null)
            {
                if (difficultyAdjustmentDivisor == 0) throw new ArgumentException("Divisor cannot be 0");

                ChainedHeader previousHeader = chainedHeader ?? new ChainedHeader(this.Network.GetGenesis().Header, this.Network.GenesisHash, 0);

                for (int i = 0; i < count; i++)
                {
                    BlockHeader header = this.Network.Consensus.ConsensusFactory.CreateBlockHeader();
                    header.HashPrevBlock = previousHeader.HashBlock;
                    header.Bits = difficultyAdjustmentDivisor == 1
                                        ? previousHeader.Header.Bits
                                        : this.ChangeDifficulty(previousHeader, difficultyAdjustmentDivisor);
                    header.Nonce = (uint)Interlocked.Increment(ref nonceValue);
                    var newHeader = new ChainedHeader(header, header.GetHash(), previousHeader);
                    if (validationState.HasValue)
                        newHeader.BlockValidationState = validationState.Value;

                    if (assignBlocks)
                    {
                        Block block = this.Network.Consensus.ConsensusFactory.CreateBlock();
                        block.GetSerializedSize();
                        newHeader.Block = block;
                    }

                    previousHeader = newHeader;
                }

                return previousHeader;
            }

            public Block CreateBlock()
            {
                Block block = this.Network.Consensus.ConsensusFactory.CreateBlock();
                block.GetSerializedSize();
                return block;
            }

            public List<BlockHeader> ChainedHeaderToList(ChainedHeader chainedHeader, int count)
            {
                var list = new List<BlockHeader>();

                ChainedHeader current = chainedHeader;

                for (int i = 0; i < count; i++)
                {
                    list.Add(current.Header);
                    current = current.Previous;
                }

                list.Reverse();

                return list;
            }

            public bool NoDownloadRequested(ConnectNewHeadersResult connectNewHeadersResult)
            {
                Assert.NotNull(connectNewHeadersResult);

                return (connectNewHeadersResult.DownloadTo == null)
                       && (connectNewHeadersResult.DownloadFrom == null);
            }
        }

        public class InvalidHeaderTestException : ConsensusException
        {
        }

        [Fact]
        public void ConnectHeaders_NoNewHeadersToConnect_ShouldReturnNothingToDownload()
        {
            TestContext testContext = new TestContextBuilder().WithInitialChain(10).Build();
            ChainedHeaderTree chainedHeaderTree = testContext.ChainedHeaderTree;
            ChainedHeader chainTip = testContext.InitialChainTip;

            List<BlockHeader> listOfExistingHeaders = testContext.ChainedHeaderToList(chainTip, 4);

            ConnectNewHeadersResult connectNewHeadersResult = chainedHeaderTree.ConnectNewHeaders(1, listOfExistingHeaders);

            Assert.True(testContext.NoDownloadRequested(connectNewHeadersResult));
            Assert.Equal(11, chainedHeaderTree.GetChainedHeadersByHash().Count);
        }

        [Fact]
        public void ConnectHeaders_HeadersFromTwoPeers_ShouldCreateTwoPeerTips()
        {
            TestContext testContext = new TestContextBuilder().WithInitialChain(10).Build();
            ChainedHeaderTree chainedHeaderTree = testContext.ChainedHeaderTree;
            ChainedHeader chainTip = testContext.InitialChainTip;

            List<BlockHeader> listOfExistingHeaders = testContext.ChainedHeaderToList(chainTip, 4);

            ConnectNewHeadersResult connectNewHeaders1 = chainedHeaderTree.ConnectNewHeaders(1, listOfExistingHeaders);
            ConnectNewHeadersResult connectNewHeaders2 = chainedHeaderTree.ConnectNewHeaders(2, listOfExistingHeaders);

            Assert.Single(chainedHeaderTree.GetPeerIdsByTipHash());
            Assert.Equal(11, chainedHeaderTree.GetChainedHeadersByHash().Count);

            Assert.Equal(3, chainedHeaderTree.GetPeerIdsByTipHash().First().Value.Count);

            Assert.Equal(ChainedHeaderTree.LocalPeerId, chainedHeaderTree.GetPeerIdsByTipHash().First().Value.ElementAt(0));
            Assert.Equal(1, chainedHeaderTree.GetPeerIdsByTipHash().First().Value.ElementAt(1));
            Assert.Equal(2, chainedHeaderTree.GetPeerIdsByTipHash().First().Value.ElementAt(2));

            Assert.True(testContext.NoDownloadRequested(connectNewHeaders1));
            Assert.True(testContext.NoDownloadRequested(connectNewHeaders2));
        }

        /// <summary>
        /// Issue 1 @ Create chained header tree component #1321
        /// Supply headers where first header can't be connected - should throw.
        /// </summary>
        [Fact]
        public void ConnectHeaders_HeadersCantConnect_ShouldFail()
        {
            TestContext testContext = new TestContextBuilder().Build();
            ChainedHeaderTree chainedHeaderTree = testContext.ChainedHeaderTree;

            Assert.Throws<ConnectHeaderException>(() => chainedHeaderTree.ConnectNewHeaders(1, new List<BlockHeader>(new[] { testContext.Network.GetGenesis().Header })));
        }

        /// <summary>
        /// Issue 2 @ Create chained header tree component #1321
        /// Supply headers that we already have and make sure no new ChainedHeaders were created.
        /// </summary>
        [Fact]
        public void ConnectHeaders_NewAndExistingHeaders_ShouldCreateNewHeaders()
        {
            TestContext testContext = new TestContextBuilder().WithInitialChain(10).Build();
            ChainedHeaderTree chainedHeaderTree = testContext.ChainedHeaderTree;
            ChainedHeader chainTip = testContext.InitialChainTip;

            chainTip.BlockDataAvailability = BlockDataAvailabilityState.BlockAvailable;
            ChainedHeader newChainTip = testContext.ExtendAChain(10, chainTip); // create 10 more headers

            List<BlockHeader> listOfExistingHeaders = testContext.ChainedHeaderToList(chainTip, 10);
            List<BlockHeader> listOfNewHeaders = testContext.ChainedHeaderToList(newChainTip, 10);

            chainTip.BlockValidationState = ValidationState.FullyValidated;

            ConnectNewHeadersResult connectedHeadersResultOld = chainedHeaderTree.ConnectNewHeaders(2, listOfExistingHeaders);
            ConnectNewHeadersResult connectedHeadersResultNew = chainedHeaderTree.ConnectNewHeaders(1, listOfNewHeaders);

            Assert.Equal(21, chainedHeaderTree.GetChainedHeadersByHash().Count);
            Assert.Equal(10, listOfNewHeaders.Count);
            Assert.True(testContext.NoDownloadRequested(connectedHeadersResultOld));
            Assert.Equal(listOfNewHeaders.Last(), connectedHeadersResultNew.DownloadTo.Header);
            Assert.Equal(listOfNewHeaders.First(), connectedHeadersResultNew.DownloadFrom.Header);
            Assert.True(connectedHeadersResultNew.HaveBlockDataAvailabilityStateOf(BlockDataAvailabilityState.BlockRequired));
        }

        /// <summary>
        /// Issue 3 @ Create chained header tree component #1321
        /// Supply some headers and then supply some more headers.
        /// Make sure that PeerTipsByPeerId is updated and the total amount of items remain the same.
        /// Make sure that PeerIdsByTipHash is updated.
        /// </summary>
        [Fact]
        public void ConnectHeaders_SupplyHeadersThenSupplyMore_Both_Tip_PeerId_Maps_ShouldBeUpdated()
        {
            TestContext testContext = new TestContextBuilder().WithInitialChain(10).Build();
            ChainedHeaderTree cht = testContext.ChainedHeaderTree;
            ChainedHeader chainTip = testContext.InitialChainTip;

            List<BlockHeader> listOfExistingHeaders = testContext.ChainedHeaderToList(chainTip, 10);

            cht.ConnectNewHeaders(1, listOfExistingHeaders);

            Dictionary<uint256, HashSet<int>> peerIdsByTipHashBefore = cht.GetPeerIdsByTipHash().ToDictionary(entry => entry.Key, entry => new HashSet<int>(entry.Value));
            Dictionary<int, uint256> peerTipsByPeerIdBefore = cht.GetPeerTipsByPeerId().ToDictionary(entry => entry.Key, entry => new uint256(entry.Value));

            // (of 25 headers) supply last 5 existing and first 10 new
            ChainedHeader newChainTip = testContext.ExtendAChain(15, chainTip);
            List<BlockHeader> listOfNewAndOldHeaders = testContext.ChainedHeaderToList(newChainTip, 25).GetRange(5, 15);

            cht.ConnectNewHeaders(1, listOfNewAndOldHeaders);

            Dictionary<uint256, HashSet<int>> peerIdsByTipHashAfter = cht.GetPeerIdsByTipHash();
            Dictionary<int, uint256> peerTipsByPeerIdAfter = cht.GetPeerTipsByPeerId();

            // Tip # -> peer id map has changed
            Assert.True(peerIdsByTipHashBefore.FirstOrDefault(x => x.Value.Contains(1)).Key !=
                        peerIdsByTipHashAfter.FirstOrDefault(x => x.Value.Contains(1)).Key);

            // Peer id -> tip # map has changed
            Assert.True(peerTipsByPeerIdBefore[1] != peerTipsByPeerIdAfter[1]);

            // reassigning # so amount of items the same
            Assert.True(peerTipsByPeerIdBefore.Values.Count == peerTipsByPeerIdAfter.Values.Count);
        }

        /// <summary>
        /// Issue 4 @ Create chained header tree component #1321
        /// Supply headers where half of them are new and half are old. 
        /// Make sure that ChainedHeader was created for new ones.
        /// </summary>
        [Fact]
        public void ConnectHeaders_HalfOldHalfNew_ShouldCreateHeadersForNew()
        {
            const int initialChainSize = 20, chainExtensionSize = 20;

            // Initialize tree with h1->h20.
            TestContext testContext = new TestContextBuilder().WithInitialChain(initialChainSize).Build();
            ChainedHeaderTree chainedHeaderTree = testContext.ChainedHeaderTree;
            ChainedHeader chainTip = testContext.InitialChainTip;

            // Extend chain from h21->h40.
            ChainedHeader newChainTip = testContext.ExtendAChain(chainExtensionSize, chainTip);
            List<BlockHeader> listOfOldAndNewHeaders = testContext.ChainedHeaderToList(newChainTip, initialChainSize + chainExtensionSize);
            
            // Supply both old and new headers. 
            chainedHeaderTree.ConnectNewHeaders(1, listOfOldAndNewHeaders);

            // ChainedHeader tree entries are created for all new BlockHeaders.
            IEnumerable<uint256> hashesOfNewBlocks = listOfOldAndNewHeaders.Select(x => x.GetHash()).TakeLast(chainExtensionSize);
            Assert.True(hashesOfNewBlocks.All(x => chainedHeaderTree.GetChainedHeadersByHash().Keys.Contains(x)));
        }

        /// <summary>
        /// Issue 5 @ Create chained header tree component #1321
        /// 3 peers should supply headers - one of the peers creates a fork.
        /// Make sure that ChainedBlock is not created more than once for the same header.
        /// Check that next pointers were created correctly.
        /// </summary>
        [Fact]
        public void ConnectHeaders_HeadersFromTwoPeersWithFork_ShouldCreateBlocksForNewHeaders()
        {
            TestContext testContext = new TestContextBuilder().Build();
            ChainedHeaderTree chainedHeaderTree = testContext.ChainedHeaderTree;
            ChainedHeader chainTip = testContext.ExtendAChain(7);
            chainedHeaderTree.Initialize(chainTip, true);
            testContext.ChainStateMock.Setup(s => s.ConsensusTip).Returns(chainTip);

            // Peer 1: 1a - 2a - 3a - 4a - 5a - 6a - 7a - 8a
            Assert.True(chainedHeaderTree.GetChainedHeadersByHash().Count == 8);

            // Peer 2: 1a - 2a - 3a - 4a - 5a - 6a - 7a - 8a
            List<BlockHeader> listOfExistingHeaders = testContext.ChainedHeaderToList(chainTip, 7);
            chainedHeaderTree.ConnectNewHeaders(2, listOfExistingHeaders);
            Assert.True(chainedHeaderTree.GetChainedHeadersByHash().Count == 8);

            // Peer 3: 1a - 2a - 3a - 4a - 5b - 6b - 7b - 8b
            var forkedBlockHeader = chainTip.Previous.Previous.Previous.Previous;
            ChainedHeader peerThreeTip = testContext.ExtendAChain(4, forkedBlockHeader);
            List<BlockHeader> listOfNewAndExistingHeaders = testContext.ChainedHeaderToList(peerThreeTip, 6);   // includes common blocks
            chainedHeaderTree.ConnectNewHeaders(3, listOfNewAndExistingHeaders);

            // CHT should contain 12 headers
            Assert.True(chainedHeaderTree.GetChainedHeadersByHash().Count == 12);

            var chainedHeadersByHash = chainedHeaderTree.GetChainedHeadersByHash();

            foreach (int peer in new[] {2, 3})
            {
                var nextPointersByHeightMap = new Dictionary<int, List<ChainedHeader>>();

                ChainedHeader chainPointer = chainedHeadersByHash[chainedHeaderTree.GetPeerTipsByPeerId()[peer]];

                // Start at the tip and use previous pointers to traverse the chain down to the Genesis.
                while (chainPointer.Height > 0)
                {
                    // Checking the next pointers.
                    Assert.Contains(chainPointer, chainPointer.Previous.Next);

                    if (!nextPointersByHeightMap.ContainsKey(chainPointer.Height))
                    {
                        nextPointersByHeightMap.Add(chainPointer.Height, new List<ChainedHeader>());
                    }

                    foreach (var nextPtr in chainPointer.Next) 
                    {
                        nextPointersByHeightMap[chainPointer.Height].Add(nextPtr);
                    }

                    chainPointer = chainPointer.Previous;
                }

                // Each should have 1 Next pointer.
                Assert.True(nextPointersByHeightMap.Where(x => x.Key < 3 || (x.Key > 3 && x.Key < 7)).All(y => y.Value.Count == 1));

                // Except for 8a and 8b which contain none.
                Assert.True(nextPointersByHeightMap.Where(x => x.Key == 7).All(y => y.Value.Count == 0));

                // And 4a which has 2.
                Assert.True(nextPointersByHeightMap.Where(x => x.Key == 3).All(y => y.Value.Count == 2));
            }

            // Two blocks at each height above the fork.
            Assert.True(chainedHeadersByHash.GroupBy(x => x.Value.Height).Where(x => x.Key > 4).All(y => y.ToList().Count == 2));

            // One block at each height beneath the fork.
            Assert.True(chainedHeadersByHash.GroupBy(x => x.Value.Height).Where(x => x.Key < 4).All(y => y.ToList().Count == 1));
        }

        /// <summary>
        /// Issue 6 @ Create chained header tree component #1321
        /// Make sure checkpoints are off - supply some headers and CHT should return 
        /// a ToDownload array of the same size as the amount of headers.
        /// </summary>
        [Fact]
        public void ConnectHeaders_SupplyHeaders_ToDownloadArraySizeSameAsNumberOfHeaders()
        {
            // Setup
            TestContext ctx = new TestContextBuilder().WithInitialChain(5).UseCheckpoints(false).Build();
            ChainedHeaderTree cht = ctx.ChainedHeaderTree;
            ChainedHeader chainTip = ctx.InitialChainTip;

            // Checkpoints are off
            Assert.False(ctx.ConsensusSettings.UseCheckpoints);
            ChainedHeader newChainTip = ctx.ExtendAChain(7, chainTip);
            List<BlockHeader> listOfNewBlockHeaders = ctx.ChainedHeaderToList(newChainTip, 7);

            // Peer 1 supplies some headers
            List<BlockHeader> peer1Headers = listOfNewBlockHeaders.GetRange(0, 3);
            cht.ConnectNewHeaders(1, peer1Headers);

            // Peer 2 supplies some more headers
            List<BlockHeader> peer2Headers = listOfNewBlockHeaders.GetRange(3, 4);
            ConnectNewHeadersResult connectNewHeadersResult = cht.ConnectNewHeaders(2, peer2Headers);
            ChainedHeader chainedHeaderFrom = connectNewHeadersResult.DownloadFrom;
            ChainedHeader chainedHeaderTo = connectNewHeadersResult.DownloadTo;
            int headersToDownloadCount = chainedHeaderTo.Height - chainedHeaderFrom.Height + 1; // Inclusive
            Assert.True(connectNewHeadersResult.HaveBlockDataAvailabilityStateOf(BlockDataAvailabilityState.BlockRequired));

            // ToDownload array of the same size as the amount of headers
            Assert.Equal(headersToDownloadCount, peer2Headers.Count);
        }

        /// <summary>
        /// Issue 7 @ Create chained header tree component #1321
        /// We have a chain and someone presents an invalid header.
        /// After that our chain's last block shouldn't change, it shouldn't have a valid .Next
        /// and it should throw an exception.
        /// </summary>
        [Fact]
        public void ConnectHeaders_SupplyInvalidHeader_ExistingChainTipShouldNotChange()
        {
            TestContext testContext = new TestContextBuilder().WithInitialChain(5).UseCheckpoints(false).Build();
            ChainedHeaderTree chainedHeaderTree = testContext.ChainedHeaderTree;
            ChainedHeader consensusTip = testContext.InitialChainTip;

            ChainedHeader invalidChainedHeader = testContext.ExtendAChain(1, testContext.InitialChainTip);
            List<BlockHeader> listContainingInvalidHeader = testContext.ChainedHeaderToList(invalidChainedHeader, 1);
            BlockHeader invalidBlockHeader = listContainingInvalidHeader[0];

            testContext.ChainedHeaderValidatorMock.Setup(x => x.ValidateHeader(It.Is<ChainedHeader>(y => y.HashBlock == invalidBlockHeader.GetHash()))).Throws(new InvalidHeaderTestException());

            Assert.Throws<InvalidHeaderTestException>(() => chainedHeaderTree.ConnectNewHeaders(1, listContainingInvalidHeader));

            // Chain's last block shouldn't change.
            ChainedHeader consensusTipAfterInvalidHeaderPresented = chainedHeaderTree.GetPeerTipChainedHeaderByPeerId(-1);
            Assert.Equal(consensusTip, consensusTipAfterInvalidHeaderPresented);

            // Last block shouldn't have a Next.
            Assert.Empty(consensusTipAfterInvalidHeaderPresented.Next);
        }

        /// <summary>
        /// Issue 8 @ Create chained header tree component #1321
        /// We have a chain and peer B is on the best chain.
        /// After that peer C presents an alternative chain with a forkpoint below B's Tip.
        /// After that peer A prolongs C's chain (but sends all headers from the fork point) with a few valid and one invalid.
        /// Make sure that C's chain is not removed - only headers after that.
        /// </summary>
        [Fact]
        public void ConnectHeaders_MultiplePeersWithForks_CorrectTip()
        {
            TestContext testContext = new TestContextBuilder().Build();
            ChainedHeaderTree chainedHeaderTree = testContext.ChainedHeaderTree;
            ChainedHeader chainTip = testContext.ExtendAChain(5);
            chainedHeaderTree.Initialize(chainTip, true);
            List<BlockHeader> listOfExistingHeaders = testContext.ChainedHeaderToList(chainTip, 5);

            chainedHeaderTree.ConnectNewHeaders(2, listOfExistingHeaders);
            ChainedHeader peerTwoTip = chainedHeaderTree.GetPeerTipChainedHeaderByPeerId(2);

            // Peer 2 is on the best chain.
            // b1 = b2 = b3 = b4 = b5
            peerTwoTip.HashBlock.Should().BeEquivalentTo(chainTip.HashBlock);

            // Peer 3 presents an alternative chain with a forkpoint below Peer 2's Tip.
            // b1 = b2 = b3 = b4 = b5
            //         = c3 = c4 = c5
            ChainedHeader peerThreeTip = testContext.ExtendAChain(3, chainTip.Previous.Previous.Previous);
            List<BlockHeader> listOfNewHeadersFromPeerThree = testContext.ChainedHeaderToList(peerThreeTip, 3);
            chainedHeaderTree.ConnectNewHeaders(3, listOfNewHeadersFromPeerThree);
            
            ChainedHeader fork = chainTip.FindFork(peerThreeTip);
            fork.Height.Should().BeLessThan(peerTwoTip.Height);

            int oldChainHeaderTreeCount = chainedHeaderTree.GetChainedHeadersByHash().Count;

            // Peer 1 prolongs Peer 3's chain with one invalid block.
            // c3 = c4 = c5 = a6 = |a7| = a8
            const int numberOfBlocksToExtend = 3;
            ChainedHeader peerOneTip = testContext.ExtendAChain(numberOfBlocksToExtend, peerThreeTip);
            List<BlockHeader> listOfPeerOnesHeaders = testContext.ChainedHeaderToList(peerOneTip, numberOfBlocksToExtend + 2 /*include c4=c5*/);
            
            int depthOfInvalidHeader = 3;
            BlockHeader invalidBlockHeader = listOfPeerOnesHeaders[depthOfInvalidHeader];
            testContext.ChainedHeaderValidatorMock.Setup(x =>
                x.ValidateHeader(It.Is<ChainedHeader>(y => y.HashBlock == invalidBlockHeader.GetHash()))).Throws(new InvalidHeaderTestException());

            Assert.Throws<InvalidHeaderTestException>(() => chainedHeaderTree.ConnectNewHeaders(1, listOfPeerOnesHeaders));

            // Headers originally presented by Peer 3 (a4 = a5) have a claim on them and are not removed.
            Assert.True(chainedHeaderTree.GetChainedHeadersByHash().ContainsKey(listOfPeerOnesHeaders[0].GetHash()));
            Assert.True(chainedHeaderTree.GetChainedHeadersByHash().ContainsKey(listOfPeerOnesHeaders[1].GetHash()));

            // The Peer 1 headers before, the invalid header and the header beyond are removed (a6 = a7 = a8).
            Assert.False(chainedHeaderTree.GetChainedHeadersByHash().ContainsKey(listOfPeerOnesHeaders[2].GetHash()));
            Assert.False(chainedHeaderTree.GetChainedHeadersByHash().ContainsKey(listOfPeerOnesHeaders[3].GetHash()));
            Assert.False(chainedHeaderTree.GetChainedHeadersByHash().ContainsKey(listOfPeerOnesHeaders[4].GetHash()));

            Assert.Equal(oldChainHeaderTreeCount, chainedHeaderTree.GetChainedHeadersByHash().Count);

            // Tip claimed by the third peer is in the chain headers by hash structure.
            uint256 tipClaimedByThirdPeer = chainedHeaderTree.GetPeerTipChainedHeaderByPeerId(3).HashBlock;
            Assert.Equal(tipClaimedByThirdPeer, peerThreeTip.HashBlock);

            // C's chain remains at same height after A presents the invalid header.
            Assert.Equal(peerThreeTip.Height, chainedHeaderTree.GetPeerTipChainedHeaderByPeerId(3).Height);
        }

        /// <summary>
        /// Issue 9 @ Create chained header tree component #1321
        /// Check that everything is always consumed.
        /// </summary>
        [Fact]
        public void ConnectHeaders_MultiplePeers_CheckEverythingIsConsumed()
        {
            // Chain A is presented by default peer:
            // h1=h2=h3=h4=h5=h6=h7
            TestContext testContext = new TestContextBuilder().Build();
            ChainedHeaderTree chainedHeaderTree = testContext.ChainedHeaderTree;
            ChainedHeader chainTip = testContext.ExtendAChain(7);
            chainedHeaderTree.Initialize(chainTip, true);

            // Chain A is extended by Peer 1:
            // h1=h2=h3=h4=h5=h6=h7=h8=9a=10a=11a=12a=13a.
            ChainedHeader peer1ChainTip = testContext.ExtendAChain(6, chainTip);
            List<BlockHeader> listOfPeer1NewHeaders = testContext.ChainedHeaderToList(peer1ChainTip, 6);
            List<BlockHeader> peer1NewHeaders = listOfPeer1NewHeaders.GetRange(0, 4);

            // 4 headers are processed: 10a=11a=12a=13a
            // 2 are unprocessed: 12a=13a
            ConnectNewHeadersResult connectedNewHeadersResult = chainedHeaderTree.ConnectNewHeaders(1, peer1NewHeaders);
            Assert.Equal(2, peer1ChainTip.Height - connectedNewHeadersResult.Consumed.Height);

            // Remaining headers are presented.
            connectedNewHeadersResult = chainedHeaderTree.ConnectNewHeaders(1, listOfPeer1NewHeaders.GetRange(4, 2));

            // All headers are now consumed.
            Assert.Equal(connectedNewHeadersResult.Consumed.HashBlock, peer1ChainTip.HashBlock);

            // Peer 2 presents headers that that are already in the tree: 10a=11a=12a=13a
            // as well as some that are not in it yet: 14a=15a
            ChainedHeader peer2ChainTip = testContext.ExtendAChain(2, peer1ChainTip);
            List<BlockHeader> listOfNewAndExistingHeaders = testContext.ChainedHeaderToList(peer2ChainTip, 6);

            connectedNewHeadersResult = chainedHeaderTree.ConnectNewHeaders(2, listOfNewAndExistingHeaders);
            Assert.Equal(connectedNewHeadersResult.Consumed.HashBlock, peer2ChainTip.HashBlock);

            // Peer 3 presents a list of headers that are already in the tree
            // and the rest of the headers from a new fork to the tree.
            // 10a=11a=12a=13a=14a=15a
            //            =13b=14b=15b
            ChainedHeader peer3ChainTip = testContext.ExtendAChain(3, peer2ChainTip.Previous.Previous.Previous);
            List<BlockHeader> listOfPeer3Headers = testContext.ChainedHeaderToList(peer3ChainTip, 6);
            connectedNewHeadersResult = chainedHeaderTree.ConnectNewHeaders(3, listOfPeer3Headers);

            Assert.Equal(connectedNewHeadersResult.Consumed.HashBlock, peer3ChainTip.HashBlock);

            List<BlockHeader> peerOneChainedHeaderList = testContext.ChainedHeaderToList(peer1ChainTip, 7);
            List<BlockHeader> peerTwoChainedHeaderList = testContext.ChainedHeaderToList(peer2ChainTip, 7);

            // Submit headers that are all already in the tree:
            // Peer 3 supplies all headers from Peer 1.
            connectedNewHeadersResult = chainedHeaderTree.ConnectNewHeaders(3, peerOneChainedHeaderList);
            Assert.Equal(connectedNewHeadersResult.Consumed.HashBlock, chainedHeaderTree.GetPeerTipChainedHeaderByPeerId(3).HashBlock);

            // Peer 3 supplies all headers from Peer 2.
            connectedNewHeadersResult = chainedHeaderTree.ConnectNewHeaders(3, peerTwoChainedHeaderList);
            Assert.Equal(connectedNewHeadersResult.Consumed.HashBlock, chainedHeaderTree.GetPeerTipChainedHeaderByPeerId(3).HashBlock);

            // Peer 4 submits a list of headers in which nothing is already in the tree, forming a fork:
            // 1a=2a=3a=4a=5a=6a
            //         =4c=5c=6c
            ChainedHeader forkPoint = chainedHeaderTree.GetPeerTipChainedHeaderByPeerId(1).GetAncestor(3);  // fork at height 3.
            ChainedHeader peer4ChainTip = testContext.ExtendAChain(3, forkPoint);
            List<BlockHeader> listOfHeaders = testContext.ChainedHeaderToList(peer4ChainTip, 3);
            connectedNewHeadersResult = chainedHeaderTree.ConnectNewHeaders(4, listOfHeaders);

            Assert.Equal(connectedNewHeadersResult.Consumed.HashBlock, chainedHeaderTree.GetPeerTipChainedHeaderByPeerId(4).HashBlock);
        }


        /// <summary>
        /// Issue 10 @ Create chained header tree component #1321
        /// When checkpoints are enabled and the only checkpoint is at block X,
        /// when we present headers before that none are marked for download.
        /// When we first present checkpointed header and some after
        /// all previous are also marked for download & those that are up
        /// to the last checkpoint are marked as assumevalid.
        /// </summary>
        [Fact]
        public void PresentChain_CheckpointsEnabled_MarkToDownloadWhenCheckpointPresented()
        {
            const int initialChainSize = 5;
            const int currentChainExtension = 20;

            TestContext testContext = new TestContextBuilder().WithInitialChain(initialChainSize).UseCheckpoints().Build();
            ChainedHeaderTree chainedHeaderTree = testContext.ChainedHeaderTree;
            ChainedHeader initialChainTip = testContext.InitialChainTip;

            ChainedHeader extendedChainTip = testContext.ExtendAChain(currentChainExtension, initialChainTip);

            // Total chain length is h1 -> h25.
            List<BlockHeader> listOfCurrentChainHeaders =
                testContext.ChainedHeaderToList(extendedChainTip, initialChainSize + currentChainExtension);

            // Checkpoints are enabled and the only checkpoint is at h(20).
            const int checkpointHeight = 20;
            var checkpoint = new CheckpointFixture(checkpointHeight, listOfCurrentChainHeaders[checkpointHeight - 1]);
            testContext.SetupCheckpoints(checkpoint);

            // When we present headers before the checkpoint h6 -> h15 none are marked for download.
            int numberOfHeadersBeforeCheckpoint = checkpointHeight - initialChainSize;
            List<BlockHeader> listOfHeadersBeforeCheckpoint = listOfCurrentChainHeaders.GetRange(initialChainSize, numberOfHeadersBeforeCheckpoint - 5);
            ConnectNewHeadersResult connectNewHeadersResult = chainedHeaderTree.ConnectNewHeaders(1, listOfHeadersBeforeCheckpoint);

            // None are marked for download.
            connectNewHeadersResult.DownloadFrom.Should().Be(null);
            connectNewHeadersResult.DownloadTo.Should().Be(null);

            // Check all headers beyond the initial chain (h6 -> h25) have foundation state of header only.
            ValidationState expectedState = ValidationState.HeaderValidated;
            IEnumerable<ChainedHeader> headersBeyondInitialChain = chainedHeaderTree.GetChainedHeadersByHash().Where(x => x.Value.Height > initialChainSize).Select(y => y.Value);
            foreach(ChainedHeader header in headersBeyondInitialChain)
            {
                header.BlockValidationState.Should().Be(expectedState);
                header.BlockDataAvailability.Should().Be(BlockDataAvailabilityState.HeaderOnly);
            }

            // Present remaining headers checkpoint inclusive h16 -> h25.
            // All are marked for download.
            List<BlockHeader> unconsumedHeaders = listOfCurrentChainHeaders.Skip(connectNewHeadersResult.Consumed.Height).ToList();

            connectNewHeadersResult = chainedHeaderTree.ConnectNewHeaders(1, unconsumedHeaders);

            connectNewHeadersResult.DownloadFrom.HashBlock.Should().Be(listOfHeadersBeforeCheckpoint.First().GetHash());
            connectNewHeadersResult.DownloadTo.HashBlock.Should().Be(unconsumedHeaders.Last().GetHash());
            Assert.True(connectNewHeadersResult.HaveBlockDataAvailabilityStateOf(BlockDataAvailabilityState.BlockRequired));

            ChainedHeader chainedHeader = chainedHeaderTree.GetChainedHeadersByHash()
                .SingleOrDefault(x => (x.Value.HashBlock == checkpoint.Header.GetHash())).Value;

            // Checking from the checkpoint back to the initialized chain.
            while (chainedHeader.Height > initialChainSize)
            {
                chainedHeader.BlockValidationState.Should().Be(ValidationState.AssumedValid);
                chainedHeader.BlockDataAvailability.Should().Be(BlockDataAvailabilityState.BlockRequired);
                chainedHeader = chainedHeader.Previous;
            }

            // Checking from the checkpoint forward to the end of the chain.
            chainedHeader = chainedHeaderTree.GetPeerTipChainedHeaderByPeerId(1);
            while (chainedHeader.Height > checkpoint.Height)
            {
                chainedHeader.BlockValidationState.Should().Be(ValidationState.HeaderValidated);
                chainedHeader.BlockDataAvailability.Should().Be(BlockDataAvailabilityState.BlockRequired);
                chainedHeader = chainedHeader.Previous;
            }
        }

        /// <summary>
        /// Issue 11 @ Create chained header tree component #1321
        /// When checkpoints are enabled and the first is at block X,
        /// when we present headers before that- none marked for download.
        /// When we first present checkpointed header and some after only
        /// headers before the first checkpoint(including it) are marked for download.
        /// </summary>
        [Fact]
        public void PresentChain_CheckpointsEnabled_MarkToDownloadWhenTwoCheckpointsPresented()
        {
            const int initialChainSize = 5;
            const int currentChainExtension = 25;

            TestContext testContext = new TestContextBuilder().WithInitialChain(initialChainSize).UseCheckpoints().Build();
            ChainedHeaderTree chainedHeaderTree = testContext.ChainedHeaderTree;
            ChainedHeader initialChainTip = testContext.InitialChainTip;

            ChainedHeader extendedChainTip = testContext.ExtendAChain(currentChainExtension, initialChainTip);

            // Total chain length is h1 -> h30.
            List<BlockHeader> listOfCurrentChainHeaders =
                testContext.ChainedHeaderToList(extendedChainTip, initialChainSize + currentChainExtension);

            // Checkpoints are enabled and there are two checkpoints defined at h(20) and h(30).
            const int checkpointHeight1 = 20;
            const int checkpointHeight2 = 30;
            var checkpoint1 = new CheckpointFixture(checkpointHeight1, listOfCurrentChainHeaders[checkpointHeight1 - 1]);
            var checkpoint2 = new CheckpointFixture(checkpointHeight2, listOfCurrentChainHeaders[checkpointHeight2 - 1]);
            testContext.SetupCheckpoints(checkpoint1, checkpoint2);

            // We present headers before the first checkpoint h6 -> h15.
            int numberOfHeadersBeforeCheckpoint1 = checkpointHeight1 - initialChainSize;
            List<BlockHeader> listOfHeadersBeforeCheckpoint1 =
                listOfCurrentChainHeaders.GetRange(initialChainSize, numberOfHeadersBeforeCheckpoint1 - 5);
            ConnectNewHeadersResult connectNewHeadersResult =
                chainedHeaderTree.ConnectNewHeaders(1, listOfHeadersBeforeCheckpoint1);

            // None are marked for download.
            connectNewHeadersResult.DownloadFrom.Should().Be(null);
            connectNewHeadersResult.DownloadTo.Should().Be(null);

            // Check all headers beyond the initial chain (h6 -> h30) have foundation state of header only.
            ValidationState expectedState = ValidationState.HeaderValidated;
            IEnumerable<ChainedHeader> headersBeyondInitialChain =
                chainedHeaderTree.GetChainedHeadersByHash().Where(x => x.Value.Height > initialChainSize).Select(y => y.Value);
            foreach (ChainedHeader header in headersBeyondInitialChain)
            {
                header.BlockValidationState.Should().Be(expectedState);
            }

            // Present headers h16 -> h29 (including first checkpoint but excluding second). 
            List<BlockHeader> unconsumedHeaders = listOfCurrentChainHeaders.Skip(connectNewHeadersResult.Consumed.Height).ToList();
            connectNewHeadersResult = chainedHeaderTree.ConnectNewHeaders(1, unconsumedHeaders.SkipLast(1).ToList());

            // Download headers up to including checkpoint1 (h20) but not beyond.
            connectNewHeadersResult.DownloadFrom.HashBlock.Should().Be(listOfHeadersBeforeCheckpoint1.First().GetHash());
            connectNewHeadersResult.DownloadTo.HashBlock.Should().Be(checkpoint1.Header.GetHash());

            // Checking from first checkpoint back to the initialized chain (h20 -> h6).
            ChainedHeader chainedHeader = chainedHeaderTree.GetChainedHeadersByHash()
                .SingleOrDefault(x => (x.Value.HashBlock == checkpoint1.Header.GetHash())).Value;
            while (chainedHeader.Height > initialChainSize)
            {
                chainedHeader.BlockValidationState.Should().Be(ValidationState.AssumedValid);
                chainedHeader = chainedHeader.Previous;
            }

            // Checking from first checkpoint to second checkpoint (h21 -> h29). 
            chainedHeader = chainedHeaderTree.GetPeerTipChainedHeaderByPeerId(1);
            while (chainedHeader.Height > checkpoint1.Height)
            {
                chainedHeader.BlockValidationState.Should().Be(ValidationState.HeaderValidated);
                chainedHeader = chainedHeader.Previous;
            }
        }

        /// <summary>
        /// Issue 13 @ Create 2 chains - chain A and chain B, where chain A has more chain work than chain B. Connect both
        /// chains to chain header tree. Consensus tip should be set to chain A. Now extend / update chain B to make it have
        /// more chain work. Attempt to connect chain B again. Consensus tip should be set to chain B.
        /// </summary>
        [Fact]
        public void PresentDifferentChains_AlternativeChainWithMoreChainWorkShouldAlwaysBeMarkedForDownload()
        {
            // Chain header tree setup.
            TestContext ctx = new TestContextBuilder().WithInitialChain(5).UseCheckpoints(false).Build();
            ChainedHeaderTree cht = ctx.ChainedHeaderTree;
            ChainedHeader initialChainTip = ctx.InitialChainTip;

            // Chains A and B setup.
            const int commonChainSize = 4;
            const int chainAExtension = 4;
            const int chainBExtension = 2;
            ChainedHeader commonChainTip = ctx.ExtendAChain(commonChainSize, initialChainTip); // i.e. h1=h2=h3=h4
            ChainedHeader chainATip = ctx.ExtendAChain(chainAExtension, commonChainTip); // i.e. (h1=h2=h3=h4)=a5=a6=a7=a8
            ChainedHeader chainBTip = ctx.ExtendAChain(chainBExtension, commonChainTip); // i.e. (h1=h2=h3=h4)=b5=b6
            List<BlockHeader> listOfChainABlockHeaders = ctx.ChainedHeaderToList(chainATip, commonChainSize + chainAExtension);
            List<BlockHeader> listOfChainBBlockHeaders = ctx.ChainedHeaderToList(chainBTip, commonChainSize + chainBExtension);

            // Chain A is presented by peer 1. DownloadTo should be chain A tip.
            ConnectNewHeadersResult connectNewHeadersResult = cht.ConnectNewHeaders(1, listOfChainABlockHeaders);
            ChainedHeader chainedHeaderTo = connectNewHeadersResult.DownloadTo;
            chainedHeaderTo.HashBlock.Should().Be(chainATip.HashBlock);
            Assert.True(connectNewHeadersResult.HaveBlockDataAvailabilityStateOf(BlockDataAvailabilityState.BlockRequired));

            foreach (ChainedHeader chainedHeader in connectNewHeadersResult.ToHashArray())
                cht.BlockDataDownloaded(chainedHeader, chainATip.FindAncestorOrSelf(chainedHeader).Block);

            // Set chain A tip as a consensus tip.
            cht.ConsensusTipChanged(chainedHeaderTo);

            // Chain B is presented by peer 2. DownloadTo should be not set, as chain
            // B has less chain work.
            connectNewHeadersResult = cht.ConnectNewHeaders(2, listOfChainBBlockHeaders);
            connectNewHeadersResult.DownloadTo.Should().BeNull();
             
            // Add more chain work and blocks into chain B.
            const int chainBAdditionalBlocks = 4;
            chainBTip = ctx.ExtendAChain(chainBAdditionalBlocks, chainBTip); // i.e. (h1=h2=h3=h4)=b5=b6=b7=b8=b9=b10
            listOfChainBBlockHeaders = ctx.ChainedHeaderToList(chainBTip, commonChainSize + chainBExtension + chainBAdditionalBlocks);
            List<BlockHeader> listOfNewChainBBlockHeaders = listOfChainBBlockHeaders.TakeLast(chainBAdditionalBlocks).ToList();

            // Chain B is presented by peer 2 again.
            // DownloadTo should now be chain B as B has more chain work than chain A.
            // DownloadFrom should be the block where split occurred.
            // h1=h2=h3=h4=(b5)=b6=b7=b8=b9=(b10) - from b5 to b10.
            connectNewHeadersResult = cht.ConnectNewHeaders(2, listOfNewChainBBlockHeaders);

            ChainedHeader chainedHeaderFrom = connectNewHeadersResult.DownloadFrom;
            BlockHeader expectedHeaderFrom = listOfChainBBlockHeaders[commonChainSize];
            chainedHeaderFrom.Header.GetHash().Should().Be(expectedHeaderFrom.GetHash());

            chainedHeaderTo = connectNewHeadersResult.DownloadTo;
            chainedHeaderTo.HashBlock.Should().Be(chainBTip.HashBlock);
            Assert.True(connectNewHeadersResult.HaveBlockDataAvailabilityStateOf(BlockDataAvailabilityState.BlockRequired));
        }

        /// <summary>
        /// Issue 14 @ Chain exists with checkpoints enabled. There are 2 checkpoints. Peer presents a chain that covers
        /// first checkpoint with a prolongation that does not match the 2nd checkpoint. Exception should be thrown and violating headers should be disconnected.
        /// </summary>
        [Fact]
        public void ChainHasTwoCheckPoints_ChainCoveringOnlyFirstCheckPointIsPresented_ChainIsDiscardedUpUntilFirstCheckpoint()
        {
            // Chain header tree setup.
            // Initial chain has 2 headers.
            // Example: h1=h2.
            const int initialChainSize = 2;
            const int currentChainExtension = 6;
            TestContext ctx = new TestContextBuilder().WithInitialChain(initialChainSize).UseCheckpoints().Build();
            ChainedHeaderTree cht = ctx.ChainedHeaderTree;
            ChainedHeader initialChainTip = ctx.InitialChainTip;

            ChainedHeader extendedChainTip = ctx.ExtendAChain(currentChainExtension, initialChainTip); // i.e. h1=h2=h3=h4=h5=h6=h7=h8
            List<BlockHeader> listOfCurrentChainHeaders = ctx.ChainedHeaderToList(extendedChainTip, initialChainSize + currentChainExtension);

            // Setup two known checkpoints at header 4 and 7.
            // Example: h1=h2=h3=(h4)=h5=h6=(h7)=h8.
            const int firstCheckpointHeight = 4;
            const int secondCheckpointHeight = 7;
            var checkpoint1 = new CheckpointFixture(firstCheckpointHeight, listOfCurrentChainHeaders[firstCheckpointHeight - 1]);
            var checkpoint2 = new CheckpointFixture(secondCheckpointHeight, listOfCurrentChainHeaders[secondCheckpointHeight - 1]);
            ctx.SetupCheckpoints(checkpoint1, checkpoint2);

            // Setup new chain that only covers first checkpoint but doesn't cover second checkpoint.
            // Example: h1=h2=h3=(h4)=h5=h6=x7=x8=x9=x10.
            const int newChainExtension = 4;
            extendedChainTip = extendedChainTip.GetAncestor(6); // walk back to block 6
            extendedChainTip = ctx.ExtendAChain(newChainExtension, extendedChainTip);
            List<BlockHeader> listOfNewChainHeaders = ctx.ChainedHeaderToList(extendedChainTip, extendedChainTip.Height);

            // First 5 blocks are presented by peer 1.
            // DownloadTo should be set to a checkpoint 1. 
            ConnectNewHeadersResult result = cht.ConnectNewHeaders(1, listOfNewChainHeaders.Take(5).ToList());
            result.DownloadTo.HashBlock.Should().Be(checkpoint1.Header.GetHash());
            Assert.True(result.HaveBlockDataAvailabilityStateOf(BlockDataAvailabilityState.BlockRequired));
            
            // Remaining 5 blocks are presented by peer 1 which do not cover checkpoint 2.
            // InvalidHeaderException should be thrown.
            List<BlockHeader> violatingHeaders = listOfNewChainHeaders.Skip(5).ToList();
            Action connectAction = () =>
            {
                cht.ConnectNewHeaders(1, violatingHeaders);
            };

            connectAction.Should().Throw<CheckpointMismatchException>();

            // Make sure headers for violating chain don't exist.
            foreach (BlockHeader header in violatingHeaders)
                Assert.False(cht.GetChainedHeadersByHash().ContainsKey(header.GetHash()));
        }

        /// <summary>
        /// Issue 15 @ Checkpoint are disabled. Assume valid is enabled.
        /// Headers that pass assume valid and meet it is presented.
        /// Chain is marked for download.
        /// Alternative chain that is of the same lenght is presented but it doesnt meet the assume valid- also marked as to download.
        /// </summary>
        [Fact]
        public void ChainHasAssumeValidHeaderAndMarkedForDownloadWhenPresented_SecondChainWithoutAssumeValidAlsoMarkedForDownload()
        {
            // Chain header tree setup with disabled checkpoints.
            // Initial chain has 2 headers.
            // Example: h1=h2.
            const int initialChainSize = 2;
            TestContext ctx = new TestContextBuilder().WithInitialChain(initialChainSize).UseCheckpoints(false).Build();
            ChainedHeaderTree cht = ctx.ChainedHeaderTree;
            ChainedHeader initialChainTip = ctx.InitialChainTip;

            // Setup two alternative chains A and B of the same length.
            const int presentedChainSize = 4;
            ChainedHeader chainATip = ctx.ExtendAChain(presentedChainSize, initialChainTip); // i.e. h1=h2=a1=a2=a3=a4
            ChainedHeader chainBTip = ctx.ExtendAChain(presentedChainSize, initialChainTip); // i.e. h1=h2=b1=b2=b3=b4
            List<BlockHeader> listOfChainABlockHeaders = ctx.ChainedHeaderToList(chainATip, initialChainSize + presentedChainSize);
            List<BlockHeader> listOfChainBBlockHeaders = ctx.ChainedHeaderToList(chainBTip, initialChainSize + presentedChainSize);

            // Set "Assume Valid" to the 4th block of the chain A.
            // Example h1=h2=a1=(a2)=a3=a4.
            ctx.ConsensusSettings.BlockAssumedValid = listOfChainABlockHeaders[3].GetHash();

            // Chain A is presented by peer 1. It meets "assume valid" hash and should
            // be marked for a download.
            ConnectNewHeadersResult connectNewHeadersResult = cht.ConnectNewHeaders(1, listOfChainABlockHeaders);
            ChainedHeader chainedHeaderDownloadTo = connectNewHeadersResult.DownloadTo;
            chainedHeaderDownloadTo.HashBlock.Should().Be(chainATip.HashBlock);
            Assert.True(connectNewHeadersResult.HaveBlockDataAvailabilityStateOf(BlockDataAvailabilityState.BlockRequired));

            // Chain B is presented by peer 2. It doesn't meet "assume valid" hash but should still
            // be marked for a download.
            connectNewHeadersResult = cht.ConnectNewHeaders(2, listOfChainBBlockHeaders);
            chainedHeaderDownloadTo = connectNewHeadersResult.DownloadTo;
            chainedHeaderDownloadTo.HashBlock.Should().Be(chainBTip.HashBlock);
            Assert.True(connectNewHeadersResult.HaveBlockDataAvailabilityStateOf(BlockDataAvailabilityState.BlockRequired));
        }

        /// <summary>
        /// Issue 16 @ Checkpoints are enabled. After the last checkpoint, there is an assumed valid. The chain
        /// that covers them all is presented - marked for download. After that chain that covers the last checkpoint
        /// but doesn't cover assume valid and is longer is presented - marked for download.
        /// </summary>
        [Fact]
        public void ChainHasOneCheckPointAndAssumeValid_TwoAlternativeChainsArePresented_BothChainsAreMarkedForDownload()
        {
            // Chain header tree setup with disabled checkpoints.
            // Initial chain has 2 headers.
            // Example: h1=h2.
            const int initialChainSize = 2;
            const int extensionChainSize = 2;
            TestContext ctx = new TestContextBuilder().WithInitialChain(initialChainSize).UseCheckpoints().Build();
            ChainedHeaderTree cht = ctx.ChainedHeaderTree;
            ChainedHeader initialChainTip = ctx.InitialChainTip;

            // Extend chain with 2 more headers.
            initialChainTip = ctx.ExtendAChain(extensionChainSize, initialChainTip); // i.e. h1=h2=h3=h4
            List<BlockHeader> listOfCurrentChainHeaders = ctx.ChainedHeaderToList(initialChainTip, initialChainSize + extensionChainSize);

            // Setup a known checkpoint at header 4.
            // Example: h1=h2=h3=(h4).
            const int checkpointHeight = 4;
            var checkpoint = new CheckpointFixture(checkpointHeight, listOfCurrentChainHeaders.Last());
            ctx.SetupCheckpoints(checkpoint);

            // Extend chain and add "Assume valid" at block 6.
            // Example: h1=h2=h3=(h4)=h5=[h6].
            const int chainExtension = 2;
            ChainedHeader extendedChainTip = ctx.ExtendAChain(chainExtension, initialChainTip);
            ctx.ConsensusSettings.BlockAssumedValid = extendedChainTip.HashBlock;

            // Setup two alternative chains A and B. Chain A covers the last checkpoint (4) and "assume valid" (6).
            // Chain B only covers the last checkpoint (4).
            const int chainAExtensionSize = 2;
            const int chainBExtensionSize = 6;
            ChainedHeader chainATip = ctx.ExtendAChain(chainAExtensionSize, extendedChainTip); // i.e. h1=h2=h3=(h4)=h5=[h6]=a7=a8
            ChainedHeader chainBTip = ctx.ExtendAChain(chainBExtensionSize, initialChainTip); // i.e. h1=h2=h3=(h4)=b5=b6=b7=b8=b9=b10
            List<BlockHeader> listOfChainABlockHeaders = ctx.ChainedHeaderToList(chainATip, initialChainSize + extensionChainSize + chainExtension + chainAExtensionSize);
            List<BlockHeader> listOfChainBBlockHeaders = ctx.ChainedHeaderToList(chainBTip, initialChainSize + extensionChainSize + chainBExtensionSize);

            // Chain A is presented by peer 1.
            // DownloadFrom should be set to header 3. 
            // DownloadTo should be set to header 8. 
            ConnectNewHeadersResult result = cht.ConnectNewHeaders(1, listOfChainABlockHeaders);
            result.DownloadFrom.HashBlock.Should().Be(listOfChainABlockHeaders.Skip(2).First().GetHash());
            result.DownloadTo.HashBlock.Should().Be(listOfChainABlockHeaders.Last().GetHash());
            Assert.True(result.HaveBlockDataAvailabilityStateOf(BlockDataAvailabilityState.BlockRequired));

            // Chain B is presented by peer 2.
            // DownloadFrom should be set to header 5. 
            // DownloadTo should be set to header 10. 
            result = cht.ConnectNewHeaders(2, listOfChainBBlockHeaders);
            result.DownloadFrom.HashBlock.Should().Be(listOfChainBBlockHeaders[checkpointHeight].GetHash());
            result.DownloadTo.HashBlock.Should().Be(listOfChainBBlockHeaders.Last().GetHash());
            Assert.True(result.HaveBlockDataAvailabilityStateOf(BlockDataAvailabilityState.BlockRequired));
        }

        /// <summary>
        /// Issue 16 @ Checkpoints are enabled. After the last checkpoint, there is an assumed valid. The chain that covers
        /// the last checkpoint but doesn't cover assume valid is presented - marked for download.
        /// </summary>
        [Fact]
        public void ChainHasOneCheckPointAndAssumeValid_ChainsWithCheckpointButMissedAssumeValidIsPresented_BothChainsAreMarkedForDownload()
        {
            // Chain header tree setup with disabled checkpoints.
            // Initial chain has 2 headers.
            // Example: h1=h2.
            const int initialChainSize = 2;
            const int extensionChainSize = 2;
            TestContext ctx = new TestContextBuilder().WithInitialChain(initialChainSize).UseCheckpoints().Build();
            ChainedHeaderTree cht = ctx.ChainedHeaderTree;
            ChainedHeader initialChainTip = ctx.InitialChainTip;

            // Extend chain with 2 more headers.
            initialChainTip = ctx.ExtendAChain(extensionChainSize, initialChainTip); // i.e. h1=h2=h3=h4
            List<BlockHeader> listOfCurrentChainHeaders = ctx.ChainedHeaderToList(initialChainTip, initialChainSize + extensionChainSize);

            // Setup a known checkpoint at header 4.
            // Example: h1=h2=h3=(h4).
            const int checkpointHeight = 4;
            var checkpoint = new CheckpointFixture(checkpointHeight, listOfCurrentChainHeaders.Last());
            ctx.SetupCheckpoints(checkpoint);

            // Extend chain and add "Assume valid" at block 6.
            // Example: h1=h2=h3=(h4)=h5=[h6].
            const int chainExtension = 2;
            ChainedHeader extendedChainTip = ctx.ExtendAChain(chainExtension, initialChainTip);
            ctx.ConsensusSettings.BlockAssumedValid = extendedChainTip.HashBlock;

            // Setup new chain, which covers the last checkpoint (4), but misses "assumed valid".
            const int newChainExtensionSize = 6;
            ChainedHeader newChainTip = ctx.ExtendAChain(newChainExtensionSize, initialChainTip); // i.e. h1=h2=h3=(h4)=b5=b6=b7=b8=b9=b10
            listOfCurrentChainHeaders = ctx.ChainedHeaderToList(newChainTip, initialChainSize + extensionChainSize + newChainExtensionSize);

            // Chain is presented by peer 2.
            // DownloadFrom should be set to header 3. 
            // DownloadTo should be set to header 10. 
            ConnectNewHeadersResult result = cht.ConnectNewHeaders(2, listOfCurrentChainHeaders);
            result.DownloadFrom.HashBlock.Should().Be(listOfCurrentChainHeaders.Skip(2).First().GetHash());
            result.DownloadTo.HashBlock.Should().Be(listOfCurrentChainHeaders.Last().GetHash());
            Assert.True(result.HaveBlockDataAvailabilityStateOf(BlockDataAvailabilityState.BlockRequired));
        }

        /// <summary>
        /// Issue 17 @ We advanced consensus tip (CT) and there are some partially validated (PV) headers after the CT.
        /// Now we receive headers that are after the last PV header and include assume valid (AV). Make sure that those
        /// headers that are before the AV header and after the last PV are all marked as AV. 
        /// </summary>
        [Fact]
        public void ChainHasPartiallyValidatedAfterConsensusTip_NewHeadersWithAssumeValidPresented_CorrectHeadersAreMarkedAsAssumedValid()
        {
            // Chain header tree setup.
            // Initial chain has 4 headers with the consensus tip at header 4.
            // Example: fv1=fv2=fv3=fv4 (fv - fully validated).
            const int initialChainSize = 4;
            TestContext ctx = new TestContextBuilder().WithInitialChain(initialChainSize).Build();
            ChainedHeaderTree cht = ctx.ChainedHeaderTree;
            ChainedHeader chainTip = ctx.InitialChainTip;

            // Extend the chain with 2 partially validated headers.
            // Example: fv1=fv2=fv3=(fv4)=pv5=pv6 (pv - partially validated).
            const int partiallyValidatedHeadersCount = 2;
            chainTip = ctx.ExtendAChain(partiallyValidatedHeadersCount, chainTip);
            
            // Chain is presented by peer 1.
            // Mark pv5 and pv6 as partially validated.
            List<BlockHeader> listOfCurrentChainHeaders = ctx.ChainedHeaderToList(chainTip, partiallyValidatedHeadersCount);
            ConnectNewHeadersResult result = cht.ConnectNewHeaders(1, listOfCurrentChainHeaders);
            chainTip = result.Consumed;
            chainTip.BlockValidationState = ValidationState.PartiallyValidated;
            chainTip.Previous.BlockValidationState = ValidationState.PartiallyValidated;

            // Extend the chain with 6 normal headers, where header at the height 9 is an "assumed valid" header.
            // Example: fv1=fv2=fv3=(fv4)=pv5=pv6=h7=h8=(av9)=h10=h11=h12 (av - assumed valid).
            const int extensionHeadersCount = 6;
            chainTip = ctx.ExtendAChain(extensionHeadersCount, chainTip);
            ChainedHeader assumedValidHeader = chainTip.GetAncestor(9);
            ctx.ConsensusSettings.BlockAssumedValid = assumedValidHeader.HashBlock;
            listOfCurrentChainHeaders = ctx.ChainedHeaderToList(chainTip, extensionHeadersCount);
            
            // Chain is presented by peer 1.
            result = cht.ConnectNewHeaders(1, listOfCurrentChainHeaders);

            // Headers h7-h9 are marked as "assumed valid".
            ChainedHeader consumed = result.Consumed;
            var expectedState = ValidationState.HeaderValidated;
            while (consumed.Height > initialChainSize)
            {
                if (consumed.Height == 9) expectedState = ValidationState.AssumedValid;
                if (consumed.Height == 6) expectedState = ValidationState.PartiallyValidated;
                consumed.BlockValidationState.Should().Be(expectedState);
                consumed = consumed.Previous;
            }
        }

        /// <summary>
        /// Issue 21 @ FindHeaderAndVerifyBlockIntegrity called for some bogus block. Should throw because not connected.
        /// </summary>
        [Fact]
        public void FindHeaderAndVerifyBlockIntegrityCalledForBogusBlock_ExceptionShouldBeThrown()
        {
            // Chain header tree setup. Initial chain has 4 headers.
            // Example: h1=h2=h3=h4.
            const int initialChainSize = 4;
            const int extensionChainSize = 2;
            TestContext ctx = new TestContextBuilder().WithInitialChain(initialChainSize).UseCheckpoints().Build();
            ChainedHeaderTree cht = ctx.ChainedHeaderTree;
            ChainedHeader initialChainTip = ctx.InitialChainTip;

            // Extend chain with 2 more headers.
            // Example: h1=h2=h3=h4=h5=h6.
            initialChainTip = ctx.ExtendAChain(extensionChainSize, initialChainTip);

            // Call FindHeaderAndVerifyBlockIntegrity on the block from header 6.
            // BlockDownloadedForMissingChainedHeaderException should be thrown.
            Action verificationAction = () => cht.FindHeaderAndVerifyBlockIntegrity(initialChainTip.Block);
            verificationAction.Should().Throw<BlockDownloadedForMissingChainedHeaderException>();
        }

        /// <summary>
        /// Issue 23 @ Block data received (BlockDataDownloaded is called) for already FV block with null pointer.
        /// Nothing should be chained, pointer shouldn't be assigned and result should be false.
        /// </summary>
        [Fact]
        public void BlockDataDownloadedIsCalled_ForFvBlockWithNullPointer_ResultShouldBeFalse()
        {
            // Chain header tree setup. Initial chain has 4 headers with no blocks.
            // Example: h1=h2=h3=h4.
            const int initialChainSize = 4;
            TestContext ctx = new TestContextBuilder()
                .WithInitialChain(initialChainSize, assignBlocks: false)
                .Build();
            ChainedHeaderTree cht = ctx.ChainedHeaderTree;
            ChainedHeader initialChainTip = ctx.InitialChainTip;

            // Call BlockDataDownloaded and make sure that result is false and nothing is chained.
            Block fakeBlock = ctx.Network.Consensus.ConsensusFactory.CreateBlock();
            bool result = cht.BlockDataDownloaded(initialChainTip, fakeBlock);
            result.Should().BeFalse();
            initialChainTip.Block.Should().BeNull();
        }

        /// <summary>
        /// Issue 24 @ BlockDataDownloaded called for some blocks. Make sure CH.Block is not null and for the
        /// first block true is returned and false for others.
        /// </summary>
        [Fact]
        public void BlockDataDownloadedIsCalled_ForValidBlocksAfterFv_ResultShouldBeTrueForTHeFirstAndFalseForTheRest()
        {
            TestContext ctx = new TestContextBuilder().WithInitialChain(1).Build();
            ChainedHeaderTree cht = ctx.ChainedHeaderTree;
            ChainedHeader chainTip = ctx.InitialChainTip;
            
            // Extend the chain with 3 headers.
            // Example: h1=h2=h3=h4.
            ChainedHeader newChainTip = ctx.ExtendAChain(3, chainTip);
            
            List<BlockHeader> listOfChainABlockHeaders = ctx.ChainedHeaderToList(newChainTip, 3);
            chainTip = cht.ConnectNewHeaders(1, listOfChainABlockHeaders).Consumed;

            // Call BlockDataDownloaded on h2, h3 and h4.
            ChainedHeader chainTip4 = chainTip;
            ChainedHeader chainTip3 = chainTip.Previous;
            ChainedHeader chainTip2 = chainTip3.Previous;
            bool resultForH4 = cht.BlockDataDownloaded(chainTip4, newChainTip.Block);
            bool resultForH3 = cht.BlockDataDownloaded(chainTip3, newChainTip.Previous.Block);
            bool resultForH2 = cht.BlockDataDownloaded(chainTip2, newChainTip.Previous.Previous.Block);

            // Blocks should be set and only header 1 result is true.
            resultForH4.Should().BeFalse();
            chainTip4.Block.Should().NotBeNull();

            resultForH3.Should().BeFalse();
            chainTip3.Block.Should().NotBeNull();

            resultForH2.Should().BeTrue();
            chainTip2.Block.Should().NotBeNull();
        }

        /// <summary>
        /// Issue 25 @ Consensus and headers are at block 5. Block 6 is presented and PV is successful.
        /// Call PartialOrFullValidationFailed and after make sure that there is a single US_CONSTANT on CT.
        /// </summary>
        [Fact]
        public void ConsensusAndHeadersAreAtBlock5_Block6Presented_PartialOrFullValidationFailedCalled_ThereShouldBeASingleConstant()
        {
            // Chain header tree setup. Initial chain has 5 headers.
            // Example: h1=h2=h3=h4=h5.
            const int initialChainSize = 5;
            TestContext ctx = new TestContextBuilder()
                .WithInitialChain(initialChainSize)
                .Build();
            ChainedHeaderTree cht = ctx.ChainedHeaderTree;
            ChainedHeader chainTip = ctx.InitialChainTip;

            // Extend a chain by 1 header.
            // Example: h1=h2=h3=h4=h5=h6.
            chainTip = ctx.ExtendAChain(1, chainTip);
            List<BlockHeader> listOfCurrentChainHeaders = ctx.ChainedHeaderToList(chainTip, 1);

            // Present header by peer with id 1.
            // Then call PartialOrFullValidationFailed on it, followed by PartialOrFullValidationFailed.
            const int peerId = 1;
            ConnectNewHeadersResult connectionResult = cht.ConnectNewHeaders(peerId, listOfCurrentChainHeaders);

            cht.BlockDataDownloaded(connectionResult.Consumed, chainTip.Block);

            cht.PartialValidationSucceeded(connectionResult.Consumed, out bool fullValidationRequired);
            fullValidationRequired.Should().BeTrue();
            cht.PartialOrFullValidationFailed(connectionResult.Consumed);

            // Peer id must be found only once on header 5.
            Dictionary<uint256, HashSet<int>> peerIdsByTipHash = cht.GetPeerIdsByTipHash();
            peerIdsByTipHash.Should().HaveCount(1);
            uint256 header5Hash = connectionResult.Consumed.GetAncestor(5).HashBlock;
            peerIdsByTipHash[header5Hash].Should().HaveCount(1);
            peerIdsByTipHash[header5Hash].Single().Should().Be(ChainedHeaderTree.LocalPeerId);
        }

        /// <summary>
        /// Issue 26 @ CT is at block 5. Call PartialValidationSucceeded with header 6. ConsensusTipChanged on block 6.
        /// Make sure PID moved to 6.
        /// </summary>
        [Fact]
        public void ConsensusAndHeadersAreAtBlock5_Block6Presented_PartialValidationSucceededCalled_LocalPeerIdIsMovedTo6()
        {
            // Chain header tree setup. Initial chain has 5 headers.
            // Example: h1=h2=h3=h4=h5.
            const int initialChainSize = 5;
            TestContext ctx = new TestContextBuilder()
                .WithInitialChain(initialChainSize)
                .Build();
            ChainedHeaderTree cht = ctx.ChainedHeaderTree;
            ChainedHeader chainTip = ctx.InitialChainTip;

            // Extend a chain by 1 header.
            // Example: h1=h2=h3=h4=h5=h6.
            chainTip = ctx.ExtendAChain(1, chainTip);
            List<BlockHeader> listOfCurrentChainHeaders = ctx.ChainedHeaderToList(chainTip, 1);

            // Present header by peer with id 1 and then call PartialValidationSucceeded on it.
            const int peerId = 1;
            ConnectNewHeadersResult connectionResult = cht.ConnectNewHeaders(peerId, listOfCurrentChainHeaders);

            cht.BlockDataDownloaded(connectionResult.Consumed, chainTip.Block);

            cht.PartialValidationSucceeded(connectionResult.Consumed, out bool fullValidationRequired);
            fullValidationRequired.Should().BeTrue();

            // Call ConsensusTipChanged on chaintip at header 6.
            cht.ConsensusTipChanged(chainTip);

            // PID moved to header 6.
            Dictionary<uint256, HashSet<int>> peerIdsByTipHash = cht.GetPeerIdsByTipHash();
            uint256 header5Hash = connectionResult.Consumed.GetAncestor(5).HashBlock;
            uint256 header6Hash = connectionResult.Consumed.HashBlock;

            peerIdsByTipHash.Should().HaveCount(1);
            peerIdsByTipHash.Should().NotContainKey(header5Hash);
            peerIdsByTipHash[header6Hash].Should().HaveCount(2);
            peerIdsByTipHash[header6Hash].Should().Contain(ChainedHeaderTree.LocalPeerId);
            peerIdsByTipHash[header6Hash].Should().Contain(peerId);
        }

        /// <summary>
        /// Issue 27 @  Checkpoints are disabled. Chain tip is at header 5. Present a chain A with headers equal to max reorg of 500 blocks plus extra 50. 
        /// Then start syncing until block 490. Peer 2 presents the alternative chain with 2 headers after fork point at header 5. We then you join the rest of
        /// 60 blocks. ConsensusTipChanged should return identifier of the second peer at block number 505.
        /// </summary>
        [Fact]
        public void ChainWithMaxReorgPlusExtraHeadersIsCalled_AnotherChainIsPresented_ConsensusTipChangedReturnsSecondPeerId()
        {
            // Chain header tree setup. Initial chain has 5 headers.
            // Example: h1=h2=h3=h4=h5.
            const int initialChainSize = 5;
            TestContext ctx = new TestContextBuilder().WithInitialChain(initialChainSize).Build();
            ChainedHeaderTree cht = ctx.ChainedHeaderTree;
            ChainedHeader initialChainTip = ctx.InitialChainTip;

            // Extend the chain (chain A) with max reorg headers (500) + 50 extra.
            // Example: h1=h2=h3=h4=(h5)=a6=...=a555.
            const int maxReorg = 500;
            ctx.ChainStateMock.Setup(x => x.MaxReorgLength).Returns(maxReorg);
            ChainedHeader chainATip = ctx.ExtendAChain(maxReorg + 50, initialChainTip);

            // Chain A is presented by peer 1.
            List<BlockHeader> listOfChainABlockHeaders = ctx.ChainedHeaderToList(chainATip, maxReorg + 50);
            ChainedHeader[] chainAChainHeaders = chainATip.ToArray(maxReorg + 50);
            ChainedHeader consumed = cht.ConnectNewHeaders(1, listOfChainABlockHeaders).Consumed;
            ChainedHeader[] consumedHeaders = consumed.ToArray(maxReorg + 50);

            // Sync 490 blocks from chain A.
            for (int i = 0; i < maxReorg - 10; i++)
            {
                ChainedHeader currentChainTip = consumedHeaders[i];
                Block block = chainAChainHeaders[i].Block;

                cht.BlockDataDownloaded(currentChainTip, block);
                cht.PartialValidationSucceeded(currentChainTip, out bool fullValidationRequired);
                ctx.FinalizedBlockMock.Setup(m => m.GetFinalizedBlockHeight()).Returns(currentChainTip.Height - maxReorg);
                List<int> peerIds = cht.ConsensusTipChanged(currentChainTip);
                peerIds.Should().BeEmpty();
            }

            // Create new chain B with 2 headers after the fork point.
            // Example: h1=h2=h3=h4=(h5)=b7=b8.
            const int chainBExtension = 2;
            ChainedHeader chainBTip = ctx.ExtendAChain(chainBExtension, initialChainTip);

            // Chain B is presented by peer 2.
            List<BlockHeader> listOfChainBHeaders = ctx.ChainedHeaderToList(chainBTip, chainBExtension);
            cht.ConnectNewHeaders(2, listOfChainBHeaders);

            // Continue syncing remaining blocks from chain A.
            for (int i = maxReorg - 10; i < maxReorg + 50; i++)
            {
                ChainedHeader currentChainTip = consumedHeaders[i];
                Block block = chainAChainHeaders[i].Block;

                cht.BlockDataDownloaded(currentChainTip, block);
                cht.PartialValidationSucceeded(currentChainTip, out bool fullValidationRequired);
                ctx.FinalizedBlockMock.Setup(m => m.GetFinalizedBlockHeight()).Returns(currentChainTip.Height - maxReorg);
                List<int> peerIds = cht.ConsensusTipChanged(currentChainTip);
                if (currentChainTip.Height >= maxReorg + initialChainSize)
                {
                    peerIds.Should().HaveCount(1);
                    peerIds[0].Should().Be(2);
                }
                else
                {
                    peerIds.Should().BeEmpty();
                }
            }
        }

        /// <summary>
<<<<<<< HEAD
        /// Issue 33 @  We receive headers message
        /// (first header in the message is HEADERS_START and last is HEADERS_END).
        /// AV = assume valid header, CP1,CP2 - checkpointed headers. '---' some headers.
        /// HEADERS_START--CP1----AV----HEADERS_END---CP2---
        /// Check that headers till AV(including AV) are marked for download.
        /// Headers after AV are not marked for download.
        /// </summary>
        [Fact]
        public void ConnectHeaders_AssumeValidBetweenTwoCheckPoints_DownloadUpToIncludingAssumeValid()
        {
            const int initialChainSize = 5;
            const int chainExtension = 40;
            const int assumeValidHeaderHeight = 30;

            TestContext testContext = new TestContextBuilder().WithInitialChain(initialChainSize).UseCheckpoints(true).Build();
            ChainedHeaderTree chainedHeaderTree = testContext.ChainedHeaderTree;
            ChainedHeader initialChainTip = testContext.InitialChainTip;
            ChainedHeader chainTip = testContext.ExtendAChain(chainExtension, initialChainTip);

            // Assume valid header at h30.
            ChainedHeader assumeValidHeader = chainTip.GetAncestor(assumeValidHeaderHeight);
            testContext.ConsensusSettings.BlockAssumedValid = assumeValidHeader.HashBlock;

            List<BlockHeader> listOfChainHeaders = testContext.ChainedHeaderToList(chainTip, initialChainSize + chainExtension);

            // Two checkpoints at h18 and h45.
            const int firstCheckpointHeight = 18;
            const int secondCheckpointHeight = 45;
            var checkpoint1 = new CheckpointFixture(firstCheckpointHeight, listOfChainHeaders[firstCheckpointHeight - 1]);
            var checkpoint2 = new CheckpointFixture(secondCheckpointHeight, listOfChainHeaders[secondCheckpointHeight - 1]);
            testContext.SetupCheckpoints(checkpoint1, checkpoint2);

            // Present chain h1->h40 covering first checkpoint at h18 and assume valid at h30.
            // Exclude second checkpoint at h45.
            listOfChainHeaders = listOfChainHeaders.Take(40).ToList();
            ConnectNewHeadersResult connectedHeadersResultNew = chainedHeaderTree.ConnectNewHeaders(1, listOfChainHeaders);

            // From initialised chain up to and including assume valid (h6->h30) are marked for download.
            // Headers after assume valid (h31->h40) are not marked for download.
            IEnumerable<BlockHeader> extendedChain = listOfChainHeaders.Skip(initialChainSize);
            
            Assert.Equal(extendedChain.First(), connectedHeadersResultNew.DownloadFrom.Header);
            Assert.Equal(assumeValidHeader.Header, connectedHeadersResultNew.DownloadTo.Header);

            // @apro
            // TODO: please include checking of block data availability state for all these headers that are marked for download
            // TODO: as well as for those that are not marked for download after assumed valid block.
=======
        /// Issue 29 @ Peer presents at least two headers. Those headers will be connected to the tree. 
        /// Then we save the first such connected block to variable X and simulate block downloaded for both blocks.
        /// Then the peer is disconnected, which removes its chain from the tree. 
        /// Partial validation succeeded is then called on X. No headers to validate should be returned and
        /// full validation required should be false.
        /// </summary>
        [Fact]
        public void ChainedHeaderIsRemovedFromTheTree_PartialValidationSucceededCalled_NothingIsReturned()
        {
            // Chain header tree setup. Initial chain has 5 headers.
            // Example: h1=h2=h3=h4=h5.
            const int initialChainSize = 5;
            TestContext ctx = new TestContextBuilder()
                .WithInitialChain(initialChainSize)
                .Build();
            ChainedHeaderTree cht = ctx.ChainedHeaderTree;
            ChainedHeader chainTip = ctx.InitialChainTip;

            // Extend chaintip with 2 headers, i.e. h1=h2=h3=h4=h5=h6=h7.
            const int chainExtension = 2;
            chainTip = ctx.ExtendAChain(chainExtension, chainTip);
            
            // Peer 1 presents these 2 headers.
            const int peer1Id = 1;
            List<BlockHeader> listOfHeaders = ctx.ChainedHeaderToList(chainTip, chainExtension);
            ConnectNewHeadersResult connectionResult = cht.ConnectNewHeaders(peer1Id, listOfHeaders);
            ChainedHeader consumedHeader = connectionResult.Consumed;

            // Download both blocks.
            ChainedHeader firstPresentedHeader = consumedHeader.Previous;
            cht.BlockDataDownloaded(consumedHeader, chainTip.Block);
            cht.BlockDataDownloaded(firstPresentedHeader, chainTip.Previous.Block);

            // Disconnect peer 1.
            cht.PeerDisconnected(peer1Id);

            // Attempt to call PartialValidationSucceeded on a saved bock.
            List<ChainedHeaderBlock> headersToValidate = cht.PartialValidationSucceeded(firstPresentedHeader, out bool fullValidationRequired);
            headersToValidate.Should().BeNull();
            fullValidationRequired.Should().BeFalse();
        }

        /// <summary>
        /// Issue 36 @ The list of headers is presented where the 1st half of them can be connected but then there is
        /// header which is not consecutive – its previous hash is not hash of the previous header in the list.
        /// The 1st nonconsecutive header should be header that we saw before, so that it actually connects but it
        /// is out of order.
        /// </summary>
        [Fact]
        public void ListWithOnlyHalfConnectableHeadersPresented_TheFirstNonconsecutiveHeaderShouldBeHeaderWeSawBefore()
        {
            // Chain header tree setup. Initial chain has 2 headers.
            // Example: h1=h2.
            const int initialChainSize = 2;
            TestContext ctx = new TestContextBuilder().WithInitialChain(initialChainSize).Build();
            ChainedHeaderTree cht = ctx.ChainedHeaderTree;
            ChainedHeader chainTip = ctx.InitialChainTip;

            // Extend chain with 10 more headers.
            // Example: h1=h2=a3=a4=a5=a6=a7=a8=a9=a10=a11=a12.
            // Then swap h8 with h2 before connecting it.
            const int extensionChainSize = 10;
            chainTip = ctx.ExtendAChain(extensionChainSize, chainTip);
            List<BlockHeader> listOfHeaders = ctx.ChainedHeaderToList(chainTip, extensionChainSize);
            listOfHeaders[initialChainSize + 5] = chainTip.GetAncestor(2).Header;

            // Present headers that contain out of order header.
            Action connectHeadersAction = () =>
            {
                cht.ConnectNewHeaders(1, listOfHeaders);
            };

            // Exception is thrown and no new headers are connected.
            ChainedHeader[] allHeaders = chainTip.ToArray(initialChainSize + extensionChainSize + 1);
            connectHeadersAction.Should().Throw<ArgumentException>();
            Dictionary<uint256, ChainedHeader> currentHeaders = cht.GetChainedHeadersByHash();
            currentHeaders.Should().HaveCount(initialChainSize + 1); // initial chain size + genesis.
            currentHeaders.Should().ContainKey(allHeaders[0].HashBlock);
            currentHeaders.Should().ContainKey(allHeaders[1].HashBlock);
            currentHeaders.Should().ContainKey(allHeaders[2].HashBlock);
            currentHeaders[allHeaders[2].HashBlock].Next.Should().BeEmpty();
        }

        /// <summary>
        /// Issue 37 @ CT advances at 1000 blocks. Make sure that block data for headers 1-900 are removed.
        /// </summary>
        [Fact]
        public void ChainTipAdvancesAt1000Blocks_DataForHeadersForFirst900HeadersAreRemoved()
        {
            // Chain header tree setup. Initial chain has 1 header.
            // Example: h1.
            const int initialChainSize = 1;
            TestContext ctx = new TestContextBuilder().WithInitialChain(initialChainSize).Build();
            ChainedHeaderTree cht = ctx.ChainedHeaderTree;
            ChainedHeader chainTip = ctx.InitialChainTip;

            // Extend a chain by 1000 headers.
            // Example: h1=h2=...=h1001.
            const int extensionSize = 1000;
            chainTip = ctx.ExtendAChain(extensionSize, chainTip);
            List<BlockHeader> listOfCurrentChainHeaders = ctx.ChainedHeaderToList(chainTip, extensionSize);

            // Peer 1 presents a chain.
            const int peerId = 1;
            ConnectNewHeadersResult connectionResult = cht.ConnectNewHeaders(peerId, listOfCurrentChainHeaders);
            ChainedHeader[] consumedHeaders = connectionResult.Consumed.ToArray(extensionSize);
            ChainedHeader[] originalHeaders = chainTip.ToArray(extensionSize);

            // Sync all blocks.
            for (int i = 0; i < extensionSize; i++)
            {
                ChainedHeader currentChainTip = consumedHeaders[i];

                cht.BlockDataDownloaded(currentChainTip, originalHeaders[i].Block);
                cht.PartialValidationSucceeded(currentChainTip, out bool fullValidationRequired);
                cht.ConsensusTipChanged(currentChainTip);
            }

            // Headers 2-901 should have block data null.
            // Headers 901 - 1001 should have block data.
            Dictionary<uint256, ChainedHeader> connectedHeaders = cht.GetChainedHeadersByHash();
            foreach (ChainedHeader consumedHeader in consumedHeaders)
            {
                if (consumedHeader.Height <= (extensionSize - ChainedHeaderTree.KeepBlockDataForLastBlocks))
                {
                    connectedHeaders[consumedHeader.HashBlock].Block.Should().BeNull();
                }
                else
                {
                    connectedHeaders[consumedHeader.HashBlock].Block.Should().NotBeNull();
                }
            }
        }

        /// <summary>
        /// Issue 38 @ CT advances at 150. Alternative chain with fork at 120 and total length 160 is presented.
        /// CT switches to 160. Make sure block data for 0-60 is removed.
        /// </summary>
        [Fact]
        public void ChainTipAdvancesAt150Blocks_AlternativeChainPresented_RelevantBlockDataIsRemoved()
        {
            // Chain header tree setup. Initial chain has 1 header.
            // Example: h1.
            const int initialChainSize = 1;
            TestContext ctx = new TestContextBuilder().WithInitialChain(initialChainSize).Build();
            ChainedHeaderTree cht = ctx.ChainedHeaderTree;
            ChainedHeader chainTip = ctx.InitialChainTip;

            // Create a chain A with 150 headers.
            // Example: h1=h2=...h120=h121=a122=a123=a124=...=a151.
            const int extensionBeforeFork = 120;
            const int chainAExtensionSize = 150;
            chainTip = ctx.ExtendAChain(extensionBeforeFork, chainTip);
            ChainedHeader chainATip = ctx.ExtendAChain(chainAExtensionSize - extensionBeforeFork, chainTip);
            List<BlockHeader> listOfCurrentChainAHeaders = ctx.ChainedHeaderToList(chainATip, chainAExtensionSize);

            // Peer 1 presents a chain A.
            const int peer1Id = 1;
            ConnectNewHeadersResult connectionResult = cht.ConnectNewHeaders(peer1Id, listOfCurrentChainAHeaders);
            ChainedHeader[] consumedChainAHeaders = connectionResult.Consumed.ToArray(chainAExtensionSize);
            ChainedHeader[] originalChainAHeaders = chainATip.ToArray(chainAExtensionSize);

            // Sync all blocks for chain A.
            for (int i = 0; i < chainAExtensionSize; i++)
            {
                ChainedHeader currentChainTip = consumedChainAHeaders[i];

                cht.BlockDataDownloaded(currentChainTip, originalChainAHeaders[i].Block);
                cht.PartialValidationSucceeded(currentChainTip, out bool fullValidationRequired);
                cht.ConsensusTipChanged(currentChainTip);
            }

            // Create a chain B with 160 headers and a fork at 121.
            // Example: h1=h2=...h120=h121=b122=b123=b124=...=b161.
            const int chainBExtensionSize = 160;
            ChainedHeader chainBTip = ctx.ExtendAChain(chainBExtensionSize - extensionBeforeFork, chainTip);
            List<BlockHeader> listOfCurrentChainBHeaders = ctx.ChainedHeaderToList(chainBTip, chainBExtensionSize - extensionBeforeFork);

            // Peer 2 presents a chain B.
            const int peer2Id = 2;
            connectionResult = cht.ConnectNewHeaders(peer2Id, listOfCurrentChainBHeaders);
            ChainedHeader[] consumedChainBHeaders = connectionResult.Consumed.ToArray(chainBExtensionSize - extensionBeforeFork);
            ChainedHeader[] originalChainBHeaders = chainBTip.ToArray(chainBExtensionSize - extensionBeforeFork);

            // Sync all new blocks for chain B.
            for (int i = 0; i < chainBExtensionSize - extensionBeforeFork; i++)
            {
                ChainedHeader currentChainTip = consumedChainBHeaders[i];

                cht.BlockDataDownloaded(currentChainTip, originalChainBHeaders[i].Block);
                cht.PartialValidationSucceeded(currentChainTip, out bool fullValidationRequired);
            }

            cht.ConsensusTipChanged(connectionResult.Consumed);

            // Headers 2-60 should have block data null.
            // Headers 61 - 161 should have block data.
            Dictionary<uint256, ChainedHeader> connectedHeaders = cht.GetChainedHeadersByHash();
            ChainedHeader[] allChainBHeaders = connectionResult.Consumed.ToArray(chainBExtensionSize);
            foreach (ChainedHeader consumedHeader in allChainBHeaders)
            {
                if (consumedHeader.Height <= (chainBExtensionSize - ChainedHeaderTree.KeepBlockDataForLastBlocks))
                {
                    connectedHeaders[consumedHeader.HashBlock].Block.Should().BeNull();
                }
                else
                {
                    connectedHeaders[consumedHeader.HashBlock].Block.Should().NotBeNull();
                }
            }
>>>>>>> cbea8493
        }
    }
}<|MERGE_RESOLUTION|>--- conflicted
+++ resolved
@@ -1341,55 +1341,6 @@
         }
 
         /// <summary>
-<<<<<<< HEAD
-        /// Issue 33 @  We receive headers message
-        /// (first header in the message is HEADERS_START and last is HEADERS_END).
-        /// AV = assume valid header, CP1,CP2 - checkpointed headers. '---' some headers.
-        /// HEADERS_START--CP1----AV----HEADERS_END---CP2---
-        /// Check that headers till AV(including AV) are marked for download.
-        /// Headers after AV are not marked for download.
-        /// </summary>
-        [Fact]
-        public void ConnectHeaders_AssumeValidBetweenTwoCheckPoints_DownloadUpToIncludingAssumeValid()
-        {
-            const int initialChainSize = 5;
-            const int chainExtension = 40;
-            const int assumeValidHeaderHeight = 30;
-
-            TestContext testContext = new TestContextBuilder().WithInitialChain(initialChainSize).UseCheckpoints(true).Build();
-            ChainedHeaderTree chainedHeaderTree = testContext.ChainedHeaderTree;
-            ChainedHeader initialChainTip = testContext.InitialChainTip;
-            ChainedHeader chainTip = testContext.ExtendAChain(chainExtension, initialChainTip);
-
-            // Assume valid header at h30.
-            ChainedHeader assumeValidHeader = chainTip.GetAncestor(assumeValidHeaderHeight);
-            testContext.ConsensusSettings.BlockAssumedValid = assumeValidHeader.HashBlock;
-
-            List<BlockHeader> listOfChainHeaders = testContext.ChainedHeaderToList(chainTip, initialChainSize + chainExtension);
-
-            // Two checkpoints at h18 and h45.
-            const int firstCheckpointHeight = 18;
-            const int secondCheckpointHeight = 45;
-            var checkpoint1 = new CheckpointFixture(firstCheckpointHeight, listOfChainHeaders[firstCheckpointHeight - 1]);
-            var checkpoint2 = new CheckpointFixture(secondCheckpointHeight, listOfChainHeaders[secondCheckpointHeight - 1]);
-            testContext.SetupCheckpoints(checkpoint1, checkpoint2);
-
-            // Present chain h1->h40 covering first checkpoint at h18 and assume valid at h30.
-            // Exclude second checkpoint at h45.
-            listOfChainHeaders = listOfChainHeaders.Take(40).ToList();
-            ConnectNewHeadersResult connectedHeadersResultNew = chainedHeaderTree.ConnectNewHeaders(1, listOfChainHeaders);
-
-            // From initialised chain up to and including assume valid (h6->h30) are marked for download.
-            // Headers after assume valid (h31->h40) are not marked for download.
-            IEnumerable<BlockHeader> extendedChain = listOfChainHeaders.Skip(initialChainSize);
-            
-            Assert.Equal(extendedChain.First(), connectedHeadersResultNew.DownloadFrom.Header);
-            Assert.Equal(assumeValidHeader.Header, connectedHeadersResultNew.DownloadTo.Header);
-
-            // @apro
-            // TODO: please include checking of block data availability state for all these headers that are marked for download
-            // TODO: as well as for those that are not marked for download after assumed valid block.
-=======
         /// Issue 29 @ Peer presents at least two headers. Those headers will be connected to the tree. 
         /// Then we save the first such connected block to variable X and simulate block downloaded for both blocks.
         /// Then the peer is disconnected, which removes its chain from the tree. 
@@ -1600,7 +1551,6 @@
                     connectedHeaders[consumedHeader.HashBlock].Block.Should().NotBeNull();
                 }
             }
->>>>>>> cbea8493
         }
     }
 }