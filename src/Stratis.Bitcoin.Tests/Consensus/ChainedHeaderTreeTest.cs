--- conflicted
+++ resolved
@@ -1611,64 +1611,6 @@
         }
 
         /// <summary>
-<<<<<<< HEAD
-        /// Issue 40 @ CT advances after last checkpoint to height LC + MaxReorg + 10. New chain is presented with
-        /// fork point at LC + 5, chain is not accepted.
-        /// </summary>
-        [Fact]
-        public void ChainAdvancesAfterACheckpoint_NewChainIsPresentedWithForkPoint_ChainIsNotAccepted()
-        {
-            // Chain header tree setup. Initial chain has 5 headers and checkpoint at h5.
-            // Example: h1=h2=h3=h4=(h5).
-            const int initialChainSize = 5;
-            TestContext ctx = new TestContextBuilder().WithInitialChain(initialChainSize).UseCheckpoints().Build();
-            ChainedHeaderTree cht = ctx.ChainedHeaderTree;
-            ChainedHeader chainTip = ctx.InitialChainTip;
-
-            const int checkpointHeight = 5;
-            var checkpoint = new CheckpointFixture(checkpointHeight, chainTip.Header);
-            ctx.SetupCheckpoints(checkpoint);
-
-            // Setup max reorg to 100.
-            const int maxReorg = 100;
-            ctx.ChainStateMock.Setup(x => x.MaxReorgLength).Returns(maxReorg);
-
-            // Extend the chain with (checkpoint + MaxReorg + 10) headers, i.e. 115 headers.
-            const int extensionSize = 10;
-            const int chainASize = checkpointHeight + maxReorg + extensionSize;
-            ChainedHeader chainATip = ctx.ExtendAChain(chainASize, chainTip);
-
-            // Chain A is presented by peer 1.
-            List<BlockHeader> listOfChainABlockHeaders = ctx.ChainedHeaderToList(chainATip, chainASize);
-            ChainedHeader consumed = cht.ConnectNewHeaders(1, listOfChainABlockHeaders).Consumed;
-            ChainedHeader[] consumedChainAHeaders = consumed.ToArray(chainASize);
-            ChainedHeader[] originalChainAHeaders = chainATip.ToArray(chainASize);
-
-            // Sync all blocks from chain A.
-            for (int i = 0; i < chainASize; i++)
-            {
-                ChainedHeader currentChainTip = consumedChainAHeaders[i];
-                Block block = originalChainAHeaders[i].Block;
-
-                cht.BlockDataDownloaded(currentChainTip, block);
-                cht.PartialValidationSucceeded(currentChainTip, out bool fullValidationRequired);
-                ctx.FinalizedBlockMock.Setup(m => m.GetFinalizedBlockHeight()).Returns(currentChainTip.Height - maxReorg);
-                cht.ConsensusTipChanged(currentChainTip);
-            }
-
-            // Create new chain B with 20 headers and a fork point at height 10.
-            const int forkPointHeight = 10;
-            const int chainBSize = 20;
-            ChainedHeader forkTip = chainATip.GetAncestor(checkpointHeight + forkPointHeight);
-            ChainedHeader chainBTip = ctx.ExtendAChain(initialChainSize + chainBSize - forkPointHeight, forkTip);
-
-            // Chain B is presented by peer 2.
-            List<BlockHeader> listOfChainBHeaders = ctx.ChainedHeaderToList(chainBTip, chainBSize);
-            Action connectHeadersAction = () => cht.ConnectNewHeaders(2, listOfChainBHeaders);
-
-            // Connection fails.
-            connectHeadersAction.Should().Throw<MaxReorgViolationException>();
-=======
         /// Issue 30 @ Chain is 10 headers long. All headers are "Data Available". Call PartialValidationSucceeded on
         /// the first header. First header is marked Partially Validated (PV). Make sure the next header is also marked
         /// for partial validation.
@@ -1709,7 +1651,65 @@
             firstHeader.BlockValidationState.Should().Be(ValidationState.PartiallyValidated);
             listOfHeaders.Should().HaveCount(1);
             listOfHeaders.First().ChainedHeader.HashBlock.Should().Be(secondHeader.HashBlock);
->>>>>>> 62c07cc5
+        }
+
+        /// <summary>
+        /// Issue 40 @ CT advances after last checkpoint to height LC + MaxReorg + 10. New chain is presented with
+        /// fork point at LC + 5, chain is not accepted.
+        /// </summary>
+        [Fact]
+        public void ChainAdvancesAfterACheckpoint_NewChainIsPresentedWithForkPoint_ChainIsNotAccepted()
+        {
+            // Chain header tree setup. Initial chain has 5 headers and checkpoint at h5.
+            // Example: h1=h2=h3=h4=(h5).
+            const int initialChainSize = 5;
+            TestContext ctx = new TestContextBuilder().WithInitialChain(initialChainSize).UseCheckpoints().Build();
+            ChainedHeaderTree cht = ctx.ChainedHeaderTree;
+            ChainedHeader chainTip = ctx.InitialChainTip;
+
+            const int checkpointHeight = 5;
+            var checkpoint = new CheckpointFixture(checkpointHeight, chainTip.Header);
+            ctx.SetupCheckpoints(checkpoint);
+
+            // Setup max reorg to 100.
+            const int maxReorg = 100;
+            ctx.ChainStateMock.Setup(x => x.MaxReorgLength).Returns(maxReorg);
+
+            // Extend the chain with (checkpoint + MaxReorg + 10) headers, i.e. 115 headers.
+            const int extensionSize = 10;
+            const int chainASize = checkpointHeight + maxReorg + extensionSize;
+            ChainedHeader chainATip = ctx.ExtendAChain(chainASize, chainTip);
+
+            // Chain A is presented by peer 1.
+            List<BlockHeader> listOfChainABlockHeaders = ctx.ChainedHeaderToList(chainATip, chainASize);
+            ChainedHeader consumed = cht.ConnectNewHeaders(1, listOfChainABlockHeaders).Consumed;
+            ChainedHeader[] consumedChainAHeaders = consumed.ToArray(chainASize);
+            ChainedHeader[] originalChainAHeaders = chainATip.ToArray(chainASize);
+
+            // Sync all blocks from chain A.
+            for (int i = 0; i < chainASize; i++)
+            {
+                ChainedHeader currentChainTip = consumedChainAHeaders[i];
+                Block block = originalChainAHeaders[i].Block;
+
+                cht.BlockDataDownloaded(currentChainTip, block);
+                cht.PartialValidationSucceeded(currentChainTip, out bool fullValidationRequired);
+                ctx.FinalizedBlockMock.Setup(m => m.GetFinalizedBlockHeight()).Returns(currentChainTip.Height - maxReorg);
+                cht.ConsensusTipChanged(currentChainTip);
+            }
+
+            // Create new chain B with 20 headers and a fork point at height 10.
+            const int forkPointHeight = 10;
+            const int chainBSize = 20;
+            ChainedHeader forkTip = chainATip.GetAncestor(checkpointHeight + forkPointHeight);
+            ChainedHeader chainBTip = ctx.ExtendAChain(initialChainSize + chainBSize - forkPointHeight, forkTip);
+
+            // Chain B is presented by peer 2.
+            List<BlockHeader> listOfChainBHeaders = ctx.ChainedHeaderToList(chainBTip, chainBSize);
+            Action connectHeadersAction = () => cht.ConnectNewHeaders(2, listOfChainBHeaders);
+
+            // Connection fails.
+            connectHeadersAction.Should().Throw<MaxReorgViolationException>();
         }
     }
 }