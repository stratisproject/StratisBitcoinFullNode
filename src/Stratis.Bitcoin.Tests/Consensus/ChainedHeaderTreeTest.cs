--- conflicted
+++ resolved
@@ -355,19 +355,6 @@
         }
 
         /// <summary>
-<<<<<<< HEAD
-        /// Issue 11 @ Create chained header tree component #1321
-        /// When checkpoints are enabled and the first is at block X,
-        /// when we present headers before that- none marked for download.
-        /// When we first present checkpointed header and some after only
-        /// headers before the first checkpoint(including it) are marked for download.
-        /// </summary>
-        [Fact]
-        public void PresentChain_CheckpointsEnabled_MarkToDownloadWhenTwoCheckpointsPresented()
-        {
-            const int initialChainSize = 5;
-            const int currentChainExtension = 25;
-=======
         /// Issue 7 @ Create chained header tree component #1321
         /// We have a chain and someone presents an invalid header.
         /// After that our chain's last block shouldn't change, it shouldn't have a valid .Next
@@ -409,7 +396,6 @@
         {
             const int initialChainSize = 5;
             const int currentChainExtension = 20;
->>>>>>> 4227ba5d
 
             TestContext testContext = new TestContextBuilder().WithInitialChain(initialChainSize).UseCheckpoints().Build();
             ChainedHeaderTree chainedHeaderTree = testContext.ChainedHeaderTree;
@@ -417,25 +403,6 @@
 
             ChainedHeader extendedChainTip = testContext.ExtendAChain(currentChainExtension, initialChainTip);
 
-<<<<<<< HEAD
-            // Total chain length is h1 -> h30.
-            List<BlockHeader> listOfCurrentChainHeaders =
-                testContext.ChainedHeaderToList(extendedChainTip, initialChainSize + currentChainExtension);
-
-            // Checkpoints are enabled and there are two checkpoints defined at h(20) and h(30).
-            const int checkpointHeight1 = 20;
-            const int checkpointHeight2 = 30;
-            var checkpoint1 = new CheckpointFixture(checkpointHeight1, listOfCurrentChainHeaders[checkpointHeight1 - 1]);
-            var checkpoint2 = new CheckpointFixture(checkpointHeight2, listOfCurrentChainHeaders[checkpointHeight2 - 1]);
-            testContext.SetupCheckpoints(checkpoint1, checkpoint2);
-
-            // We present headers before the first checkpoint h6 -> h15.
-            int numberOfHeadersBeforeCheckpoint1 = checkpointHeight1 - initialChainSize;
-            List<BlockHeader> listOfHeadersBeforeCheckpoint1 =
-                listOfCurrentChainHeaders.GetRange(initialChainSize, numberOfHeadersBeforeCheckpoint1 - 5);
-            ConnectNewHeadersResult connectNewHeadersResult =
-                chainedHeaderTree.ConnectNewHeaders(1, listOfHeadersBeforeCheckpoint1);
-=======
             // Total chain length is h1 -> h25.
             List<BlockHeader> listOfCurrentChainHeaders =
                 testContext.ChainedHeaderToList(extendedChainTip, initialChainSize + currentChainExtension);
@@ -451,42 +418,20 @@
                 listOfCurrentChainHeaders.GetRange(initialChainSize, numberOfHeadersBeforeCheckpoint - 5);
             ConnectNewHeadersResult connectNewHeadersResult = 
                 chainedHeaderTree.ConnectNewHeaders(1, listOfHeadersBeforeCheckpoint);
->>>>>>> 4227ba5d
 
             // None are marked for download.
             connectNewHeadersResult.DownloadFrom.Should().Be(null);
             connectNewHeadersResult.DownloadTo.Should().Be(null);
 
-<<<<<<< HEAD
-            // Check all headers beyond the initial chain (h6 -> h30) have foundation state of header only.
-            ValidationState expectedState = ValidationState.HeaderValidated;
-            IEnumerable<ChainedHeader> headersBeyondInitialChain =
-                chainedHeaderTree.GetChainedHeadersByHash().Where(x => x.Value.Height > initialChainSize).Select(y => y.Value);
-            foreach (ChainedHeader header in headersBeyondInitialChain)
-=======
             // Check all headers beyond the initial chain (h6 -> h25) have foundation state of header only.
             ValidationState expectedState = ValidationState.HeaderValidated;
             IEnumerable<ChainedHeader> headersBeyondInitialChain =
                 chainedHeaderTree.GetChainedHeadersByHash().Where(x => x.Value.Height > initialChainSize).Select(y => y.Value);
             foreach(ChainedHeader header in headersBeyondInitialChain)
->>>>>>> 4227ba5d
             {
                 header.BlockValidationState.Should().Be(expectedState);
             }
 
-<<<<<<< HEAD
-            // Present headers h16 -> h29 (including first checkpoint but excluding second). 
-            List<BlockHeader> unconsumedHeaders = listOfCurrentChainHeaders.Skip(connectNewHeadersResult.Consumed.Height).ToList();
-            connectNewHeadersResult = chainedHeaderTree.ConnectNewHeaders(1, unconsumedHeaders.SkipLast(1).ToList());
-
-            // Download headers up to including checkpoint1 (h20) but not beyond.
-            connectNewHeadersResult.DownloadFrom.HashBlock.Should().Be(listOfHeadersBeforeCheckpoint1.First().GetHash());
-            connectNewHeadersResult.DownloadTo.HashBlock.Should().Be(checkpoint1.Header.GetHash());
-
-            // Checking from first checkpoint back to the initialized chain (h20 -> h6).
-            ChainedHeader chainedHeader = chainedHeaderTree.GetChainedHeadersByHash()
-                .SingleOrDefault(x => (x.Value.HashBlock == checkpoint1.Header.GetHash())).Value;
-=======
             // Present remaining headers checkpoint inclusive h16 -> h25.
             // All are marked for download.
             List<BlockHeader> unconsumedHeaders = listOfCurrentChainHeaders.Skip(connectNewHeadersResult.Consumed.Height).ToList();
@@ -500,14 +445,11 @@
                 .SingleOrDefault(x => (x.Value.HashBlock == checkpoint.Header.GetHash())).Value;
 
             // Checking from the checkpoint back to the initialized chain.
->>>>>>> 4227ba5d
             while (chainedHeader.Height > initialChainSize)
             {
                 chainedHeader.BlockValidationState.Should().Be(ValidationState.AssumedValid);
                 chainedHeader = chainedHeader.Previous;
             }
-<<<<<<< HEAD
-=======
 
             // Checking from the checkpoint forward to the end of the chain.
             chainedHeader = chainedHeaderTree.GetPeerTipChainedHeaderByPeerId(1);
@@ -516,7 +458,6 @@
                 chainedHeader.BlockValidationState.Should().Be(ValidationState.HeaderValidated);
                 chainedHeader = chainedHeader.Previous;
             }
->>>>>>> 4227ba5d
         }
 
         /// <summary>
