﻿using System;
using System.Collections.Generic;
using System.Linq;
using System.Threading;
using FluentAssertions;
using Moq;
using NBitcoin;
using NBitcoin.BouncyCastle.Math;
using Stratis.Bitcoin.Base;
using Stratis.Bitcoin.Configuration;
using Stratis.Bitcoin.Configuration.Logging;
using Stratis.Bitcoin.Configuration.Settings;
using Stratis.Bitcoin.Consensus;
using Stratis.Bitcoin.Consensus.Validators;
using Stratis.Bitcoin.Primitives;
using Stratis.Bitcoin.Utilities;
using Xunit;

namespace Stratis.Bitcoin.Tests.Consensus
{
    public class ChainedHeaderTreeTest
    {
        public class CheckpointFixture
        {
            public CheckpointFixture(int height, BlockHeader header)
            {
                if (height < 1) throw new ArgumentOutOfRangeException(nameof(height), "Height must be greater or equal to 1.");

                Guard.NotNull(header, nameof(header));

                this.Height = height;
                this.Header = header;
            }

            public int Height { get; }

            public BlockHeader Header { get; }
        }

        public class TestContextBuilder
        {
            private readonly TestContext testContext;
            private bool blockstoreAvailable = true;

            public TestContextBuilder()
            {
                this.testContext = new TestContext();
            }

            internal TestContextBuilder WithInitialChain(int initialChainSize, bool assignBlocks = true)
            {
                if (initialChainSize < 0)
                    throw new ArgumentOutOfRangeException(nameof(initialChainSize), "Size cannot be less than 0.");

                this.testContext.InitialChainTip = this.testContext.ExtendAChain(initialChainSize, assignBlocks: assignBlocks);
                return this;
            }

            internal TestContextBuilder UseCheckpoints(bool useCheckpoints = true)
            {
                this.testContext.ConsensusSettings.UseCheckpoints = useCheckpoints;
                return this;
            }

            internal TestContextBuilder WithBlockStoreDisabled()
            {
                this.blockstoreAvailable = false;
                return this;
            }

            internal TestContext Build()
            {
                if (this.testContext.InitialChainTip != null)
                    this.testContext.ChainedHeaderTree.Initialize(this.testContext.InitialChainTip, this.blockstoreAvailable);

                return this.testContext;
            }
        }

        public class TestContext
        {
            public Network Network = Networks.RegTest;
            public Mock<IHeaderValidator> HeaderValidatorMock = new Mock<IHeaderValidator>();
            public Mock<IIntegrityValidator> IntegrityValidatorMock = new Mock<IIntegrityValidator>();
            public Mock<ICheckpoints> CheckpointsMock = new Mock<ICheckpoints>();
            public Mock<IChainState> ChainStateMock = new Mock<IChainState>();
            public Mock<IFinalizedBlockHeight> FinalizedBlockMock = new Mock<IFinalizedBlockHeight>();
            public ConsensusSettings ConsensusSettings = new ConsensusSettings(new NodeSettings(Networks.RegTest));

            private static int nonceValue;

            internal ChainedHeaderTree ChainedHeaderTree;

            internal ChainedHeader InitialChainTip;

            public TestContext()
            {
                this.ChainedHeaderTree = new ChainedHeaderTree(
                    this.Network,
                    new ExtendedLoggerFactory(),
                    this.HeaderValidatorMock.Object,
                    this.IntegrityValidatorMock.Object,
                    this.CheckpointsMock.Object,
                    this.ChainStateMock.Object,
                    this.FinalizedBlockMock.Object,
                    this.ConsensusSettings);
            }

            internal Target ChangeDifficulty(ChainedHeader header, int difficultyAdjustmentDivisor)
            {
                BigInteger newTarget = header.Header.Bits.ToBigInteger();
                newTarget = newTarget.Divide(BigInteger.ValueOf(difficultyAdjustmentDivisor));
                return new Target(newTarget);
            }

            public void SetupCheckpoints(params CheckpointFixture[] checkpoints)
            {
                if (checkpoints.GroupBy(h => h.Height).Any(g => g.Count() > 1))
                    throw new ArgumentException("Checkpoint heights must be unique.");

                if (checkpoints.Any(h => h.Height < 0))
                    throw new ArgumentException("Checkpoint heights cannot be negative.");

                foreach (CheckpointFixture checkpoint in checkpoints.OrderBy(h => h.Height))
                {
                    var checkpointInfo = new CheckpointInfo(checkpoint.Header.GetHash());
                    this.CheckpointsMock
                        .Setup(c => c.GetCheckpoint(checkpoint.Height))
                        .Returns(checkpointInfo);
                }

                this.CheckpointsMock
                    .Setup(c => c.GetCheckpoint(It.IsNotIn(checkpoints.Select(h => h.Height))))
                    .Returns((CheckpointInfo)null);
                this.CheckpointsMock
                    .Setup(c => c.GetLastCheckpointHeight())
                    .Returns(checkpoints.OrderBy(h => h.Height).Last().Height);
            }

            public ChainedHeader ExtendAChain(
                int count,
                ChainedHeader chainedHeader = null,
                int difficultyAdjustmentDivisor = 1,
                bool assignBlocks = true,
                ValidationState? validationState = null)
            {
                if (difficultyAdjustmentDivisor == 0) throw new ArgumentException("Divisor cannot be 0");

                ChainedHeader previousHeader = chainedHeader ?? new ChainedHeader(this.Network.GetGenesis().Header, this.Network.GenesisHash, 0);

                for (int i = 0; i < count; i++)
                {
                    BlockHeader header = this.Network.Consensus.ConsensusFactory.CreateBlockHeader();
                    header.HashPrevBlock = previousHeader.HashBlock;
                    header.Bits = difficultyAdjustmentDivisor == 1
                                        ? previousHeader.Header.Bits
                                        : this.ChangeDifficulty(previousHeader, difficultyAdjustmentDivisor);
                    header.Nonce = (uint)Interlocked.Increment(ref nonceValue);
                    var newHeader = new ChainedHeader(header, header.GetHash(), previousHeader);
                    if (validationState.HasValue)
                        newHeader.BlockValidationState = validationState.Value;

                    if (assignBlocks)
                    {
                        Block block = this.Network.Consensus.ConsensusFactory.CreateBlock();
                        block.GetSerializedSize();
                        newHeader.Block = block;
                    }

                    previousHeader = newHeader;
                }

                return previousHeader;
            }

            public Block CreateBlock()
            {
                Block block = this.Network.Consensus.ConsensusFactory.CreateBlock();
                block.GetSerializedSize();
                return block;
            }

            public List<BlockHeader> ChainedHeaderToList(ChainedHeader chainedHeader, int count)
            {
                var list = new List<BlockHeader>();

                ChainedHeader current = chainedHeader;

                for (int i = 0; i < count; i++)
                {
                    list.Add(current.Header);
                    current = current.Previous;
                }

                list.Reverse();

                return list;
            }

            public bool NoDownloadRequested(ConnectNewHeadersResult connectNewHeadersResult)
            {
                Assert.NotNull(connectNewHeadersResult);

                return (connectNewHeadersResult.DownloadTo == null)
                       && (connectNewHeadersResult.DownloadFrom == null);
            }

            /// <summary>
            /// Initial setup for tests 18-20, 28.
            /// Chain header tree setup. Initial chain has 4 headers.
            /// SetUp:
            ///                        =8d=9d=10d
            ///                   6a=7a=8a=9a
            /// GENESIS=1=2=3=4=5=
            ///                   6b=7b=8b=9b
            ///             3c=4c=5c
            /// </summary>
<<<<<<< HEAD
            /// <param name="initialChainSize">Initial chain size.</param>
            /// <param name="cht">ChainHeaderTree.</param>
            /// <param name="initialChainTip">Initial chain tip.</param>
            internal void SetupPeersForTest(int initialChainSize, ChainedHeaderTree cht, ChainedHeader initialChainTip)
=======
            /// <param name="cht">ChainHeaderTree.</param>
            /// <param name="initialChainTip">Initial chain tip.</param>
            internal void SetupPeersForTest(ChainedHeaderTree cht, ChainedHeader initialChainTip)
>>>>>>> b584e001
            {
                int peerAExtension = 4;
                int peerBExtension = 4;
                int peerCExtension = 3;
                int peerDExtension = 3;

                ChainedHeader chainATip = this.ExtendAChain(peerAExtension, initialChainTip); // i.e. (h1=h2=h3=h4=h5)=6a=7a=8a=9a
                ChainedHeader chainBTip = this.ExtendAChain(peerBExtension, initialChainTip); // i.e. (h1=h2=h3=h4=h5)=6b=7b=8b=9b
                ChainedHeader chainCTip = this.ExtendAChain(peerCExtension, initialChainTip.GetAncestor(2)); // i.e. (h1=h2)=3c=4c=5c
                ChainedHeader chainDTip = this.ExtendAChain(peerDExtension, chainATip.GetAncestor(7)); // i.e. ((h1=h2=h3=h4=h5)=6a=7a)=8d=9d=10d

                List<BlockHeader> peerABlockHeaders = this.ChainedHeaderToList(chainATip, chainATip.Height);
                List<BlockHeader> peerBBlockHeaders = this.ChainedHeaderToList(chainBTip, chainBTip.Height);
                List<BlockHeader> peerCBlockHeaders = this.ChainedHeaderToList(chainCTip, chainCTip.Height);
                List<BlockHeader> peerDBlockHeaders = this.ChainedHeaderToList(chainDTip, chainDTip.Height);

                cht.ConnectNewHeaders(0, peerABlockHeaders);
                cht.ConnectNewHeaders(1, peerBBlockHeaders);
                cht.ConnectNewHeaders(2, peerCBlockHeaders);
                cht.ConnectNewHeaders(3, peerDBlockHeaders);
<<<<<<< HEAD

                
=======
>>>>>>> b584e001
            }

            internal void SwitchToChain(ChainedHeaderTree cht, ChainedHeader chainTip, ChainedHeader consumedHeader, int extensionSize)
            {
                ChainedHeader[] consumedHeaders = consumedHeader.ToArray(extensionSize);

                for (int i = 0; i < extensionSize; i++)
                {
                    ChainedHeader currentConsumedCh = consumedHeaders[i];
                    cht.BlockDataDownloaded(currentConsumedCh, chainTip.GetAncestor(currentConsumedCh.Height).Block);
                    cht.PartialValidationSucceeded(currentConsumedCh, out bool fullValidationRequired);
                    cht.ConsensusTipChanged(currentConsumedCh);
                }
            }
<<<<<<< HEAD

            internal List<BlockHeader> GetListOfAllUniqueBlockHeaders(ChainedHeaderTree cht)
            {
                var allBlockHeaders = new List<BlockHeader>();

                ChainedHeader current = cht.GetChainedHeaderBlock(this.Network.GenesisHash).ChainedHeader;

                allBlockHeaders.Add(current.Header);
                foreach (ChainedHeader t in current.Next)
                {
                    allBlockHeaders.AddRange(AddBlockToList(t));
                }

                List<BlockHeader> AddBlockToList(ChainedHeader header)
                {
                    var list = new List<BlockHeader>();
                    if (header != null)
                    {
                        list.Add(header.Header);
                        if (header.Next.Count > 0)
                        {
                            foreach (ChainedHeader t in header.Next)
                            {
                                list.AddRange(AddBlockToList(t));
                            }
                        }
                    }

                    return list;
                }
                return allBlockHeaders;
            }
=======
>>>>>>> b584e001
        }

        public class InvalidHeaderTestException : ConsensusException
        {
        }

        [Fact]
        public void ConnectHeaders_NoNewHeadersToConnect_ShouldReturnNothingToDownload()
        {
            TestContext testContext = new TestContextBuilder().WithInitialChain(10).Build();
            ChainedHeaderTree chainedHeaderTree = testContext.ChainedHeaderTree;
            ChainedHeader chainTip = testContext.InitialChainTip;

            List<BlockHeader> listOfExistingHeaders = testContext.ChainedHeaderToList(chainTip, 4);

            ConnectNewHeadersResult connectNewHeadersResult = chainedHeaderTree.ConnectNewHeaders(1, listOfExistingHeaders);

            Assert.True(testContext.NoDownloadRequested(connectNewHeadersResult));
            Assert.Equal(11, chainedHeaderTree.GetChainedHeadersByHash().Count);
        }

        [Fact]
        public void ConnectHeaders_HeadersFromTwoPeers_ShouldCreateTwoPeerTips()
        {
            TestContext testContext = new TestContextBuilder().WithInitialChain(10).Build();
            ChainedHeaderTree chainedHeaderTree = testContext.ChainedHeaderTree;
            ChainedHeader chainTip = testContext.InitialChainTip;

            List<BlockHeader> listOfExistingHeaders = testContext.ChainedHeaderToList(chainTip, 4);

            ConnectNewHeadersResult connectNewHeaders1 = chainedHeaderTree.ConnectNewHeaders(1, listOfExistingHeaders);
            ConnectNewHeadersResult connectNewHeaders2 = chainedHeaderTree.ConnectNewHeaders(2, listOfExistingHeaders);

            Assert.Single(chainedHeaderTree.GetPeerIdsByTipHash());
            Assert.Equal(11, chainedHeaderTree.GetChainedHeadersByHash().Count);

            Assert.Equal(3, chainedHeaderTree.GetPeerIdsByTipHash().First().Value.Count);

            Assert.Equal(ChainedHeaderTree.LocalPeerId, chainedHeaderTree.GetPeerIdsByTipHash().First().Value.ElementAt(0));
            Assert.Equal(1, chainedHeaderTree.GetPeerIdsByTipHash().First().Value.ElementAt(1));
            Assert.Equal(2, chainedHeaderTree.GetPeerIdsByTipHash().First().Value.ElementAt(2));

            Assert.True(testContext.NoDownloadRequested(connectNewHeaders1));
            Assert.True(testContext.NoDownloadRequested(connectNewHeaders2));
        }

        /// <summary>
        /// Issue 1 @ Create chained header tree component #1321
        /// Supply headers where first header can't be connected - should throw.
        /// </summary>
        [Fact]
        public void ConnectHeaders_HeadersCantConnect_ShouldFail()
        {
            TestContext testContext = new TestContextBuilder().Build();
            ChainedHeaderTree chainedHeaderTree = testContext.ChainedHeaderTree;

            Assert.Throws<ConnectHeaderException>(() => chainedHeaderTree.ConnectNewHeaders(1, new List<BlockHeader>(new[] { testContext.Network.GetGenesis().Header })));
        }

        /// <summary>
        /// Issue 2 @ Create chained header tree component #1321
        /// Supply headers that we already have and make sure no new ChainedHeaders were created.
        /// </summary>
        [Fact]
        public void ConnectHeaders_NewAndExistingHeaders_ShouldCreateNewHeaders()
        {
            TestContext testContext = new TestContextBuilder().WithInitialChain(10).Build();
            ChainedHeaderTree chainedHeaderTree = testContext.ChainedHeaderTree;
            ChainedHeader chainTip = testContext.InitialChainTip;

            chainTip.BlockDataAvailability = BlockDataAvailabilityState.BlockAvailable;
            ChainedHeader newChainTip = testContext.ExtendAChain(10, chainTip); // create 10 more headers

            List<BlockHeader> listOfExistingHeaders = testContext.ChainedHeaderToList(chainTip, 10);
            List<BlockHeader> listOfNewHeaders = testContext.ChainedHeaderToList(newChainTip, 10);

            chainTip.BlockValidationState = ValidationState.FullyValidated;

            ConnectNewHeadersResult connectedHeadersResultOld = chainedHeaderTree.ConnectNewHeaders(2, listOfExistingHeaders);
            ConnectNewHeadersResult connectedHeadersResultNew = chainedHeaderTree.ConnectNewHeaders(1, listOfNewHeaders);

            Assert.Equal(21, chainedHeaderTree.GetChainedHeadersByHash().Count);
            Assert.Equal(10, listOfNewHeaders.Count);
            Assert.True(testContext.NoDownloadRequested(connectedHeadersResultOld));
            Assert.Equal(listOfNewHeaders.Last(), connectedHeadersResultNew.DownloadTo.Header);
            Assert.Equal(listOfNewHeaders.First(), connectedHeadersResultNew.DownloadFrom.Header);
            Assert.True(connectedHeadersResultNew.HaveBlockDataAvailabilityStateOf(BlockDataAvailabilityState.BlockRequired));
        }

        /// <summary>
        /// Issue 3 @ Create chained header tree component #1321
        /// Supply some headers and then supply some more headers.
        /// Make sure that PeerTipsByPeerId is updated and the total amount of items remain the same.
        /// Make sure that PeerIdsByTipHash is updated.
        /// </summary>
        [Fact]
        public void ConnectHeaders_SupplyHeadersThenSupplyMore_Both_Tip_PeerId_Maps_ShouldBeUpdated()
        {
            TestContext testContext = new TestContextBuilder().WithInitialChain(10).Build();
            ChainedHeaderTree cht = testContext.ChainedHeaderTree;
            ChainedHeader chainTip = testContext.InitialChainTip;

            List<BlockHeader> listOfExistingHeaders = testContext.ChainedHeaderToList(chainTip, 10);

            cht.ConnectNewHeaders(1, listOfExistingHeaders);

            Dictionary<uint256, HashSet<int>> peerIdsByTipHashBefore = cht.GetPeerIdsByTipHash().ToDictionary(entry => entry.Key, entry => new HashSet<int>(entry.Value));
            Dictionary<int, uint256> peerTipsByPeerIdBefore = cht.GetPeerTipsByPeerId().ToDictionary(entry => entry.Key, entry => new uint256(entry.Value));

            // (of 25 headers) supply last 5 existing and first 10 new
            ChainedHeader newChainTip = testContext.ExtendAChain(15, chainTip);
            List<BlockHeader> listOfNewAndOldHeaders = testContext.ChainedHeaderToList(newChainTip, 25).GetRange(5, 15);

            cht.ConnectNewHeaders(1, listOfNewAndOldHeaders);

            Dictionary<uint256, HashSet<int>> peerIdsByTipHashAfter = cht.GetPeerIdsByTipHash();
            Dictionary<int, uint256> peerTipsByPeerIdAfter = cht.GetPeerTipsByPeerId();

            // Tip # -> peer id map has changed
            Assert.True(peerIdsByTipHashBefore.FirstOrDefault(x => x.Value.Contains(1)).Key !=
                        peerIdsByTipHashAfter.FirstOrDefault(x => x.Value.Contains(1)).Key);

            // Peer id -> tip # map has changed
            Assert.True(peerTipsByPeerIdBefore[1] != peerTipsByPeerIdAfter[1]);

            // reassigning # so amount of items the same
            Assert.True(peerTipsByPeerIdBefore.Values.Count == peerTipsByPeerIdAfter.Values.Count);
        }

        /// <summary>
        /// Issue 4 @ Create chained header tree component #1321
        /// Supply headers where half of them are new and half are old.
        /// Make sure that ChainedHeader was created for new ones.
        /// </summary>
        [Fact]
        public void ConnectHeaders_HalfOldHalfNew_ShouldCreateHeadersForNew()
        {
            const int initialChainSize = 20, chainExtensionSize = 20;

            // Initialize tree with h1->h20.
            TestContext testContext = new TestContextBuilder().WithInitialChain(initialChainSize).Build();
            ChainedHeaderTree chainedHeaderTree = testContext.ChainedHeaderTree;
            ChainedHeader chainTip = testContext.InitialChainTip;

            // Extend chain from h21->h40.
            ChainedHeader newChainTip = testContext.ExtendAChain(chainExtensionSize, chainTip);
            List<BlockHeader> listOfOldAndNewHeaders = testContext.ChainedHeaderToList(newChainTip, initialChainSize + chainExtensionSize);

            // Supply both old and new headers.
            chainedHeaderTree.ConnectNewHeaders(1, listOfOldAndNewHeaders);

            // ChainedHeader tree entries are created for all new BlockHeaders.
            IEnumerable<uint256> hashesOfNewBlocks = listOfOldAndNewHeaders.Select(x => x.GetHash()).TakeLast(chainExtensionSize);
            Assert.True(hashesOfNewBlocks.All(x => chainedHeaderTree.GetChainedHeadersByHash().Keys.Contains(x)));
        }

        /// <summary>
        /// Issue 5 @ Create chained header tree component #1321
        /// 3 peers should supply headers - one of the peers creates a fork.
        /// Make sure that ChainedBlock is not created more than once for the same header.
        /// Check that next pointers were created correctly.
        /// </summary>
        [Fact]
        public void ConnectHeaders_HeadersFromTwoPeersWithFork_ShouldCreateBlocksForNewHeaders()
        {
            TestContext testContext = new TestContextBuilder().Build();
            ChainedHeaderTree chainedHeaderTree = testContext.ChainedHeaderTree;
            ChainedHeader chainTip = testContext.ExtendAChain(7);
            chainedHeaderTree.Initialize(chainTip, true);
            testContext.ChainStateMock.Setup(s => s.ConsensusTip).Returns(chainTip);

            // Peer 1: 1a - 2a - 3a - 4a - 5a - 6a - 7a - 8a
            Assert.True(chainedHeaderTree.GetChainedHeadersByHash().Count == 8);

            // Peer 2: 1a - 2a - 3a - 4a - 5a - 6a - 7a - 8a
            List<BlockHeader> listOfExistingHeaders = testContext.ChainedHeaderToList(chainTip, 7);
            chainedHeaderTree.ConnectNewHeaders(2, listOfExistingHeaders);
            Assert.True(chainedHeaderTree.GetChainedHeadersByHash().Count == 8);

            // Peer 3: 1a - 2a - 3a - 4a - 5b - 6b - 7b - 8b
            var forkedBlockHeader = chainTip.Previous.Previous.Previous.Previous;
            ChainedHeader peerThreeTip = testContext.ExtendAChain(4, forkedBlockHeader);
            List<BlockHeader> listOfNewAndExistingHeaders = testContext.ChainedHeaderToList(peerThreeTip, 6);   // includes common blocks
            chainedHeaderTree.ConnectNewHeaders(3, listOfNewAndExistingHeaders);

            // CHT should contain 12 headers
            Assert.True(chainedHeaderTree.GetChainedHeadersByHash().Count == 12);

            var chainedHeadersByHash = chainedHeaderTree.GetChainedHeadersByHash();

            foreach (int peer in new[] { 2, 3 })
            {
                var nextPointersByHeightMap = new Dictionary<int, List<ChainedHeader>>();

                ChainedHeader chainPointer = chainedHeadersByHash[chainedHeaderTree.GetPeerTipsByPeerId()[peer]];

                // Start at the tip and use previous pointers to traverse the chain down to the Genesis.
                while (chainPointer.Height > 0)
                {
                    // Checking the next pointers.
                    Assert.Contains(chainPointer, chainPointer.Previous.Next);

                    if (!nextPointersByHeightMap.ContainsKey(chainPointer.Height))
                    {
                        nextPointersByHeightMap.Add(chainPointer.Height, new List<ChainedHeader>());
                    }

                    foreach (var nextPtr in chainPointer.Next)
                    {
                        nextPointersByHeightMap[chainPointer.Height].Add(nextPtr);
                    }

                    chainPointer = chainPointer.Previous;
                }

                // Each should have 1 Next pointer.
                Assert.True(nextPointersByHeightMap.Where(x => x.Key < 3 || (x.Key > 3 && x.Key < 7)).All(y => y.Value.Count == 1));

                // Except for 8a and 8b which contain none.
                Assert.True(nextPointersByHeightMap.Where(x => x.Key == 7).All(y => y.Value.Count == 0));

                // And 4a which has 2.
                Assert.True(nextPointersByHeightMap.Where(x => x.Key == 3).All(y => y.Value.Count == 2));
            }

            // Two blocks at each height above the fork.
            Assert.True(chainedHeadersByHash.GroupBy(x => x.Value.Height).Where(x => x.Key > 4).All(y => y.ToList().Count == 2));

            // One block at each height beneath the fork.
            Assert.True(chainedHeadersByHash.GroupBy(x => x.Value.Height).Where(x => x.Key < 4).All(y => y.ToList().Count == 1));
        }

        /// <summary>
        /// Issue 6 @ Create chained header tree component #1321
        /// Make sure checkpoints are off - supply some headers and CHT should return
        /// a ToDownload array of the same size as the amount of headers.
        /// </summary>
        [Fact]
        public void ConnectHeaders_SupplyHeaders_ToDownloadArraySizeSameAsNumberOfHeaders()
        {
            // Setup
            TestContext ctx = new TestContextBuilder().WithInitialChain(5).UseCheckpoints(false).Build();
            ChainedHeaderTree cht = ctx.ChainedHeaderTree;
            ChainedHeader chainTip = ctx.InitialChainTip;

            // Checkpoints are off
            Assert.False(ctx.ConsensusSettings.UseCheckpoints);
            ChainedHeader newChainTip = ctx.ExtendAChain(7, chainTip);
            List<BlockHeader> listOfNewBlockHeaders = ctx.ChainedHeaderToList(newChainTip, 7);

            // Peer 1 supplies some headers
            List<BlockHeader> peer1Headers = listOfNewBlockHeaders.GetRange(0, 3);
            cht.ConnectNewHeaders(1, peer1Headers);

            // Peer 2 supplies some more headers
            List<BlockHeader> peer2Headers = listOfNewBlockHeaders.GetRange(3, 4);
            ConnectNewHeadersResult connectNewHeadersResult = cht.ConnectNewHeaders(2, peer2Headers);
            ChainedHeader chainedHeaderFrom = connectNewHeadersResult.DownloadFrom;
            ChainedHeader chainedHeaderTo = connectNewHeadersResult.DownloadTo;
            int headersToDownloadCount = chainedHeaderTo.Height - chainedHeaderFrom.Height + 1; // Inclusive
            Assert.True(connectNewHeadersResult.HaveBlockDataAvailabilityStateOf(BlockDataAvailabilityState.BlockRequired));

            // ToDownload array of the same size as the amount of headers
            Assert.Equal(headersToDownloadCount, peer2Headers.Count);
        }

        /// <summary>
        /// Issue 7 @ Create chained header tree component #1321
        /// We have a chain and someone presents an invalid header.
        /// After that our chain's last block shouldn't change, it shouldn't have a valid .Next
        /// and it should throw an exception.
        /// </summary>
        [Fact]
        public void ConnectHeaders_SupplyInvalidHeader_ExistingChainTipShouldNotChange()
        {
            TestContext testContext = new TestContextBuilder().WithInitialChain(5).UseCheckpoints(false).Build();
            ChainedHeaderTree chainedHeaderTree = testContext.ChainedHeaderTree;
            ChainedHeader consensusTip = testContext.InitialChainTip;

            ChainedHeader invalidChainedHeader = testContext.ExtendAChain(1, testContext.InitialChainTip);
            List<BlockHeader> listContainingInvalidHeader = testContext.ChainedHeaderToList(invalidChainedHeader, 1);
            BlockHeader invalidBlockHeader = listContainingInvalidHeader[0];

            testContext.HeaderValidatorMock.Setup(x => x.ValidateHeader(It.Is<ChainedHeader>(y => y.HashBlock == invalidBlockHeader.GetHash()))).Throws(new InvalidHeaderTestException());

            Assert.Throws<InvalidHeaderTestException>(() => chainedHeaderTree.ConnectNewHeaders(1, listContainingInvalidHeader));

            // Chain's last block shouldn't change.
            ChainedHeader consensusTipAfterInvalidHeaderPresented = chainedHeaderTree.GetPeerTipChainedHeaderByPeerId(-1);
            Assert.Equal(consensusTip, consensusTipAfterInvalidHeaderPresented);

            // Last block shouldn't have a Next.
            Assert.Empty(consensusTipAfterInvalidHeaderPresented.Next);
        }

        /// <summary>
        /// Issue 8 @ Create chained header tree component #1321
        /// We have a chain and peer B is on the best chain.
        /// After that peer C presents an alternative chain with a forkpoint below B's Tip.
        /// After that peer A prolongs C's chain (but sends all headers from the fork point) with a few valid and one invalid.
        /// Make sure that C's chain is not removed - only headers after that.
        /// </summary>
        [Fact]
        public void ConnectHeaders_MultiplePeersWithForks_CorrectTip()
        {
            TestContext testContext = new TestContextBuilder().Build();
            ChainedHeaderTree chainedHeaderTree = testContext.ChainedHeaderTree;
            ChainedHeader chainTip = testContext.ExtendAChain(5);
            chainedHeaderTree.Initialize(chainTip, true);
            List<BlockHeader> listOfExistingHeaders = testContext.ChainedHeaderToList(chainTip, 5);

            chainedHeaderTree.ConnectNewHeaders(2, listOfExistingHeaders);
            ChainedHeader peerTwoTip = chainedHeaderTree.GetPeerTipChainedHeaderByPeerId(2);

            // Peer 2 is on the best chain.
            // b1 = b2 = b3 = b4 = b5
            peerTwoTip.HashBlock.Should().BeEquivalentTo(chainTip.HashBlock);

            // Peer 3 presents an alternative chain with a forkpoint below Peer 2's Tip.
            // b1 = b2 = b3 = b4 = b5
            //         = c3 = c4 = c5
            ChainedHeader peerThreeTip = testContext.ExtendAChain(3, chainTip.Previous.Previous.Previous);
            List<BlockHeader> listOfNewHeadersFromPeerThree = testContext.ChainedHeaderToList(peerThreeTip, 3);
            chainedHeaderTree.ConnectNewHeaders(3, listOfNewHeadersFromPeerThree);

            ChainedHeader fork = chainTip.FindFork(peerThreeTip);
            fork.Height.Should().BeLessThan(peerTwoTip.Height);

            int oldChainHeaderTreeCount = chainedHeaderTree.GetChainedHeadersByHash().Count;

            // Peer 1 prolongs Peer 3's chain with one invalid block.
            // c3 = c4 = c5 = a6 = |a7| = a8
            const int numberOfBlocksToExtend = 3;
            ChainedHeader peerOneTip = testContext.ExtendAChain(numberOfBlocksToExtend, peerThreeTip);
            List<BlockHeader> listOfPeerOnesHeaders = testContext.ChainedHeaderToList(peerOneTip, numberOfBlocksToExtend + 2 /*include c4=c5*/);

            int depthOfInvalidHeader = 3;
            BlockHeader invalidBlockHeader = listOfPeerOnesHeaders[depthOfInvalidHeader];
            testContext.HeaderValidatorMock.Setup(x =>
                x.ValidateHeader(It.Is<ChainedHeader>(y => y.HashBlock == invalidBlockHeader.GetHash()))).Throws(new InvalidHeaderTestException());

            Assert.Throws<InvalidHeaderTestException>(() => chainedHeaderTree.ConnectNewHeaders(1, listOfPeerOnesHeaders));

            // Headers originally presented by Peer 3 (a4 = a5) have a claim on them and are not removed.
            Assert.True(chainedHeaderTree.GetChainedHeadersByHash().ContainsKey(listOfPeerOnesHeaders[0].GetHash()));
            Assert.True(chainedHeaderTree.GetChainedHeadersByHash().ContainsKey(listOfPeerOnesHeaders[1].GetHash()));

            // The Peer 1 headers before, the invalid header and the header beyond are removed (a6 = a7 = a8).
            Assert.False(chainedHeaderTree.GetChainedHeadersByHash().ContainsKey(listOfPeerOnesHeaders[2].GetHash()));
            Assert.False(chainedHeaderTree.GetChainedHeadersByHash().ContainsKey(listOfPeerOnesHeaders[3].GetHash()));
            Assert.False(chainedHeaderTree.GetChainedHeadersByHash().ContainsKey(listOfPeerOnesHeaders[4].GetHash()));

            Assert.Equal(oldChainHeaderTreeCount, chainedHeaderTree.GetChainedHeadersByHash().Count);

            // Tip claimed by the third peer is in the chain headers by hash structure.
            uint256 tipClaimedByThirdPeer = chainedHeaderTree.GetPeerTipChainedHeaderByPeerId(3).HashBlock;
            Assert.Equal(tipClaimedByThirdPeer, peerThreeTip.HashBlock);

            // C's chain remains at same height after A presents the invalid header.
            Assert.Equal(peerThreeTip.Height, chainedHeaderTree.GetPeerTipChainedHeaderByPeerId(3).Height);
        }

        /// <summary>
        /// Issue 9 @ Create chained header tree component #1321
        /// Check that everything is always consumed.
        /// </summary>
        [Fact]
        public void ConnectHeaders_MultiplePeers_CheckEverythingIsConsumed()
        {
            // Chain A is presented by default peer:
            // h1=h2=h3=h4=h5=h6=h7
            TestContext testContext = new TestContextBuilder().Build();
            ChainedHeaderTree chainedHeaderTree = testContext.ChainedHeaderTree;
            ChainedHeader chainTip = testContext.ExtendAChain(7);
            chainedHeaderTree.Initialize(chainTip, true);

            // Chain A is extended by Peer 1:
            // h1=h2=h3=h4=h5=h6=h7=h8=9a=10a=11a=12a=13a.
            ChainedHeader peer1ChainTip = testContext.ExtendAChain(6, chainTip);
            List<BlockHeader> listOfPeer1NewHeaders = testContext.ChainedHeaderToList(peer1ChainTip, 6);
            List<BlockHeader> peer1NewHeaders = listOfPeer1NewHeaders.GetRange(0, 4);

            // 4 headers are processed: 10a=11a=12a=13a
            // 2 are unprocessed: 12a=13a
            ConnectNewHeadersResult connectedNewHeadersResult = chainedHeaderTree.ConnectNewHeaders(1, peer1NewHeaders);
            Assert.Equal(2, peer1ChainTip.Height - connectedNewHeadersResult.Consumed.Height);

            // Remaining headers are presented.
            connectedNewHeadersResult = chainedHeaderTree.ConnectNewHeaders(1, listOfPeer1NewHeaders.GetRange(4, 2));

            // All headers are now consumed.
            Assert.Equal(connectedNewHeadersResult.Consumed.HashBlock, peer1ChainTip.HashBlock);

            // Peer 2 presents headers that that are already in the tree: 10a=11a=12a=13a
            // as well as some that are not in it yet: 14a=15a
            ChainedHeader peer2ChainTip = testContext.ExtendAChain(2, peer1ChainTip);
            List<BlockHeader> listOfNewAndExistingHeaders = testContext.ChainedHeaderToList(peer2ChainTip, 6);

            connectedNewHeadersResult = chainedHeaderTree.ConnectNewHeaders(2, listOfNewAndExistingHeaders);
            Assert.Equal(connectedNewHeadersResult.Consumed.HashBlock, peer2ChainTip.HashBlock);

            // Peer 3 presents a list of headers that are already in the tree
            // and the rest of the headers from a new fork to the tree.
            // 10a=11a=12a=13a=14a=15a
            //            =13b=14b=15b
            ChainedHeader peer3ChainTip = testContext.ExtendAChain(3, peer2ChainTip.Previous.Previous.Previous);
            List<BlockHeader> listOfPeer3Headers = testContext.ChainedHeaderToList(peer3ChainTip, 6);
            connectedNewHeadersResult = chainedHeaderTree.ConnectNewHeaders(3, listOfPeer3Headers);

            Assert.Equal(connectedNewHeadersResult.Consumed.HashBlock, peer3ChainTip.HashBlock);

            List<BlockHeader> peerOneChainedHeaderList = testContext.ChainedHeaderToList(peer1ChainTip, 7);
            List<BlockHeader> peerTwoChainedHeaderList = testContext.ChainedHeaderToList(peer2ChainTip, 7);

            // Submit headers that are all already in the tree:
            // Peer 3 supplies all headers from Peer 1.
            connectedNewHeadersResult = chainedHeaderTree.ConnectNewHeaders(3, peerOneChainedHeaderList);
            Assert.Equal(connectedNewHeadersResult.Consumed.HashBlock, chainedHeaderTree.GetPeerTipChainedHeaderByPeerId(3).HashBlock);

            // Peer 3 supplies all headers from Peer 2.
            connectedNewHeadersResult = chainedHeaderTree.ConnectNewHeaders(3, peerTwoChainedHeaderList);
            Assert.Equal(connectedNewHeadersResult.Consumed.HashBlock, chainedHeaderTree.GetPeerTipChainedHeaderByPeerId(3).HashBlock);

            // Peer 4 submits a list of headers in which nothing is already in the tree, forming a fork:
            // 1a=2a=3a=4a=5a=6a
            //         =4c=5c=6c
            ChainedHeader forkPoint = chainedHeaderTree.GetPeerTipChainedHeaderByPeerId(1).GetAncestor(3);  // fork at height 3.
            ChainedHeader peer4ChainTip = testContext.ExtendAChain(3, forkPoint);
            List<BlockHeader> listOfHeaders = testContext.ChainedHeaderToList(peer4ChainTip, 3);
            connectedNewHeadersResult = chainedHeaderTree.ConnectNewHeaders(4, listOfHeaders);

            Assert.Equal(connectedNewHeadersResult.Consumed.HashBlock, chainedHeaderTree.GetPeerTipChainedHeaderByPeerId(4).HashBlock);
        }


        /// <summary>
        /// Issue 10 @ Create chained header tree component #1321
        /// When checkpoints are enabled and the only checkpoint is at block X,
        /// when we present headers before that none are marked for download.
        /// When we first present checkpointed header and some after
        /// all previous are also marked for download & those that are up
        /// to the last checkpoint are marked as assumevalid.
        /// </summary>
        [Fact]
        public void PresentChain_CheckpointsEnabled_MarkToDownloadWhenCheckpointPresented()
        {
            const int initialChainSize = 5;
            const int currentChainExtension = 20;

            TestContext testContext = new TestContextBuilder().WithInitialChain(initialChainSize).UseCheckpoints().Build();
            ChainedHeaderTree chainedHeaderTree = testContext.ChainedHeaderTree;
            ChainedHeader initialChainTip = testContext.InitialChainTip;

            ChainedHeader extendedChainTip = testContext.ExtendAChain(currentChainExtension, initialChainTip);

            // Total chain length is h1 -> h25.
            List<BlockHeader> listOfCurrentChainHeaders =
                testContext.ChainedHeaderToList(extendedChainTip, initialChainSize + currentChainExtension);

            // Checkpoints are enabled and the only checkpoint is at h(20).
            const int checkpointHeight = 20;
            var checkpoint = new CheckpointFixture(checkpointHeight, listOfCurrentChainHeaders[checkpointHeight - 1]);
            testContext.SetupCheckpoints(checkpoint);

            // When we present headers before the checkpoint h6 -> h15 none are marked for download.
            int numberOfHeadersBeforeCheckpoint = checkpointHeight - initialChainSize;
            List<BlockHeader> listOfHeadersBeforeCheckpoint = listOfCurrentChainHeaders.GetRange(initialChainSize, numberOfHeadersBeforeCheckpoint - 5);
            ConnectNewHeadersResult connectNewHeadersResult = chainedHeaderTree.ConnectNewHeaders(1, listOfHeadersBeforeCheckpoint);

            // None are marked for download.
            connectNewHeadersResult.DownloadFrom.Should().Be(null);
            connectNewHeadersResult.DownloadTo.Should().Be(null);

            // Check all headers beyond the initial chain (h6 -> h25) have foundation state of header only.
            ValidationState expectedState = ValidationState.HeaderValidated;
            IEnumerable<ChainedHeader> headersBeyondInitialChain = chainedHeaderTree.GetChainedHeadersByHash().Where(x => x.Value.Height > initialChainSize).Select(y => y.Value);
            foreach (ChainedHeader header in headersBeyondInitialChain)
            {
                header.BlockValidationState.Should().Be(expectedState);
                header.BlockDataAvailability.Should().Be(BlockDataAvailabilityState.HeaderOnly);
            }

            // Present remaining headers checkpoint inclusive h16 -> h25.
            // All are marked for download.
            List<BlockHeader> unconsumedHeaders = listOfCurrentChainHeaders.Skip(connectNewHeadersResult.Consumed.Height).ToList();

            connectNewHeadersResult = chainedHeaderTree.ConnectNewHeaders(1, unconsumedHeaders);

            connectNewHeadersResult.DownloadFrom.HashBlock.Should().Be(listOfHeadersBeforeCheckpoint.First().GetHash());
            connectNewHeadersResult.DownloadTo.HashBlock.Should().Be(unconsumedHeaders.Last().GetHash());
            Assert.True(connectNewHeadersResult.HaveBlockDataAvailabilityStateOf(BlockDataAvailabilityState.BlockRequired));

            ChainedHeader chainedHeader = chainedHeaderTree.GetChainedHeadersByHash()
                .SingleOrDefault(x => (x.Value.HashBlock == checkpoint.Header.GetHash())).Value;

            // Checking from the checkpoint back to the initialized chain.
            while (chainedHeader.Height > initialChainSize)
            {
                chainedHeader.BlockValidationState.Should().Be(ValidationState.AssumedValid);
                chainedHeader.BlockDataAvailability.Should().Be(BlockDataAvailabilityState.BlockRequired);
                chainedHeader = chainedHeader.Previous;
            }

            // Checking from the checkpoint forward to the end of the chain.
            chainedHeader = chainedHeaderTree.GetPeerTipChainedHeaderByPeerId(1);
            while (chainedHeader.Height > checkpoint.Height)
            {
                chainedHeader.BlockValidationState.Should().Be(ValidationState.HeaderValidated);
                chainedHeader.BlockDataAvailability.Should().Be(BlockDataAvailabilityState.BlockRequired);
                chainedHeader = chainedHeader.Previous;
            }
        }

        /// <summary>
        /// Issue 11 @ Create chained header tree component #1321
        /// When checkpoints are enabled and the first is at block X,
        /// when we present headers before that- none marked for download.
        /// When we first present checkpointed header and some after only
        /// headers before the first checkpoint(including it) are marked for download.
        /// </summary>
        [Fact]
        public void PresentChain_CheckpointsEnabled_MarkToDownloadWhenTwoCheckpointsPresented()
        {
            const int initialChainSize = 5;
            const int currentChainExtension = 25;

            TestContext testContext = new TestContextBuilder().WithInitialChain(initialChainSize).UseCheckpoints().Build();
            ChainedHeaderTree chainedHeaderTree = testContext.ChainedHeaderTree;
            ChainedHeader initialChainTip = testContext.InitialChainTip;

            ChainedHeader extendedChainTip = testContext.ExtendAChain(currentChainExtension, initialChainTip);

            // Total chain length is h1 -> h30.
            List<BlockHeader> listOfCurrentChainHeaders =
                testContext.ChainedHeaderToList(extendedChainTip, initialChainSize + currentChainExtension);

            // Checkpoints are enabled and there are two checkpoints defined at h(20) and h(30).
            const int checkpointHeight1 = 20;
            const int checkpointHeight2 = 30;
            var checkpoint1 = new CheckpointFixture(checkpointHeight1, listOfCurrentChainHeaders[checkpointHeight1 - 1]);
            var checkpoint2 = new CheckpointFixture(checkpointHeight2, listOfCurrentChainHeaders[checkpointHeight2 - 1]);
            testContext.SetupCheckpoints(checkpoint1, checkpoint2);

            // We present headers before the first checkpoint h6 -> h15.
            int numberOfHeadersBeforeCheckpoint1 = checkpointHeight1 - initialChainSize;
            List<BlockHeader> listOfHeadersBeforeCheckpoint1 =
                listOfCurrentChainHeaders.GetRange(initialChainSize, numberOfHeadersBeforeCheckpoint1 - 5);
            ConnectNewHeadersResult connectNewHeadersResult =
                chainedHeaderTree.ConnectNewHeaders(1, listOfHeadersBeforeCheckpoint1);

            // None are marked for download.
            connectNewHeadersResult.DownloadFrom.Should().Be(null);
            connectNewHeadersResult.DownloadTo.Should().Be(null);

            // Check all headers beyond the initial chain (h6 -> h30) have foundation state of header only.
            ValidationState expectedState = ValidationState.HeaderValidated;
            IEnumerable<ChainedHeader> headersBeyondInitialChain =
                chainedHeaderTree.GetChainedHeadersByHash().Where(x => x.Value.Height > initialChainSize).Select(y => y.Value);
            foreach (ChainedHeader header in headersBeyondInitialChain)
            {
                header.BlockValidationState.Should().Be(expectedState);
            }

            // Present headers h16 -> h29 (including first checkpoint but excluding second).
            List<BlockHeader> unconsumedHeaders = listOfCurrentChainHeaders.Skip(connectNewHeadersResult.Consumed.Height).ToList();
            connectNewHeadersResult = chainedHeaderTree.ConnectNewHeaders(1, unconsumedHeaders.SkipLast(1).ToList());

            // Download headers up to including checkpoint1 (h20) but not beyond.
            connectNewHeadersResult.DownloadFrom.HashBlock.Should().Be(listOfHeadersBeforeCheckpoint1.First().GetHash());
            connectNewHeadersResult.DownloadTo.HashBlock.Should().Be(checkpoint1.Header.GetHash());

            // Checking from first checkpoint back to the initialized chain (h20 -> h6).
            ChainedHeader chainedHeader = chainedHeaderTree.GetChainedHeadersByHash()
                .SingleOrDefault(x => (x.Value.HashBlock == checkpoint1.Header.GetHash())).Value;
            while (chainedHeader.Height > initialChainSize)
            {
                chainedHeader.BlockValidationState.Should().Be(ValidationState.AssumedValid);
                chainedHeader = chainedHeader.Previous;
            }

            // Checking from first checkpoint to second checkpoint (h21 -> h29).
            chainedHeader = chainedHeaderTree.GetPeerTipChainedHeaderByPeerId(1);
            while (chainedHeader.Height > checkpoint1.Height)
            {
                chainedHeader.BlockValidationState.Should().Be(ValidationState.HeaderValidated);
                chainedHeader = chainedHeader.Previous;
            }
        }

        /// <summary>
        /// Issue 12 @ Create chained header tree component #1321
        /// Checkpoints are disabled, assumevalid at block X, blocks up to
        /// X-10 are marked for download, blocks before X-20 are fully validated,
        /// headers up to block X + some more are presented, all from X-10
        /// are marked for download. Make sure that all blocks before assumevalid block
        /// that are not fully validated or partially validated are marked assumevalid.
        /// </summary>
        [Fact]
        public void PresentChain_CheckpointsDisabled_BlocksNotFullyOrPartiallyValidatedAreAssumeValid()
        {
            // Checkpoints are disabled.
            // Initial chain has headers (h1-h10).
            const int initialChainOfTenBlocks = 10;
            TestContext testContext = new TestContextBuilder().WithInitialChain(initialChainOfTenBlocks)
                .UseCheckpoints(false).Build();
            ChainedHeaderTree chainedHeaderTree = testContext.ChainedHeaderTree;
            ChainedHeader initialChainTip = testContext.InitialChainTip;

            // Assume valid at Block X (h30).
            const int assumeValidBlockHeight = 30;
            const int extendChainByTwentyBlocks = 20;
            ChainedHeader extendedChainTip = testContext.ExtendAChain(extendChainByTwentyBlocks, initialChainTip);
            Assert.Equal(extendedChainTip.Height, assumeValidBlockHeight);
            testContext.ConsensusSettings.BlockAssumedValid = extendedChainTip.HashBlock;

            // Blocks up to X-10 (h11->h20) are marked for download.
            List<BlockHeader> listOfCurrentChainHeaders =
                testContext.ChainedHeaderToList(extendedChainTip, initialChainOfTenBlocks + extendChainByTwentyBlocks).Take(extendChainByTwentyBlocks).ToList();
            ConnectNewHeadersResult connectNewHeadersResult = chainedHeaderTree.ConnectNewHeaders(1, listOfCurrentChainHeaders);
            ChainedHeader chainedHeaderDownloadFrom = connectNewHeadersResult.DownloadFrom;
            ChainedHeader chainedHeaderDownloadTo = connectNewHeadersResult.DownloadTo;

            chainedHeaderDownloadFrom.HashBlock.Should().Be(initialChainTip.Next[0].HashBlock); // h11
            chainedHeaderDownloadTo.HashBlock.Should().Be(listOfCurrentChainHeaders.Last().GetHash());

            ChainedHeader chainedHeader = chainedHeaderDownloadTo;
            while (chainedHeader.Height >= chainedHeaderDownloadFrom.Height)
            {
                chainedHeader.BlockDataAvailability.Should().Be(BlockDataAvailabilityState.BlockRequired);
                chainedHeader = chainedHeader.Previous;
            }

            // Blocks before X-20 (h1->h10) are FV.
            chainedHeader = initialChainTip;
            Assert.Equal(chainedHeader.Height, assumeValidBlockHeight - 20);
            ValidationState expectedState = ValidationState.FullyValidated;
            while (chainedHeader.Height > 0)
            {
                chainedHeader.BlockValidationState.Should().Be(expectedState);
                chainedHeader.BlockDataAvailability.Should().Be(BlockDataAvailabilityState.BlockAvailable);
                chainedHeader = chainedHeader.Previous;
            }

            // Headers up to block X (h30) + some more (h31->h35) are presented.
            const int extendChainByFiveBlocks = 5;
            extendedChainTip = testContext.ExtendAChain(extendChainByFiveBlocks, extendedChainTip);
            listOfCurrentChainHeaders =
                testContext.ChainedHeaderToList(extendedChainTip, assumeValidBlockHeight + extendChainByFiveBlocks);
            connectNewHeadersResult = chainedHeaderTree.ConnectNewHeaders(1, listOfCurrentChainHeaders);

            chainedHeader = extendedChainTip;
            while (chainedHeader.Height > assumeValidBlockHeight)
            {
                chainedHeader.BlockDataAvailability.Should().Be(BlockDataAvailabilityState.HeaderOnly);
                chainedHeader = chainedHeader.Previous;
            }

            // All from X-10 (h21->h30) are marked for download.
            int chainedHeaderHeightXMinus10 = (assumeValidBlockHeight - 10);
            ChainedHeader fromHeader = extendedChainTip.GetAncestor(chainedHeaderHeightXMinus10 + 1);

            chainedHeaderDownloadFrom = connectNewHeadersResult.DownloadFrom;
            chainedHeaderDownloadTo = connectNewHeadersResult.DownloadTo;

            chainedHeaderDownloadFrom.HashBlock.Should().Be(fromHeader.HashBlock);
            chainedHeaderDownloadTo.HashBlock.Should().Be(extendedChainTip.HashBlock);

            // Check block data availability of headers marked for download.
            Assert.True(connectNewHeadersResult.HaveBlockDataAvailabilityStateOf(BlockDataAvailabilityState.BlockRequired));

            // Make sure that all blocks before assumevalid block
            // that are not fully or partially validated are marked assumevalid.
            ChainedHeader headerBeforeIncludingAssumeValid = chainedHeaderTree
                .GetPeerTipChainedHeaderByPeerId(1).GetAncestor(assumeValidBlockHeight);

            while (headerBeforeIncludingAssumeValid.Height > assumeValidBlockHeight - 20)
            {
                headerBeforeIncludingAssumeValid.BlockValidationState.Should().Be(ValidationState.AssumedValid);
                headerBeforeIncludingAssumeValid = headerBeforeIncludingAssumeValid.Previous;
            }
        }

        /// <summary>
        /// Issue 13 @ Create 2 chains - chain A and chain B, where chain A has more chain work than chain B. Connect both
        /// chains to chain header tree. Consensus tip should be set to chain A. Now extend / update chain B to make it have
        /// more chain work. Attempt to connect chain B again. Consensus tip should be set to chain B.
        /// </summary>
        [Fact]
        public void PresentDifferentChains_AlternativeChainWithMoreChainWorkShouldAlwaysBeMarkedForDownload()
        {
            // Chain header tree setup.
            TestContext ctx = new TestContextBuilder().WithInitialChain(5).UseCheckpoints(false).Build();
            ChainedHeaderTree cht = ctx.ChainedHeaderTree;
            ChainedHeader initialChainTip = ctx.InitialChainTip;

            // Chains A and B setup.
            const int commonChainSize = 4;
            const int chainAExtension = 4;
            const int chainBExtension = 2;
            ChainedHeader commonChainTip = ctx.ExtendAChain(commonChainSize, initialChainTip); // i.e. h1=h2=h3=h4
            ChainedHeader chainATip = ctx.ExtendAChain(chainAExtension, commonChainTip); // i.e. (h1=h2=h3=h4)=a5=a6=a7=a8
            ChainedHeader chainBTip = ctx.ExtendAChain(chainBExtension, commonChainTip); // i.e. (h1=h2=h3=h4)=b5=b6
            List<BlockHeader> listOfChainABlockHeaders = ctx.ChainedHeaderToList(chainATip, commonChainSize + chainAExtension);
            List<BlockHeader> listOfChainBBlockHeaders = ctx.ChainedHeaderToList(chainBTip, commonChainSize + chainBExtension);

            // Chain A is presented by peer 1. DownloadTo should be chain A tip.
            ConnectNewHeadersResult connectNewHeadersResult = cht.ConnectNewHeaders(1, listOfChainABlockHeaders);
            ChainedHeader chainedHeaderTo = connectNewHeadersResult.DownloadTo;
            chainedHeaderTo.HashBlock.Should().Be(chainATip.HashBlock);
            Assert.True(connectNewHeadersResult.HaveBlockDataAvailabilityStateOf(BlockDataAvailabilityState.BlockRequired));

            foreach (ChainedHeader chainedHeader in connectNewHeadersResult.ToArray())
                cht.BlockDataDownloaded(chainedHeader, chainATip.FindAncestorOrSelf(chainedHeader).Block);

            // Set chain A tip as a consensus tip.
            cht.ConsensusTipChanged(chainedHeaderTo);

            // Chain B is presented by peer 2. DownloadTo should be not set, as chain
            // B has less chain work.
            connectNewHeadersResult = cht.ConnectNewHeaders(2, listOfChainBBlockHeaders);
            connectNewHeadersResult.DownloadTo.Should().BeNull();

            // Add more chain work and blocks into chain B.
            const int chainBAdditionalBlocks = 4;
            chainBTip = ctx.ExtendAChain(chainBAdditionalBlocks, chainBTip); // i.e. (h1=h2=h3=h4)=b5=b6=b7=b8=b9=b10
            listOfChainBBlockHeaders = ctx.ChainedHeaderToList(chainBTip, commonChainSize + chainBExtension + chainBAdditionalBlocks);
            List<BlockHeader> listOfNewChainBBlockHeaders = listOfChainBBlockHeaders.TakeLast(chainBAdditionalBlocks).ToList();

            // Chain B is presented by peer 2 again.
            // DownloadTo should now be chain B as B has more chain work than chain A.
            // DownloadFrom should be the block where split occurred.
            // h1=h2=h3=h4=(b5)=b6=b7=b8=b9=(b10) - from b5 to b10.
            connectNewHeadersResult = cht.ConnectNewHeaders(2, listOfNewChainBBlockHeaders);

            ChainedHeader chainedHeaderFrom = connectNewHeadersResult.DownloadFrom;
            BlockHeader expectedHeaderFrom = listOfChainBBlockHeaders[commonChainSize];
            chainedHeaderFrom.Header.GetHash().Should().Be(expectedHeaderFrom.GetHash());

            chainedHeaderTo = connectNewHeadersResult.DownloadTo;
            chainedHeaderTo.HashBlock.Should().Be(chainBTip.HashBlock);
            Assert.True(connectNewHeadersResult.HaveBlockDataAvailabilityStateOf(BlockDataAvailabilityState.BlockRequired));
        }

        /// <summary>
        /// Issue 14 @ Chain exists with checkpoints enabled. There are 2 checkpoints. Peer presents a chain that covers
        /// first checkpoint with a prolongation that does not match the 2nd checkpoint. Exception should be thrown and violating headers should be disconnected.
        /// </summary>
        [Fact]
        public void ChainHasTwoCheckPoints_ChainCoveringOnlyFirstCheckPointIsPresented_ChainIsDiscardedUpUntilFirstCheckpoint()
        {
            // Chain header tree setup.
            // Initial chain has 2 headers.
            // Example: h1=h2.
            const int initialChainSize = 2;
            const int currentChainExtension = 6;
            TestContext ctx = new TestContextBuilder().WithInitialChain(initialChainSize).UseCheckpoints().Build();
            ChainedHeaderTree cht = ctx.ChainedHeaderTree;
            ChainedHeader initialChainTip = ctx.InitialChainTip;

            ChainedHeader extendedChainTip = ctx.ExtendAChain(currentChainExtension, initialChainTip); // i.e. h1=h2=h3=h4=h5=h6=h7=h8
            List<BlockHeader> listOfCurrentChainHeaders = ctx.ChainedHeaderToList(extendedChainTip, initialChainSize + currentChainExtension);

            // Setup two known checkpoints at header 4 and 7.
            // Example: h1=h2=h3=(h4)=h5=h6=(h7)=h8.
            const int firstCheckpointHeight = 4;
            const int secondCheckpointHeight = 7;
            var checkpoint1 = new CheckpointFixture(firstCheckpointHeight, listOfCurrentChainHeaders[firstCheckpointHeight - 1]);
            var checkpoint2 = new CheckpointFixture(secondCheckpointHeight, listOfCurrentChainHeaders[secondCheckpointHeight - 1]);
            ctx.SetupCheckpoints(checkpoint1, checkpoint2);

            // Setup new chain that only covers first checkpoint but doesn't cover second checkpoint.
            // Example: h1=h2=h3=(h4)=h5=h6=x7=x8=x9=x10.
            const int newChainExtension = 4;
            extendedChainTip = extendedChainTip.GetAncestor(6); // walk back to block 6
            extendedChainTip = ctx.ExtendAChain(newChainExtension, extendedChainTip);
            List<BlockHeader> listOfNewChainHeaders = ctx.ChainedHeaderToList(extendedChainTip, extendedChainTip.Height);

            // First 5 blocks are presented by peer 1.
            // DownloadTo should be set to a checkpoint 1.
            ConnectNewHeadersResult result = cht.ConnectNewHeaders(1, listOfNewChainHeaders.Take(5).ToList());
            result.DownloadTo.HashBlock.Should().Be(checkpoint1.Header.GetHash());
            Assert.True(result.HaveBlockDataAvailabilityStateOf(BlockDataAvailabilityState.BlockRequired));

            // Remaining 5 blocks are presented by peer 1 which do not cover checkpoint 2.
            // InvalidHeaderException should be thrown.
            List<BlockHeader> violatingHeaders = listOfNewChainHeaders.Skip(5).ToList();
            Action connectAction = () =>
            {
                cht.ConnectNewHeaders(1, violatingHeaders);
            };

            connectAction.Should().Throw<CheckpointMismatchException>();

            // Make sure headers for violating chain don't exist.
            foreach (BlockHeader header in violatingHeaders)
                Assert.False(cht.GetChainedHeadersByHash().ContainsKey(header.GetHash()));
        }

        /// <summary>
        /// Issue 15 @ Checkpoint are disabled. Assume valid is enabled.
        /// Headers that pass assume valid and meet it is presented.
        /// Chain is marked for download.
        /// Alternative chain that is of the same lenght is presented but it doesnt meet the assume valid- also marked as to download.
        /// </summary>
        [Fact]
        public void ChainHasAssumeValidHeaderAndMarkedForDownloadWhenPresented_SecondChainWithoutAssumeValidAlsoMarkedForDownload()
        {
            // Chain header tree setup with disabled checkpoints.
            // Initial chain has 2 headers.
            // Example: h1=h2.
            const int initialChainSize = 2;
            TestContext ctx = new TestContextBuilder().WithInitialChain(initialChainSize).UseCheckpoints(false).Build();
            ChainedHeaderTree cht = ctx.ChainedHeaderTree;
            ChainedHeader initialChainTip = ctx.InitialChainTip;

            // Setup two alternative chains A and B of the same length.
            const int presentedChainSize = 4;
            ChainedHeader chainATip = ctx.ExtendAChain(presentedChainSize, initialChainTip); // i.e. h1=h2=a1=a2=a3=a4
            ChainedHeader chainBTip = ctx.ExtendAChain(presentedChainSize, initialChainTip); // i.e. h1=h2=b1=b2=b3=b4
            List<BlockHeader> listOfChainABlockHeaders = ctx.ChainedHeaderToList(chainATip, initialChainSize + presentedChainSize);
            List<BlockHeader> listOfChainBBlockHeaders = ctx.ChainedHeaderToList(chainBTip, initialChainSize + presentedChainSize);

            // Set "Assume Valid" to the 4th block of the chain A.
            // Example h1=h2=a1=(a2)=a3=a4.
            ctx.ConsensusSettings.BlockAssumedValid = listOfChainABlockHeaders[3].GetHash();

            // Chain A is presented by peer 1. It meets "assume valid" hash and should
            // be marked for a download.
            ConnectNewHeadersResult connectNewHeadersResult = cht.ConnectNewHeaders(1, listOfChainABlockHeaders);
            ChainedHeader chainedHeaderDownloadTo = connectNewHeadersResult.DownloadTo;
            chainedHeaderDownloadTo.HashBlock.Should().Be(chainATip.HashBlock);
            Assert.True(connectNewHeadersResult.HaveBlockDataAvailabilityStateOf(BlockDataAvailabilityState.BlockRequired));

            // Chain B is presented by peer 2. It doesn't meet "assume valid" hash but should still
            // be marked for a download.
            connectNewHeadersResult = cht.ConnectNewHeaders(2, listOfChainBBlockHeaders);
            chainedHeaderDownloadTo = connectNewHeadersResult.DownloadTo;
            chainedHeaderDownloadTo.HashBlock.Should().Be(chainBTip.HashBlock);
            Assert.True(connectNewHeadersResult.HaveBlockDataAvailabilityStateOf(BlockDataAvailabilityState.BlockRequired));
        }

        /// <summary>
        /// Issue 16 @ Checkpoints are enabled. After the last checkpoint, there is an assumed valid. The chain
        /// that covers them all is presented - marked for download. After that chain that covers the last checkpoint
        /// but doesn't cover assume valid and is longer is presented - marked for download.
        /// </summary>
        [Fact]
        public void ChainHasOneCheckPointAndAssumeValid_TwoAlternativeChainsArePresented_BothChainsAreMarkedForDownload()
        {
            // Chain header tree setup with disabled checkpoints.
            // Initial chain has 2 headers.
            // Example: h1=h2.
            const int initialChainSize = 2;
            const int extensionChainSize = 2;
            TestContext ctx = new TestContextBuilder().WithInitialChain(initialChainSize).UseCheckpoints().Build();
            ChainedHeaderTree cht = ctx.ChainedHeaderTree;
            ChainedHeader initialChainTip = ctx.InitialChainTip;

            // Extend chain with 2 more headers.
            initialChainTip = ctx.ExtendAChain(extensionChainSize, initialChainTip); // i.e. h1=h2=h3=h4
            List<BlockHeader> listOfCurrentChainHeaders = ctx.ChainedHeaderToList(initialChainTip, initialChainSize + extensionChainSize);

            // Setup a known checkpoint at header 4.
            // Example: h1=h2=h3=(h4).
            const int checkpointHeight = 4;
            var checkpoint = new CheckpointFixture(checkpointHeight, listOfCurrentChainHeaders.Last());
            ctx.SetupCheckpoints(checkpoint);

            // Extend chain and add "Assume valid" at block 6.
            // Example: h1=h2=h3=(h4)=h5=[h6].
            const int chainExtension = 2;
            ChainedHeader extendedChainTip = ctx.ExtendAChain(chainExtension, initialChainTip);
            ctx.ConsensusSettings.BlockAssumedValid = extendedChainTip.HashBlock;

            // Setup two alternative chains A and B. Chain A covers the last checkpoint (4) and "assume valid" (6).
            // Chain B only covers the last checkpoint (4).
            const int chainAExtensionSize = 2;
            const int chainBExtensionSize = 6;
            ChainedHeader chainATip = ctx.ExtendAChain(chainAExtensionSize, extendedChainTip); // i.e. h1=h2=h3=(h4)=h5=[h6]=a7=a8
            ChainedHeader chainBTip = ctx.ExtendAChain(chainBExtensionSize, initialChainTip); // i.e. h1=h2=h3=(h4)=b5=b6=b7=b8=b9=b10
            List<BlockHeader> listOfChainABlockHeaders = ctx.ChainedHeaderToList(chainATip, initialChainSize + extensionChainSize + chainExtension + chainAExtensionSize);
            List<BlockHeader> listOfChainBBlockHeaders = ctx.ChainedHeaderToList(chainBTip, initialChainSize + extensionChainSize + chainBExtensionSize);

            // Chain A is presented by peer 1.
            // DownloadFrom should be set to header 3.
            // DownloadTo should be set to header 8.
            ConnectNewHeadersResult result = cht.ConnectNewHeaders(1, listOfChainABlockHeaders);
            result.DownloadFrom.HashBlock.Should().Be(listOfChainABlockHeaders.Skip(2).First().GetHash());
            result.DownloadTo.HashBlock.Should().Be(listOfChainABlockHeaders.Last().GetHash());
            Assert.True(result.HaveBlockDataAvailabilityStateOf(BlockDataAvailabilityState.BlockRequired));

            // Chain B is presented by peer 2.
            // DownloadFrom should be set to header 5.
            // DownloadTo should be set to header 10.
            result = cht.ConnectNewHeaders(2, listOfChainBBlockHeaders);
            result.DownloadFrom.HashBlock.Should().Be(listOfChainBBlockHeaders[checkpointHeight].GetHash());
            result.DownloadTo.HashBlock.Should().Be(listOfChainBBlockHeaders.Last().GetHash());
            Assert.True(result.HaveBlockDataAvailabilityStateOf(BlockDataAvailabilityState.BlockRequired));
        }

        /// <summary>
        /// Issue 16 @ Checkpoints are enabled. After the last checkpoint, there is an assumed valid. The chain that covers
        /// the last checkpoint but doesn't cover assume valid is presented - marked for download.
        /// </summary>
        [Fact]
        public void ChainHasOneCheckPointAndAssumeValid_ChainsWithCheckpointButMissedAssumeValidIsPresented_BothChainsAreMarkedForDownload()
        {
            // Chain header tree setup with disabled checkpoints.
            // Initial chain has 2 headers.
            // Example: h1=h2.
            const int initialChainSize = 2;
            const int extensionChainSize = 2;
            TestContext ctx = new TestContextBuilder().WithInitialChain(initialChainSize).UseCheckpoints().Build();
            ChainedHeaderTree cht = ctx.ChainedHeaderTree;
            ChainedHeader initialChainTip = ctx.InitialChainTip;

            // Extend chain with 2 more headers.
            initialChainTip = ctx.ExtendAChain(extensionChainSize, initialChainTip); // i.e. h1=h2=h3=h4
            List<BlockHeader> listOfCurrentChainHeaders = ctx.ChainedHeaderToList(initialChainTip, initialChainSize + extensionChainSize);

            // Setup a known checkpoint at header 4.
            // Example: h1=h2=h3=(h4).
            const int checkpointHeight = 4;
            var checkpoint = new CheckpointFixture(checkpointHeight, listOfCurrentChainHeaders.Last());
            ctx.SetupCheckpoints(checkpoint);

            // Extend chain and add "Assume valid" at block 6.
            // Example: h1=h2=h3=(h4)=h5=[h6].
            const int chainExtension = 2;
            ChainedHeader extendedChainTip = ctx.ExtendAChain(chainExtension, initialChainTip);
            ctx.ConsensusSettings.BlockAssumedValid = extendedChainTip.HashBlock;

            // Setup new chain, which covers the last checkpoint (4), but misses "assumed valid".
            const int newChainExtensionSize = 6;
            ChainedHeader newChainTip = ctx.ExtendAChain(newChainExtensionSize, initialChainTip); // i.e. h1=h2=h3=(h4)=b5=b6=b7=b8=b9=b10
            listOfCurrentChainHeaders = ctx.ChainedHeaderToList(newChainTip, initialChainSize + extensionChainSize + newChainExtensionSize);

            // Chain is presented by peer 2.
            // DownloadFrom should be set to header 3.
            // DownloadTo should be set to header 10.
            ConnectNewHeadersResult result = cht.ConnectNewHeaders(2, listOfCurrentChainHeaders);
            result.DownloadFrom.HashBlock.Should().Be(listOfCurrentChainHeaders.Skip(2).First().GetHash());
            result.DownloadTo.HashBlock.Should().Be(listOfCurrentChainHeaders.Last().GetHash());
            Assert.True(result.HaveBlockDataAvailabilityStateOf(BlockDataAvailabilityState.BlockRequired));
        }

        /// <summary>
        /// Issue 17 @ We advanced consensus tip (CT) and there are some partially validated (PV) headers after the CT.
        /// Now we receive headers that are after the last PV header and include assume valid (AV). Make sure that those
        /// headers that are before the AV header and after the last PV are all marked as AV.
        /// </summary>
        [Fact]
        public void ChainHasPartiallyValidatedAfterConsensusTip_NewHeadersWithAssumeValidPresented_CorrectHeadersAreMarkedAsAssumedValid()
        {
            // Chain header tree setup.
            // Initial chain has 4 headers with the consensus tip at header 4.
            // Example: fv1=fv2=fv3=fv4 (fv - fully validated).
            const int initialChainSize = 4;
            TestContext ctx = new TestContextBuilder().WithInitialChain(initialChainSize).Build();
            ChainedHeaderTree cht = ctx.ChainedHeaderTree;
            ChainedHeader chainTip = ctx.InitialChainTip;

            // Extend the chain with 2 partially validated headers.
            // Example: fv1=fv2=fv3=(fv4)=pv5=pv6 (pv - partially validated).
            const int partiallyValidatedHeadersCount = 2;
            chainTip = ctx.ExtendAChain(partiallyValidatedHeadersCount, chainTip);

            // Chain is presented by peer 1.
            // Mark pv5 and pv6 as partially validated.
            List<BlockHeader> listOfCurrentChainHeaders = ctx.ChainedHeaderToList(chainTip, partiallyValidatedHeadersCount);
            ConnectNewHeadersResult result = cht.ConnectNewHeaders(1, listOfCurrentChainHeaders);
            chainTip = result.Consumed;
            chainTip.BlockValidationState = ValidationState.PartiallyValidated;
            chainTip.Previous.BlockValidationState = ValidationState.PartiallyValidated;

            // Extend the chain with 6 normal headers, where header at the height 9 is an "assumed valid" header.
            // Example: fv1=fv2=fv3=(fv4)=pv5=pv6=h7=h8=(av9)=h10=h11=h12 (av - assumed valid).
            const int extensionHeadersCount = 6;
            chainTip = ctx.ExtendAChain(extensionHeadersCount, chainTip);
            ChainedHeader assumedValidHeader = chainTip.GetAncestor(9);
            ctx.ConsensusSettings.BlockAssumedValid = assumedValidHeader.HashBlock;
            listOfCurrentChainHeaders = ctx.ChainedHeaderToList(chainTip, extensionHeadersCount);

            // Chain is presented by peer 1.
            result = cht.ConnectNewHeaders(1, listOfCurrentChainHeaders);

            // Headers h7-h9 are marked as "assumed valid".
            ChainedHeader consumed = result.Consumed;
            var expectedState = ValidationState.HeaderValidated;
            while (consumed.Height > initialChainSize)
            {
                if (consumed.Height == 9) expectedState = ValidationState.AssumedValid;
                if (consumed.Height == 6) expectedState = ValidationState.PartiallyValidated;
                consumed.BlockValidationState.Should().Be(expectedState);
                consumed = consumed.Previous;
            }
        }

        /// <summary>
        /// Issue 21 @ FindHeaderAndVerifyBlockIntegrity called for some bogus block. Should throw because not connected.
        /// </summary>
        [Fact]
        public void FindHeaderAndVerifyBlockIntegrityCalledForBogusBlock_ExceptionShouldBeThrown()
        {
            // Chain header tree setup. Initial chain has 4 headers.
            // Example: h1=h2=h3=h4.
            const int initialChainSize = 4;
            const int extensionChainSize = 2;
            TestContext ctx = new TestContextBuilder().WithInitialChain(initialChainSize).UseCheckpoints().Build();
            ChainedHeaderTree cht = ctx.ChainedHeaderTree;
            ChainedHeader initialChainTip = ctx.InitialChainTip;

            // Extend chain with 2 more headers.
            // Example: h1=h2=h3=h4=h5=h6.
            initialChainTip = ctx.ExtendAChain(extensionChainSize, initialChainTip);

            // Call FindHeaderAndVerifyBlockIntegrity on the block from header 6.
            // BlockDownloadedForMissingChainedHeaderException should be thrown.
            Action verificationAction = () => cht.FindHeaderAndVerifyBlockIntegrity(initialChainTip.Block);
            verificationAction.Should().Throw<BlockDownloadedForMissingChainedHeaderException>();
        }

        /// <summary>
        /// Issue 23 @ Block data received (BlockDataDownloaded is called) for already FV block with null pointer.
        /// Nothing should be chained, pointer shouldn't be assigned and result should be false.
        /// </summary>
        [Fact]
        public void BlockDataDownloadedIsCalled_ForFvBlockWithNullPointer_ResultShouldBeFalse()
        {
            // Chain header tree setup. Initial chain has 4 headers with no blocks.
            // Example: h1=h2=h3=h4.
            const int initialChainSize = 4;
            TestContext ctx = new TestContextBuilder()
                .WithInitialChain(initialChainSize, assignBlocks: false)
                .Build();
            ChainedHeaderTree cht = ctx.ChainedHeaderTree;
            ChainedHeader initialChainTip = ctx.InitialChainTip;

            // Call BlockDataDownloaded and make sure that result is false and nothing is chained.
            Block fakeBlock = ctx.Network.Consensus.ConsensusFactory.CreateBlock();
            bool result = cht.BlockDataDownloaded(initialChainTip, fakeBlock);
            result.Should().BeFalse();
            initialChainTip.Block.Should().BeNull();
        }

        /// <summary>
        /// Issue 24 @ BlockDataDownloaded called for some blocks. Make sure CH.Block is not null and for the
        /// first block true is returned and false for others.
        /// </summary>
        [Fact]
        public void BlockDataDownloadedIsCalled_ForValidBlocksAfterFv_ResultShouldBeTrueForTHeFirstAndFalseForTheRest()
        {
            TestContext ctx = new TestContextBuilder().WithInitialChain(1).Build();
            ChainedHeaderTree cht = ctx.ChainedHeaderTree;
            ChainedHeader chainTip = ctx.InitialChainTip;

            // Extend the chain with 3 headers.
            // Example: h1=h2=h3=h4.
            ChainedHeader newChainTip = ctx.ExtendAChain(3, chainTip);

            List<BlockHeader> listOfChainABlockHeaders = ctx.ChainedHeaderToList(newChainTip, 3);
            chainTip = cht.ConnectNewHeaders(1, listOfChainABlockHeaders).Consumed;

            // Call BlockDataDownloaded on h2, h3 and h4.
            ChainedHeader chainTip4 = chainTip;
            ChainedHeader chainTip3 = chainTip.Previous;
            ChainedHeader chainTip2 = chainTip3.Previous;
            bool resultForH4 = cht.BlockDataDownloaded(chainTip4, newChainTip.Block);
            bool resultForH3 = cht.BlockDataDownloaded(chainTip3, newChainTip.Previous.Block);
            bool resultForH2 = cht.BlockDataDownloaded(chainTip2, newChainTip.Previous.Previous.Block);

            // Blocks should be set and only header 1 result is true.
            resultForH4.Should().BeFalse();
            chainTip4.Block.Should().NotBeNull();

            resultForH3.Should().BeFalse();
            chainTip3.Block.Should().NotBeNull();

            resultForH2.Should().BeTrue();
            chainTip2.Block.Should().NotBeNull();
        }

        /// <summary>
        /// Issue 25 @ Consensus and headers are at block 5. Block 6 is presented and PV is successful.
        /// Call PartialOrFullValidationFailed and after make sure that there is a single US_CONSTANT on CT.
        /// </summary>
        [Fact]
        public void ConsensusAndHeadersAreAtBlock5_Block6Presented_PartialOrFullValidationFailedCalled_ThereShouldBeASingleConstant()
        {
            // Chain header tree setup. Initial chain has 5 headers.
            // Example: h1=h2=h3=h4=h5.
            const int initialChainSize = 5;
            TestContext ctx = new TestContextBuilder()
                .WithInitialChain(initialChainSize)
                .Build();
            ChainedHeaderTree cht = ctx.ChainedHeaderTree;
            ChainedHeader chainTip = ctx.InitialChainTip;

            // Extend a chain by 1 header.
            // Example: h1=h2=h3=h4=h5=h6.
            chainTip = ctx.ExtendAChain(1, chainTip);
            List<BlockHeader> listOfCurrentChainHeaders = ctx.ChainedHeaderToList(chainTip, 1);

            // Present header by peer with id 1.
            // Then call PartialOrFullValidationFailed on it, followed by PartialOrFullValidationFailed.
            const int peerId = 1;
            ConnectNewHeadersResult connectionResult = cht.ConnectNewHeaders(peerId, listOfCurrentChainHeaders);

            cht.BlockDataDownloaded(connectionResult.Consumed, chainTip.Block);

            cht.PartialValidationSucceeded(connectionResult.Consumed, out bool fullValidationRequired);
            fullValidationRequired.Should().BeTrue();
            cht.PartialOrFullValidationFailed(connectionResult.Consumed);

            // Peer id must be found only once on header 5.
            Dictionary<uint256, HashSet<int>> peerIdsByTipHash = cht.GetPeerIdsByTipHash();
            peerIdsByTipHash.Should().HaveCount(1);
            uint256 header5Hash = connectionResult.Consumed.GetAncestor(5).HashBlock;
            peerIdsByTipHash[header5Hash].Should().HaveCount(1);
            peerIdsByTipHash[header5Hash].Single().Should().Be(ChainedHeaderTree.LocalPeerId);
        }

        /// <summary>
        /// Issue 26 @ CT is at block 5. Call PartialValidationSucceeded with header 6. ConsensusTipChanged on block 6.
        /// Make sure PID moved to 6.
        /// </summary>
        [Fact]
        public void ConsensusAndHeadersAreAtBlock5_Block6Presented_PartialValidationSucceededCalled_LocalPeerIdIsMovedTo6()
        {
            // Chain header tree setup. Initial chain has 5 headers.
            // Example: h1=h2=h3=h4=h5.
            const int initialChainSize = 5;
            TestContext ctx = new TestContextBuilder()
                .WithInitialChain(initialChainSize)
                .Build();
            ChainedHeaderTree cht = ctx.ChainedHeaderTree;
            ChainedHeader chainTip = ctx.InitialChainTip;

            // Extend a chain by 1 header.
            // Example: h1=h2=h3=h4=h5=h6.
            chainTip = ctx.ExtendAChain(1, chainTip);
            List<BlockHeader> listOfCurrentChainHeaders = ctx.ChainedHeaderToList(chainTip, 1);

            // Present header by peer with id 1 and then call PartialValidationSucceeded on it.
            const int peerId = 1;
            ConnectNewHeadersResult connectionResult = cht.ConnectNewHeaders(peerId, listOfCurrentChainHeaders);

            cht.BlockDataDownloaded(connectionResult.Consumed, chainTip.Block);

            cht.PartialValidationSucceeded(connectionResult.Consumed, out bool fullValidationRequired);
            fullValidationRequired.Should().BeTrue();

            // Call ConsensusTipChanged on chaintip at header 6.
            cht.ConsensusTipChanged(chainTip);

            // PID moved to header 6.
            Dictionary<uint256, HashSet<int>> peerIdsByTipHash = cht.GetPeerIdsByTipHash();
            uint256 header5Hash = connectionResult.Consumed.GetAncestor(5).HashBlock;
            uint256 header6Hash = connectionResult.Consumed.HashBlock;

            peerIdsByTipHash.Should().HaveCount(1);
            peerIdsByTipHash.Should().NotContainKey(header5Hash);
            peerIdsByTipHash[header6Hash].Should().HaveCount(2);
            peerIdsByTipHash[header6Hash].Should().Contain(ChainedHeaderTree.LocalPeerId);
            peerIdsByTipHash[header6Hash].Should().Contain(peerId);
        }

        /// <summary>
        /// Issue 27 @  Checkpoints are disabled. Chain tip is at header 5. Present a chain A with headers equal to max reorg of 500 blocks plus extra 50.
        /// Then start syncing until block 490. Peer 2 presents the alternative chain with 2 headers after fork point at header 5. We then you join the rest of
        /// 60 blocks. ConsensusTipChanged should return identifier of the second peer at block number 506.
        /// </summary>
        [Fact]
        public void ChainWithMaxReorgPlusExtraHeadersIsCalled_AnotherChainIsPresented_ConsensusTipChangedReturnsSecondPeerId()
        {
            // Chain header tree setup. Initial chain has 5 headers.
            // Example: h1=h2=h3=h4=h5.
            const int initialChainSize = 5;
            TestContext ctx = new TestContextBuilder().WithInitialChain(initialChainSize).Build();
            ChainedHeaderTree cht = ctx.ChainedHeaderTree;
            ChainedHeader initialChainTip = ctx.InitialChainTip;

            // Extend the chain (chain A) with max reorg headers (500) + 50 extra.
            // Example: h1=h2=h3=h4=(h5)=a6=...=a555.
            const int maxReorg = 500;
            ctx.ChainStateMock.Setup(x => x.MaxReorgLength).Returns(maxReorg);
            ChainedHeader chainATip = ctx.ExtendAChain(maxReorg + 50, initialChainTip);

            // Chain A is presented by peer 1.
            List<BlockHeader> listOfChainABlockHeaders = ctx.ChainedHeaderToList(chainATip, maxReorg + 50);
            ChainedHeader[] chainAChainHeaders = chainATip.ToArray(maxReorg + 50);
            ChainedHeader consumed = cht.ConnectNewHeaders(1, listOfChainABlockHeaders).Consumed;
            ChainedHeader[] consumedHeaders = consumed.ToArray(maxReorg + 50);

            // Sync 490 blocks from chain A.
            for (int i = 0; i < maxReorg - 10; i++)
            {
                ChainedHeader currentChainTip = consumedHeaders[i];
                Block block = chainAChainHeaders[i].Block;

                cht.BlockDataDownloaded(currentChainTip, block);
                cht.PartialValidationSucceeded(currentChainTip, out bool fullValidationRequired);
                ctx.FinalizedBlockMock.Setup(m => m.GetFinalizedBlockHeight()).Returns(currentChainTip.Height - maxReorg);
                List<int> peerIds = cht.ConsensusTipChanged(currentChainTip);
                peerIds.Should().BeEmpty();
            }

            // Create new chain B with 2 headers after the fork point.
            // Example: h1=h2=h3=h4=(h5)=b7=b8.
            const int chainBExtension = 2;
            ChainedHeader chainBTip = ctx.ExtendAChain(chainBExtension, initialChainTip);

            // Chain B is presented by peer 2.
            List<BlockHeader> listOfChainBHeaders = ctx.ChainedHeaderToList(chainBTip, chainBExtension);
            cht.ConnectNewHeaders(2, listOfChainBHeaders);

            // Continue syncing remaining blocks from chain A.
            for (int i = maxReorg - 10; i < maxReorg + 50; i++)
            {
                ChainedHeader currentChainTip = consumedHeaders[i];
                Block block = chainAChainHeaders[i].Block;

                cht.BlockDataDownloaded(currentChainTip, block);
                cht.PartialValidationSucceeded(currentChainTip, out bool fullValidationRequired);
                ctx.FinalizedBlockMock.Setup(m => m.GetFinalizedBlockHeight()).Returns(currentChainTip.Height - maxReorg);
                List<int> peerIds = cht.ConsensusTipChanged(currentChainTip);
                if (currentChainTip.Height > maxReorg + initialChainSize)
                {
                    peerIds.Should().HaveCount(1);
                    peerIds[0].Should().Be(2);
                }
                else
                {
                    peerIds.Should().BeEmpty();
                }
            }
        }

        /// <summary>
        /// Issue 29 @ Peer presents at least two headers. Those headers will be connected to the tree.
        /// Then we save the first such connected block to variable X and simulate block downloaded for both blocks.
        /// Then the peer is disconnected, which removes its chain from the tree.
        /// Partial validation succeeded is then called on X. No headers to validate should be returned and
        /// full validation required should be false.
        /// </summary>
        [Fact]
        public void ChainedHeaderIsRemovedFromTheTree_PartialValidationSucceededCalled_NothingIsReturned()
        {
            // Chain header tree setup. Initial chain has 5 headers.
            // Example: h1=h2=h3=h4=h5.
            const int initialChainSize = 5;
            TestContext ctx = new TestContextBuilder()
                .WithInitialChain(initialChainSize)
                .Build();
            ChainedHeaderTree cht = ctx.ChainedHeaderTree;
            ChainedHeader chainTip = ctx.InitialChainTip;

            // Extend chaintip with 2 headers, i.e. h1=h2=h3=h4=h5=h6=h7.
            const int chainExtension = 2;
            chainTip = ctx.ExtendAChain(chainExtension, chainTip);

            // Peer 1 presents these 2 headers.
            const int peer1Id = 1;
            List<BlockHeader> listOfHeaders = ctx.ChainedHeaderToList(chainTip, chainExtension);
            ConnectNewHeadersResult connectionResult = cht.ConnectNewHeaders(peer1Id, listOfHeaders);
            ChainedHeader consumedHeader = connectionResult.Consumed;

            // Download both blocks.
            ChainedHeader firstPresentedHeader = consumedHeader.Previous;
            cht.BlockDataDownloaded(consumedHeader, chainTip.Block);
            cht.BlockDataDownloaded(firstPresentedHeader, chainTip.Previous.Block);

            // Disconnect peer 1.
            cht.PeerDisconnected(peer1Id);

            // Attempt to call PartialValidationSucceeded on a saved bock.
            List<ChainedHeaderBlock> headersToValidate = cht.PartialValidationSucceeded(firstPresentedHeader, out bool fullValidationRequired);
            headersToValidate.Should().BeNull();
            fullValidationRequired.Should().BeFalse();
        }

        /// <summary>
        /// Issue 30 @ Chain is 10 headers long. All headers are "Data Available". Call PartialValidationSucceeded on
        /// the first header. First header is marked Partially Validated (PV). Make sure the next header is also marked
        /// for partial validation.
        /// </summary>
        [Fact]
        public void ChainWith10DataAvailableHeaders_PartialValidationSucceededOnTheFirstHeaderCalled_RemainingHeadersPartiallyValidated()
        {
            // Chain header tree setup. Initial chain has 2 headers.
            // Example: h1=h2.
            const int initialChainSize = 2;
            TestContext ctx = new TestContextBuilder()
                .WithInitialChain(initialChainSize)
                .Build();
            ChainedHeaderTree cht = ctx.ChainedHeaderTree;
            ChainedHeader chainTip = ctx.InitialChainTip;

            // Extend chain by 10 headers and connect it to CHT.
            // Example: h1=h2=h3=h4=h5=h6=h7=h8=h9=h10=h11=h12.
            const int extensionSize = 10;
            chainTip = ctx.ExtendAChain(extensionSize, chainTip);
            List<BlockHeader> listOfExtendedHeaders = ctx.ChainedHeaderToList(chainTip, extensionSize);
            ConnectNewHeadersResult connectionResult = cht.ConnectNewHeaders(1, listOfExtendedHeaders);
            ChainedHeader consumed = connectionResult.Consumed;

            // Download all header blocks and call PartialValidationSucceeded on h3.
            ChainedHeader[] originalHeaderArray = chainTip.ToArray(extensionSize);
            ChainedHeader[] headerArray = consumed.ToArray(extensionSize);
            ChainedHeader firstHeader = headerArray[0];
            ChainedHeader secondHeader = headerArray[1];
            for (int i = 0; i < headerArray.Length; i++)
            {
                cht.BlockDataDownloaded(headerArray[i], originalHeaderArray[i].Block);
            }

            List<ChainedHeaderBlock> listOfHeaders = cht.PartialValidationSucceeded(firstHeader, out bool fullValidationRequired);

            // First header validation state should be "PartiallyValidated" and next header returned.
            firstHeader.BlockValidationState.Should().Be(ValidationState.PartiallyValidated);
            listOfHeaders.Should().HaveCount(1);
            listOfHeaders.First().ChainedHeader.HashBlock.Should().Be(secondHeader.HashBlock);
        }

        /// <summary>
        /// Issue 31 @ Chain is 2 blocks long, CT is header 1, call PartialValidationSucceeded on header 2.
        /// Make sure that full validation is required.
        /// </summary>
        [Fact]
        public void ChainOfHeaders_CallPartialValidationSucceededOnBlockBeyondConsensusTip_FullValidationIsRequired()
        {
            // Chain header tree setup.
            const int initialChainSize = 1;
            TestContext testContext = new TestContextBuilder().WithInitialChain(initialChainSize).Build();
            ChainedHeaderTree chainedHeaderTree = testContext.ChainedHeaderTree;
            ChainedHeader initialChainTip = testContext.InitialChainTip;

            const int chainExtension = 1;
            ChainedHeader chainTip = testContext.ExtendAChain(chainExtension, initialChainTip);
            List<BlockHeader> listOfChainHeaders = testContext.ChainedHeaderToList(chainTip, 1);

            // Chain is 2 blocks long: h1=h2.
            chainedHeaderTree.ConnectNewHeaders(1, listOfChainHeaders);

            // Call PartialValidationSucceeded on h2.
            chainedHeaderTree.PartialValidationSucceeded(chainTip, out bool fullValidationRequired);

            chainTip.BlockValidationState.Should().Be(ValidationState.PartiallyValidated);

            fullValidationRequired.Should().BeTrue();
        }

        /// <summary>
        /// Issue 32 @ Call FullValidationSucceeded on some header.
        /// Make sure header.ValidationState == FV
        /// </summary>
        [Fact]
        public void ChainOfHeaders_CallFullValidationSucceededOnHeader_ValidationStateSetToFullyValidated()
        {
            // Setup with initial chain of 17 headers (h1->h17).
            const int initialChainSize = 17;
            TestContext testContext = new TestContextBuilder().WithInitialChain(initialChainSize).Build();
            ChainedHeaderTree chainedHeaderTree = testContext.ChainedHeaderTree;
            ChainedHeader chainTip = testContext.InitialChainTip;

            // Extend chain and connect all headers (h1->h22).
            const int extensionChainSize = 5;
            chainTip = testContext.ExtendAChain(extensionChainSize, chainTip);
            List<BlockHeader> listOfChainHeaders =
                testContext.ChainedHeaderToList(chainTip, initialChainSize + extensionChainSize);
            ConnectNewHeadersResult connectNewHeadersResult =
                chainedHeaderTree.ConnectNewHeaders(1, listOfChainHeaders);
            chainTip = connectNewHeadersResult.Consumed;

            // Select an arbitrary header h19 on the extended chain.
            ChainedHeader newHeader = chainTip.GetAncestor(19);

            // Verify its initial BlockValidationState.
            Assert.Equal(ValidationState.HeaderValidated, newHeader.BlockValidationState);

            chainedHeaderTree.FullValidationSucceeded(newHeader);
            Assert.Equal(ValidationState.FullyValidated, newHeader.BlockValidationState);
        }

        /// <summary>
        /// Issue 33 @  We receive headers message
        /// (first header in the message is HEADERS_START and last is HEADERS_END).
        /// AV = assume valid header, CP1,CP2 - checkpointed headers. '---' some headers.
        /// HEADERS_START--CP1----AV----HEADERS_END---CP2---
        /// Check that headers till AV(including AV) are marked for download.
        /// Headers after AV are not marked for download.
        /// </summary>
        [Fact]
        public void ConnectHeaders_AssumeValidBetweenTwoCheckPoints_DownloadUpToIncludingAssumeValid()
        {
            const int initialChainSize = 5;
            const int chainExtension = 40;
            const int assumeValidHeaderHeight = 30;

            TestContext testContext = new TestContextBuilder().WithInitialChain(initialChainSize).UseCheckpoints().Build();
            ChainedHeaderTree chainedHeaderTree = testContext.ChainedHeaderTree;
            ChainedHeader initialChainTip = testContext.InitialChainTip;
            ChainedHeader chainTip = testContext.ExtendAChain(chainExtension, initialChainTip);

            // Assume valid header at h30.
            ChainedHeader assumeValidHeader = chainTip.GetAncestor(assumeValidHeaderHeight);
            testContext.ConsensusSettings.BlockAssumedValid = assumeValidHeader.HashBlock;

            List<BlockHeader> listOfChainHeaders = testContext.ChainedHeaderToList(chainTip, initialChainSize + chainExtension);

            // Two checkpoints at h18 and h45.
            const int firstCheckpointHeight = 18;
            const int secondCheckpointHeight = 45;
            var checkpoint1 = new CheckpointFixture(firstCheckpointHeight, listOfChainHeaders[firstCheckpointHeight - 1]);
            var checkpoint2 = new CheckpointFixture(secondCheckpointHeight, listOfChainHeaders[secondCheckpointHeight - 1]);
            testContext.SetupCheckpoints(checkpoint1, checkpoint2);

            // Present chain h1->h40 covering first checkpoint at h18 and assume valid at h30.
            // Exclude second checkpoint at h45.
            listOfChainHeaders = listOfChainHeaders.Take(40).ToList();
            ConnectNewHeadersResult connectedHeadersResultNew = chainedHeaderTree.ConnectNewHeaders(1, listOfChainHeaders);

            // From initialised chain up to and including assume valid (h6->h30) are marked for download.
            // Headers after assume valid (h31->h40) are not marked for download.
            IEnumerable<BlockHeader> extendedChain = listOfChainHeaders.Skip(initialChainSize);

            Assert.Equal(extendedChain.First(), connectedHeadersResultNew.DownloadFrom.Header);
            Assert.Equal(assumeValidHeader.Header, connectedHeadersResultNew.DownloadTo.Header);

            // Check block data availability of headers marked for download.
            Assert.True(connectedHeadersResultNew.HaveBlockDataAvailabilityStateOf(BlockDataAvailabilityState.BlockRequired));

            // Check block data availability of headers not marked for download after assumed valid block.
            ChainedHeader chainedHeader = chainTip;
            while (chainedHeader.Height > assumeValidHeader.Height)
            {
                chainedHeader.BlockDataAvailability.Should().Be(BlockDataAvailabilityState.HeaderOnly);
                chainedHeader = chainedHeader.Previous;
            }
        }

        /// <summary>
        /// Issue 34 @ We receive headers message
        /// (first header in the message is HEADERS_START and last is HEADERS_END).
        /// AV = assume valid header, CP1,CP2 - checkpointed headers. '---' some headers.
        /// CP1---HEADERS_START---AV---HEADERS_END---CP2---
        /// Check that headers till AV(including AV) are marked for download.
        /// Headers after AV are not marked for download.
        /// </summary>
        [Fact]
        public void
        ConnectHeaders_AssumeValidBetweenTwoCheckPoints_BothCheckpointsExcluded_DownloadUpToIncludingAssumeValid()
        {
            const int initialChainSize = 14;
            const int chainExtension = 16;
            const int assumeValidHeaderHeight = 20;
            const int headersStartHeight = 15;
            const int headersEndHeight = 25;

            TestContext testContext = new TestContextBuilder().WithInitialChain(initialChainSize).UseCheckpoints(true).Build();
            ChainedHeaderTree chainedHeaderTree = testContext.ChainedHeaderTree;
            ChainedHeader initialChainTip = testContext.InitialChainTip;
            ChainedHeader chainTip = testContext.ExtendAChain(chainExtension, initialChainTip);

            // Assume valid header at h20.
            ChainedHeader assumeValidChainHeader = chainTip.GetAncestor(assumeValidHeaderHeight);
            testContext.ConsensusSettings.BlockAssumedValid = assumeValidChainHeader.HashBlock;

            List<BlockHeader> listOfChainHeaders = testContext.ChainedHeaderToList(chainTip, initialChainSize + chainExtension);

            // Two checkpoints at h10 and h30.
            const int firstCheckpointHeight = 10;
            const int secondCheckpointHeight = 30;
            var checkpoint1 = new CheckpointFixture(firstCheckpointHeight, listOfChainHeaders[firstCheckpointHeight - 1]);
            var checkpoint2 = new CheckpointFixture(secondCheckpointHeight, listOfChainHeaders[secondCheckpointHeight - 1]);
            testContext.SetupCheckpoints(checkpoint1, checkpoint2);

            // Present chain h15->h25 covering assume valid at h20 and excluding both checkpoints.
            int headersToPresentCount = (headersEndHeight - headersStartHeight + 1 /* inclusive */);
            listOfChainHeaders = listOfChainHeaders.Skip(headersStartHeight - 1).Take(headersToPresentCount).ToList();

            // Present chain:
            // ----CP1----HEADERS_START----AV----HEADERS_END----CP2
            // h1--h10--------h15----------h20------h25---------h30
            ConnectNewHeadersResult connectedHeadersResultNew = chainedHeaderTree.ConnectNewHeaders(1, listOfChainHeaders);

            // From initialised chain up to and including assume valid (h15->h20) inclusive are marked for download.
            // Headers after assume valid (h21->h30) are not marked for download.
            Assert.Equal(listOfChainHeaders.First(), connectedHeadersResultNew.DownloadFrom.Header);
            Assert.Equal(assumeValidChainHeader.Header, connectedHeadersResultNew.DownloadTo.Header);

            // Check block data availability of headers marked for download.
            Assert.True(connectedHeadersResultNew.HaveBlockDataAvailabilityStateOf(BlockDataAvailabilityState.BlockRequired));

            // Check block data availability of headers not marked for download after assumed valid block.
            ChainedHeader chainedHeader = chainTip;
            while (chainedHeader.Height > assumeValidChainHeader.Height)
            {
                chainedHeader.BlockDataAvailability.Should().Be(BlockDataAvailabilityState.HeaderOnly);
                chainedHeader = chainedHeader.Previous;
            }
        }

        /// <summary>
        /// Issue 35 @ We receive headers message
        /// (first header in the message is HEADERS_START and last is HEADERS_END).
        /// AV = assume valid header, CP1,CP2 - checkpointed headers. '---' some headers.
        /// LAST_CP = last checkpoint.
        /// ----CP1-----HEADERS_START----LAST_CP----AV-----HEADERS_END
        /// All headers until HEADERS_END (including it) are marked for download.
        /// </summary>
        [Fact]
        public void ConnectHeaders_FirstCheckpointsExcluded_AssumeValidBeyondLastCheckPoint_DownloadAllHeaders()
        {
            const int initialChainSize = 14;
            const int chainExtension = 16;
            const int assumeValidHeaderHeight = 25;
            const int headersStartHeight = 15;

            TestContext testContext = new TestContextBuilder().WithInitialChain(initialChainSize).UseCheckpoints(true).Build();
            ChainedHeaderTree chainedHeaderTree = testContext.ChainedHeaderTree;
            ChainedHeader initialChainTip = testContext.InitialChainTip;
            ChainedHeader chainTip = testContext.ExtendAChain(chainExtension, initialChainTip);

            // Assume valid header at h25.
            ChainedHeader assumeValidChainHeader = chainTip.GetAncestor(assumeValidHeaderHeight);
            testContext.ConsensusSettings.BlockAssumedValid = assumeValidChainHeader.HashBlock;

            List<BlockHeader> listOfChainHeaders =
                testContext.ChainedHeaderToList(chainTip, initialChainSize + chainExtension);

            // Two checkpoints at h10 and h20.
            const int firstCheckpointHeight = 10;
            const int secondCheckpointHeight = 20;
            var checkpoint1 = new CheckpointFixture(firstCheckpointHeight, listOfChainHeaders[firstCheckpointHeight - 1]);
            var checkpoint2 = new CheckpointFixture(secondCheckpointHeight, listOfChainHeaders[secondCheckpointHeight - 1]);
            testContext.SetupCheckpoints(checkpoint1, checkpoint2);

            // Present chain h15->h30 covering second checkpoint at h20 and assume valid at h25.
            // -----CP1----HEADERS_START----CP2-----AV----HEADERS_END
            // h1---h10--------h15----------h20-----h25------h30-----
            listOfChainHeaders = listOfChainHeaders.Skip(headersStartHeight - 1).ToList();
            ConnectNewHeadersResult connectedHeadersResultNew = chainedHeaderTree.ConnectNewHeaders(1, listOfChainHeaders);

            // From initialised chain up to and including headers end (h30) inclusive are marked for download.
            Assert.Equal(listOfChainHeaders.First(), connectedHeadersResultNew.DownloadFrom.Header);
            Assert.Equal(listOfChainHeaders.Last(), connectedHeadersResultNew.DownloadTo.Header);

            // Check block data availability of headers marked for download.
            Assert.True(connectedHeadersResultNew.HaveBlockDataAvailabilityStateOf(BlockDataAvailabilityState.BlockRequired));
        }

        /// <summary>
        /// Issue 36 @ The list of headers is presented where the 1st half of them can be connected but then there is
        /// header which is not consecutive – its previous hash is not hash of the previous header in the list.
        /// The 1st nonconsecutive header should be header that we saw before, so that it actually connects but it
        /// is out of order.
        /// </summary>
        [Fact]
        public void ListWithOnlyHalfConnectableHeadersPresented_TheFirstNonconsecutiveHeaderShouldBeHeaderWeSawBefore()
        {
            // Chain header tree setup. Initial chain has 2 headers.
            // Example: h1=h2.
            const int initialChainSize = 2;
            TestContext ctx = new TestContextBuilder().WithInitialChain(initialChainSize).Build();
            ChainedHeaderTree cht = ctx.ChainedHeaderTree;
            ChainedHeader chainTip = ctx.InitialChainTip;

            // Extend chain with 10 more headers.
            // Example: h1=h2=a3=a4=a5=a6=a7=a8=a9=a10=a11=a12.
            // Then swap h8 with h2 before connecting it.
            const int extensionChainSize = 10;
            chainTip = ctx.ExtendAChain(extensionChainSize, chainTip);
            List<BlockHeader> listOfHeaders = ctx.ChainedHeaderToList(chainTip, extensionChainSize);
            listOfHeaders[initialChainSize + 5] = chainTip.GetAncestor(2).Header;

            // Present headers that contain out of order header.
            Action connectHeadersAction = () =>
            {
                cht.ConnectNewHeaders(1, listOfHeaders);
            };

            // Exception is thrown and no new headers are connected.
            ChainedHeader[] allHeaders = chainTip.ToArray(initialChainSize + extensionChainSize + 1);
            connectHeadersAction.Should().Throw<ArgumentException>();
            Dictionary<uint256, ChainedHeader> currentHeaders = cht.GetChainedHeadersByHash();
            currentHeaders.Should().HaveCount(initialChainSize + 1); // initial chain size + genesis.
            currentHeaders.Should().ContainKey(allHeaders[0].HashBlock);
            currentHeaders.Should().ContainKey(allHeaders[1].HashBlock);
            currentHeaders.Should().ContainKey(allHeaders[2].HashBlock);
            currentHeaders[allHeaders[2].HashBlock].Next.Should().BeEmpty();
        }

        /// <summary>
        /// Issue 37 @ CT advances at 1000 blocks. Make sure that block data for headers 1-900 are removed.
        /// </summary>
        [Fact]
        public void ChainTipAdvancesAt1000Blocks_DataForHeadersForFirst900HeadersAreRemoved()
        {
            // Chain header tree setup. Initial chain has 1 header.
            // Example: h1.
            const int initialChainSize = 1;
            TestContext ctx = new TestContextBuilder().WithInitialChain(initialChainSize).Build();
            ChainedHeaderTree cht = ctx.ChainedHeaderTree;
            ChainedHeader chainTip = ctx.InitialChainTip;

            // Extend a chain by 1000 headers.
            // Example: h1=h2=...=h1001.
            const int extensionSize = 1000;
            chainTip = ctx.ExtendAChain(extensionSize, chainTip);
            List<BlockHeader> listOfCurrentChainHeaders = ctx.ChainedHeaderToList(chainTip, extensionSize);

            // Peer 1 presents a chain.
            const int peerId = 1;
            ConnectNewHeadersResult connectionResult = cht.ConnectNewHeaders(peerId, listOfCurrentChainHeaders);
            ChainedHeader[] consumedHeaders = connectionResult.Consumed.ToArray(extensionSize);
            ChainedHeader[] originalHeaders = chainTip.ToArray(extensionSize);

            // Sync all blocks.
            for (int i = 0; i < extensionSize; i++)
            {
                ChainedHeader currentChainTip = consumedHeaders[i];

                cht.BlockDataDownloaded(currentChainTip, originalHeaders[i].Block);
                cht.PartialValidationSucceeded(currentChainTip, out bool fullValidationRequired);
                cht.ConsensusTipChanged(currentChainTip);
            }

            // Headers 2-901 should have block data null.
            // Headers 901 - 1001 should have block data.
            Dictionary<uint256, ChainedHeader> connectedHeaders = cht.GetChainedHeadersByHash();
            foreach (ChainedHeader consumedHeader in consumedHeaders)
            {
                if (consumedHeader.Height <= (extensionSize - ChainedHeaderTree.KeepBlockDataForLastBlocks))
                {
                    connectedHeaders[consumedHeader.HashBlock].Block.Should().BeNull();
                }
                else
                {
                    connectedHeaders[consumedHeader.HashBlock].Block.Should().NotBeNull();
                }
            }
        }

        /// <summary>
        /// Issue 38 @ CT advances at 150. Alternative chain with fork at 120 and total length 160 is presented.
        /// CT switches to 160. Make sure block data for 0-60 is removed.
        /// </summary>
        [Fact]
        public void ChainTipAdvancesAt150Blocks_AlternativeChainPresented_RelevantBlockDataIsRemoved()
        {
            // Chain header tree setup. Initial chain has 1 header.
            // Example: h1.
            const int initialChainSize = 1;
            TestContext ctx = new TestContextBuilder().WithInitialChain(initialChainSize).Build();
            ChainedHeaderTree cht = ctx.ChainedHeaderTree;
            ChainedHeader chainTip = ctx.InitialChainTip;

            // Create a chain A with 150 headers.
            // Example: h1=h2=...h120=h121=a122=a123=a124=...=a151.
            const int extensionBeforeFork = 120;
            const int chainAExtensionSize = 150;
            chainTip = ctx.ExtendAChain(extensionBeforeFork, chainTip);
            ChainedHeader chainATip = ctx.ExtendAChain(chainAExtensionSize - extensionBeforeFork, chainTip);
            List<BlockHeader> listOfCurrentChainAHeaders = ctx.ChainedHeaderToList(chainATip, chainAExtensionSize);

            // Peer 1 presents a chain A.
            const int peer1Id = 1;
            ConnectNewHeadersResult connectionResult = cht.ConnectNewHeaders(peer1Id, listOfCurrentChainAHeaders);
            ChainedHeader[] consumedChainAHeaders = connectionResult.Consumed.ToArray(chainAExtensionSize);
            ChainedHeader[] originalChainAHeaders = chainATip.ToArray(chainAExtensionSize);

            // Sync all blocks for chain A.
            for (int i = 0; i < chainAExtensionSize; i++)
            {
                ChainedHeader currentChainTip = consumedChainAHeaders[i];

                cht.BlockDataDownloaded(currentChainTip, originalChainAHeaders[i].Block);
                cht.PartialValidationSucceeded(currentChainTip, out bool fullValidationRequired);
                cht.ConsensusTipChanged(currentChainTip);
            }

            // Create a chain B with 160 headers and a fork at 121.
            // Example: h1=h2=...h120=h121=b122=b123=b124=...=b161.
            const int chainBExtensionSize = 160;
            ChainedHeader chainBTip = ctx.ExtendAChain(chainBExtensionSize - extensionBeforeFork, chainTip);
            List<BlockHeader> listOfCurrentChainBHeaders = ctx.ChainedHeaderToList(chainBTip, chainBExtensionSize - extensionBeforeFork);

            // Peer 2 presents a chain B.
            const int peer2Id = 2;
            connectionResult = cht.ConnectNewHeaders(peer2Id, listOfCurrentChainBHeaders);
            ChainedHeader[] consumedChainBHeaders = connectionResult.Consumed.ToArray(chainBExtensionSize - extensionBeforeFork);
            ChainedHeader[] originalChainBHeaders = chainBTip.ToArray(chainBExtensionSize - extensionBeforeFork);

            // Sync all new blocks for chain B.
            for (int i = 0; i < chainBExtensionSize - extensionBeforeFork; i++)
            {
                ChainedHeader currentChainTip = consumedChainBHeaders[i];

                cht.BlockDataDownloaded(currentChainTip, originalChainBHeaders[i].Block);
                cht.PartialValidationSucceeded(currentChainTip, out bool fullValidationRequired);
            }

            cht.ConsensusTipChanged(connectionResult.Consumed);

            // Headers 2-60 should have block data null.
            // Headers 61 - 161 should have block data.
            Dictionary<uint256, ChainedHeader> connectedHeaders = cht.GetChainedHeadersByHash();
            ChainedHeader[] allChainBHeaders = connectionResult.Consumed.ToArray(chainBExtensionSize);
            foreach (ChainedHeader consumedHeader in allChainBHeaders)
            {
                if (consumedHeader.Height <= (chainBExtensionSize - ChainedHeaderTree.KeepBlockDataForLastBlocks))
                {
                    connectedHeaders[consumedHeader.HashBlock].Block.Should().BeNull();
                }
                else
                {
                    connectedHeaders[consumedHeader.HashBlock].Block.Should().NotBeNull();
                }
            }
        }

        /// <summary>
        /// Issue 39 @ Initial chain is 20 headers long. Single checkpoint is at 1000. Max reorg is 10. Finalized height is 10.
        /// We receive a chain of 100 headers from peer1. Nothing is marked for download. Peer2 presents a chain which forks
        /// at 50 and goes to 150. Nothing is marked for download but the chain is accepted.
        /// </summary>
        [Fact]
        public void ChainTHasCheckpointAt1000_MaxReorgIs10_TwoChainsPriorTo1000Presented_NothingIsMarkedForDownload()
        {
            // Chain header tree setup. Initial chain has 1 header and it uses checkpoints.
            // Example: h1=h2=...=h20.
            const int initialChainSize = 20;
            TestContext ctx = new TestContextBuilder().WithInitialChain(initialChainSize).UseCheckpoints().Build();
            ChainedHeaderTree cht = ctx.ChainedHeaderTree;
            ChainedHeader chainTip = ctx.InitialChainTip;

            // Set checkpoint at height 1000.
            const int checkpointHeight = 1000;
            ChainedHeader fakeChainTip = ctx.ExtendAChain(checkpointHeight - initialChainSize, chainTip);
            var checkpoint = new CheckpointFixture(checkpointHeight, fakeChainTip.Header);
            ctx.SetupCheckpoints(checkpoint);

            // Setup max reorg of 10.
            const int maxReorg = 10;
            ctx.ChainStateMock.Setup(x => x.MaxReorgLength).Returns(maxReorg);

            // Setup finalized block height to 10.
            ctx.FinalizedBlockMock.Setup(m => m.GetFinalizedBlockHeight()).Returns(10);

            // Extend a chain by 50 headers.
            // Example: h1=h2=...=h50.
            const int extensionSize = 30;
            chainTip = ctx.ExtendAChain(extensionSize, chainTip);

            // Setup chain A that has 100 headers and is based on the previous 30 header extension.
            // Example: h1=h2=..=h50=a51=a52=..=a120.
            const int chainAExtensionSize = 70;
            ChainedHeader chainATip = ctx.ExtendAChain(chainAExtensionSize, chainTip);
            List<BlockHeader> listOfChainAHeaders =
                ctx.ChainedHeaderToList(chainATip, extensionSize + chainAExtensionSize);

            // Peer 1 presents a chain A.
            // Chain accepted but nothing marked for download.
            const int peer1Id = 1;
            ConnectNewHeadersResult connectionResult = cht.ConnectNewHeaders(peer1Id, listOfChainAHeaders);
            connectionResult.DownloadFrom.Should().BeNull();
            connectionResult.DownloadTo.Should().BeNull();
            connectionResult.Consumed.HashBlock.Should().Be(chainATip.HashBlock);

            ChainedHeader[] consumedHeaders = connectionResult.Consumed.ToArray(listOfChainAHeaders.Count);
            consumedHeaders.HaveBlockDataAvailabilityStateOf(BlockDataAvailabilityState.HeaderOnly).Should().BeTrue();

            // Setup chain B that extends to height 150 and is based on the previous 30 header extension, i.e. fork point at 50.
            // Example: h1=h2=..=h50=b51=b52=..=b150.
            const int chainBExtensionSize = 100;
            ChainedHeader chainBTip = ctx.ExtendAChain(chainBExtensionSize, chainTip);
            List<BlockHeader> listOfChainBHeaders =
                ctx.ChainedHeaderToList(chainBTip, extensionSize + chainBExtensionSize);

            // Peer 2 presents a chain B.
            // Chain accepted but nothing marked for download.
            const int peer2Id = 2;
            connectionResult = cht.ConnectNewHeaders(peer2Id, listOfChainBHeaders);
            connectionResult.DownloadFrom.Should().BeNull();
            connectionResult.DownloadTo.Should().BeNull();
            connectionResult.Consumed.HashBlock.Should().Be(chainBTip.HashBlock);
            consumedHeaders = connectionResult.Consumed.ToArray(listOfChainAHeaders.Count);
            consumedHeaders.HaveBlockDataAvailabilityStateOf(BlockDataAvailabilityState.HeaderOnly).Should().BeTrue();
        }

        


        /// <summary>
        /// Issue 19 @ New peer K claims 10d. Peer K disconnects. Chain shouldn't change.
        /// </summary>
        [Fact]
        public void NewPeerClaimsHeadSecondTime_PeerDisconnected_ChainShouldNotChange()
        {
            const int initialChainSize = 5;
            TestContext ctx = new TestContextBuilder().WithInitialChain(initialChainSize).UseCheckpoints().Build();
            ChainedHeaderTree cht = ctx.ChainedHeaderTree;
            ChainedHeader initialChainTip = ctx.InitialChainTip;
            ChainedHeaderBlock consensusTip = cht.GetChainedHeaderBlock(cht.GetPeerTipsByPeerId()[ChainedHeaderTree.LocalPeerId]);

            ctx.SetupPeersForTest(initialChainSize, cht, initialChainTip);

            // Additional SetUp for current test.
            ChainedHeader chainDTip = cht.GetPeerTipChainedHeaderByPeerId(3);
            ChainedHeader chainKTip = chainDTip; //peer K has exactly the same chain as peer D.
            List<BlockHeader> peerKBlockHeaders = ctx.ChainedHeaderToList(chainKTip, chainKTip.Height);

            cht.ConnectNewHeaders(4, peerKBlockHeaders);

            var chainedHeadersWithPeerK = new Dictionary<uint256, ChainedHeader>(cht.GetChainedHeadersByHash());

            cht.PeerDisconnected(4);
            
            Dictionary<uint256, ChainedHeader> chainedHeadersWithoutPeerK = cht.GetChainedHeadersByHash();

            chainedHeadersWithoutPeerK.Should().BeEquivalentTo(chainedHeadersWithPeerK);

            this.CheckChainedHeaderTreeConsistency(cht, ctx, consensusTip);
        }

        /// <summary>
        /// Issue 20 @ New peer K is connected, it prolongs D by 2 headers. K is disconnected, only those 2 headers are removed.
        /// </summary>
        [Fact]
        public void NewPeerProlongsByTwoHeaders_PeerDisconnected_NewTwoHeadersRemoved()
        {
            const int initialChainSize = 5;
            TestContext ctx = new TestContextBuilder().WithInitialChain(initialChainSize).UseCheckpoints().Build();
            ChainedHeaderTree cht = ctx.ChainedHeaderTree;
            ChainedHeader initialChainTip = ctx.InitialChainTip;
            ChainedHeaderBlock consensusTip = cht.GetChainedHeaderBlock(cht.GetPeerTipsByPeerId()[ChainedHeaderTree.LocalPeerId]);

            ctx.SetupPeersForTest(initialChainSize, cht, initialChainTip);

            // Additional SetUp for current test.
            int peerKExtension = 2;
            ChainedHeader chainDTip = cht.GetPeerTipChainedHeaderByPeerId(3);
            ChainedHeader chainKTip = ctx.ExtendAChain(peerKExtension, chainDTip); //peer K prolongs peer D by 2 headers.

            var chainedHeadersBeforePeerKConnected = new Dictionary<uint256, ChainedHeader>(cht.GetChainedHeadersByHash());

            List<BlockHeader> peerKBlockHeaders = ctx.ChainedHeaderToList(chainKTip, chainKTip.Height);
            cht.ConnectNewHeaders(4, peerKBlockHeaders);

            var chainedHeadersWithPeerK = new Dictionary<uint256, ChainedHeader>(cht.GetChainedHeadersByHash());
            
            //Double checking that chained tree has been changed after connecting new peer.
            chainedHeadersBeforePeerKConnected.Should().NotEqual(chainedHeadersWithPeerK);

            cht.PeerDisconnected(4);

            var chainedHeadersAfterPeerKDisconnected = new Dictionary<uint256, ChainedHeader>(cht.GetChainedHeadersByHash());

            chainedHeadersBeforePeerKConnected.Should().BeEquivalentTo(chainedHeadersAfterPeerKDisconnected);

            this.CheckChainedHeaderTreeConsistency(cht, ctx, consensusTip);
        }


        /// <summary>
        /// Basic test for tests 18 to 20, 28.
        /// 1/6 There is no branch which is claimed by no one (PeerTipsByHash have tip of every branch), none of list should be empty.
        /// 2/6 ChainHeadersByHash contains only reachable headers.
        /// 3/6 ChainHeader claims LocalPeer.
        /// 4/6 Each connected peer has exactly 1 entry in PeerIdsByTipHash.
        /// 5/6 CH.Next[i].Prev == CH for every header and every .Next.
        /// 6/6 PeerTipsByPeerId should reflect PeerIdsByHash(except local marker).
        /// </summary>
        /// <param name="cht">ChainHeaderTree.</param>
        /// <param name="ctx">Test context</param>
        /// <param name="consensusTip">Consensus Tip</param>
        private void CheckChainedHeaderTreeConsistency(ChainedHeaderTree cht, TestContext ctx, ChainedHeaderBlock consensusTip)
        {
            bool eachPeerOneEntry = true;

            var peerEntryDictionary = new Dictionary<int, int>();
            var peerHeaderDictionary = new Dictionary<int, int>();

            Dictionary<uint256, HashSet<int>> tipsDictionary = cht.GetPeerIdsByTipHash();
            Dictionary<int, uint256> peerIdsDictionary = cht.GetPeerTipsByPeerId();
            IEnumerable<BlockHeader> listOfAllUniqueBlockHeaders = ctx.GetListOfAllUniqueBlockHeaders(cht);

            for (int i = 0; i < peerIdsDictionary.Count - 1; i++)
            {
                peerHeaderDictionary.Add(i, 0);
                peerEntryDictionary.Add(i, 0);
            }

            foreach (KeyValuePair<uint256, HashSet<int>> tips in tipsDictionary)
            {
                if (tips.Value.Count == 0) Assert.True(false, "There is no branch which is claimed by no one");

                foreach (int peerId in tips.Value)
                {
                    // Ignore local.
                    if (peerId != ChainedHeaderTree.LocalPeerId) 
                    {
                        peerEntryDictionary[peerId] = peerEntryDictionary[peerId]++;

                        if (peerIdsDictionary[peerId] == tips.Key) peerHeaderDictionary[peerId]++;
                        else Assert.True(false, "PeerTipsByPeerId should reflect PeerIdsByHash(except local marker).");
                    }
                    
                }
            }
            
            //Checking "Each connected peer has exactly 1 entry in PeertipsByHash". 
            if (peerEntryDictionary.Count(x => x.Value > 1) > 0) eachPeerOneEntry = false;
            if (peerHeaderDictionary.Count(x => x.Value > 1) > 0) eachPeerOneEntry = false; 
            Assert.True(eachPeerOneEntry);

            Dictionary<uint256, ChainedHeader> chainHeaders = cht.GetChainedHeadersByHash();

            foreach (ChainedHeader header in chainHeaders.Values.OrderBy(x => x.Height))
            {
                if (header.Next.Any())
                {
                    for (int i = 0; i < header.Next.Count; i++)
                    {
                        if (header.Next[i].Previous.HashBlock != header.HashBlock) Assert.True(false, "Is Correct Chain Sequence");
                    }
                }

                if (listOfAllUniqueBlockHeaders.Any(x => x.GetHash() == header.HashBlock)) continue;
                Assert.True(false, "ChainHeadersByHash has only reacheble headers");
            }
            //Checking ChainHeader claims LocalPeer.
            Assert.Equal(consensusTip.ChainedHeader.HashBlock, peerIdsDictionary[ChainedHeaderTree.LocalPeerId]);
        }


        /// <summary>
        /// Issue 19 @ New peer K claims 10d. Peer K disconnects. Chain shouldn't change.
        /// </summary>
        [Fact]
        public void NewPeerClaimsHeadSecondTime_PeerDisconnected_ChainShouldNotChange()
        {
            const int initialChainSize = 5;
            TestContext ctx = new TestContextBuilder().WithInitialChain(initialChainSize).UseCheckpoints().Build();
            ChainedHeaderTree cht = ctx.ChainedHeaderTree;
            ChainedHeader initialChainTip = ctx.InitialChainTip;
            ChainedHeaderBlock consensusTip = cht.GetChainedHeaderBlock(cht.GetPeerTipsByPeerId()[ChainedHeaderTree.LocalPeerId]);

            ctx.SetupPeersForTest(cht, initialChainTip);

            // Additional SetUp for current test.
            ChainedHeader chainDTip = cht.GetPeerTipChainedHeaderByPeerId(3);
            ChainedHeader chainKTip = chainDTip; //peer K has exactly the same chain as peer D.
            List<BlockHeader> peerKBlockHeaders = ctx.ChainedHeaderToList(chainKTip, chainKTip.Height);

            cht.ConnectNewHeaders(4, peerKBlockHeaders);

            var chainedHeadersWithPeerK = new Dictionary<uint256, ChainedHeader>(cht.GetChainedHeadersByHash());

            cht.PeerDisconnected(4);

            Dictionary<uint256, ChainedHeader> chainedHeadersWithoutPeerK = cht.GetChainedHeadersByHash();

            chainedHeadersWithoutPeerK.Should().BeEquivalentTo(chainedHeadersWithPeerK);

            this.CheckChainedHeaderTreeConsistency(cht, ctx, consensusTip, new HashSet<int>() { 0, 1, 2, 3 });
        }

        /// <summary>
        /// Basic test for tests 18 to 20, 28.
        /// 1/6 There is no branch which is claimed by no one (PeerTipsByHash have tip of every branch), none of list should be empty.
        /// 2/6 ChainHeadersByHash contains only reachable headers.
        /// 3/6 ConsensusTip is claimed by LocalPeer.
        /// 4/6 Each connected peer has exactly 1 entry in PeerIdsByTipHash.
        /// 5/6 CH.Next[i].Prev == CH for every header and every .Next.
        /// 6/6 PeerTipsByPeerId should reflect PeerIdsByHash(except local marker).
        /// </summary>
        /// <param name="cht">ChainHeaderTree.</param>
        /// <param name="ctx">Test context</param>
        /// <param name="consensusTip">Consensus Tip</param>
        /// <param name="connectedPeers">Peer ids of the peers that are expected to be connected.</param>
        private void CheckChainedHeaderTreeConsistency(ChainedHeaderTree cht, TestContext ctx, ChainedHeaderBlock consensusTip, HashSet<int> connectedPeers)
        {
            bool eachPeerOneEntry = true;

            var peerEntryDictionary = new Dictionary<int, int>();
            var peerHeaderDictionary = new Dictionary<int, int>();

            Dictionary<uint256, HashSet<int>> tipsDictionary = cht.GetPeerIdsByTipHash();
            Dictionary<int, uint256> peerIdsDictionary = cht.GetPeerTipsByPeerId();

            for (int i = 0; i < peerIdsDictionary.Count - 1; i++)
            {
                peerHeaderDictionary.Add(i, 0);
                peerEntryDictionary.Add(i, 0);
            }

            var tipsLeft = new HashSet<uint256>(cht.GetChainedHeadersByHash().Select(x => x.Value).Where(x => x.Next.Count == 0).Select(x => x.HashBlock));

            foreach (KeyValuePair<uint256, HashSet<int>> tips in tipsDictionary)
            {
                // There should be no branch which is claimed by no one.
                Assert.NotEmpty(tips.Value);

                tipsLeft.Remove(tips.Key);

                foreach (int peerId in tips.Value)
                {
                    // Ignore local.
                    if (peerId != ChainedHeaderTree.LocalPeerId)
                    {
                        Assert.Contains(peerId, connectedPeers);

                        peerEntryDictionary[peerId] = peerEntryDictionary[peerId]++;

                        if (peerIdsDictionary[peerId] == tips.Key)
                            peerHeaderDictionary[peerId]++;
                        else
                            Assert.True(false, "PeerTipsByPeerId should reflect PeerIdsByHash(except local marker).");
                    }

                }
            }

            Assert.Empty(tipsLeft);

            // Checking "Each connected peer has exactly 1 entry in PeerIdsByTipHash".
            if (peerEntryDictionary.Count(x => x.Value > 1) > 0) eachPeerOneEntry = false;
            if (peerHeaderDictionary.Count(x => x.Value > 1) > 0) eachPeerOneEntry = false;
            Assert.True(eachPeerOneEntry);

            Dictionary<uint256, ChainedHeader> chainHeaders = cht.GetChainedHeadersByHash();

            foreach (ChainedHeader header in chainHeaders.Values)
            {
                for (int i = 0; i < header.Next.Count; i++)
                {
                    // Is correct chain sequence.
                    Assert.Equal(header.Next[i].Previous.HashBlock, header.HashBlock);
                }
            }

            // ConsensusTip is claimed by LocalPeer.
            Assert.Equal(consensusTip.ChainedHeader.HashBlock, peerIdsDictionary[ChainedHeaderTree.LocalPeerId]);

            // ChainedHeadersByHash contains only reachable headers.
            var allConnectedHeaders = new List<ChainedHeader>();

            ChainedHeader genesis = cht.GetChainedHeadersByHash()[ctx.Network.GenesisHash];
            var headersToProcess = new Stack<ChainedHeader>();
            headersToProcess.Push(genesis);

            while (headersToProcess.Count > 0)
            {
                ChainedHeader current = headersToProcess.Pop();

                Assert.True(chainHeaders.ContainsKey(current.HashBlock));

                allConnectedHeaders.Add(current);

                foreach (ChainedHeader next in current.Next)
                    headersToProcess.Push(next);
            }

            Assert.Equal(chainHeaders.Count, allConnectedHeaders.Count);
        }

        /// <summary>
        /// Issue 40 @ CT advances after last checkpoint to height LC + MaxReorg + 10. New chain is presented with
        /// fork point at LC + 5, chain is not accepted.
        /// </summary>
        [Fact]
        public void ChainAdvancesAfterACheckpoint_NewChainIsPresentedWithForkPoint_ChainIsNotAccepted()
        {
            // Chain header tree setup. Initial chain has 5 headers and checkpoint at h5.
            // Example: h1=h2=h3=h4=(h5).
            const int initialChainSize = 5;
            TestContext ctx = new TestContextBuilder().WithInitialChain(initialChainSize).UseCheckpoints().Build();
            ChainedHeaderTree cht = ctx.ChainedHeaderTree;
            ChainedHeader chainTip = ctx.InitialChainTip;

            const int checkpointHeight = 5;
            var checkpoint = new CheckpointFixture(checkpointHeight, chainTip.Header);
            ctx.SetupCheckpoints(checkpoint);

            // Setup max reorg to 100.
            const int maxReorg = 100;
            ctx.ChainStateMock.Setup(x => x.MaxReorgLength).Returns(maxReorg);

            // Extend the chain with (checkpoint + MaxReorg + 10) headers, i.e. 115 headers.
            const int extensionSize = 10;
            const int chainASize = checkpointHeight + maxReorg + extensionSize;
            ChainedHeader chainATip = ctx.ExtendAChain(chainASize, chainTip);

            // Chain A is presented by peer 1.
            List<BlockHeader> listOfChainABlockHeaders = ctx.ChainedHeaderToList(chainATip, chainASize);
            ChainedHeader consumed = cht.ConnectNewHeaders(1, listOfChainABlockHeaders).Consumed;
            ChainedHeader[] consumedChainAHeaders = consumed.ToArray(chainASize);
            ChainedHeader[] originalChainAHeaders = chainATip.ToArray(chainASize);

            // Sync all blocks from chain A.
            for (int i = 0; i < chainASize; i++)
            {
                ChainedHeader currentChainTip = consumedChainAHeaders[i];
                Block block = originalChainAHeaders[i].Block;

                cht.BlockDataDownloaded(currentChainTip, block);
                cht.PartialValidationSucceeded(currentChainTip, out bool fullValidationRequired);
                ctx.FinalizedBlockMock.Setup(m => m.GetFinalizedBlockHeight()).Returns(currentChainTip.Height - maxReorg);
                cht.ConsensusTipChanged(currentChainTip);
            }

            // Create new chain B with 20 headers and a fork point at height 10.
            const int forkPointHeight = 10;
            const int chainBSize = 20;
            ChainedHeader forkTip = chainATip.GetAncestor(forkPointHeight);
            ChainedHeader chainBTip = ctx.ExtendAChain(chainBSize - forkPointHeight, forkTip);

            // Chain B is presented by peer 2.
            List<BlockHeader> listOfChainBHeaders = ctx.ChainedHeaderToList(chainBTip, chainBSize);
            Action connectHeadersAction = () => cht.ConnectNewHeaders(2, listOfChainBHeaders);

            // Connection fails.
            connectHeadersAction.Should().Throw<MaxReorgViolationException>();
        }

        /// <summary>
        /// Issue 41 @ BlockDataDownloaded called on 10 known blocks.
        /// Make sure that UnconsumedBlocksDataBytes is equal to the sum of serialized sizes of those blocks.
        /// </summary>
        [Fact]
        public void BlockDataDownloadedIsCalled_UnconsumedBlocksDataBytes_Equals_SumOfSerializedBlockSize()
        {
            const int initialChainSize = 5;
            const int chainExtension = 10;

            // Chain header tree setup.
            TestContext testContext = new TestContextBuilder().WithInitialChain(initialChainSize).UseCheckpoints(false).Build();
            ChainedHeaderTree chainedHeaderTree = testContext.ChainedHeaderTree;
            ChainedHeader initialChainTip = testContext.InitialChainTip;

            ChainedHeader extendedChainTip = testContext.ExtendAChain(chainExtension, initialChainTip);
            List<BlockHeader> listOfChainBlockHeaders = testContext.ChainedHeaderToList(extendedChainTip, initialChainSize + chainExtension);

            // Present all chain headers h1->h15.
            ConnectNewHeadersResult connectNewHeadersResult = chainedHeaderTree.ConnectNewHeaders(1, listOfChainBlockHeaders);
            Assert.True(connectNewHeadersResult.HaveBlockDataAvailabilityStateOf(BlockDataAvailabilityState.BlockRequired));

            int serializedSizeOfBlocks = 0;
            foreach (ChainedHeader chainedHeader in connectNewHeadersResult.ToArray())
            {
                chainedHeaderTree.BlockDataDownloaded(chainedHeader, extendedChainTip.FindAncestorOrSelf(chainedHeader).Block);
                serializedSizeOfBlocks += chainedHeader.Block.GetSerializedSize();
            }

            // UnconsumedBlocksDataBytes is equal to the sum of serialized sizes of the blocks.
            Assert.Equal(chainedHeaderTree.UnconsumedBlocksDataBytes, serializedSizeOfBlocks);
        }

        /// <summary>
        /// Issue 42 @ CT is at 0. 10 headers are presented.
        /// 10 blocks are downloaded. CT advances to 5.
        /// Make sure that UnconsumedBlocksDataBytes is equal to
        /// the sum of serialized sizes of last five blocks.
        /// CT advances to 10.  Make sure UnconsumedBlocksDataBytes is 0.
        /// </summary>
        [Fact]
        public void PresentHeaders_ChainHeaderTreeAdvances_UnconsumedBlocksDataBytes_Equals_SumOfSerializedBlockSize()
        {
            const int initialChainSize = 0;
            const int chainExtensionSize = 10;

            // Chain header tree setup.
            TestContext ctx = new TestContextBuilder().WithInitialChain(initialChainSize).UseCheckpoints(false).Build();
            ChainedHeaderTree chainedHeaderTree = ctx.ChainedHeaderTree;
            ChainedHeader initialChainTip = ctx.InitialChainTip;

            // 10 headers are presented.
            ChainedHeader commonChainTip = ctx.ExtendAChain(chainExtensionSize, initialChainTip);
            List<BlockHeader> listOfChainBlockHeaders = ctx.ChainedHeaderToList(commonChainTip, chainExtensionSize);

            // 10 blocks are downloaded.
            ConnectNewHeadersResult connectNewHeadersResult = chainedHeaderTree.ConnectNewHeaders(1, listOfChainBlockHeaders);
            ChainedHeader chainedHeaderTo = connectNewHeadersResult.DownloadTo;
            chainedHeaderTo.HashBlock.Should().Be(commonChainTip.HashBlock);

            Assert.True(connectNewHeadersResult.HaveBlockDataAvailabilityStateOf(BlockDataAvailabilityState.BlockRequired));

            foreach (ChainedHeader chainedHeader in connectNewHeadersResult.ToArray())
            {
                chainedHeaderTree.BlockDataDownloaded(chainedHeader, commonChainTip.FindAncestorOrSelf(chainedHeader).Block);
                chainedHeaderTree.PartialValidationSucceeded(chainedHeader, out bool fullValidationRequired);
                fullValidationRequired.Should().BeTrue();
            }

            // CT advances to 5.
            chainedHeaderTree.ConsensusTipChanged(chainedHeaderTo.GetAncestor(5));

            int serializedSizeOfBlocks = 0;
            IEnumerable<ChainedHeader> lastFive = connectNewHeadersResult.ToArray().TakeLast(5);
            foreach (ChainedHeader chainedHeader in lastFive)
            {
                serializedSizeOfBlocks += chainedHeader.Block.GetSerializedSize();
            }

            // UnconsumedBlocksDataBytes is non-zero and equal to the sum of serialized sizes of last five blocks.
            Assert.NotEqual(0, chainedHeaderTree.UnconsumedBlocksDataBytes);
            Assert.Equal(serializedSizeOfBlocks, chainedHeaderTree.UnconsumedBlocksDataBytes);

            // CT advances to 10.
            chainedHeaderTree.ConsensusTipChanged(chainedHeaderTo);

            // UnconsumedBlocksDataBytes is 0.
            Assert.Equal(0, chainedHeaderTree.UnconsumedBlocksDataBytes);
        }

        /// <summary>
        /// Issue 43 @ CT is at 0. 10 headers are presented. 10 blocks are downloaded.
        /// CT advances to 5. Alternative chain with fork at 3 and tip at 12 is presented.
        /// Block data for alternative chain is downloaded. CT changes to block 8 of the 2nd chain.
        /// Make sure that UnconsumedBlocksDataBytes is equal to the sum of
        /// serialized sizes of 9b-12b + 6a-10a (a- first chain, b- second chain).
        /// </summary>
        [Fact]
        public void PresentHeaders_BlocksDownloaded_ForkPresented_BlockDataForAlternativeChainDownloaded_ChainTipChanges()
        {
            const int initialChainSize = 0;
            const int chainExtensionSize = 10;
            const int peerOneId = 1;
            const int peerTwoId = 2;

            // Chain header tree setup.
            TestContext testContext = new TestContextBuilder().WithInitialChain(initialChainSize).UseCheckpoints(false).Build();
            ChainedHeaderTree chainedHeaderTree = testContext.ChainedHeaderTree;
            ChainedHeader initialChainTip = testContext.InitialChainTip;

            // Chain tip is at 0.
            Assert.Equal(0, initialChainTip.Height);

            // Headers are presented for h1 -> h10.
            ChainedHeader extendedChainTip = testContext.ExtendAChain(chainExtensionSize, initialChainTip);
            List<BlockHeader> listOfExtendedChainBlockHeaders = testContext.ChainedHeaderToList(extendedChainTip, chainExtensionSize);
            ConnectNewHeadersResult connectNewHeadersResult = chainedHeaderTree.ConnectNewHeaders(peerOneId, listOfExtendedChainBlockHeaders);
            Assert.Equal(connectNewHeadersResult.DownloadFrom.Header, extendedChainTip.GetAncestor(initialChainSize + 1).Header); // h1
            Assert.Equal(connectNewHeadersResult.DownloadTo.Header, extendedChainTip.Header); // h10
            Assert.True(connectNewHeadersResult.HaveBlockDataAvailabilityStateOf(BlockDataAvailabilityState.BlockRequired));

            // 10 blocks are downloaded.
            foreach (ChainedHeader chainedHeader in connectNewHeadersResult.ToArray())
            {
                chainedHeaderTree.BlockDataDownloaded(chainedHeader, extendedChainTip.FindAncestorOrSelf(chainedHeader).Block);
                chainedHeaderTree.PartialValidationSucceeded(chainedHeader, out bool fullValidationRequired);

                if (chainedHeader.Height <= 5) // CT advances to 5.
                {
                    chainedHeaderTree.ConsensusTipChanged(chainedHeader);
                }
            }

            // Alternative chain with fork at h3 and tip at h12 is presented.
            const int heightOfFork = 3;
            const int chainBExtension = 9;
            ChainedHeader forkedChainHeader = connectNewHeadersResult.DownloadTo.GetAncestor(heightOfFork);
            ChainedHeader tipOfFork = testContext.ExtendAChain(chainBExtension, forkedChainHeader);
            Assert.Equal(12, tipOfFork.Height);

            // Headers are presented for h3 -> h12.
            listOfExtendedChainBlockHeaders = testContext.ChainedHeaderToList(tipOfFork, tipOfFork.Height - heightOfFork);
            connectNewHeadersResult = chainedHeaderTree.ConnectNewHeaders(peerTwoId, listOfExtendedChainBlockHeaders);
            Assert.True(connectNewHeadersResult.HaveBlockDataAvailabilityStateOf(BlockDataAvailabilityState.BlockRequired));
            Assert.Equal(connectNewHeadersResult.DownloadFrom.Header, tipOfFork.GetAncestor(heightOfFork + 1).Header);
            Assert.Equal(connectNewHeadersResult.DownloadTo.Header, tipOfFork.Header);

            foreach (ChainedHeader chainedHeader in connectNewHeadersResult.ToArray())
            {
                chainedHeaderTree.BlockDataDownloaded(chainedHeader, tipOfFork.FindAncestorOrSelf(chainedHeader).Block);
                chainedHeaderTree.PartialValidationSucceeded(chainedHeader, out bool fullValidationRequired);

                if (chainedHeader.Height <= 8)  // CT advances to 8.
                {
                    chainedHeaderTree.ConsensusTipChanged(chainedHeader);
                }
            }

            // UnconsumedBlocksDataBytes is equal to the sum of serialized sizes of 9b-12b + 6a-10a.
            int serializedSizeOfChainA = 0;
            int serializedSizeOfChainB = 0;

            ChainedHeader chainedHeaderChainA = extendedChainTip;
            while (chainedHeaderChainA.Height >= 6)
            {
                serializedSizeOfChainA += chainedHeaderChainA.Block.GetSerializedSize();
                chainedHeaderChainA = chainedHeaderChainA.Previous;
            }

            ChainedHeader chainedHeaderChainB = tipOfFork;
            while (chainedHeaderChainB.Height >= 9)
            {
                serializedSizeOfChainB += chainedHeaderChainB.Block.GetSerializedSize();
                chainedHeaderChainB = chainedHeaderChainB.Previous;
            }

            int serializedSizeOfChainsAandB = serializedSizeOfChainA + serializedSizeOfChainB;
            Assert.Equal(chainedHeaderTree.UnconsumedBlocksDataBytes, serializedSizeOfChainsAandB);
        }

        /// <summary>
        /// Issue 44 @ CT is at 0. 10 headers are presented. 10 blocks are downloaded.
        /// CT advances to 5. Make sure that UnconsumedBlocksDataBytes is
        /// equal to the sum of serialized sizes of the last five blocks.
        /// Second peer claims the same chain but till block 8.
        /// First peer that presented this chain disconnected.
        /// Make sure that UnconsumedBlocksDataBytes is equal to sum of block sizes of 6,7,8.
        /// </summary>
        [Fact]
        public void PresentHeaders_BlocksDownloaded_UnconsumedBlocksDataBytes_Equals_SerializedSizesOfLastBlocks()
        {
            const int peer1Id = 1;
            const int peer2Id = 2;
            const int initialChainSize = 0;
            const int chainExtensionSize = 10;

            // Chain header tree setup.
            TestContext testContext = new TestContextBuilder().WithInitialChain(initialChainSize).UseCheckpoints(false).Build();
            ChainedHeaderTree chainedHeaderTree = testContext.ChainedHeaderTree;
            ChainedHeader initialChainTip = testContext.InitialChainTip;

            // 10 headers are presented.
            ChainedHeader chainTip = testContext.ExtendAChain(chainExtensionSize, initialChainTip);
            List<BlockHeader> listOfExtendedChainBlockHeaders =
                testContext.ChainedHeaderToList(chainTip, chainExtensionSize);

            // 10 blocks are downloaded.
            ConnectNewHeadersResult connectNewHeadersResult =
                chainedHeaderTree.ConnectNewHeaders(peer1Id, listOfExtendedChainBlockHeaders);
            Assert.Equal(connectNewHeadersResult.DownloadFrom.Header, listOfExtendedChainBlockHeaders.First());
            Assert.Equal(connectNewHeadersResult.DownloadTo.Header, listOfExtendedChainBlockHeaders.Last());
            Assert.True(connectNewHeadersResult.HaveBlockDataAvailabilityStateOf(BlockDataAvailabilityState.BlockRequired));

            foreach (ChainedHeader chainedHeader in connectNewHeadersResult.ToArray())
            {
                chainedHeaderTree.BlockDataDownloaded(chainedHeader, chainTip.FindAncestorOrSelf(chainedHeader).Block);
                if (chainedHeader.Height <= 5)
                {
                    chainedHeaderTree.PartialValidationSucceeded(chainedHeader, out bool fullValidationRequired);
                    fullValidationRequired.Should().BeTrue();
                    chainedHeaderTree.ConsensusTipChanged(chainedHeader);
                }
            }

            // Make sure that UnconsumedBlocksDataBytes is equal to the sum of serialized sizes of the last five blocks.
            int serializedSizeOfChain = 0;

            ChainedHeader chainedHeaderChain = chainTip;
            while (chainedHeaderChain.Height > 5)
            {
                serializedSizeOfChain += chainedHeaderChain.Block.GetSerializedSize();
                chainedHeaderChain = chainedHeaderChain.Previous;
            }

            Assert.Equal(chainedHeaderTree.UnconsumedBlocksDataBytes, serializedSizeOfChain);

            // Second peer claims the same chain but till block 8.
            const int headersBeyondBlockEight = 2;
            chainedHeaderTree.ConnectNewHeaders(peer2Id, listOfExtendedChainBlockHeaders.SkipLast(headersBeyondBlockEight).ToList());
            ChainedHeader secondPeerTip = chainedHeaderTree.GetChainedHeadersByHash()[chainedHeaderTree.GetPeerTipsByPeerId()[peer2Id]];
            Assert.Equal(8, secondPeerTip.Height);

            // First peer that presented this chain disconnected.
            chainedHeaderTree.PeerDisconnected(peer1Id);

            // Make sure that UnconsumedBlocksDataBytes is equal to sum of block sizes of 6,7,8.
            serializedSizeOfChain = 0;
            chainedHeaderChain = secondPeerTip;

            while (chainedHeaderChain.Height >= 6)
            {
                serializedSizeOfChain += chainedHeaderChain.Block.GetSerializedSize();
                chainedHeaderChain = chainedHeaderChain.Previous;
            }
            Assert.Equal(chainedHeaderTree.UnconsumedBlocksDataBytes, serializedSizeOfChain);
        }

        /// <summary>
        /// Issue 45 @ Node has a reorg of 5 blocks.
        /// Make sure that headers for the blocks that were reorged away
        /// have no block pointers and block data availability == headers only.
        /// </summary>
        [Fact]
        public void NodeHasReorg_ReorganisedHeaders_HaveNoBlockPointers_BlockDataAvailability_SetToHeadersOnly()
        {
            const int depthOfReorg = 5;
            const int heightOfFork = 5;
            const int initialChainSize = 10;
            const int extensionSize = 20;

            TestContext testContext = new TestContextBuilder().WithInitialChain(initialChainSize).Build();
            ChainedHeaderTree chainedHeaderTree = testContext.ChainedHeaderTree;
            ChainedHeader chainTip = testContext.InitialChainTip;

            // First peer presents headers from the original chain.
            List<BlockHeader> listOfExistingHeaders = testContext.ChainedHeaderToList(chainTip, initialChainSize);
            ConnectNewHeadersResult connectNewHeadersResult = chainedHeaderTree.ConnectNewHeaders(1, listOfExistingHeaders);

            // None are marked for download.
            connectNewHeadersResult.DownloadFrom.Should().Be(null);
            connectNewHeadersResult.DownloadTo.Should().Be(null);

            // Second peer presents fork.
            ChainedHeader forkedBlockHeader = chainTip.GetAncestor(depthOfReorg);
            ChainedHeader newTip = testContext.ExtendAChain(extensionSize, forkedBlockHeader);
            List<BlockHeader> listOfExtendedHeaders = testContext.ChainedHeaderToList(newTip, heightOfFork + extensionSize);
            connectNewHeadersResult = chainedHeaderTree.ConnectNewHeaders(2, listOfExtendedHeaders);

            foreach (ChainedHeader chainedHeader in connectNewHeadersResult.ToArray())
            {
                chainedHeaderTree.BlockDataDownloaded(chainedHeader, newTip.FindAncestorOrSelf(chainedHeader).Block);
                chainedHeaderTree.PartialValidationSucceeded(chainedHeader, out bool fullValidationRequired);
                chainedHeaderTree.ConsensusTipChanged(chainedHeader);
            }

            ChainedHeader chainHeader = chainTip;
            while (chainHeader.Height > forkedBlockHeader.Height)
            {
                // Header has no block pointer.
                Assert.Null(chainHeader.Block);

                // Header block data availability == headers only.
                Assert.Equal(BlockDataAvailabilityState.HeaderOnly, chainHeader.BlockDataAvailability);

                // Status of headers for the blocks that were reorged away is fully validated.
                Assert.Equal(ValidationState.FullyValidated, chainHeader.BlockValidationState);

                chainHeader = chainHeader.Previous;
            }
        }

        /// <summary>
        /// Issue 46 @ CT is at 5. Checkpoint is at 10.
        /// ConnectNewHeaders called with 9 new headers (from peer1).
        /// After that ConnectNewHeaders called with headers 5 to 15 (from peer2).
        /// Make sure 6 to 15 are marked for download.
        /// </summary>
        [Fact]
        public void PresentHeaders_PresentHeadersFromAlternatePeer_MarkedForDownload()
        {
            const int initialChainSizeOfFive = 5;
            const int chainExtensionSizeOfFive = 5;
            const int peerOneId = 1;
            const int peerTwoId = 2;

            // Chain header tree setup.
            TestContext testContext = new TestContextBuilder().WithInitialChain(initialChainSizeOfFive).UseCheckpoints(true).Build();
            ChainedHeaderTree chainedHeaderTree = testContext.ChainedHeaderTree;
            ChainedHeader initialChainTip = testContext.InitialChainTip;

            // Chain tip is at h5.
            Assert.Equal(initialChainSizeOfFive, initialChainTip.Height);

            // 5 more headers are presented.
            ChainedHeader extendedChainTip = testContext.ExtendAChain(chainExtensionSizeOfFive, initialChainTip);
            List<BlockHeader> listOfChainBlockHeaders = testContext.ChainedHeaderToList(extendedChainTip, initialChainSizeOfFive + chainExtensionSizeOfFive);

            // Checkpoint is at h10.
            const int checkpointHeight = 10;
            var checkpoint = new CheckpointFixture(checkpointHeight, listOfChainBlockHeaders[checkpointHeight - 1]);
            testContext.SetupCheckpoints(checkpoint);

            // Peer 1 presents nine headers up to checkpoint: h1 -> h9.
            ConnectNewHeadersResult connectNewHeadersResult = chainedHeaderTree.ConnectNewHeaders(peerOneId, listOfChainBlockHeaders.Take(9).ToList());
            connectNewHeadersResult.DownloadFrom.Should().Be(null);
            connectNewHeadersResult.DownloadTo.Should().Be(null);

            // Peer 2 presents ten headers including checkpoint: h5 -> h15.
            extendedChainTip = testContext.ExtendAChain(chainExtensionSizeOfFive, extendedChainTip); // tip h15
            listOfChainBlockHeaders = testContext.ChainedHeaderToList(extendedChainTip, initialChainSizeOfFive + chainExtensionSizeOfFive * 2);
            connectNewHeadersResult = chainedHeaderTree.ConnectNewHeaders(peerTwoId, listOfChainBlockHeaders.GetRange(initialChainSizeOfFive - 1, 11).ToList());

            // Headers h6 -> 15 should be marked for download.
            connectNewHeadersResult.DownloadFrom.HashBlock.Should().Be(extendedChainTip.GetAncestor(initialChainSizeOfFive + 1).HashBlock); // h6
            connectNewHeadersResult.DownloadTo.HashBlock.Should().Be(extendedChainTip.HashBlock); // h15
            connectNewHeadersResult.HaveBlockDataAvailabilityStateOf(BlockDataAvailabilityState.BlockRequired).Should().BeTrue();
        }

        /// <summary>
        /// Issue 47 @ CT is at 5. Checkpoints are at 10 and 20.
        /// ConnectNewHeaders called with 9 new headers (from peer1).
        /// After that ConnectNewHeaders called with headers 5 to 15 (from peer2).
        /// Make sure 6 - 10 are requested for download.
        /// </summary>
        [Fact]
        public void PresentHeaders_CheckpointsEnabledAndSet_PresentHeadersFromAlternatePeer_MarkedForDownload()
        {
            const int initialChainSizeOfFiveHeaders = 5;
            const int chainExtensionSizeOfFifteenHeaders = 15;
            const int peerOneId = 1;
            const int peerTwoId = 2;

            TestContext testContext = new TestContextBuilder().WithInitialChain(initialChainSizeOfFiveHeaders).UseCheckpoints().Build();
            ChainedHeaderTree chainedHeaderTree = testContext.ChainedHeaderTree;
            ChainedHeader initialChainTip = testContext.InitialChainTip;

            // Chain tip is at h5.
            Assert.Equal(initialChainSizeOfFiveHeaders, initialChainTip.Height);

            // Extend chain to h20.
            ChainedHeader extendedChainTip = testContext.ExtendAChain(chainExtensionSizeOfFifteenHeaders, initialChainTip);
            List<BlockHeader> listOfExtendedChainHeaders =
                testContext.ChainedHeaderToList(extendedChainTip, initialChainSizeOfFiveHeaders + chainExtensionSizeOfFifteenHeaders);

            // Checkpoints are at h10 and h20.
            const int checkpoint1Height = 10;
            const int checkpoint2Height = 20;

            var checkpoint1 = new CheckpointFixture(checkpoint1Height, listOfExtendedChainHeaders[checkpoint1Height - 1]);
            var checkpoint2 = new CheckpointFixture(checkpoint2Height, listOfExtendedChainHeaders[checkpoint2Height - 1]);
            testContext.SetupCheckpoints(checkpoint1, checkpoint2);

            // First peer presents headers up to but excluding first checkpoint h1 -> h9.
            List<BlockHeader> listOfBlockHeadersOneToNine = listOfExtendedChainHeaders.Take(9).ToList();
            chainedHeaderTree.ConnectNewHeaders(peerOneId, listOfBlockHeadersOneToNine);

            // Second peer presents headers including checkpoint1, excluding checkpoint2: h5 -> h15.
            List<BlockHeader> listOfBlockHeadersFiveToFifteen = listOfExtendedChainHeaders.GetRange(initialChainSizeOfFiveHeaders - 1, 11);
            ConnectNewHeadersResult connectNewHeadersResult = chainedHeaderTree.ConnectNewHeaders(peerTwoId, listOfBlockHeadersFiveToFifteen);

            // Headers h6 -> h10 should be marked for download.
            connectNewHeadersResult.DownloadFrom.HashBlock.Should().Be(extendedChainTip.GetAncestor(initialChainSizeOfFiveHeaders + 1).HashBlock); // h6
            connectNewHeadersResult.DownloadTo.HashBlock.Should().Be(extendedChainTip.GetAncestor(checkpoint1Height).HashBlock); // h10
            connectNewHeadersResult.HaveBlockDataAvailabilityStateOf(BlockDataAvailabilityState.BlockRequired).Should().BeTrue();

            // Headers h11 -> h20 have availability state of header only.
            ChainedHeader chainedHeader = extendedChainTip;
            while (chainedHeader.Height > connectNewHeadersResult.DownloadTo.Height)
            {
                Assert.Equal(BlockDataAvailabilityState.HeaderOnly, chainedHeader.BlockDataAvailability);
                chainedHeader = chainedHeader.Previous;
            }
        }

        /// <summary>
        /// Issue 48 @ CT is at 5. AssumeValid is at 10. ConnectNewHeaders called with headers 1 - 9 (from peer1).
        /// Make sure headers 6 - 9 are marked for download. After that ConnectNewHeaders called with headers 5 to 15 (from peer2).
        /// Make sure 9 - 15 are marked for download.
        /// </summary>
        [Fact]
        public void ConsensusTipAtHeight5_AssumedValidIsAt10_WhenConnectingHeadersByDifferentPeers_CorrectHeadersAreMarkedForDownload()
        {
            // Chain header tree setup.
            // Initial chain has 5 headers.
            // Example: h1=h2=h3=h4=h5.
            const int initialChainSize = 5;
            TestContext ctx = new TestContextBuilder().WithInitialChain(initialChainSize).Build();
            ChainedHeaderTree cht = ctx.ChainedHeaderTree;
            ChainedHeader chainTip = ctx.InitialChainTip;

            // Extend a chain tip by 10 headers and set assumed valid to header 10.
            // Example: h1=h2=h3=h4=h5=h6=h7=h8=h9=(h10)=h11=h12=h13=h14=h15.
            const int extensionSize = 10;
            chainTip = ctx.ExtendAChain(extensionSize, chainTip);
            List<BlockHeader> listOfChainBlockHeaders = ctx.ChainedHeaderToList(chainTip, initialChainSize + extensionSize);
            ctx.ConsensusSettings.BlockAssumedValid = listOfChainBlockHeaders[9].GetHash();

            ChainedHeader[] originalHeaders = chainTip.ToArray(initialChainSize + extensionSize);

            // Peer 1 presents 9 headers: h1 - h9.
            // Headers 6-9 should be marked for download.
            ConnectNewHeadersResult connectNewHeadersResult = cht.ConnectNewHeaders(1, listOfChainBlockHeaders.Take(9).ToList());
            connectNewHeadersResult.DownloadFrom.HashBlock.Should().Be(originalHeaders[5].HashBlock); // h6
            connectNewHeadersResult.DownloadTo.HashBlock.Should().Be(originalHeaders[8].HashBlock); // h9
            connectNewHeadersResult.HaveBlockDataAvailabilityStateOf(BlockDataAvailabilityState.BlockRequired).Should().BeTrue();

            // Peer 2 presents 10 headers: h6 - h15.
            // Headers 10-15 should be marked for download.
            connectNewHeadersResult = cht.ConnectNewHeaders(2, listOfChainBlockHeaders.Skip(5).ToList());
            connectNewHeadersResult.DownloadFrom.HashBlock.Should().Be(originalHeaders[9].HashBlock); // h10
            connectNewHeadersResult.DownloadTo.HashBlock.Should().Be(originalHeaders[14].HashBlock); // h15
            connectNewHeadersResult.HaveBlockDataAvailabilityStateOf(BlockDataAvailabilityState.BlockRequired).Should().BeTrue();
        }

        /// <summary>
        /// Issue 49 @ CHT is initialized with BlockStore disabled. CT advances and old block data pointers are removed.
        /// Make sure that data availability for those headers set to header only.
        /// </summary>
        [Fact]
        public void ChainHeaderTreeInitialisedWIthBlockStoreDisabled_ConsensusTipAdvances_AvailabilityForHeadersSetToHeaderOnly()
        {
            // Chain header tree setup. Initial chain has 1 header.
            // Example: h1.
            const int initialChainSize = 1;
            TestContext ctx = new TestContextBuilder()
                .WithInitialChain(initialChainSize)
                .WithBlockStoreDisabled()
                .Build();
            ChainedHeaderTree cht = ctx.ChainedHeaderTree;
            ChainedHeader chainTip = ctx.InitialChainTip;

            // Extend chain by 150 headers and connect it to CHT.
            // Example: h1=h2=..=h151.
            const int extensionSize = 150;
            chainTip = ctx.ExtendAChain(extensionSize, chainTip);
            List<BlockHeader> listOfExtendedHeaders = ctx.ChainedHeaderToList(chainTip, extensionSize);
            ConnectNewHeadersResult connectionResult = cht.ConnectNewHeaders(1, listOfExtendedHeaders);
            ChainedHeader consumed = connectionResult.Consumed;

            // Sync all headers.
            ChainedHeader[] originalHeaderArray = chainTip.ToArray(extensionSize);
            ChainedHeader[] consumedHeaderArray = consumed.ToArray(extensionSize);
            for (int i = 0; i < consumedHeaderArray.Length; i++)
            {
                ChainedHeader currentChainTip = consumedHeaderArray[i];

                cht.BlockDataDownloaded(currentChainTip, originalHeaderArray[i].Block);
                cht.PartialValidationSucceeded(currentChainTip, out bool fullValidationRequired);
                cht.ConsensusTipChanged(currentChainTip);
            }

            // Make sure that headers 2-51 have no block data and headers 52-151 have.
            Dictionary<uint256, ChainedHeader> storedHeaders = cht.GetChainedHeadersByHash();
            foreach (ChainedHeader consumedHeader in consumedHeaderArray)
            {
                storedHeaders.Should().ContainKey(consumedHeader.HashBlock);
                const int heightOfFirstHeaderWithBlockData = initialChainSize + extensionSize - ChainedHeaderTree.KeepBlockDataForLastBlocks;

                if (consumedHeader.Height < heightOfFirstHeaderWithBlockData)
                {
                    storedHeaders[consumedHeader.HashBlock].BlockDataAvailability.Should().Be(BlockDataAvailabilityState.HeaderOnly);
                    storedHeaders[consumedHeader.HashBlock].Block.Should().BeNull();
                }
                else
                {
                    storedHeaders[consumedHeader.HashBlock].BlockDataAvailability.Should().Be(BlockDataAvailabilityState.BlockAvailable);
                    storedHeaders[consumedHeader.HashBlock].Block.Should().NotBeNull();
                }
            }
        }

        /// <summary>
        /// Issue 50 @ CHT is initialized with BlockStore enabled. CT advances and old block data pointers are removed.
        /// Make sure that data availability for those headers set to data available.
        /// </summary>
        [Fact]
        public void ChainHeaderTreeInitialisedWIthBlockStoreEnabled_ConsensusTipAdvances_AvailabilityForHeadersSetToDataAvailable()
        {
            // Chain header tree setup. Initial chain has 1 header.
            // Example: h1.
            const int initialChainSize = 1;
            TestContext ctx = new TestContextBuilder()
                .WithInitialChain(initialChainSize)
                .Build();
            ChainedHeaderTree cht = ctx.ChainedHeaderTree;
            ChainedHeader chainTip = ctx.InitialChainTip;

            // Extend chain by 150 headers and connect it to CHT.
            // Example: h1=h2=..=h151.
            const int extensionSize = 150;
            chainTip = ctx.ExtendAChain(extensionSize, chainTip);
            List<BlockHeader> listOfExtendedHeaders = ctx.ChainedHeaderToList(chainTip, extensionSize);
            ConnectNewHeadersResult connectionResult = cht.ConnectNewHeaders(1, listOfExtendedHeaders);
            ChainedHeader consumed = connectionResult.Consumed;

            // Sync all headers.
            ChainedHeader[] originalHeaderArray = chainTip.ToArray(extensionSize);
            ChainedHeader[] consumedHeaderArray = consumed.ToArray(extensionSize);
            for (int i = 0; i < consumedHeaderArray.Length; i++)
            {
                ChainedHeader currentChainTip = consumedHeaderArray[i];

                cht.BlockDataDownloaded(currentChainTip, originalHeaderArray[i].Block);
                cht.PartialValidationSucceeded(currentChainTip, out bool fullValidationRequired);
                cht.ConsensusTipChanged(currentChainTip);
            }

            // All headers should have block data available.
            Dictionary<uint256, ChainedHeader> storedHeaders = cht.GetChainedHeadersByHash();
            foreach (ChainedHeader consumedHeader in consumedHeaderArray)
            {
                storedHeaders.Should().ContainKey(consumedHeader.HashBlock);
                const int heightOfFirstHeaderWithBlockNotNull = initialChainSize + extensionSize - ChainedHeaderTree.KeepBlockDataForLastBlocks;

                storedHeaders[consumedHeader.HashBlock].BlockDataAvailability.Should().Be(BlockDataAvailabilityState.BlockAvailable);
                if (consumedHeader.Height < heightOfFirstHeaderWithBlockNotNull)
                {
                    storedHeaders[consumedHeader.HashBlock].Block.Should().BeNull();
                }
                else
                {
                    storedHeaders[consumedHeader.HashBlock].Block.Should().NotBeNull();
                }
            }
        }

        /// <summary>
        /// Issue 51 @ Call PartialValidationSucceeded on a chained header which doesn't have the block data but it is
        /// in the tree, make sure PartialValidationSucceeded returns null and ReorgRequired is false.
        /// </summary>
        [Fact]
        public void CallingPartialValidationSucceeded_ForConnectedHeaderWithNoBlockData_NothingReturnedAndFullValidationIsNotRequired()
        {
            // Chain header tree setup. Initial chain has 5 headers with no blocks.
            // Example: h1=h2=h3=h4=h5.
            const int initialChainSize = 5;
            TestContext ctx = new TestContextBuilder()
                .WithInitialChain(initialChainSize)
                .Build();
            ChainedHeaderTree cht = ctx.ChainedHeaderTree;
            ChainedHeader chainTip = ctx.InitialChainTip;

            // Extend chain by 4 headers and connect it to CHT.
            // Example: h1=h2=h3=h4=h5=h6=h7=h8=h9.
            const int extensionSize = 4;
            chainTip = ctx.ExtendAChain(extensionSize, chainTip);

            // Present headers.
            List<BlockHeader> listOfExtendedHeaders = ctx.ChainedHeaderToList(chainTip, extensionSize);
            ConnectNewHeadersResult connectionResult = cht.ConnectNewHeaders(1, listOfExtendedHeaders);
            ChainedHeader consumed = connectionResult.Consumed;

            // Call partial validation on h4 and make sure nothing is returned
            // and full validation is not required.
            List<ChainedHeaderBlock> headers = cht.PartialValidationSucceeded(consumed, out bool fullValidationRequired);
            headers.Should().BeNull();
            fullValidationRequired.Should().BeFalse();
        }

        /// <summary>
        /// Issue 52 @ Call PartialValidationSucceeded on a chained header which prev header has validation state as HeaderOnly,
        /// make sure PartialValidationSucceeded returns null and ReorgRequired is false.
        /// </summary>
        [Fact]
        public void CallingPartialValidationSucceeded_FoHeaderWithPreviousHeaderWithValidationStateHeaderOnly_NothingReturnedAndFullValidationIsNotRequired()
        {
            // Chain header tree setup. Initial chain has 5 headers with no blocks.
            // Example: h1=h2=h3=h4=h5.
            const int initialChainSize = 5;
            TestContext ctx = new TestContextBuilder()
                .WithInitialChain(initialChainSize)
                .Build();
            ChainedHeaderTree cht = ctx.ChainedHeaderTree;
            ChainedHeader chainTip = ctx.InitialChainTip;

            // Extend chain by 4 headers and connect it to CHT.
            // Example: h1=h2=h3=h4=h5=h6=h7=h8=h9.
            const int extensionSize = 4;
            chainTip = ctx.ExtendAChain(extensionSize, chainTip);

            // Present headers and download them.
            List<BlockHeader> listOfExtendedHeaders = ctx.ChainedHeaderToList(chainTip, extensionSize);
            ConnectNewHeadersResult connectionResult = cht.ConnectNewHeaders(1, listOfExtendedHeaders);
            ChainedHeader consumed = connectionResult.Consumed;

            ChainedHeader[] originalHeaderArray = chainTip.ToArray(extensionSize);
            ChainedHeader[] headerArray = consumed.ToArray(extensionSize);
            for (int i = 0; i < headerArray.Length; i++)
            {
                cht.BlockDataDownloaded(headerArray[i], originalHeaderArray[i].Block);
            }

            // Call partial validation on h9 (h8 has validation state as HeaderOnly) and make sure nothing is returned
            // and full validation is not required.
            List<ChainedHeaderBlock> headers = cht.PartialValidationSucceeded(consumed, out bool fullValidationRequired);
            headers.Should().BeNull();
            fullValidationRequired.Should().BeFalse();
        }

        /// <summary>
        /// Issue 53 @ Call PartialValidationSucceeded on a chained header which validation state is PartiallyValid,
        /// make sure PartialValidationSucceeded returns null and ReorgRequired is false.
        /// </summary>
        [Fact]
        public void CallingPartialValidationSucceeded_FoHeaderWithValidationStateAsPartiallyValidated_NothingReturnedAndFullValidationIsNotRequired()
        {
            // Chain header tree setup. Initial chain has 5 headers with no blocks.
            // Example: h1=h2=h3=h4=h5.
            const int initialChainSize = 5;
            TestContext ctx = new TestContextBuilder()
                .WithInitialChain(initialChainSize)
                .Build();
            ChainedHeaderTree cht = ctx.ChainedHeaderTree;
            ChainedHeader chainTip = ctx.InitialChainTip;

            // Extend chain by 4 headers and connect it to CHT.
            // Example: h1=h2=h3=h4=h5=h6=h7=h8=h9.
            const int extensionSize = 4;
            chainTip = ctx.ExtendAChain(extensionSize, chainTip);

            // Present headers, download them and partially validate them.
            List<BlockHeader> listOfExtendedHeaders = ctx.ChainedHeaderToList(chainTip, extensionSize);
            ConnectNewHeadersResult connectionResult = cht.ConnectNewHeaders(1, listOfExtendedHeaders);
            ChainedHeader consumed = connectionResult.Consumed;

            ChainedHeader[] originalHeaderArray = chainTip.ToArray(extensionSize);
            ChainedHeader[] headerArray = consumed.ToArray(extensionSize);
            bool fullValidationRequired;
            for (int i = 0; i < headerArray.Length; i++)
            {
                cht.BlockDataDownloaded(headerArray[i], originalHeaderArray[i].Block);
                cht.PartialValidationSucceeded(headerArray[i], out fullValidationRequired);
            }

            // Call partial validation on h9 again and make sure nothing is returned
            // and full validation is not required.
            Dictionary<uint256, ChainedHeader> treeHeaders = cht.GetChainedHeadersByHash();
            List<ChainedHeaderBlock> headers = cht.PartialValidationSucceeded(treeHeaders[chainTip.HashBlock], out fullValidationRequired);
            headers.Should().BeNull();
            fullValidationRequired.Should().BeFalse();
        }

        /// <summary>
        /// Issue 54 @ CT is at 50a.
        /// Finalized height is 40, max reorg is 10.
        /// Some headers are presented (from 20a to 60b, with fork point 40a) by peer 1.
        /// Peer 2 presents 25a to 55c with fork point at 39a.
        /// Headers from peer 1 should be marked for download(41b to 60b).
        /// When peer 2 presents headers exception on ConnectNewHeaders should be thrown.
        /// </summary>
        [Fact]
        public void PresentHeaders_TwoPeersTwoForks_Peer2CausesMaxReorgViolationException()
        {
            const int initialChainSize = 50;
            const int peerOneId = 1;
            const int peerTwoId = 2;

            // Chain header tree setup.
            TestContext testContext = new TestContextBuilder().WithInitialChain(initialChainSize).Build();
            ChainedHeaderTree chainedHeaderTree = testContext.ChainedHeaderTree;
            ChainedHeader initialChainTip = testContext.InitialChainTip;

            // Chain tip is at h50.
            Assert.Equal(initialChainSize, initialChainTip.Height);

            // Setup max reorg of 10.
            const int maxReorg = 10;
            testContext.ChainStateMock.Setup(x => x.MaxReorgLength).Returns(maxReorg);

            // Setup finalized block height to 40.
            const int finalizedBlockHeight = 40;
            testContext.FinalizedBlockMock.Setup(m => m.GetFinalizedBlockHeight()).Returns(finalizedBlockHeight);

            // Peer 1 presents headers from 20a to 60b, with fork point 40a.
            const int heightOfFirstFork = 40;
            const int chainBExtensionBeyondFork = 20; // h41 -> h60
            ChainedHeader tipOfForkOfChainB = testContext.ExtendAChain(chainBExtensionBeyondFork, initialChainTip.GetAncestor(heightOfFirstFork));
            Assert.Equal(60, tipOfForkOfChainB.Height);
            List<BlockHeader> listOfChainBBlockHeaders = testContext.ChainedHeaderToList(tipOfForkOfChainB, 41); // h20 -> h60
            ConnectNewHeadersResult connectNewHeadersResult = chainedHeaderTree.ConnectNewHeaders(peerOneId, listOfChainBBlockHeaders);

            // Headers from Peer 1 should be marked for download (41b to 60b).
            Assert.Equal(connectNewHeadersResult.DownloadFrom.Header, tipOfForkOfChainB.GetAncestor(heightOfFirstFork + 1).Header);
            Assert.Equal(connectNewHeadersResult.DownloadTo.Header, tipOfForkOfChainB.Header);
            Assert.True(connectNewHeadersResult.HaveBlockDataAvailabilityStateOf(BlockDataAvailabilityState.BlockRequired));

            // Peer 2 presents 25a to 55c with fork point at 39a.
            const int heightOfSecondFork = 39;
            const int chainCExtension = 16; // h40 -> h55
            ChainedHeader tipOfForkOfChainC = testContext.ExtendAChain(chainCExtension, initialChainTip.GetAncestor(heightOfSecondFork));
            List<BlockHeader> listOfChainCBlockHeaders = testContext.ChainedHeaderToList(tipOfForkOfChainC, 31); // 25 -> 55
            Assert.Throws<MaxReorgViolationException>(() => chainedHeaderTree.ConnectNewHeaders(peerTwoId, listOfChainCBlockHeaders));
        }

        /// <summary>
        /// Issue 55 @ CT is at 20a. AssumeValid is on 12b.
        /// Peer 1 presents a chain with tip at 15b and fork point at 10a.
        /// 11b,12b should be marked as AV, 13b,14b,15b should be header only.
        /// No headers from chain b are requested for download.
        /// </summary>
        [Fact]
        public void PresentHeaders_AssumeValidBelowAVBlock_HeadersOnlyAboveAVBlock_NoHeadersRequestedForDownloaded()
        {
            const int initialChainSizeOfTwenty = 20;
            const int chainExtensionSizeOfFive = 5;
            const int assumeValidBlockHeightOfTwelve = 12;

            const int forkHeight = 10;
            const int peerOneId = 1;

            // Chain header tree setup.
            TestContext testContext = new TestContextBuilder().WithInitialChain(initialChainSizeOfTwenty).UseCheckpoints(false).Build();
            ChainedHeaderTree chainedHeaderTree = testContext.ChainedHeaderTree;
            ChainedHeader initialChainTip = testContext.InitialChainTip;

            // Chain tip is at 20.
            Assert.Equal(initialChainSizeOfTwenty, initialChainTip.Height);

            ChainedHeader tipOfChainBFork = testContext.ExtendAChain(chainExtensionSizeOfFive, initialChainTip.GetAncestor(forkHeight));

            // AssumeValid is on 12b.
            testContext.ConsensusSettings.BlockAssumedValid = tipOfChainBFork.GetAncestor(assumeValidBlockHeightOfTwelve).HashBlock;

            // Peer 1 presents a chain with tip at 15b and fork point at 10a.
            List<BlockHeader> listOfExtendedChainBlockHeaders = testContext.ChainedHeaderToList(tipOfChainBFork, tipOfChainBFork.Height - forkHeight + 1 /* fork inclusive */);
            ConnectNewHeadersResult connectNewHeadersResult = chainedHeaderTree.ConnectNewHeaders(peerOneId, listOfExtendedChainBlockHeaders);

            // 11b, 12b should be marked as AV.
            connectNewHeadersResult.Consumed.GetAncestor(11).BlockValidationState.Should().Be(ValidationState.AssumedValid);
            connectNewHeadersResult.Consumed.GetAncestor(12).BlockValidationState.Should().Be(ValidationState.AssumedValid);

            // 13b, 14b, 15b should be header only.
            connectNewHeadersResult.Consumed.GetAncestor(13).BlockValidationState.Should().Be(ValidationState.HeaderValidated);
            connectNewHeadersResult.Consumed.GetAncestor(14).BlockValidationState.Should().Be(ValidationState.HeaderValidated);
            connectNewHeadersResult.Consumed.GetAncestor(15).BlockValidationState.Should().Be(ValidationState.HeaderValidated);

            // No headers from chain b are requested for download.
            connectNewHeadersResult.DownloadFrom.Should().Be(null);
            connectNewHeadersResult.DownloadTo.Should().Be(null);

            // Block availability state for 11b – 15b is header only.
            ChainedHeader chainedHeader = connectNewHeadersResult.Consumed;
            while (chainedHeader.Height > connectNewHeadersResult.Consumed.GetAncestor(11).Height)
            {
                chainedHeader.BlockDataAvailability.Should().Be(BlockDataAvailabilityState.HeaderOnly);
                chainedHeader = chainedHeader.Previous;
            }
        }
    }
}<|MERGE_RESOLUTION|>--- conflicted
+++ resolved
@@ -215,16 +215,9 @@
             ///                   6b=7b=8b=9b
             ///             3c=4c=5c
             /// </summary>
-<<<<<<< HEAD
-            /// <param name="initialChainSize">Initial chain size.</param>
-            /// <param name="cht">ChainHeaderTree.</param>
-            /// <param name="initialChainTip">Initial chain tip.</param>
-            internal void SetupPeersForTest(int initialChainSize, ChainedHeaderTree cht, ChainedHeader initialChainTip)
-=======
             /// <param name="cht">ChainHeaderTree.</param>
             /// <param name="initialChainTip">Initial chain tip.</param>
             internal void SetupPeersForTest(ChainedHeaderTree cht, ChainedHeader initialChainTip)
->>>>>>> b584e001
             {
                 int peerAExtension = 4;
                 int peerBExtension = 4;
@@ -245,11 +238,9 @@
                 cht.ConnectNewHeaders(1, peerBBlockHeaders);
                 cht.ConnectNewHeaders(2, peerCBlockHeaders);
                 cht.ConnectNewHeaders(3, peerDBlockHeaders);
-<<<<<<< HEAD
+            }
 
                 
-=======
->>>>>>> b584e001
             }
 
             internal void SwitchToChain(ChainedHeaderTree cht, ChainedHeader chainTip, ChainedHeader consumedHeader, int extensionSize)
@@ -264,7 +255,6 @@
                     cht.ConsensusTipChanged(currentConsumedCh);
                 }
             }
-<<<<<<< HEAD
 
             internal List<BlockHeader> GetListOfAllUniqueBlockHeaders(ChainedHeaderTree cht)
             {
@@ -297,8 +287,6 @@
                 }
                 return allBlockHeaders;
             }
-=======
->>>>>>> b584e001
         }
 
         public class InvalidHeaderTestException : ConsensusException
@@ -2237,137 +2225,6 @@
 
 
         /// <summary>
-        /// Issue 19 @ New peer K claims 10d. Peer K disconnects. Chain shouldn't change.
-        /// </summary>
-        [Fact]
-        public void NewPeerClaimsHeadSecondTime_PeerDisconnected_ChainShouldNotChange()
-        {
-            const int initialChainSize = 5;
-            TestContext ctx = new TestContextBuilder().WithInitialChain(initialChainSize).UseCheckpoints().Build();
-            ChainedHeaderTree cht = ctx.ChainedHeaderTree;
-            ChainedHeader initialChainTip = ctx.InitialChainTip;
-            ChainedHeaderBlock consensusTip = cht.GetChainedHeaderBlock(cht.GetPeerTipsByPeerId()[ChainedHeaderTree.LocalPeerId]);
-
-            ctx.SetupPeersForTest(cht, initialChainTip);
-
-            // Additional SetUp for current test.
-            ChainedHeader chainDTip = cht.GetPeerTipChainedHeaderByPeerId(3);
-            ChainedHeader chainKTip = chainDTip; //peer K has exactly the same chain as peer D.
-            List<BlockHeader> peerKBlockHeaders = ctx.ChainedHeaderToList(chainKTip, chainKTip.Height);
-
-            cht.ConnectNewHeaders(4, peerKBlockHeaders);
-
-            var chainedHeadersWithPeerK = new Dictionary<uint256, ChainedHeader>(cht.GetChainedHeadersByHash());
-
-            cht.PeerDisconnected(4);
-
-            Dictionary<uint256, ChainedHeader> chainedHeadersWithoutPeerK = cht.GetChainedHeadersByHash();
-
-            chainedHeadersWithoutPeerK.Should().BeEquivalentTo(chainedHeadersWithPeerK);
-
-            this.CheckChainedHeaderTreeConsistency(cht, ctx, consensusTip, new HashSet<int>() { 0, 1, 2, 3 });
-        }
-
-        /// <summary>
-        /// Basic test for tests 18 to 20, 28.
-        /// 1/6 There is no branch which is claimed by no one (PeerTipsByHash have tip of every branch), none of list should be empty.
-        /// 2/6 ChainHeadersByHash contains only reachable headers.
-        /// 3/6 ConsensusTip is claimed by LocalPeer.
-        /// 4/6 Each connected peer has exactly 1 entry in PeerIdsByTipHash.
-        /// 5/6 CH.Next[i].Prev == CH for every header and every .Next.
-        /// 6/6 PeerTipsByPeerId should reflect PeerIdsByHash(except local marker).
-        /// </summary>
-        /// <param name="cht">ChainHeaderTree.</param>
-        /// <param name="ctx">Test context</param>
-        /// <param name="consensusTip">Consensus Tip</param>
-        /// <param name="connectedPeers">Peer ids of the peers that are expected to be connected.</param>
-        private void CheckChainedHeaderTreeConsistency(ChainedHeaderTree cht, TestContext ctx, ChainedHeaderBlock consensusTip, HashSet<int> connectedPeers)
-        {
-            bool eachPeerOneEntry = true;
-
-            var peerEntryDictionary = new Dictionary<int, int>();
-            var peerHeaderDictionary = new Dictionary<int, int>();
-
-            Dictionary<uint256, HashSet<int>> tipsDictionary = cht.GetPeerIdsByTipHash();
-            Dictionary<int, uint256> peerIdsDictionary = cht.GetPeerTipsByPeerId();
-
-            for (int i = 0; i < peerIdsDictionary.Count - 1; i++)
-            {
-                peerHeaderDictionary.Add(i, 0);
-                peerEntryDictionary.Add(i, 0);
-            }
-
-            var tipsLeft = new HashSet<uint256>(cht.GetChainedHeadersByHash().Select(x => x.Value).Where(x => x.Next.Count == 0).Select(x => x.HashBlock));
-
-            foreach (KeyValuePair<uint256, HashSet<int>> tips in tipsDictionary)
-            {
-                // There should be no branch which is claimed by no one.
-                Assert.NotEmpty(tips.Value);
-
-                tipsLeft.Remove(tips.Key);
-
-                foreach (int peerId in tips.Value)
-                {
-                    // Ignore local.
-                    if (peerId != ChainedHeaderTree.LocalPeerId)
-                    {
-                        Assert.Contains(peerId, connectedPeers);
-
-                        peerEntryDictionary[peerId] = peerEntryDictionary[peerId]++;
-
-                        if (peerIdsDictionary[peerId] == tips.Key)
-                            peerHeaderDictionary[peerId]++;
-                        else
-                            Assert.True(false, "PeerTipsByPeerId should reflect PeerIdsByHash(except local marker).");
-                    }
-
-                }
-            }
-
-            Assert.Empty(tipsLeft);
-
-            // Checking "Each connected peer has exactly 1 entry in PeerIdsByTipHash".
-            if (peerEntryDictionary.Count(x => x.Value > 1) > 0) eachPeerOneEntry = false;
-            if (peerHeaderDictionary.Count(x => x.Value > 1) > 0) eachPeerOneEntry = false;
-            Assert.True(eachPeerOneEntry);
-
-            Dictionary<uint256, ChainedHeader> chainHeaders = cht.GetChainedHeadersByHash();
-
-            foreach (ChainedHeader header in chainHeaders.Values)
-            {
-                for (int i = 0; i < header.Next.Count; i++)
-                {
-                    // Is correct chain sequence.
-                    Assert.Equal(header.Next[i].Previous.HashBlock, header.HashBlock);
-                }
-            }
-
-            // ConsensusTip is claimed by LocalPeer.
-            Assert.Equal(consensusTip.ChainedHeader.HashBlock, peerIdsDictionary[ChainedHeaderTree.LocalPeerId]);
-
-            // ChainedHeadersByHash contains only reachable headers.
-            var allConnectedHeaders = new List<ChainedHeader>();
-
-            ChainedHeader genesis = cht.GetChainedHeadersByHash()[ctx.Network.GenesisHash];
-            var headersToProcess = new Stack<ChainedHeader>();
-            headersToProcess.Push(genesis);
-
-            while (headersToProcess.Count > 0)
-            {
-                ChainedHeader current = headersToProcess.Pop();
-
-                Assert.True(chainHeaders.ContainsKey(current.HashBlock));
-
-                allConnectedHeaders.Add(current);
-
-                foreach (ChainedHeader next in current.Next)
-                    headersToProcess.Push(next);
-            }
-
-            Assert.Equal(chainHeaders.Count, allConnectedHeaders.Count);
-        }
-
-        /// <summary>
         /// Issue 40 @ CT advances after last checkpoint to height LC + MaxReorg + 10. New chain is presented with
         /// fork point at LC + 5, chain is not accepted.
         /// </summary>
