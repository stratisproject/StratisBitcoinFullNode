--- conflicted
+++ resolved
@@ -1425,7 +1425,135 @@
         }
 
         /// <summary>
-<<<<<<< HEAD
+        /// Issue 37 @ CT advances at 1000 blocks. Make sure that block data for headers 1-900 are removed.
+        /// </summary>
+        [Fact]
+        public void ChainTipAdvancesAt1000Blocks_DataForHeadersForFirst900HeadersAreRemoved()
+        {
+            // Chain header tree setup. Initial chain has 1 header.
+            // Example: h1.
+            const int initialChainSize = 1;
+            TestContext ctx = new TestContextBuilder().WithInitialChain(initialChainSize).Build();
+            ChainedHeaderTree cht = ctx.ChainedHeaderTree;
+            ChainedHeader chainTip = ctx.InitialChainTip;
+
+            // Extend a chain by 1000 headers.
+            // Example: h1=h2=...=h1001.
+            const int extensionSize = 1000;
+            chainTip = ctx.ExtendAChain(extensionSize, chainTip);
+            List<BlockHeader> listOfCurrentChainHeaders = ctx.ChainedHeaderToList(chainTip, extensionSize);
+
+            // Peer 1 presents a chain.
+            const int peerId = 1;
+            ConnectNewHeadersResult connectionResult = cht.ConnectNewHeaders(peerId, listOfCurrentChainHeaders);
+            ChainedHeader[] consumedHeaders = connectionResult.Consumed.ToArray(extensionSize);
+            ChainedHeader[] originalHeaders = chainTip.ToArray(extensionSize);
+
+            // Sync all blocks.
+            for (int i = 0; i < extensionSize; i++)
+            {
+                ChainedHeader currentChainTip = consumedHeaders[i];
+
+                cht.BlockDataDownloaded(currentChainTip, originalHeaders[i].Block);
+                cht.PartialValidationSucceeded(currentChainTip, out bool fullValidationRequired);
+                cht.ConsensusTipChanged(currentChainTip);
+            }
+
+            // Headers 2-901 should have block data null.
+            // Headers 901 - 1001 should have block data.
+            Dictionary<uint256, ChainedHeader> connectedHeaders = cht.GetChainedHeadersByHash();
+            foreach (ChainedHeader consumedHeader in consumedHeaders)
+            {
+                if (consumedHeader.Height <= (extensionSize - ChainedHeaderTree.KeepBlockDataForLastBlocks))
+                {
+                    connectedHeaders[consumedHeader.HashBlock].Block.Should().BeNull();
+                }
+                else
+                {
+                    connectedHeaders[consumedHeader.HashBlock].Block.Should().NotBeNull();
+                }
+            }
+        }
+
+        /// <summary>
+        /// Issue 38 @ CT advances at 150. Alternative chain with fork at 120 and total length 160 is presented.
+        /// CT switches to 160. Make sure block data for 0-60 is removed.
+        /// </summary>
+        [Fact]
+        public void ChainTipAdvancesAt150Blocks_AlternativeChainPresented_RelevantBlockDataIsRemoved()
+        {
+            // Chain header tree setup. Initial chain has 1 header.
+            // Example: h1.
+            const int initialChainSize = 1;
+            TestContext ctx = new TestContextBuilder().WithInitialChain(initialChainSize).Build();
+            ChainedHeaderTree cht = ctx.ChainedHeaderTree;
+            ChainedHeader chainTip = ctx.InitialChainTip;
+
+            // Create a chain A with 150 headers.
+            // Example: h1=h2=...h120=h121=a122=a123=a124=...=a151.
+            const int extensionBeforeFork = 120;
+            const int chainAExtensionSize = 150;
+            chainTip = ctx.ExtendAChain(extensionBeforeFork, chainTip);
+            ChainedHeader chainATip = ctx.ExtendAChain(chainAExtensionSize - extensionBeforeFork, chainTip);
+            List<BlockHeader> listOfCurrentChainAHeaders = ctx.ChainedHeaderToList(chainATip, chainAExtensionSize);
+
+            // Peer 1 presents a chain A.
+            const int peer1Id = 1;
+            ConnectNewHeadersResult connectionResult = cht.ConnectNewHeaders(peer1Id, listOfCurrentChainAHeaders);
+            ChainedHeader[] consumedChainAHeaders = connectionResult.Consumed.ToArray(chainAExtensionSize);
+            ChainedHeader[] originalChainAHeaders = chainATip.ToArray(chainAExtensionSize);
+
+            // Sync all blocks for chain A.
+            for (int i = 0; i < chainAExtensionSize; i++)
+            {
+                ChainedHeader currentChainTip = consumedChainAHeaders[i];
+
+                cht.BlockDataDownloaded(currentChainTip, originalChainAHeaders[i].Block);
+                cht.PartialValidationSucceeded(currentChainTip, out bool fullValidationRequired);
+                cht.ConsensusTipChanged(currentChainTip);
+            }
+
+            // Create a chain B with 160 headers and a fork at 121.
+            // Example: h1=h2=...h120=h121=b122=b123=b124=...=b161.
+            const int chainBExtensionSize = 160;
+            ChainedHeader chainBTip = ctx.ExtendAChain(chainBExtensionSize - extensionBeforeFork, chainTip);
+            List<BlockHeader> listOfCurrentChainBHeaders = ctx.ChainedHeaderToList(chainBTip, chainBExtensionSize - extensionBeforeFork);
+
+            // Peer 2 presents a chain B.
+            const int peer2Id = 2;
+            connectionResult = cht.ConnectNewHeaders(peer2Id, listOfCurrentChainBHeaders);
+            ChainedHeader[] consumedChainBHeaders = connectionResult.Consumed.ToArray(chainBExtensionSize - extensionBeforeFork);
+            ChainedHeader[] originalChainBHeaders = chainBTip.ToArray(chainBExtensionSize - extensionBeforeFork);
+
+            // Sync all new blocks for chain B.
+            for (int i = 0; i < chainBExtensionSize - extensionBeforeFork; i++)
+            {
+                ChainedHeader currentChainTip = consumedChainBHeaders[i];
+
+                cht.BlockDataDownloaded(currentChainTip, originalChainBHeaders[i].Block);
+                cht.PartialValidationSucceeded(currentChainTip, out bool fullValidationRequired);
+            }
+
+            cht.ConsensusTipChanged(connectionResult.Consumed);
+
+            // Headers 2-60 should have block data null.
+            // Headers 61 - 161 should have block data.
+            Dictionary<uint256, ChainedHeader> connectedHeaders = cht.GetChainedHeadersByHash();
+            ChainedHeader[] allChainBHeaders = connectionResult.Consumed.ToArray(chainBExtensionSize);
+            foreach (ChainedHeader consumedHeader in allChainBHeaders)
+            {
+                if (consumedHeader.Height <= (chainBExtensionSize - ChainedHeaderTree.KeepBlockDataForLastBlocks))
+                {
+                    connectedHeaders[consumedHeader.HashBlock].Block.Should().BeNull();
+                }
+                else
+                {
+                    connectedHeaders[consumedHeader.HashBlock].Block.Should().NotBeNull();
+                }
+            }
+        }
+
+        /// <summary>
         /// Issue 30 @ Chain is 10 headers long. All headers are "Data Available". Call PartialValidationSucceeded on
         /// the first header. First header is marked Partially Validated (PV). Make sure the next header is also marked
         /// for partial validation.
@@ -1466,134 +1594,6 @@
             firstHeader.BlockValidationState.Should().Be(ValidationState.PartiallyValidated);
             listOfHeaders.Should().HaveCount(1);
             listOfHeaders.First().Block.GetHash().Should().Be(secondHeader.HashBlock);
-=======
-        /// Issue 37 @ CT advances at 1000 blocks. Make sure that block data for headers 1-900 are removed.
-        /// </summary>
-        [Fact]
-        public void ChainTipAdvancesAt1000Blocks_DataForHeadersForFirst900HeadersAreRemoved()
-        {
-            // Chain header tree setup. Initial chain has 1 header.
-            // Example: h1.
-            const int initialChainSize = 1;
-            TestContext ctx = new TestContextBuilder().WithInitialChain(initialChainSize).Build();
-            ChainedHeaderTree cht = ctx.ChainedHeaderTree;
-            ChainedHeader chainTip = ctx.InitialChainTip;
-
-            // Extend a chain by 1000 headers.
-            // Example: h1=h2=...=h1001.
-            const int extensionSize = 1000;
-            chainTip = ctx.ExtendAChain(extensionSize, chainTip);
-            List<BlockHeader> listOfCurrentChainHeaders = ctx.ChainedHeaderToList(chainTip, extensionSize);
-
-            // Peer 1 presents a chain.
-            const int peerId = 1;
-            ConnectNewHeadersResult connectionResult = cht.ConnectNewHeaders(peerId, listOfCurrentChainHeaders);
-            ChainedHeader[] consumedHeaders = connectionResult.Consumed.ToArray(extensionSize);
-            ChainedHeader[] originalHeaders = chainTip.ToArray(extensionSize);
-
-            // Sync all blocks.
-            for (int i = 0; i < extensionSize; i++)
-            {
-                ChainedHeader currentChainTip = consumedHeaders[i];
-
-                cht.BlockDataDownloaded(currentChainTip, originalHeaders[i].Block);
-                cht.PartialValidationSucceeded(currentChainTip, out bool fullValidationRequired);
-                cht.ConsensusTipChanged(currentChainTip);
-            }
-
-            // Headers 2-901 should have block data null.
-            // Headers 901 - 1001 should have block data.
-            Dictionary<uint256, ChainedHeader> connectedHeaders = cht.GetChainedHeadersByHash();
-            foreach (ChainedHeader consumedHeader in consumedHeaders)
-            {
-                if (consumedHeader.Height <= (extensionSize - ChainedHeaderTree.KeepBlockDataForLastBlocks))
-                {
-                    connectedHeaders[consumedHeader.HashBlock].Block.Should().BeNull();
-                }
-                else
-                {
-                    connectedHeaders[consumedHeader.HashBlock].Block.Should().NotBeNull();
-                }
-            }
-        }
-
-        /// <summary>
-        /// Issue 38 @ CT advances at 150. Alternative chain with fork at 120 and total length 160 is presented.
-        /// CT switches to 160. Make sure block data for 0-60 is removed.
-        /// </summary>
-        [Fact]
-        public void ChainTipAdvancesAt150Blocks_AlternativeChainPresented_RelevantBlockDataIsRemoved()
-        {
-            // Chain header tree setup. Initial chain has 1 header.
-            // Example: h1.
-            const int initialChainSize = 1;
-            TestContext ctx = new TestContextBuilder().WithInitialChain(initialChainSize).Build();
-            ChainedHeaderTree cht = ctx.ChainedHeaderTree;
-            ChainedHeader chainTip = ctx.InitialChainTip;
-
-            // Create a chain A with 150 headers.
-            // Example: h1=h2=...h120=h121=a122=a123=a124=...=a151.
-            const int extensionBeforeFork = 120;
-            const int chainAExtensionSize = 150;
-            chainTip = ctx.ExtendAChain(extensionBeforeFork, chainTip);
-            ChainedHeader chainATip = ctx.ExtendAChain(chainAExtensionSize - extensionBeforeFork, chainTip);
-            List<BlockHeader> listOfCurrentChainAHeaders = ctx.ChainedHeaderToList(chainATip, chainAExtensionSize);
-
-            // Peer 1 presents a chain A.
-            const int peer1Id = 1;
-            ConnectNewHeadersResult connectionResult = cht.ConnectNewHeaders(peer1Id, listOfCurrentChainAHeaders);
-            ChainedHeader[] consumedChainAHeaders = connectionResult.Consumed.ToArray(chainAExtensionSize);
-            ChainedHeader[] originalChainAHeaders = chainATip.ToArray(chainAExtensionSize);
-
-            // Sync all blocks for chain A.
-            for (int i = 0; i < chainAExtensionSize; i++)
-            {
-                ChainedHeader currentChainTip = consumedChainAHeaders[i];
-
-                cht.BlockDataDownloaded(currentChainTip, originalChainAHeaders[i].Block);
-                cht.PartialValidationSucceeded(currentChainTip, out bool fullValidationRequired);
-                cht.ConsensusTipChanged(currentChainTip);
-            }
-
-            // Create a chain B with 160 headers and a fork at 121.
-            // Example: h1=h2=...h120=h121=b122=b123=b124=...=b161.
-            const int chainBExtensionSize = 160;
-            ChainedHeader chainBTip = ctx.ExtendAChain(chainBExtensionSize - extensionBeforeFork, chainTip);
-            List<BlockHeader> listOfCurrentChainBHeaders = ctx.ChainedHeaderToList(chainBTip, chainBExtensionSize - extensionBeforeFork);
-
-            // Peer 2 presents a chain B.
-            const int peer2Id = 2;
-            connectionResult = cht.ConnectNewHeaders(peer2Id, listOfCurrentChainBHeaders);
-            ChainedHeader[] consumedChainBHeaders = connectionResult.Consumed.ToArray(chainBExtensionSize - extensionBeforeFork);
-            ChainedHeader[] originalChainBHeaders = chainBTip.ToArray(chainBExtensionSize - extensionBeforeFork);
-
-            // Sync all new blocks for chain B.
-            for (int i = 0; i < chainBExtensionSize - extensionBeforeFork; i++)
-            {
-                ChainedHeader currentChainTip = consumedChainBHeaders[i];
-
-                cht.BlockDataDownloaded(currentChainTip, originalChainBHeaders[i].Block);
-                cht.PartialValidationSucceeded(currentChainTip, out bool fullValidationRequired);
-            }
-
-            cht.ConsensusTipChanged(connectionResult.Consumed);
-
-            // Headers 2-60 should have block data null.
-            // Headers 61 - 161 should have block data.
-            Dictionary<uint256, ChainedHeader> connectedHeaders = cht.GetChainedHeadersByHash();
-            ChainedHeader[] allChainBHeaders = connectionResult.Consumed.ToArray(chainBExtensionSize);
-            foreach (ChainedHeader consumedHeader in allChainBHeaders)
-            {
-                if (consumedHeader.Height <= (chainBExtensionSize - ChainedHeaderTree.KeepBlockDataForLastBlocks))
-                {
-                    connectedHeaders[consumedHeader.HashBlock].Block.Should().BeNull();
-                }
-                else
-                {
-                    connectedHeaders[consumedHeader.HashBlock].Block.Should().NotBeNull();
-                }
-            }
->>>>>>> 8d6083e5
         }
     }
 }