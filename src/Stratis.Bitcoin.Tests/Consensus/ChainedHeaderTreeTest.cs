﻿using System;
using System.Collections.Generic;
using System.Linq;
using System.Threading;
using FluentAssertions;
using Moq;
using NBitcoin;
using NBitcoin.BouncyCastle.Math;
using Stratis.Bitcoin.Base;
using Stratis.Bitcoin.Configuration;
using Stratis.Bitcoin.Configuration.Logging;
using Stratis.Bitcoin.Configuration.Settings;
using Stratis.Bitcoin.Consensus;
using Stratis.Bitcoin.Consensus.Validators;
using Stratis.Bitcoin.Primitives;
using Stratis.Bitcoin.Utilities;
using Xunit;

namespace Stratis.Bitcoin.Tests.Consensus
{
    public class ChainedHeaderTreeTest
    {
        public class CheckpointFixture
        {
            public CheckpointFixture(int height, BlockHeader header)
            {
                if (height < 1) throw new ArgumentOutOfRangeException(nameof(height), "Height must be greater or equal to 1.");

                Guard.NotNull(header, nameof(header));

                this.Height = height;
                this.Header = header;
            }

            public int Height { get; }

            public BlockHeader Header { get; }
        }

        public class TestContextBuilder
        {
            private readonly TestContext testContext;
            private bool blockstoreAvailable = true;

            public TestContextBuilder()
            {
                this.testContext = new TestContext();
            }

            internal TestContextBuilder WithInitialChain(int initialChainSize, bool assignBlocks = true)
            {
                if (initialChainSize < 0)
                    throw new ArgumentOutOfRangeException(nameof(initialChainSize), "Size cannot be less than 0.");

                this.testContext.InitialChainTip = this.testContext.ExtendAChain(initialChainSize, assignBlocks: assignBlocks);
                return this;
            }

            internal TestContextBuilder UseCheckpoints(bool useCheckpoints = true)
            {
                this.testContext.ConsensusSettings.UseCheckpoints = useCheckpoints;
                return this;
            }

            internal TestContextBuilder WithBlockStoreDisabled()
            {
                this.blockstoreAvailable = false;
                return this;
            }

            internal TestContext Build()
            {
                if (this.testContext.InitialChainTip != null)
                    this.testContext.ChainedHeaderTree.Initialize(this.testContext.InitialChainTip, this.blockstoreAvailable);

                return this.testContext;
            }
        }

        public class TestContext
        {
            public Network Network = Network.RegTest;
            public Mock<IBlockValidator> ChainedHeaderValidatorMock = new Mock<IBlockValidator>();
            public Mock<ICheckpoints> CheckpointsMock = new Mock<ICheckpoints>();
            public Mock<IChainState> ChainStateMock = new Mock<IChainState>();
            public Mock<IFinalizedBlockHeight> FinalizedBlockMock = new Mock<IFinalizedBlockHeight>();
            public ConsensusSettings ConsensusSettings = new ConsensusSettings(new NodeSettings(Network.RegTest));

            private static int nonceValue;

            internal ChainedHeaderTree ChainedHeaderTree;

            internal ChainedHeader InitialChainTip;

            public TestContext()
            {
                this.ChainedHeaderTree = new ChainedHeaderTree(
                    this.Network,
                    new ExtendedLoggerFactory(),
                    this.ChainedHeaderValidatorMock.Object,
                    this.CheckpointsMock.Object,
                    this.ChainStateMock.Object,
                    this.FinalizedBlockMock.Object,
                    this.ConsensusSettings);
            }

            internal Target ChangeDifficulty(ChainedHeader header, int difficultyAdjustmentDivisor)
            {
                BigInteger newTarget = header.Header.Bits.ToBigInteger();
                newTarget = newTarget.Divide(BigInteger.ValueOf(difficultyAdjustmentDivisor));
                return new Target(newTarget);
            }

            public void SetupCheckpoints(params CheckpointFixture[] checkpoints)
            {
                if (checkpoints.GroupBy(h => h.Height).Any(g => g.Count() > 1))
                    throw new ArgumentException("Checkpoint heights must be unique.");

                if (checkpoints.Any(h => h.Height < 0))
                    throw new ArgumentException("Checkpoint heights cannot be negative.");

                foreach (CheckpointFixture checkpoint in checkpoints.OrderBy(h => h.Height))
                {
                    var checkpointInfo = new CheckpointInfo(checkpoint.Header.GetHash());
                    this.CheckpointsMock
                        .Setup(c => c.GetCheckpoint(checkpoint.Height))
                        .Returns(checkpointInfo);
                }

                this.CheckpointsMock
                    .Setup(c => c.GetCheckpoint(It.IsNotIn(checkpoints.Select(h => h.Height))))
                    .Returns((CheckpointInfo)null);
                this.CheckpointsMock
                    .Setup(c => c.GetLastCheckpointHeight())
                    .Returns(checkpoints.OrderBy(h => h.Height).Last().Height);
            }

            public ChainedHeader ExtendAChain(
                int count, 
                ChainedHeader chainedHeader = null, 
                int difficultyAdjustmentDivisor = 1, 
                bool assignBlocks = true,
                ValidationState? validationState = null)
            {
                if (difficultyAdjustmentDivisor == 0) throw new ArgumentException("Divisor cannot be 0");

                ChainedHeader previousHeader = chainedHeader ?? new ChainedHeader(this.Network.GetGenesis().Header, this.Network.GenesisHash, 0);

                for (int i = 0; i < count; i++)
                {
                    BlockHeader header = this.Network.Consensus.ConsensusFactory.CreateBlockHeader();
                    header.HashPrevBlock = previousHeader.HashBlock;
                    header.Bits = difficultyAdjustmentDivisor == 1
                                        ? previousHeader.Header.Bits
                                        : this.ChangeDifficulty(previousHeader, difficultyAdjustmentDivisor);
                    header.Nonce = (uint)Interlocked.Increment(ref nonceValue);
                    var newHeader = new ChainedHeader(header, header.GetHash(), previousHeader);
                    if (validationState.HasValue)
                        newHeader.BlockValidationState = validationState.Value;

                    if (assignBlocks)
                    {
                        Block block = this.Network.Consensus.ConsensusFactory.CreateBlock();
                        block.GetSerializedSize();
                        newHeader.Block = block;
                    }

                    previousHeader = newHeader;
                }

                return previousHeader;
            }

            public Block CreateBlock()
            {
                Block block = this.Network.Consensus.ConsensusFactory.CreateBlock();
                block.GetSerializedSize();
                return block;
            }

            public List<BlockHeader> ChainedHeaderToList(ChainedHeader chainedHeader, int count)
            {
                var list = new List<BlockHeader>();

                ChainedHeader current = chainedHeader;

                for (int i = 0; i < count; i++)
                {
                    list.Add(current.Header);
                    current = current.Previous;
                }

                list.Reverse();

                return list;
            }

            public bool NoDownloadRequested(ConnectNewHeadersResult connectNewHeadersResult)
            {
                Assert.NotNull(connectNewHeadersResult);

                return (connectNewHeadersResult.DownloadTo == null)
                       && (connectNewHeadersResult.DownloadFrom == null);
            }
        }

        public class InvalidHeaderTestException : ConsensusException
        {
        }

        [Fact]
        public void ConnectHeaders_NoNewHeadersToConnect_ShouldReturnNothingToDownload()
        {
            TestContext testContext = new TestContextBuilder().WithInitialChain(10).Build();
            ChainedHeaderTree chainedHeaderTree = testContext.ChainedHeaderTree;
            ChainedHeader chainTip = testContext.InitialChainTip;

            List<BlockHeader> listOfExistingHeaders = testContext.ChainedHeaderToList(chainTip, 4);

            ConnectNewHeadersResult connectNewHeadersResult = chainedHeaderTree.ConnectNewHeaders(1, listOfExistingHeaders);

            Assert.True(testContext.NoDownloadRequested(connectNewHeadersResult));
            Assert.Equal(11, chainedHeaderTree.GetChainedHeadersByHash().Count);
        }

        [Fact]
        public void ConnectHeaders_HeadersFromTwoPeers_ShouldCreateTwoPeerTips()
        {
            TestContext testContext = new TestContextBuilder().WithInitialChain(10).Build();
            ChainedHeaderTree chainedHeaderTree = testContext.ChainedHeaderTree;
            ChainedHeader chainTip = testContext.InitialChainTip;

            List<BlockHeader> listOfExistingHeaders = testContext.ChainedHeaderToList(chainTip, 4);

            ConnectNewHeadersResult connectNewHeaders1 = chainedHeaderTree.ConnectNewHeaders(1, listOfExistingHeaders);
            ConnectNewHeadersResult connectNewHeaders2 = chainedHeaderTree.ConnectNewHeaders(2, listOfExistingHeaders);

            Assert.Single(chainedHeaderTree.GetPeerIdsByTipHash());
            Assert.Equal(11, chainedHeaderTree.GetChainedHeadersByHash().Count);

            Assert.Equal(3, chainedHeaderTree.GetPeerIdsByTipHash().First().Value.Count);

            Assert.Equal(ChainedHeaderTree.LocalPeerId, chainedHeaderTree.GetPeerIdsByTipHash().First().Value.ElementAt(0));
            Assert.Equal(1, chainedHeaderTree.GetPeerIdsByTipHash().First().Value.ElementAt(1));
            Assert.Equal(2, chainedHeaderTree.GetPeerIdsByTipHash().First().Value.ElementAt(2));

            Assert.True(testContext.NoDownloadRequested(connectNewHeaders1));
            Assert.True(testContext.NoDownloadRequested(connectNewHeaders2));
        }

        /// <summary>
        /// Issue 1 @ Create chained header tree component #1321
        /// Supply headers where first header can't be connected - should throw.
        /// </summary>
        [Fact]
        public void ConnectHeaders_HeadersCantConnect_ShouldFail()
        {
            TestContext testContext = new TestContextBuilder().Build();
            ChainedHeaderTree chainedHeaderTree = testContext.ChainedHeaderTree;

            Assert.Throws<ConnectHeaderException>(() => chainedHeaderTree.ConnectNewHeaders(1, new List<BlockHeader>(new[] { testContext.Network.GetGenesis().Header })));
        }

        /// <summary>
        /// Issue 2 @ Create chained header tree component #1321
        /// Supply headers that we already have and make sure no new ChainedHeaders were created.
        /// </summary>
        [Fact]
        public void ConnectHeaders_NewAndExistingHeaders_ShouldCreateNewHeaders()
        {
            TestContext testContext = new TestContextBuilder().WithInitialChain(10).Build();
            ChainedHeaderTree chainedHeaderTree = testContext.ChainedHeaderTree;
            ChainedHeader chainTip = testContext.InitialChainTip;

            chainTip.BlockDataAvailability = BlockDataAvailabilityState.BlockAvailable;
            ChainedHeader newChainTip = testContext.ExtendAChain(10, chainTip); // create 10 more headers

            List<BlockHeader> listOfExistingHeaders = testContext.ChainedHeaderToList(chainTip, 10);
            List<BlockHeader> listOfNewHeaders = testContext.ChainedHeaderToList(newChainTip, 10);

            chainTip.BlockValidationState = ValidationState.FullyValidated;

            ConnectNewHeadersResult connectedHeadersResultOld = chainedHeaderTree.ConnectNewHeaders(2, listOfExistingHeaders);
            ConnectNewHeadersResult connectedHeadersResultNew = chainedHeaderTree.ConnectNewHeaders(1, listOfNewHeaders);

            Assert.Equal(21, chainedHeaderTree.GetChainedHeadersByHash().Count);
            Assert.Equal(10, listOfNewHeaders.Count);
            Assert.True(testContext.NoDownloadRequested(connectedHeadersResultOld));
            Assert.Equal(listOfNewHeaders.Last(), connectedHeadersResultNew.DownloadTo.Header);
            Assert.Equal(listOfNewHeaders.First(), connectedHeadersResultNew.DownloadFrom.Header);
            Assert.True(connectedHeadersResultNew.HaveBlockDataAvailabilityStateOf(BlockDataAvailabilityState.BlockRequired));
        }

        /// <summary>
        /// Issue 3 @ Create chained header tree component #1321
        /// Supply some headers and then supply some more headers.
        /// Make sure that PeerTipsByPeerId is updated and the total amount of items remain the same.
        /// Make sure that PeerIdsByTipHash is updated.
        /// </summary>
        [Fact]
        public void ConnectHeaders_SupplyHeadersThenSupplyMore_Both_Tip_PeerId_Maps_ShouldBeUpdated()
        {
            TestContext testContext = new TestContextBuilder().WithInitialChain(10).Build();
            ChainedHeaderTree cht = testContext.ChainedHeaderTree;
            ChainedHeader chainTip = testContext.InitialChainTip;

            List<BlockHeader> listOfExistingHeaders = testContext.ChainedHeaderToList(chainTip, 10);

            cht.ConnectNewHeaders(1, listOfExistingHeaders);

            Dictionary<uint256, HashSet<int>> peerIdsByTipHashBefore = cht.GetPeerIdsByTipHash().ToDictionary(entry => entry.Key, entry => new HashSet<int>(entry.Value));
            Dictionary<int, uint256> peerTipsByPeerIdBefore = cht.GetPeerTipsByPeerId().ToDictionary(entry => entry.Key, entry => new uint256(entry.Value));

            // (of 25 headers) supply last 5 existing and first 10 new
            ChainedHeader newChainTip = testContext.ExtendAChain(15, chainTip);
            List<BlockHeader> listOfNewAndOldHeaders = testContext.ChainedHeaderToList(newChainTip, 25).GetRange(5, 15);

            cht.ConnectNewHeaders(1, listOfNewAndOldHeaders);

            Dictionary<uint256, HashSet<int>> peerIdsByTipHashAfter = cht.GetPeerIdsByTipHash();
            Dictionary<int, uint256> peerTipsByPeerIdAfter = cht.GetPeerTipsByPeerId();

            // Tip # -> peer id map has changed
            Assert.True(peerIdsByTipHashBefore.FirstOrDefault(x => x.Value.Contains(1)).Key !=
                        peerIdsByTipHashAfter.FirstOrDefault(x => x.Value.Contains(1)).Key);

            // Peer id -> tip # map has changed
            Assert.True(peerTipsByPeerIdBefore[1] != peerTipsByPeerIdAfter[1]);

            // reassigning # so amount of items the same
            Assert.True(peerTipsByPeerIdBefore.Values.Count == peerTipsByPeerIdAfter.Values.Count);
        }

        /// <summary>
        /// Issue 4 @ Create chained header tree component #1321
        /// Supply headers where half of them are new and half are old. 
        /// Make sure that ChainedHeader was created for new ones.
        /// </summary>
        [Fact]
        public void ConnectHeaders_HalfOldHalfNew_ShouldCreateHeadersForNew()
        {
            const int initialChainSize = 20, chainExtensionSize = 20;

            // Initialize tree with h1->h20.
            TestContext testContext = new TestContextBuilder().WithInitialChain(initialChainSize).Build();
            ChainedHeaderTree chainedHeaderTree = testContext.ChainedHeaderTree;
            ChainedHeader chainTip = testContext.InitialChainTip;

            // Extend chain from h21->h40.
            ChainedHeader newChainTip = testContext.ExtendAChain(chainExtensionSize, chainTip);
            List<BlockHeader> listOfOldAndNewHeaders = testContext.ChainedHeaderToList(newChainTip, initialChainSize + chainExtensionSize);
            
            // Supply both old and new headers. 
            chainedHeaderTree.ConnectNewHeaders(1, listOfOldAndNewHeaders);

            // ChainedHeader tree entries are created for all new BlockHeaders.
            IEnumerable<uint256> hashesOfNewBlocks = listOfOldAndNewHeaders.Select(x => x.GetHash()).TakeLast(chainExtensionSize);
            Assert.True(hashesOfNewBlocks.All(x => chainedHeaderTree.GetChainedHeadersByHash().Keys.Contains(x)));
        }

        /// <summary>
        /// Issue 5 @ Create chained header tree component #1321
        /// 3 peers should supply headers - one of the peers creates a fork.
        /// Make sure that ChainedBlock is not created more than once for the same header.
        /// Check that next pointers were created correctly.
        /// </summary>
        [Fact]
        public void ConnectHeaders_HeadersFromTwoPeersWithFork_ShouldCreateBlocksForNewHeaders()
        {
            TestContext testContext = new TestContextBuilder().Build();
            ChainedHeaderTree chainedHeaderTree = testContext.ChainedHeaderTree;
            ChainedHeader chainTip = testContext.ExtendAChain(7);
            chainedHeaderTree.Initialize(chainTip, true);
            testContext.ChainStateMock.Setup(s => s.ConsensusTip).Returns(chainTip);

            // Peer 1: 1a - 2a - 3a - 4a - 5a - 6a - 7a - 8a
            Assert.True(chainedHeaderTree.GetChainedHeadersByHash().Count == 8);

            // Peer 2: 1a - 2a - 3a - 4a - 5a - 6a - 7a - 8a
            List<BlockHeader> listOfExistingHeaders = testContext.ChainedHeaderToList(chainTip, 7);
            chainedHeaderTree.ConnectNewHeaders(2, listOfExistingHeaders);
            Assert.True(chainedHeaderTree.GetChainedHeadersByHash().Count == 8);

            // Peer 3: 1a - 2a - 3a - 4a - 5b - 6b - 7b - 8b
            var forkedBlockHeader = chainTip.Previous.Previous.Previous.Previous;
            ChainedHeader peerThreeTip = testContext.ExtendAChain(4, forkedBlockHeader);
            List<BlockHeader> listOfNewAndExistingHeaders = testContext.ChainedHeaderToList(peerThreeTip, 6);   // includes common blocks
            chainedHeaderTree.ConnectNewHeaders(3, listOfNewAndExistingHeaders);

            // CHT should contain 12 headers
            Assert.True(chainedHeaderTree.GetChainedHeadersByHash().Count == 12);

            var chainedHeadersByHash = chainedHeaderTree.GetChainedHeadersByHash();

            foreach (int peer in new[] {2, 3})
            {
                var nextPointersByHeightMap = new Dictionary<int, List<ChainedHeader>>();

                ChainedHeader chainPointer = chainedHeadersByHash[chainedHeaderTree.GetPeerTipsByPeerId()[peer]];

                // Start at the tip and use previous pointers to traverse the chain down to the Genesis.
                while (chainPointer.Height > 0)
                {
                    // Checking the next pointers.
                    Assert.Contains(chainPointer, chainPointer.Previous.Next);

                    if (!nextPointersByHeightMap.ContainsKey(chainPointer.Height))
                    {
                        nextPointersByHeightMap.Add(chainPointer.Height, new List<ChainedHeader>());
                    }

                    foreach (var nextPtr in chainPointer.Next) 
                    {
                        nextPointersByHeightMap[chainPointer.Height].Add(nextPtr);
                    }

                    chainPointer = chainPointer.Previous;
                }

                // Each should have 1 Next pointer.
                Assert.True(nextPointersByHeightMap.Where(x => x.Key < 3 || (x.Key > 3 && x.Key < 7)).All(y => y.Value.Count == 1));

                // Except for 8a and 8b which contain none.
                Assert.True(nextPointersByHeightMap.Where(x => x.Key == 7).All(y => y.Value.Count == 0));

                // And 4a which has 2.
                Assert.True(nextPointersByHeightMap.Where(x => x.Key == 3).All(y => y.Value.Count == 2));
            }

            // Two blocks at each height above the fork.
            Assert.True(chainedHeadersByHash.GroupBy(x => x.Value.Height).Where(x => x.Key > 4).All(y => y.ToList().Count == 2));

            // One block at each height beneath the fork.
            Assert.True(chainedHeadersByHash.GroupBy(x => x.Value.Height).Where(x => x.Key < 4).All(y => y.ToList().Count == 1));
        }

        /// <summary>
        /// Issue 6 @ Create chained header tree component #1321
        /// Make sure checkpoints are off - supply some headers and CHT should return 
        /// a ToDownload array of the same size as the amount of headers.
        /// </summary>
        [Fact]
        public void ConnectHeaders_SupplyHeaders_ToDownloadArraySizeSameAsNumberOfHeaders()
        {
            // Setup
            TestContext ctx = new TestContextBuilder().WithInitialChain(5).UseCheckpoints(false).Build();
            ChainedHeaderTree cht = ctx.ChainedHeaderTree;
            ChainedHeader chainTip = ctx.InitialChainTip;

            // Checkpoints are off
            Assert.False(ctx.ConsensusSettings.UseCheckpoints);
            ChainedHeader newChainTip = ctx.ExtendAChain(7, chainTip);
            List<BlockHeader> listOfNewBlockHeaders = ctx.ChainedHeaderToList(newChainTip, 7);

            // Peer 1 supplies some headers
            List<BlockHeader> peer1Headers = listOfNewBlockHeaders.GetRange(0, 3);
            cht.ConnectNewHeaders(1, peer1Headers);

            // Peer 2 supplies some more headers
            List<BlockHeader> peer2Headers = listOfNewBlockHeaders.GetRange(3, 4);
            ConnectNewHeadersResult connectNewHeadersResult = cht.ConnectNewHeaders(2, peer2Headers);
            ChainedHeader chainedHeaderFrom = connectNewHeadersResult.DownloadFrom;
            ChainedHeader chainedHeaderTo = connectNewHeadersResult.DownloadTo;
            int headersToDownloadCount = chainedHeaderTo.Height - chainedHeaderFrom.Height + 1; // Inclusive
            Assert.True(connectNewHeadersResult.HaveBlockDataAvailabilityStateOf(BlockDataAvailabilityState.BlockRequired));

            // ToDownload array of the same size as the amount of headers
            Assert.Equal(headersToDownloadCount, peer2Headers.Count);
        }

        /// <summary>
        /// Issue 7 @ Create chained header tree component #1321
        /// We have a chain and someone presents an invalid header.
        /// After that our chain's last block shouldn't change, it shouldn't have a valid .Next
        /// and it should throw an exception.
        /// </summary>
        [Fact]
        public void ConnectHeaders_SupplyInvalidHeader_ExistingChainTipShouldNotChange()
        {
            TestContext testContext = new TestContextBuilder().WithInitialChain(5).UseCheckpoints(false).Build();
            ChainedHeaderTree chainedHeaderTree = testContext.ChainedHeaderTree;
            ChainedHeader consensusTip = testContext.InitialChainTip;

            ChainedHeader invalidChainedHeader = testContext.ExtendAChain(1, testContext.InitialChainTip);
            List<BlockHeader> listContainingInvalidHeader = testContext.ChainedHeaderToList(invalidChainedHeader, 1);
            BlockHeader invalidBlockHeader = listContainingInvalidHeader[0];

            testContext.ChainedHeaderValidatorMock.Setup(x => x.ValidateHeader(It.Is<ChainedHeader>(y => y.HashBlock == invalidBlockHeader.GetHash()))).Throws(new InvalidHeaderTestException());

            Assert.Throws<InvalidHeaderTestException>(() => chainedHeaderTree.ConnectNewHeaders(1, listContainingInvalidHeader));

            // Chain's last block shouldn't change.
            ChainedHeader consensusTipAfterInvalidHeaderPresented = chainedHeaderTree.GetPeerTipChainedHeaderByPeerId(-1);
            Assert.Equal(consensusTip, consensusTipAfterInvalidHeaderPresented);

            // Last block shouldn't have a Next.
            Assert.Empty(consensusTipAfterInvalidHeaderPresented.Next);
        }

        /// <summary>
        /// Issue 8 @ Create chained header tree component #1321
        /// We have a chain and peer B is on the best chain.
        /// After that peer C presents an alternative chain with a forkpoint below B's Tip.
        /// After that peer A prolongs C's chain (but sends all headers from the fork point) with a few valid and one invalid.
        /// Make sure that C's chain is not removed - only headers after that.
        /// </summary>
        [Fact]
        public void ConnectHeaders_MultiplePeersWithForks_CorrectTip()
        {
            TestContext testContext = new TestContextBuilder().Build();
            ChainedHeaderTree chainedHeaderTree = testContext.ChainedHeaderTree;
            ChainedHeader chainTip = testContext.ExtendAChain(5);
            chainedHeaderTree.Initialize(chainTip, true);
            List<BlockHeader> listOfExistingHeaders = testContext.ChainedHeaderToList(chainTip, 5);

            chainedHeaderTree.ConnectNewHeaders(2, listOfExistingHeaders);
            ChainedHeader peerTwoTip = chainedHeaderTree.GetPeerTipChainedHeaderByPeerId(2);

            // Peer 2 is on the best chain.
            // b1 = b2 = b3 = b4 = b5
            peerTwoTip.HashBlock.Should().BeEquivalentTo(chainTip.HashBlock);

            // Peer 3 presents an alternative chain with a forkpoint below Peer 2's Tip.
            // b1 = b2 = b3 = b4 = b5
            //         = c3 = c4 = c5
            ChainedHeader peerThreeTip = testContext.ExtendAChain(3, chainTip.Previous.Previous.Previous);
            List<BlockHeader> listOfNewHeadersFromPeerThree = testContext.ChainedHeaderToList(peerThreeTip, 3);
            chainedHeaderTree.ConnectNewHeaders(3, listOfNewHeadersFromPeerThree);
            
            ChainedHeader fork = chainTip.FindFork(peerThreeTip);
            fork.Height.Should().BeLessThan(peerTwoTip.Height);

            int oldChainHeaderTreeCount = chainedHeaderTree.GetChainedHeadersByHash().Count;

            // Peer 1 prolongs Peer 3's chain with one invalid block.
            // c3 = c4 = c5 = a6 = |a7| = a8
            const int numberOfBlocksToExtend = 3;
            ChainedHeader peerOneTip = testContext.ExtendAChain(numberOfBlocksToExtend, peerThreeTip);
            List<BlockHeader> listOfPeerOnesHeaders = testContext.ChainedHeaderToList(peerOneTip, numberOfBlocksToExtend + 2 /*include c4=c5*/);
            
            int depthOfInvalidHeader = 3;
            BlockHeader invalidBlockHeader = listOfPeerOnesHeaders[depthOfInvalidHeader];
            testContext.ChainedHeaderValidatorMock.Setup(x =>
                x.ValidateHeader(It.Is<ChainedHeader>(y => y.HashBlock == invalidBlockHeader.GetHash()))).Throws(new InvalidHeaderTestException());

            Assert.Throws<InvalidHeaderTestException>(() => chainedHeaderTree.ConnectNewHeaders(1, listOfPeerOnesHeaders));

            // Headers originally presented by Peer 3 (a4 = a5) have a claim on them and are not removed.
            Assert.True(chainedHeaderTree.GetChainedHeadersByHash().ContainsKey(listOfPeerOnesHeaders[0].GetHash()));
            Assert.True(chainedHeaderTree.GetChainedHeadersByHash().ContainsKey(listOfPeerOnesHeaders[1].GetHash()));

            // The Peer 1 headers before, the invalid header and the header beyond are removed (a6 = a7 = a8).
            Assert.False(chainedHeaderTree.GetChainedHeadersByHash().ContainsKey(listOfPeerOnesHeaders[2].GetHash()));
            Assert.False(chainedHeaderTree.GetChainedHeadersByHash().ContainsKey(listOfPeerOnesHeaders[3].GetHash()));
            Assert.False(chainedHeaderTree.GetChainedHeadersByHash().ContainsKey(listOfPeerOnesHeaders[4].GetHash()));

            Assert.Equal(oldChainHeaderTreeCount, chainedHeaderTree.GetChainedHeadersByHash().Count);

            // Tip claimed by the third peer is in the chain headers by hash structure.
            uint256 tipClaimedByThirdPeer = chainedHeaderTree.GetPeerTipChainedHeaderByPeerId(3).HashBlock;
            Assert.Equal(tipClaimedByThirdPeer, peerThreeTip.HashBlock);

            // C's chain remains at same height after A presents the invalid header.
            Assert.Equal(peerThreeTip.Height, chainedHeaderTree.GetPeerTipChainedHeaderByPeerId(3).Height);
        }

        /// <summary>
        /// Issue 9 @ Create chained header tree component #1321
        /// Check that everything is always consumed.
        /// </summary>
        [Fact]
        public void ConnectHeaders_MultiplePeers_CheckEverythingIsConsumed()
        {
            // Chain A is presented by default peer:
            // h1=h2=h3=h4=h5=h6=h7
            TestContext testContext = new TestContextBuilder().Build();
            ChainedHeaderTree chainedHeaderTree = testContext.ChainedHeaderTree;
            ChainedHeader chainTip = testContext.ExtendAChain(7);
            chainedHeaderTree.Initialize(chainTip, true);

            // Chain A is extended by Peer 1:
            // h1=h2=h3=h4=h5=h6=h7=h8=9a=10a=11a=12a=13a.
            ChainedHeader peer1ChainTip = testContext.ExtendAChain(6, chainTip);
            List<BlockHeader> listOfPeer1NewHeaders = testContext.ChainedHeaderToList(peer1ChainTip, 6);
            List<BlockHeader> peer1NewHeaders = listOfPeer1NewHeaders.GetRange(0, 4);

            // 4 headers are processed: 10a=11a=12a=13a
            // 2 are unprocessed: 12a=13a
            ConnectNewHeadersResult connectedNewHeadersResult = chainedHeaderTree.ConnectNewHeaders(1, peer1NewHeaders);
            Assert.Equal(2, peer1ChainTip.Height - connectedNewHeadersResult.Consumed.Height);

            // Remaining headers are presented.
            connectedNewHeadersResult = chainedHeaderTree.ConnectNewHeaders(1, listOfPeer1NewHeaders.GetRange(4, 2));

            // All headers are now consumed.
            Assert.Equal(connectedNewHeadersResult.Consumed.HashBlock, peer1ChainTip.HashBlock);

            // Peer 2 presents headers that that are already in the tree: 10a=11a=12a=13a
            // as well as some that are not in it yet: 14a=15a
            ChainedHeader peer2ChainTip = testContext.ExtendAChain(2, peer1ChainTip);
            List<BlockHeader> listOfNewAndExistingHeaders = testContext.ChainedHeaderToList(peer2ChainTip, 6);

            connectedNewHeadersResult = chainedHeaderTree.ConnectNewHeaders(2, listOfNewAndExistingHeaders);
            Assert.Equal(connectedNewHeadersResult.Consumed.HashBlock, peer2ChainTip.HashBlock);

            // Peer 3 presents a list of headers that are already in the tree
            // and the rest of the headers from a new fork to the tree.
            // 10a=11a=12a=13a=14a=15a
            //            =13b=14b=15b
            ChainedHeader peer3ChainTip = testContext.ExtendAChain(3, peer2ChainTip.Previous.Previous.Previous);
            List<BlockHeader> listOfPeer3Headers = testContext.ChainedHeaderToList(peer3ChainTip, 6);
            connectedNewHeadersResult = chainedHeaderTree.ConnectNewHeaders(3, listOfPeer3Headers);

            Assert.Equal(connectedNewHeadersResult.Consumed.HashBlock, peer3ChainTip.HashBlock);

            List<BlockHeader> peerOneChainedHeaderList = testContext.ChainedHeaderToList(peer1ChainTip, 7);
            List<BlockHeader> peerTwoChainedHeaderList = testContext.ChainedHeaderToList(peer2ChainTip, 7);

            // Submit headers that are all already in the tree:
            // Peer 3 supplies all headers from Peer 1.
            connectedNewHeadersResult = chainedHeaderTree.ConnectNewHeaders(3, peerOneChainedHeaderList);
            Assert.Equal(connectedNewHeadersResult.Consumed.HashBlock, chainedHeaderTree.GetPeerTipChainedHeaderByPeerId(3).HashBlock);

            // Peer 3 supplies all headers from Peer 2.
            connectedNewHeadersResult = chainedHeaderTree.ConnectNewHeaders(3, peerTwoChainedHeaderList);
            Assert.Equal(connectedNewHeadersResult.Consumed.HashBlock, chainedHeaderTree.GetPeerTipChainedHeaderByPeerId(3).HashBlock);

            // Peer 4 submits a list of headers in which nothing is already in the tree, forming a fork:
            // 1a=2a=3a=4a=5a=6a
            //         =4c=5c=6c
            ChainedHeader forkPoint = chainedHeaderTree.GetPeerTipChainedHeaderByPeerId(1).GetAncestor(3);  // fork at height 3.
            ChainedHeader peer4ChainTip = testContext.ExtendAChain(3, forkPoint);
            List<BlockHeader> listOfHeaders = testContext.ChainedHeaderToList(peer4ChainTip, 3);
            connectedNewHeadersResult = chainedHeaderTree.ConnectNewHeaders(4, listOfHeaders);

            Assert.Equal(connectedNewHeadersResult.Consumed.HashBlock, chainedHeaderTree.GetPeerTipChainedHeaderByPeerId(4).HashBlock);
        }


        /// <summary>
        /// Issue 10 @ Create chained header tree component #1321
        /// When checkpoints are enabled and the only checkpoint is at block X,
        /// when we present headers before that none are marked for download.
        /// When we first present checkpointed header and some after
        /// all previous are also marked for download & those that are up
        /// to the last checkpoint are marked as assumevalid.
        /// </summary>
        [Fact]
        public void PresentChain_CheckpointsEnabled_MarkToDownloadWhenCheckpointPresented()
        {
            const int initialChainSize = 5;
            const int currentChainExtension = 20;

            TestContext testContext = new TestContextBuilder().WithInitialChain(initialChainSize).UseCheckpoints().Build();
            ChainedHeaderTree chainedHeaderTree = testContext.ChainedHeaderTree;
            ChainedHeader initialChainTip = testContext.InitialChainTip;

            ChainedHeader extendedChainTip = testContext.ExtendAChain(currentChainExtension, initialChainTip);

            // Total chain length is h1 -> h25.
            List<BlockHeader> listOfCurrentChainHeaders =
                testContext.ChainedHeaderToList(extendedChainTip, initialChainSize + currentChainExtension);

            // Checkpoints are enabled and the only checkpoint is at h(20).
            const int checkpointHeight = 20;
            var checkpoint = new CheckpointFixture(checkpointHeight, listOfCurrentChainHeaders[checkpointHeight - 1]);
            testContext.SetupCheckpoints(checkpoint);

            // When we present headers before the checkpoint h6 -> h15 none are marked for download.
            int numberOfHeadersBeforeCheckpoint = checkpointHeight - initialChainSize;
            List<BlockHeader> listOfHeadersBeforeCheckpoint = listOfCurrentChainHeaders.GetRange(initialChainSize, numberOfHeadersBeforeCheckpoint - 5);
            ConnectNewHeadersResult connectNewHeadersResult = chainedHeaderTree.ConnectNewHeaders(1, listOfHeadersBeforeCheckpoint);

            // None are marked for download.
            connectNewHeadersResult.DownloadFrom.Should().Be(null);
            connectNewHeadersResult.DownloadTo.Should().Be(null);

            // Check all headers beyond the initial chain (h6 -> h25) have foundation state of header only.
            ValidationState expectedState = ValidationState.HeaderValidated;
            IEnumerable<ChainedHeader> headersBeyondInitialChain = chainedHeaderTree.GetChainedHeadersByHash().Where(x => x.Value.Height > initialChainSize).Select(y => y.Value);
            foreach(ChainedHeader header in headersBeyondInitialChain)
            {
                header.BlockValidationState.Should().Be(expectedState);
                header.BlockDataAvailability.Should().Be(BlockDataAvailabilityState.HeaderOnly);
            }

            // Present remaining headers checkpoint inclusive h16 -> h25.
            // All are marked for download.
            List<BlockHeader> unconsumedHeaders = listOfCurrentChainHeaders.Skip(connectNewHeadersResult.Consumed.Height).ToList();

            connectNewHeadersResult = chainedHeaderTree.ConnectNewHeaders(1, unconsumedHeaders);

            connectNewHeadersResult.DownloadFrom.HashBlock.Should().Be(listOfHeadersBeforeCheckpoint.First().GetHash());
            connectNewHeadersResult.DownloadTo.HashBlock.Should().Be(unconsumedHeaders.Last().GetHash());
            Assert.True(connectNewHeadersResult.HaveBlockDataAvailabilityStateOf(BlockDataAvailabilityState.BlockRequired));

            ChainedHeader chainedHeader = chainedHeaderTree.GetChainedHeadersByHash()
                .SingleOrDefault(x => (x.Value.HashBlock == checkpoint.Header.GetHash())).Value;

            // Checking from the checkpoint back to the initialized chain.
            while (chainedHeader.Height > initialChainSize)
            {
                chainedHeader.BlockValidationState.Should().Be(ValidationState.AssumedValid);
                chainedHeader.BlockDataAvailability.Should().Be(BlockDataAvailabilityState.BlockRequired);
                chainedHeader = chainedHeader.Previous;
            }

            // Checking from the checkpoint forward to the end of the chain.
            chainedHeader = chainedHeaderTree.GetPeerTipChainedHeaderByPeerId(1);
            while (chainedHeader.Height > checkpoint.Height)
            {
                chainedHeader.BlockValidationState.Should().Be(ValidationState.HeaderValidated);
                chainedHeader.BlockDataAvailability.Should().Be(BlockDataAvailabilityState.BlockRequired);
                chainedHeader = chainedHeader.Previous;
            }
        }

        /// <summary>
        /// Issue 11 @ Create chained header tree component #1321
        /// When checkpoints are enabled and the first is at block X,
        /// when we present headers before that- none marked for download.
        /// When we first present checkpointed header and some after only
        /// headers before the first checkpoint(including it) are marked for download.
        /// </summary>
        [Fact]
        public void PresentChain_CheckpointsEnabled_MarkToDownloadWhenTwoCheckpointsPresented()
        {
            const int initialChainSize = 5;
            const int currentChainExtension = 25;

            TestContext testContext = new TestContextBuilder().WithInitialChain(initialChainSize).UseCheckpoints().Build();
            ChainedHeaderTree chainedHeaderTree = testContext.ChainedHeaderTree;
            ChainedHeader initialChainTip = testContext.InitialChainTip;

            ChainedHeader extendedChainTip = testContext.ExtendAChain(currentChainExtension, initialChainTip);

            // Total chain length is h1 -> h30.
            List<BlockHeader> listOfCurrentChainHeaders =
                testContext.ChainedHeaderToList(extendedChainTip, initialChainSize + currentChainExtension);

            // Checkpoints are enabled and there are two checkpoints defined at h(20) and h(30).
            const int checkpointHeight1 = 20;
            const int checkpointHeight2 = 30;
            var checkpoint1 = new CheckpointFixture(checkpointHeight1, listOfCurrentChainHeaders[checkpointHeight1 - 1]);
            var checkpoint2 = new CheckpointFixture(checkpointHeight2, listOfCurrentChainHeaders[checkpointHeight2 - 1]);
            testContext.SetupCheckpoints(checkpoint1, checkpoint2);

            // We present headers before the first checkpoint h6 -> h15.
            int numberOfHeadersBeforeCheckpoint1 = checkpointHeight1 - initialChainSize;
            List<BlockHeader> listOfHeadersBeforeCheckpoint1 =
                listOfCurrentChainHeaders.GetRange(initialChainSize, numberOfHeadersBeforeCheckpoint1 - 5);
            ConnectNewHeadersResult connectNewHeadersResult =
                chainedHeaderTree.ConnectNewHeaders(1, listOfHeadersBeforeCheckpoint1);

            // None are marked for download.
            connectNewHeadersResult.DownloadFrom.Should().Be(null);
            connectNewHeadersResult.DownloadTo.Should().Be(null);

            // Check all headers beyond the initial chain (h6 -> h30) have foundation state of header only.
            ValidationState expectedState = ValidationState.HeaderValidated;
            IEnumerable<ChainedHeader> headersBeyondInitialChain =
                chainedHeaderTree.GetChainedHeadersByHash().Where(x => x.Value.Height > initialChainSize).Select(y => y.Value);
            foreach (ChainedHeader header in headersBeyondInitialChain)
            {
                header.BlockValidationState.Should().Be(expectedState);
            }

            // Present headers h16 -> h29 (including first checkpoint but excluding second). 
            List<BlockHeader> unconsumedHeaders = listOfCurrentChainHeaders.Skip(connectNewHeadersResult.Consumed.Height).ToList();
            connectNewHeadersResult = chainedHeaderTree.ConnectNewHeaders(1, unconsumedHeaders.SkipLast(1).ToList());

            // Download headers up to including checkpoint1 (h20) but not beyond.
            connectNewHeadersResult.DownloadFrom.HashBlock.Should().Be(listOfHeadersBeforeCheckpoint1.First().GetHash());
            connectNewHeadersResult.DownloadTo.HashBlock.Should().Be(checkpoint1.Header.GetHash());

            // Checking from first checkpoint back to the initialized chain (h20 -> h6).
            ChainedHeader chainedHeader = chainedHeaderTree.GetChainedHeadersByHash()
                .SingleOrDefault(x => (x.Value.HashBlock == checkpoint1.Header.GetHash())).Value;
            while (chainedHeader.Height > initialChainSize)
            {
                chainedHeader.BlockValidationState.Should().Be(ValidationState.AssumedValid);
                chainedHeader = chainedHeader.Previous;
            }

            // Checking from first checkpoint to second checkpoint (h21 -> h29). 
            chainedHeader = chainedHeaderTree.GetPeerTipChainedHeaderByPeerId(1);
            while (chainedHeader.Height > checkpoint1.Height)
            {
                chainedHeader.BlockValidationState.Should().Be(ValidationState.HeaderValidated);
                chainedHeader = chainedHeader.Previous;
            }
        }

        /// <summary>
        /// Issue 12 @ Create chained header tree component #1321
        /// Checkpoints are disabled, assumevalid at block X, blocks up to
        /// X-10 are marked for download, blocks before X-20 are fully validated,
        /// headers up to block X + some more are presented, all from X-10
        /// are marked for download. Make sure that all blocks before assumevalid block
        /// that are not fully validated or partially validated are marked assumevalid.
        /// </summary>
        [Fact]
        public void PresentChain_CheckpointsDisabled_BlocksNotFullyOrPartiallyValidatedAreAssumeValid()
        {
            // Checkpoints are disabled.
            // Initial chain has headers (h1-h10).
            const int initialChainOfTenBlocks = 10;
            TestContext testContext = new TestContextBuilder().WithInitialChain(initialChainOfTenBlocks)
                .UseCheckpoints(false).Build();
            ChainedHeaderTree chainedHeaderTree = testContext.ChainedHeaderTree;
            ChainedHeader initialChainTip = testContext.InitialChainTip;

            // Assume valid at Block X (h30).
            const int assumeValidBlockHeight = 30;
            const int extendChainByTwentyBlocks = 20;
            ChainedHeader extendedChainTip = testContext.ExtendAChain(extendChainByTwentyBlocks, initialChainTip);
            Assert.Equal(extendedChainTip.Height, assumeValidBlockHeight);
            testContext.ConsensusSettings.BlockAssumedValid = extendedChainTip.HashBlock;
            
            // Blocks up to X-10 (h11->h20) are marked for download.
            List<BlockHeader> listOfCurrentChainHeaders =
                testContext.ChainedHeaderToList(extendedChainTip, initialChainOfTenBlocks + extendChainByTwentyBlocks).Take(extendChainByTwentyBlocks).ToList();
            ConnectNewHeadersResult connectNewHeadersResult = chainedHeaderTree.ConnectNewHeaders(1, listOfCurrentChainHeaders);
            ChainedHeader chainedHeaderDownloadFrom = connectNewHeadersResult.DownloadFrom;
            ChainedHeader chainedHeaderDownloadTo = connectNewHeadersResult.DownloadTo;

            chainedHeaderDownloadFrom.HashBlock.Should().Be(initialChainTip.Next[0].HashBlock); // h11
            chainedHeaderDownloadTo.HashBlock.Should().Be(listOfCurrentChainHeaders.Last().GetHash());

            ChainedHeader chainedHeader = chainedHeaderDownloadTo;
            while (chainedHeader.Height >= chainedHeaderDownloadFrom.Height)
            {
                chainedHeader.BlockDataAvailability.Should().Be(BlockDataAvailabilityState.BlockRequired);
                chainedHeader = chainedHeader.Previous;
            }
            
            // Blocks before X-20 (h1->h10) are FV.
            chainedHeader = initialChainTip;
            Assert.Equal(chainedHeader.Height, assumeValidBlockHeight - 20);
            ValidationState expectedState = ValidationState.FullyValidated;
            while (chainedHeader.Height > 0)
            {
                chainedHeader.BlockValidationState.Should().Be(expectedState);
                chainedHeader.BlockDataAvailability.Should().Be(BlockDataAvailabilityState.BlockAvailable);
                chainedHeader = chainedHeader.Previous;
            }

            // Headers up to block X (h30) + some more (h31->h35) are presented.
            const int extendChainByFiveBlocks = 5;
            extendedChainTip = testContext.ExtendAChain(extendChainByFiveBlocks, extendedChainTip);
            listOfCurrentChainHeaders =
                testContext.ChainedHeaderToList(extendedChainTip, assumeValidBlockHeight + extendChainByFiveBlocks);
            connectNewHeadersResult = chainedHeaderTree.ConnectNewHeaders(1, listOfCurrentChainHeaders);

            chainedHeader = extendedChainTip;
            while (chainedHeader.Height > assumeValidBlockHeight)
            {
                chainedHeader.BlockDataAvailability.Should().Be(BlockDataAvailabilityState.HeaderOnly);
                chainedHeader = chainedHeader.Previous;
            }
            
            // All from X-10 (h21->h30) are marked for download.
            int chainedHeaderHeightXMinus10 = (assumeValidBlockHeight - 10);
            ChainedHeader fromHeader = extendedChainTip.GetAncestor(chainedHeaderHeightXMinus10 + 1);
            
            chainedHeaderDownloadFrom = connectNewHeadersResult.DownloadFrom;
            chainedHeaderDownloadTo = connectNewHeadersResult.DownloadTo;
            
            chainedHeaderDownloadFrom.HashBlock.Should().Be(fromHeader.HashBlock);
            chainedHeaderDownloadTo.HashBlock.Should().Be(extendedChainTip.HashBlock);
            
            // Check block data availability of headers marked for download.
            Assert.True(connectNewHeadersResult.HaveBlockDataAvailabilityStateOf(BlockDataAvailabilityState.BlockRequired));
            
            // Make sure that all blocks before assumevalid block
            // that are not fully or partially validated are marked assumevalid.
            ChainedHeader headerBeforeIncludingAssumeValid = chainedHeaderTree
                .GetPeerTipChainedHeaderByPeerId(1).GetAncestor(assumeValidBlockHeight);

            while (headerBeforeIncludingAssumeValid.Height > assumeValidBlockHeight - 20)
            {
                headerBeforeIncludingAssumeValid.BlockValidationState.Should().Be(ValidationState.AssumedValid);
                headerBeforeIncludingAssumeValid = headerBeforeIncludingAssumeValid.Previous;
            }
        }

        /// <summary>
        /// Issue 13 @ Create 2 chains - chain A and chain B, where chain A has more chain work than chain B. Connect both
        /// chains to chain header tree. Consensus tip should be set to chain A. Now extend / update chain B to make it have
        /// more chain work. Attempt to connect chain B again. Consensus tip should be set to chain B.
        /// </summary>
        [Fact]
        public void PresentDifferentChains_AlternativeChainWithMoreChainWorkShouldAlwaysBeMarkedForDownload()
        {
            // Chain header tree setup.
            TestContext ctx = new TestContextBuilder().WithInitialChain(5).UseCheckpoints(false).Build();
            ChainedHeaderTree cht = ctx.ChainedHeaderTree;
            ChainedHeader initialChainTip = ctx.InitialChainTip;

            // Chains A and B setup.
            const int commonChainSize = 4;
            const int chainAExtension = 4;
            const int chainBExtension = 2;
            ChainedHeader commonChainTip = ctx.ExtendAChain(commonChainSize, initialChainTip); // i.e. h1=h2=h3=h4
            ChainedHeader chainATip = ctx.ExtendAChain(chainAExtension, commonChainTip); // i.e. (h1=h2=h3=h4)=a5=a6=a7=a8
            ChainedHeader chainBTip = ctx.ExtendAChain(chainBExtension, commonChainTip); // i.e. (h1=h2=h3=h4)=b5=b6
            List<BlockHeader> listOfChainABlockHeaders = ctx.ChainedHeaderToList(chainATip, commonChainSize + chainAExtension);
            List<BlockHeader> listOfChainBBlockHeaders = ctx.ChainedHeaderToList(chainBTip, commonChainSize + chainBExtension);

            // Chain A is presented by peer 1. DownloadTo should be chain A tip.
            ConnectNewHeadersResult connectNewHeadersResult = cht.ConnectNewHeaders(1, listOfChainABlockHeaders);
            ChainedHeader chainedHeaderTo = connectNewHeadersResult.DownloadTo;
            chainedHeaderTo.HashBlock.Should().Be(chainATip.HashBlock);
            Assert.True(connectNewHeadersResult.HaveBlockDataAvailabilityStateOf(BlockDataAvailabilityState.BlockRequired));

            foreach (ChainedHeader chainedHeader in connectNewHeadersResult.ToHashArray())
                cht.BlockDataDownloaded(chainedHeader, chainATip.FindAncestorOrSelf(chainedHeader).Block);

            // Set chain A tip as a consensus tip.
            cht.ConsensusTipChanged(chainedHeaderTo);

            // Chain B is presented by peer 2. DownloadTo should be not set, as chain
            // B has less chain work.
            connectNewHeadersResult = cht.ConnectNewHeaders(2, listOfChainBBlockHeaders);
            connectNewHeadersResult.DownloadTo.Should().BeNull();
             
            // Add more chain work and blocks into chain B.
            const int chainBAdditionalBlocks = 4;
            chainBTip = ctx.ExtendAChain(chainBAdditionalBlocks, chainBTip); // i.e. (h1=h2=h3=h4)=b5=b6=b7=b8=b9=b10
            listOfChainBBlockHeaders = ctx.ChainedHeaderToList(chainBTip, commonChainSize + chainBExtension + chainBAdditionalBlocks);
            List<BlockHeader> listOfNewChainBBlockHeaders = listOfChainBBlockHeaders.TakeLast(chainBAdditionalBlocks).ToList();

            // Chain B is presented by peer 2 again.
            // DownloadTo should now be chain B as B has more chain work than chain A.
            // DownloadFrom should be the block where split occurred.
            // h1=h2=h3=h4=(b5)=b6=b7=b8=b9=(b10) - from b5 to b10.
            connectNewHeadersResult = cht.ConnectNewHeaders(2, listOfNewChainBBlockHeaders);

            ChainedHeader chainedHeaderFrom = connectNewHeadersResult.DownloadFrom;
            BlockHeader expectedHeaderFrom = listOfChainBBlockHeaders[commonChainSize];
            chainedHeaderFrom.Header.GetHash().Should().Be(expectedHeaderFrom.GetHash());

            chainedHeaderTo = connectNewHeadersResult.DownloadTo;
            chainedHeaderTo.HashBlock.Should().Be(chainBTip.HashBlock);
            Assert.True(connectNewHeadersResult.HaveBlockDataAvailabilityStateOf(BlockDataAvailabilityState.BlockRequired));
        }

        /// <summary>
        /// Issue 14 @ Chain exists with checkpoints enabled. There are 2 checkpoints. Peer presents a chain that covers
        /// first checkpoint with a prolongation that does not match the 2nd checkpoint. Exception should be thrown and violating headers should be disconnected.
        /// </summary>
        [Fact]
        public void ChainHasTwoCheckPoints_ChainCoveringOnlyFirstCheckPointIsPresented_ChainIsDiscardedUpUntilFirstCheckpoint()
        {
            // Chain header tree setup.
            // Initial chain has 2 headers.
            // Example: h1=h2.
            const int initialChainSize = 2;
            const int currentChainExtension = 6;
            TestContext ctx = new TestContextBuilder().WithInitialChain(initialChainSize).UseCheckpoints().Build();
            ChainedHeaderTree cht = ctx.ChainedHeaderTree;
            ChainedHeader initialChainTip = ctx.InitialChainTip;

            ChainedHeader extendedChainTip = ctx.ExtendAChain(currentChainExtension, initialChainTip); // i.e. h1=h2=h3=h4=h5=h6=h7=h8
            List<BlockHeader> listOfCurrentChainHeaders = ctx.ChainedHeaderToList(extendedChainTip, initialChainSize + currentChainExtension);

            // Setup two known checkpoints at header 4 and 7.
            // Example: h1=h2=h3=(h4)=h5=h6=(h7)=h8.
            const int firstCheckpointHeight = 4;
            const int secondCheckpointHeight = 7;
            var checkpoint1 = new CheckpointFixture(firstCheckpointHeight, listOfCurrentChainHeaders[firstCheckpointHeight - 1]);
            var checkpoint2 = new CheckpointFixture(secondCheckpointHeight, listOfCurrentChainHeaders[secondCheckpointHeight - 1]);
            ctx.SetupCheckpoints(checkpoint1, checkpoint2);

            // Setup new chain that only covers first checkpoint but doesn't cover second checkpoint.
            // Example: h1=h2=h3=(h4)=h5=h6=x7=x8=x9=x10.
            const int newChainExtension = 4;
            extendedChainTip = extendedChainTip.GetAncestor(6); // walk back to block 6
            extendedChainTip = ctx.ExtendAChain(newChainExtension, extendedChainTip);
            List<BlockHeader> listOfNewChainHeaders = ctx.ChainedHeaderToList(extendedChainTip, extendedChainTip.Height);

            // First 5 blocks are presented by peer 1.
            // DownloadTo should be set to a checkpoint 1. 
            ConnectNewHeadersResult result = cht.ConnectNewHeaders(1, listOfNewChainHeaders.Take(5).ToList());
            result.DownloadTo.HashBlock.Should().Be(checkpoint1.Header.GetHash());
            Assert.True(result.HaveBlockDataAvailabilityStateOf(BlockDataAvailabilityState.BlockRequired));
            
            // Remaining 5 blocks are presented by peer 1 which do not cover checkpoint 2.
            // InvalidHeaderException should be thrown.
            List<BlockHeader> violatingHeaders = listOfNewChainHeaders.Skip(5).ToList();
            Action connectAction = () =>
            {
                cht.ConnectNewHeaders(1, violatingHeaders);
            };

            connectAction.Should().Throw<CheckpointMismatchException>();

            // Make sure headers for violating chain don't exist.
            foreach (BlockHeader header in violatingHeaders)
                Assert.False(cht.GetChainedHeadersByHash().ContainsKey(header.GetHash()));
        }

        /// <summary>
        /// Issue 15 @ Checkpoint are disabled. Assume valid is enabled.
        /// Headers that pass assume valid and meet it is presented.
        /// Chain is marked for download.
        /// Alternative chain that is of the same lenght is presented but it doesnt meet the assume valid- also marked as to download.
        /// </summary>
        [Fact]
        public void ChainHasAssumeValidHeaderAndMarkedForDownloadWhenPresented_SecondChainWithoutAssumeValidAlsoMarkedForDownload()
        {
            // Chain header tree setup with disabled checkpoints.
            // Initial chain has 2 headers.
            // Example: h1=h2.
            const int initialChainSize = 2;
            TestContext ctx = new TestContextBuilder().WithInitialChain(initialChainSize).UseCheckpoints(false).Build();
            ChainedHeaderTree cht = ctx.ChainedHeaderTree;
            ChainedHeader initialChainTip = ctx.InitialChainTip;

            // Setup two alternative chains A and B of the same length.
            const int presentedChainSize = 4;
            ChainedHeader chainATip = ctx.ExtendAChain(presentedChainSize, initialChainTip); // i.e. h1=h2=a1=a2=a3=a4
            ChainedHeader chainBTip = ctx.ExtendAChain(presentedChainSize, initialChainTip); // i.e. h1=h2=b1=b2=b3=b4
            List<BlockHeader> listOfChainABlockHeaders = ctx.ChainedHeaderToList(chainATip, initialChainSize + presentedChainSize);
            List<BlockHeader> listOfChainBBlockHeaders = ctx.ChainedHeaderToList(chainBTip, initialChainSize + presentedChainSize);

            // Set "Assume Valid" to the 4th block of the chain A.
            // Example h1=h2=a1=(a2)=a3=a4.
            ctx.ConsensusSettings.BlockAssumedValid = listOfChainABlockHeaders[3].GetHash();

            // Chain A is presented by peer 1. It meets "assume valid" hash and should
            // be marked for a download.
            ConnectNewHeadersResult connectNewHeadersResult = cht.ConnectNewHeaders(1, listOfChainABlockHeaders);
            ChainedHeader chainedHeaderDownloadTo = connectNewHeadersResult.DownloadTo;
            chainedHeaderDownloadTo.HashBlock.Should().Be(chainATip.HashBlock);
            Assert.True(connectNewHeadersResult.HaveBlockDataAvailabilityStateOf(BlockDataAvailabilityState.BlockRequired));

            // Chain B is presented by peer 2. It doesn't meet "assume valid" hash but should still
            // be marked for a download.
            connectNewHeadersResult = cht.ConnectNewHeaders(2, listOfChainBBlockHeaders);
            chainedHeaderDownloadTo = connectNewHeadersResult.DownloadTo;
            chainedHeaderDownloadTo.HashBlock.Should().Be(chainBTip.HashBlock);
            Assert.True(connectNewHeadersResult.HaveBlockDataAvailabilityStateOf(BlockDataAvailabilityState.BlockRequired));
        }

        /// <summary>
        /// Issue 16 @ Checkpoints are enabled. After the last checkpoint, there is an assumed valid. The chain
        /// that covers them all is presented - marked for download. After that chain that covers the last checkpoint
        /// but doesn't cover assume valid and is longer is presented - marked for download.
        /// </summary>
        [Fact]
        public void ChainHasOneCheckPointAndAssumeValid_TwoAlternativeChainsArePresented_BothChainsAreMarkedForDownload()
        {
            // Chain header tree setup with disabled checkpoints.
            // Initial chain has 2 headers.
            // Example: h1=h2.
            const int initialChainSize = 2;
            const int extensionChainSize = 2;
            TestContext ctx = new TestContextBuilder().WithInitialChain(initialChainSize).UseCheckpoints().Build();
            ChainedHeaderTree cht = ctx.ChainedHeaderTree;
            ChainedHeader initialChainTip = ctx.InitialChainTip;

            // Extend chain with 2 more headers.
            initialChainTip = ctx.ExtendAChain(extensionChainSize, initialChainTip); // i.e. h1=h2=h3=h4
            List<BlockHeader> listOfCurrentChainHeaders = ctx.ChainedHeaderToList(initialChainTip, initialChainSize + extensionChainSize);

            // Setup a known checkpoint at header 4.
            // Example: h1=h2=h3=(h4).
            const int checkpointHeight = 4;
            var checkpoint = new CheckpointFixture(checkpointHeight, listOfCurrentChainHeaders.Last());
            ctx.SetupCheckpoints(checkpoint);

            // Extend chain and add "Assume valid" at block 6.
            // Example: h1=h2=h3=(h4)=h5=[h6].
            const int chainExtension = 2;
            ChainedHeader extendedChainTip = ctx.ExtendAChain(chainExtension, initialChainTip);
            ctx.ConsensusSettings.BlockAssumedValid = extendedChainTip.HashBlock;

            // Setup two alternative chains A and B. Chain A covers the last checkpoint (4) and "assume valid" (6).
            // Chain B only covers the last checkpoint (4).
            const int chainAExtensionSize = 2;
            const int chainBExtensionSize = 6;
            ChainedHeader chainATip = ctx.ExtendAChain(chainAExtensionSize, extendedChainTip); // i.e. h1=h2=h3=(h4)=h5=[h6]=a7=a8
            ChainedHeader chainBTip = ctx.ExtendAChain(chainBExtensionSize, initialChainTip); // i.e. h1=h2=h3=(h4)=b5=b6=b7=b8=b9=b10
            List<BlockHeader> listOfChainABlockHeaders = ctx.ChainedHeaderToList(chainATip, initialChainSize + extensionChainSize + chainExtension + chainAExtensionSize);
            List<BlockHeader> listOfChainBBlockHeaders = ctx.ChainedHeaderToList(chainBTip, initialChainSize + extensionChainSize + chainBExtensionSize);

            // Chain A is presented by peer 1.
            // DownloadFrom should be set to header 3. 
            // DownloadTo should be set to header 8. 
            ConnectNewHeadersResult result = cht.ConnectNewHeaders(1, listOfChainABlockHeaders);
            result.DownloadFrom.HashBlock.Should().Be(listOfChainABlockHeaders.Skip(2).First().GetHash());
            result.DownloadTo.HashBlock.Should().Be(listOfChainABlockHeaders.Last().GetHash());
            Assert.True(result.HaveBlockDataAvailabilityStateOf(BlockDataAvailabilityState.BlockRequired));

            // Chain B is presented by peer 2.
            // DownloadFrom should be set to header 5. 
            // DownloadTo should be set to header 10. 
            result = cht.ConnectNewHeaders(2, listOfChainBBlockHeaders);
            result.DownloadFrom.HashBlock.Should().Be(listOfChainBBlockHeaders[checkpointHeight].GetHash());
            result.DownloadTo.HashBlock.Should().Be(listOfChainBBlockHeaders.Last().GetHash());
            Assert.True(result.HaveBlockDataAvailabilityStateOf(BlockDataAvailabilityState.BlockRequired));
        }

        /// <summary>
        /// Issue 16 @ Checkpoints are enabled. After the last checkpoint, there is an assumed valid. The chain that covers
        /// the last checkpoint but doesn't cover assume valid is presented - marked for download.
        /// </summary>
        [Fact]
        public void ChainHasOneCheckPointAndAssumeValid_ChainsWithCheckpointButMissedAssumeValidIsPresented_BothChainsAreMarkedForDownload()
        {
            // Chain header tree setup with disabled checkpoints.
            // Initial chain has 2 headers.
            // Example: h1=h2.
            const int initialChainSize = 2;
            const int extensionChainSize = 2;
            TestContext ctx = new TestContextBuilder().WithInitialChain(initialChainSize).UseCheckpoints().Build();
            ChainedHeaderTree cht = ctx.ChainedHeaderTree;
            ChainedHeader initialChainTip = ctx.InitialChainTip;

            // Extend chain with 2 more headers.
            initialChainTip = ctx.ExtendAChain(extensionChainSize, initialChainTip); // i.e. h1=h2=h3=h4
            List<BlockHeader> listOfCurrentChainHeaders = ctx.ChainedHeaderToList(initialChainTip, initialChainSize + extensionChainSize);

            // Setup a known checkpoint at header 4.
            // Example: h1=h2=h3=(h4).
            const int checkpointHeight = 4;
            var checkpoint = new CheckpointFixture(checkpointHeight, listOfCurrentChainHeaders.Last());
            ctx.SetupCheckpoints(checkpoint);

            // Extend chain and add "Assume valid" at block 6.
            // Example: h1=h2=h3=(h4)=h5=[h6].
            const int chainExtension = 2;
            ChainedHeader extendedChainTip = ctx.ExtendAChain(chainExtension, initialChainTip);
            ctx.ConsensusSettings.BlockAssumedValid = extendedChainTip.HashBlock;

            // Setup new chain, which covers the last checkpoint (4), but misses "assumed valid".
            const int newChainExtensionSize = 6;
            ChainedHeader newChainTip = ctx.ExtendAChain(newChainExtensionSize, initialChainTip); // i.e. h1=h2=h3=(h4)=b5=b6=b7=b8=b9=b10
            listOfCurrentChainHeaders = ctx.ChainedHeaderToList(newChainTip, initialChainSize + extensionChainSize + newChainExtensionSize);

            // Chain is presented by peer 2.
            // DownloadFrom should be set to header 3. 
            // DownloadTo should be set to header 10. 
            ConnectNewHeadersResult result = cht.ConnectNewHeaders(2, listOfCurrentChainHeaders);
            result.DownloadFrom.HashBlock.Should().Be(listOfCurrentChainHeaders.Skip(2).First().GetHash());
            result.DownloadTo.HashBlock.Should().Be(listOfCurrentChainHeaders.Last().GetHash());
            Assert.True(result.HaveBlockDataAvailabilityStateOf(BlockDataAvailabilityState.BlockRequired));
        }

        /// <summary>
        /// Issue 17 @ We advanced consensus tip (CT) and there are some partially validated (PV) headers after the CT.
        /// Now we receive headers that are after the last PV header and include assume valid (AV). Make sure that those
        /// headers that are before the AV header and after the last PV are all marked as AV. 
        /// </summary>
        [Fact]
        public void ChainHasPartiallyValidatedAfterConsensusTip_NewHeadersWithAssumeValidPresented_CorrectHeadersAreMarkedAsAssumedValid()
        {
            // Chain header tree setup.
            // Initial chain has 4 headers with the consensus tip at header 4.
            // Example: fv1=fv2=fv3=fv4 (fv - fully validated).
            const int initialChainSize = 4;
            TestContext ctx = new TestContextBuilder().WithInitialChain(initialChainSize).Build();
            ChainedHeaderTree cht = ctx.ChainedHeaderTree;
            ChainedHeader chainTip = ctx.InitialChainTip;

            // Extend the chain with 2 partially validated headers.
            // Example: fv1=fv2=fv3=(fv4)=pv5=pv6 (pv - partially validated).
            const int partiallyValidatedHeadersCount = 2;
            chainTip = ctx.ExtendAChain(partiallyValidatedHeadersCount, chainTip);
            
            // Chain is presented by peer 1.
            // Mark pv5 and pv6 as partially validated.
            List<BlockHeader> listOfCurrentChainHeaders = ctx.ChainedHeaderToList(chainTip, partiallyValidatedHeadersCount);
            ConnectNewHeadersResult result = cht.ConnectNewHeaders(1, listOfCurrentChainHeaders);
            chainTip = result.Consumed;
            chainTip.BlockValidationState = ValidationState.PartiallyValidated;
            chainTip.Previous.BlockValidationState = ValidationState.PartiallyValidated;

            // Extend the chain with 6 normal headers, where header at the height 9 is an "assumed valid" header.
            // Example: fv1=fv2=fv3=(fv4)=pv5=pv6=h7=h8=(av9)=h10=h11=h12 (av - assumed valid).
            const int extensionHeadersCount = 6;
            chainTip = ctx.ExtendAChain(extensionHeadersCount, chainTip);
            ChainedHeader assumedValidHeader = chainTip.GetAncestor(9);
            ctx.ConsensusSettings.BlockAssumedValid = assumedValidHeader.HashBlock;
            listOfCurrentChainHeaders = ctx.ChainedHeaderToList(chainTip, extensionHeadersCount);
            
            // Chain is presented by peer 1.
            result = cht.ConnectNewHeaders(1, listOfCurrentChainHeaders);

            // Headers h7-h9 are marked as "assumed valid".
            ChainedHeader consumed = result.Consumed;
            var expectedState = ValidationState.HeaderValidated;
            while (consumed.Height > initialChainSize)
            {
                if (consumed.Height == 9) expectedState = ValidationState.AssumedValid;
                if (consumed.Height == 6) expectedState = ValidationState.PartiallyValidated;
                consumed.BlockValidationState.Should().Be(expectedState);
                consumed = consumed.Previous;
            }
        }

        /// <summary>
        /// Issue 21 @ FindHeaderAndVerifyBlockIntegrity called for some bogus block. Should throw because not connected.
        /// </summary>
        [Fact]
        public void FindHeaderAndVerifyBlockIntegrityCalledForBogusBlock_ExceptionShouldBeThrown()
        {
            // Chain header tree setup. Initial chain has 4 headers.
            // Example: h1=h2=h3=h4.
            const int initialChainSize = 4;
            const int extensionChainSize = 2;
            TestContext ctx = new TestContextBuilder().WithInitialChain(initialChainSize).UseCheckpoints().Build();
            ChainedHeaderTree cht = ctx.ChainedHeaderTree;
            ChainedHeader initialChainTip = ctx.InitialChainTip;

            // Extend chain with 2 more headers.
            // Example: h1=h2=h3=h4=h5=h6.
            initialChainTip = ctx.ExtendAChain(extensionChainSize, initialChainTip);

            // Call FindHeaderAndVerifyBlockIntegrity on the block from header 6.
            // BlockDownloadedForMissingChainedHeaderException should be thrown.
            Action verificationAction = () => cht.FindHeaderAndVerifyBlockIntegrity(initialChainTip.Block);
            verificationAction.Should().Throw<BlockDownloadedForMissingChainedHeaderException>();
        }

        /// <summary>
        /// Issue 23 @ Block data received (BlockDataDownloaded is called) for already FV block with null pointer.
        /// Nothing should be chained, pointer shouldn't be assigned and result should be false.
        /// </summary>
        [Fact]
        public void BlockDataDownloadedIsCalled_ForFvBlockWithNullPointer_ResultShouldBeFalse()
        {
            // Chain header tree setup. Initial chain has 4 headers with no blocks.
            // Example: h1=h2=h3=h4.
            const int initialChainSize = 4;
            TestContext ctx = new TestContextBuilder()
                .WithInitialChain(initialChainSize, assignBlocks: false)
                .Build();
            ChainedHeaderTree cht = ctx.ChainedHeaderTree;
            ChainedHeader initialChainTip = ctx.InitialChainTip;

            // Call BlockDataDownloaded and make sure that result is false and nothing is chained.
            Block fakeBlock = ctx.Network.Consensus.ConsensusFactory.CreateBlock();
            bool result = cht.BlockDataDownloaded(initialChainTip, fakeBlock);
            result.Should().BeFalse();
            initialChainTip.Block.Should().BeNull();
        }

        /// <summary>
        /// Issue 24 @ BlockDataDownloaded called for some blocks. Make sure CH.Block is not null and for the
        /// first block true is returned and false for others.
        /// </summary>
        [Fact]
        public void BlockDataDownloadedIsCalled_ForValidBlocksAfterFv_ResultShouldBeTrueForTHeFirstAndFalseForTheRest()
        {
            TestContext ctx = new TestContextBuilder().WithInitialChain(1).Build();
            ChainedHeaderTree cht = ctx.ChainedHeaderTree;
            ChainedHeader chainTip = ctx.InitialChainTip;
            
            // Extend the chain with 3 headers.
            // Example: h1=h2=h3=h4.
            ChainedHeader newChainTip = ctx.ExtendAChain(3, chainTip);
            
            List<BlockHeader> listOfChainABlockHeaders = ctx.ChainedHeaderToList(newChainTip, 3);
            chainTip = cht.ConnectNewHeaders(1, listOfChainABlockHeaders).Consumed;

            // Call BlockDataDownloaded on h2, h3 and h4.
            ChainedHeader chainTip4 = chainTip;
            ChainedHeader chainTip3 = chainTip.Previous;
            ChainedHeader chainTip2 = chainTip3.Previous;
            bool resultForH4 = cht.BlockDataDownloaded(chainTip4, newChainTip.Block);
            bool resultForH3 = cht.BlockDataDownloaded(chainTip3, newChainTip.Previous.Block);
            bool resultForH2 = cht.BlockDataDownloaded(chainTip2, newChainTip.Previous.Previous.Block);

            // Blocks should be set and only header 1 result is true.
            resultForH4.Should().BeFalse();
            chainTip4.Block.Should().NotBeNull();

            resultForH3.Should().BeFalse();
            chainTip3.Block.Should().NotBeNull();

            resultForH2.Should().BeTrue();
            chainTip2.Block.Should().NotBeNull();
        }

        /// <summary>
        /// Issue 25 @ Consensus and headers are at block 5. Block 6 is presented and PV is successful.
        /// Call PartialOrFullValidationFailed and after make sure that there is a single US_CONSTANT on CT.
        /// </summary>
        [Fact]
        public void ConsensusAndHeadersAreAtBlock5_Block6Presented_PartialOrFullValidationFailedCalled_ThereShouldBeASingleConstant()
        {
            // Chain header tree setup. Initial chain has 5 headers.
            // Example: h1=h2=h3=h4=h5.
            const int initialChainSize = 5;
            TestContext ctx = new TestContextBuilder()
                .WithInitialChain(initialChainSize)
                .Build();
            ChainedHeaderTree cht = ctx.ChainedHeaderTree;
            ChainedHeader chainTip = ctx.InitialChainTip;

            // Extend a chain by 1 header.
            // Example: h1=h2=h3=h4=h5=h6.
            chainTip = ctx.ExtendAChain(1, chainTip);
            List<BlockHeader> listOfCurrentChainHeaders = ctx.ChainedHeaderToList(chainTip, 1);

            // Present header by peer with id 1.
            // Then call PartialOrFullValidationFailed on it, followed by PartialOrFullValidationFailed.
            const int peerId = 1;
            ConnectNewHeadersResult connectionResult = cht.ConnectNewHeaders(peerId, listOfCurrentChainHeaders);

            cht.BlockDataDownloaded(connectionResult.Consumed, chainTip.Block);

            cht.PartialValidationSucceeded(connectionResult.Consumed, out bool fullValidationRequired);
            fullValidationRequired.Should().BeTrue();
            cht.PartialOrFullValidationFailed(connectionResult.Consumed);

            // Peer id must be found only once on header 5.
            Dictionary<uint256, HashSet<int>> peerIdsByTipHash = cht.GetPeerIdsByTipHash();
            peerIdsByTipHash.Should().HaveCount(1);
            uint256 header5Hash = connectionResult.Consumed.GetAncestor(5).HashBlock;
            peerIdsByTipHash[header5Hash].Should().HaveCount(1);
            peerIdsByTipHash[header5Hash].Single().Should().Be(ChainedHeaderTree.LocalPeerId);
        }

        /// <summary>
        /// Issue 26 @ CT is at block 5. Call PartialValidationSucceeded with header 6. ConsensusTipChanged on block 6.
        /// Make sure PID moved to 6.
        /// </summary>
        [Fact]
        public void ConsensusAndHeadersAreAtBlock5_Block6Presented_PartialValidationSucceededCalled_LocalPeerIdIsMovedTo6()
        {
            // Chain header tree setup. Initial chain has 5 headers.
            // Example: h1=h2=h3=h4=h5.
            const int initialChainSize = 5;
            TestContext ctx = new TestContextBuilder()
                .WithInitialChain(initialChainSize)
                .Build();
            ChainedHeaderTree cht = ctx.ChainedHeaderTree;
            ChainedHeader chainTip = ctx.InitialChainTip;

            // Extend a chain by 1 header.
            // Example: h1=h2=h3=h4=h5=h6.
            chainTip = ctx.ExtendAChain(1, chainTip);
            List<BlockHeader> listOfCurrentChainHeaders = ctx.ChainedHeaderToList(chainTip, 1);

            // Present header by peer with id 1 and then call PartialValidationSucceeded on it.
            const int peerId = 1;
            ConnectNewHeadersResult connectionResult = cht.ConnectNewHeaders(peerId, listOfCurrentChainHeaders);

            cht.BlockDataDownloaded(connectionResult.Consumed, chainTip.Block);

            cht.PartialValidationSucceeded(connectionResult.Consumed, out bool fullValidationRequired);
            fullValidationRequired.Should().BeTrue();

            // Call ConsensusTipChanged on chaintip at header 6.
            cht.ConsensusTipChanged(chainTip);

            // PID moved to header 6.
            Dictionary<uint256, HashSet<int>> peerIdsByTipHash = cht.GetPeerIdsByTipHash();
            uint256 header5Hash = connectionResult.Consumed.GetAncestor(5).HashBlock;
            uint256 header6Hash = connectionResult.Consumed.HashBlock;

            peerIdsByTipHash.Should().HaveCount(1);
            peerIdsByTipHash.Should().NotContainKey(header5Hash);
            peerIdsByTipHash[header6Hash].Should().HaveCount(2);
            peerIdsByTipHash[header6Hash].Should().Contain(ChainedHeaderTree.LocalPeerId);
            peerIdsByTipHash[header6Hash].Should().Contain(peerId);
        }

        /// <summary>
        /// Issue 27 @  Checkpoints are disabled. Chain tip is at header 5. Present a chain A with headers equal to max reorg of 500 blocks plus extra 50. 
        /// Then start syncing until block 490. Peer 2 presents the alternative chain with 2 headers after fork point at header 5. We then you join the rest of
        /// 60 blocks. ConsensusTipChanged should return identifier of the second peer at block number 506.
        /// </summary>
        [Fact]
        public void ChainWithMaxReorgPlusExtraHeadersIsCalled_AnotherChainIsPresented_ConsensusTipChangedReturnsSecondPeerId()
        {
            // Chain header tree setup. Initial chain has 5 headers.
            // Example: h1=h2=h3=h4=h5.
            const int initialChainSize = 5;
            TestContext ctx = new TestContextBuilder().WithInitialChain(initialChainSize).Build();
            ChainedHeaderTree cht = ctx.ChainedHeaderTree;
            ChainedHeader initialChainTip = ctx.InitialChainTip;

            // Extend the chain (chain A) with max reorg headers (500) + 50 extra.
            // Example: h1=h2=h3=h4=(h5)=a6=...=a555.
            const int maxReorg = 500;
            ctx.ChainStateMock.Setup(x => x.MaxReorgLength).Returns(maxReorg);
            ChainedHeader chainATip = ctx.ExtendAChain(maxReorg + 50, initialChainTip);

            // Chain A is presented by peer 1.
            List<BlockHeader> listOfChainABlockHeaders = ctx.ChainedHeaderToList(chainATip, maxReorg + 50);
            ChainedHeader[] chainAChainHeaders = chainATip.ToArray(maxReorg + 50);
            ChainedHeader consumed = cht.ConnectNewHeaders(1, listOfChainABlockHeaders).Consumed;
            ChainedHeader[] consumedHeaders = consumed.ToArray(maxReorg + 50);

            // Sync 490 blocks from chain A.
            for (int i = 0; i < maxReorg - 10; i++)
            {
                ChainedHeader currentChainTip = consumedHeaders[i];
                Block block = chainAChainHeaders[i].Block;

                cht.BlockDataDownloaded(currentChainTip, block);
                cht.PartialValidationSucceeded(currentChainTip, out bool fullValidationRequired);
                ctx.FinalizedBlockMock.Setup(m => m.GetFinalizedBlockHeight()).Returns(currentChainTip.Height - maxReorg);
                List<int> peerIds = cht.ConsensusTipChanged(currentChainTip);
                peerIds.Should().BeEmpty();
            }

            // Create new chain B with 2 headers after the fork point.
            // Example: h1=h2=h3=h4=(h5)=b7=b8.
            const int chainBExtension = 2;
            ChainedHeader chainBTip = ctx.ExtendAChain(chainBExtension, initialChainTip);

            // Chain B is presented by peer 2.
            List<BlockHeader> listOfChainBHeaders = ctx.ChainedHeaderToList(chainBTip, chainBExtension);
            cht.ConnectNewHeaders(2, listOfChainBHeaders);

            // Continue syncing remaining blocks from chain A.
            for (int i = maxReorg - 10; i < maxReorg + 50; i++)
            {
                ChainedHeader currentChainTip = consumedHeaders[i];
                Block block = chainAChainHeaders[i].Block;

                cht.BlockDataDownloaded(currentChainTip, block);
                cht.PartialValidationSucceeded(currentChainTip, out bool fullValidationRequired);
                ctx.FinalizedBlockMock.Setup(m => m.GetFinalizedBlockHeight()).Returns(currentChainTip.Height - maxReorg);
                List<int> peerIds = cht.ConsensusTipChanged(currentChainTip);
                if (currentChainTip.Height > maxReorg + initialChainSize)
                {
                    peerIds.Should().HaveCount(1);
                    peerIds[0].Should().Be(2);
                }
                else
                {
                    peerIds.Should().BeEmpty();
                }
            }
        }

        /// <summary>
        /// Issue 29 @ Peer presents at least two headers. Those headers will be connected to the tree. 
        /// Then we save the first such connected block to variable X and simulate block downloaded for both blocks.
        /// Then the peer is disconnected, which removes its chain from the tree. 
        /// Partial validation succeeded is then called on X. No headers to validate should be returned and
        /// full validation required should be false.
        /// </summary>
        [Fact]
        public void ChainedHeaderIsRemovedFromTheTree_PartialValidationSucceededCalled_NothingIsReturned()
        {
            // Chain header tree setup. Initial chain has 5 headers.
            // Example: h1=h2=h3=h4=h5.
            const int initialChainSize = 5;
            TestContext ctx = new TestContextBuilder()
                .WithInitialChain(initialChainSize)
                .Build();
            ChainedHeaderTree cht = ctx.ChainedHeaderTree;
            ChainedHeader chainTip = ctx.InitialChainTip;

            // Extend chaintip with 2 headers, i.e. h1=h2=h3=h4=h5=h6=h7.
            const int chainExtension = 2;
            chainTip = ctx.ExtendAChain(chainExtension, chainTip);
            
            // Peer 1 presents these 2 headers.
            const int peer1Id = 1;
            List<BlockHeader> listOfHeaders = ctx.ChainedHeaderToList(chainTip, chainExtension);
            ConnectNewHeadersResult connectionResult = cht.ConnectNewHeaders(peer1Id, listOfHeaders);
            ChainedHeader consumedHeader = connectionResult.Consumed;

            // Download both blocks.
            ChainedHeader firstPresentedHeader = consumedHeader.Previous;
            cht.BlockDataDownloaded(consumedHeader, chainTip.Block);
            cht.BlockDataDownloaded(firstPresentedHeader, chainTip.Previous.Block);

            // Disconnect peer 1.
            cht.PeerDisconnected(peer1Id);

            // Attempt to call PartialValidationSucceeded on a saved bock.
            List<ChainedHeaderBlock> headersToValidate = cht.PartialValidationSucceeded(firstPresentedHeader, out bool fullValidationRequired);
            headersToValidate.Should().BeNull();
            fullValidationRequired.Should().BeFalse();
        }

        /// <summary>
        /// Issue 32 @ Call FullValidationSucceeded on some header.
        /// Make sure header.ValidationState == FV
        /// </summary>
        [Fact]
        public void ChainOfHeaders_CallFullValidationSucceededOnHeader_ValidationStateSetToFullyValidated()
        {
            // Setup with initial chain of 17 headers (h1->h17).
            const int initialChainSize = 17;
            TestContext testContext = new TestContextBuilder().WithInitialChain(initialChainSize).Build();
            ChainedHeaderTree chainedHeaderTree = testContext.ChainedHeaderTree;
            ChainedHeader chainTip = testContext.InitialChainTip;

            // Extend chain and connect all headers (h1->h22).
            const int extensionChainSize = 5;
            chainTip = testContext.ExtendAChain(extensionChainSize, chainTip);
            List<BlockHeader> listOfChainHeaders =
                testContext.ChainedHeaderToList(chainTip, initialChainSize + extensionChainSize);
            ConnectNewHeadersResult connectNewHeadersResult =
                chainedHeaderTree.ConnectNewHeaders(1, listOfChainHeaders);
            chainTip = connectNewHeadersResult.Consumed;

            // Select an arbitrary header h19 on the extended chain.
            ChainedHeader newHeader = chainTip.GetAncestor(19);

            // Verify its initial BlockValidationState.
            Assert.Equal(ValidationState.HeaderValidated, newHeader.BlockValidationState);

            chainedHeaderTree.FullValidationSucceeded(newHeader);
            Assert.Equal(ValidationState.FullyValidated, newHeader.BlockValidationState);
        }

        /// <summary>
        /// Issue 33 @  We receive headers message
        /// (first header in the message is HEADERS_START and last is HEADERS_END).
        /// AV = assume valid header, CP1,CP2 - checkpointed headers. '---' some headers.
        /// HEADERS_START--CP1----AV----HEADERS_END---CP2---
        /// Check that headers till AV(including AV) are marked for download.
        /// Headers after AV are not marked for download.
        /// </summary>
        [Fact]
        public void ConnectHeaders_AssumeValidBetweenTwoCheckPoints_DownloadUpToIncludingAssumeValid()
        {
            const int initialChainSize = 5;
            const int chainExtension = 40;
            const int assumeValidHeaderHeight = 30;

            TestContext testContext = new TestContextBuilder().WithInitialChain(initialChainSize).UseCheckpoints().Build();
            ChainedHeaderTree chainedHeaderTree = testContext.ChainedHeaderTree;
            ChainedHeader initialChainTip = testContext.InitialChainTip;
            ChainedHeader chainTip = testContext.ExtendAChain(chainExtension, initialChainTip);

            // Assume valid header at h30.
            ChainedHeader assumeValidHeader = chainTip.GetAncestor(assumeValidHeaderHeight);
            testContext.ConsensusSettings.BlockAssumedValid = assumeValidHeader.HashBlock;

            List<BlockHeader> listOfChainHeaders = testContext.ChainedHeaderToList(chainTip, initialChainSize + chainExtension);

            // Two checkpoints at h18 and h45.
            const int firstCheckpointHeight = 18;
            const int secondCheckpointHeight = 45;
            var checkpoint1 = new CheckpointFixture(firstCheckpointHeight, listOfChainHeaders[firstCheckpointHeight - 1]);
            var checkpoint2 = new CheckpointFixture(secondCheckpointHeight, listOfChainHeaders[secondCheckpointHeight - 1]);
            testContext.SetupCheckpoints(checkpoint1, checkpoint2);

            // Present chain h1->h40 covering first checkpoint at h18 and assume valid at h30.
            // Exclude second checkpoint at h45.
            listOfChainHeaders = listOfChainHeaders.Take(40).ToList();
            ConnectNewHeadersResult connectedHeadersResultNew = chainedHeaderTree.ConnectNewHeaders(1, listOfChainHeaders);

            // From initialised chain up to and including assume valid (h6->h30) are marked for download.
            // Headers after assume valid (h31->h40) are not marked for download.
            IEnumerable<BlockHeader> extendedChain = listOfChainHeaders.Skip(initialChainSize);

            Assert.Equal(extendedChain.First(), connectedHeadersResultNew.DownloadFrom.Header);
            Assert.Equal(assumeValidHeader.Header, connectedHeadersResultNew.DownloadTo.Header);

            // Check block data availability of headers marked for download.
            Assert.True(connectedHeadersResultNew.HaveBlockDataAvailabilityStateOf(BlockDataAvailabilityState.BlockRequired));

            // Check block data availability of headers not marked for download after assumed valid block.
            ChainedHeader chainedHeader = chainTip;
            while (chainedHeader.Height > assumeValidHeader.Height)
            {
                chainedHeader.BlockDataAvailability.Should().Be(BlockDataAvailabilityState.HeaderOnly);
                chainedHeader = chainedHeader.Previous;
            }
        }

        /// <summary>
        /// Issue 35 @ We receive headers message
        /// (first header in the message is HEADERS_START and last is HEADERS_END).
        /// AV = assume valid header, CP1,CP2 - checkpointed headers. '---' some headers.
        /// LAST_CP = last checkpoint.
        /// ----CP1-----HEADERS_START----LAST_CP----AV-----HEADERS_END
        /// All headers until HEADERS_END (including it) are marked for download.
        /// </summary>
        [Fact]
        public void ConnectHeaders_FirstCheckpointsExcluded_AssumeValidBeyondLastCheckPoint_DownloadAllHeaders()
        {
            const int initialChainSize = 14;
            const int chainExtension = 16;
            const int assumeValidHeaderHeight = 25;
            const int headersStartHeight = 15;
            const int headersEndHeight = 30;

            TestContext testContext = new TestContextBuilder().WithInitialChain(initialChainSize).UseCheckpoints(true).Build();
            ChainedHeaderTree chainedHeaderTree = testContext.ChainedHeaderTree;
            ChainedHeader initialChainTip = testContext.InitialChainTip;
            ChainedHeader chainTip = testContext.ExtendAChain(chainExtension, initialChainTip);

            // Assume valid header at h25.
            ChainedHeader assumeValidChainHeader = chainTip.GetAncestor(assumeValidHeaderHeight);
            testContext.ConsensusSettings.BlockAssumedValid = assumeValidChainHeader.HashBlock;

            List<BlockHeader> listOfChainHeaders =
                testContext.ChainedHeaderToList(chainTip, initialChainSize + chainExtension);

            // Two checkpoints at h10 and h20.
            const int firstCheckpointHeight = 10;
            const int secondCheckpointHeight = 20;
            var checkpoint1 = new CheckpointFixture(firstCheckpointHeight, listOfChainHeaders[firstCheckpointHeight - 1]);
            var checkpoint2 = new CheckpointFixture(secondCheckpointHeight, listOfChainHeaders[secondCheckpointHeight - 1]);
            testContext.SetupCheckpoints(checkpoint1, checkpoint2);

            // Present chain h15->h30 covering second checkpoint at h20 and assume valid at h25.
            // -----CP1----HEADERS_START----CP2-----AV----HEADERS_END
            // h1---h10--------h15----------h20-----h25------h30-----
            int headersToPresentCount = (headersEndHeight - headersStartHeight + 1 /* inclusive */);
            listOfChainHeaders = listOfChainHeaders.Skip(headersStartHeight - 1).ToList();
            ConnectNewHeadersResult connectedHeadersResultNew = chainedHeaderTree.ConnectNewHeaders(1, listOfChainHeaders);

            // From initialised chain up to and including headers end (h30) inclusive are marked for download.
            Assert.Equal(listOfChainHeaders.First(), connectedHeadersResultNew.DownloadFrom.Header);
            Assert.Equal(listOfChainHeaders.Last(), connectedHeadersResultNew.DownloadTo.Header);

            // Check block data availability of headers marked for download.
            Assert.True(connectedHeadersResultNew.HaveBlockDataAvailabilityStateOf(BlockDataAvailabilityState.BlockRequired));
        }

        /// <summary>
        /// Issue 34 @ We receive headers message
        /// (first header in the message is HEADERS_START and last is HEADERS_END).
        /// AV = assume valid header, CP1,CP2 - checkpointed headers. '---' some headers.
        /// CP1---HEADERS_START---AV---HEADERS_END---CP2---
        /// Check that headers till AV(including AV) are marked for download.
        /// Headers after AV are not marked for download.
        /// </summary>
        [Fact]
        public void
        ConnectHeaders_AssumeValidBetweenTwoCheckPoints_BothCheckpointsExcluded_DownloadUpToIncludingAssumeValid()
        {
            const int initialChainSize = 14;
            const int chainExtension = 16;
            const int assumeValidHeaderHeight = 20;
            const int headersStartHeight = 15;
            const int headersEndHeight = 25;

            TestContext testContext = new TestContextBuilder().WithInitialChain(initialChainSize).UseCheckpoints(true).Build();
            ChainedHeaderTree chainedHeaderTree = testContext.ChainedHeaderTree;
            ChainedHeader initialChainTip = testContext.InitialChainTip;
            ChainedHeader chainTip = testContext.ExtendAChain(chainExtension, initialChainTip);

            // Assume valid header at h20.
            ChainedHeader assumeValidChainHeader = chainTip.GetAncestor(assumeValidHeaderHeight);
            testContext.ConsensusSettings.BlockAssumedValid = assumeValidChainHeader.HashBlock;

            List<BlockHeader> listOfChainHeaders = testContext.ChainedHeaderToList(chainTip, initialChainSize + chainExtension);

            // Two checkpoints at h10 and h30.
            const int firstCheckpointHeight = 10;
            const int secondCheckpointHeight = 30;
            var checkpoint1 = new CheckpointFixture(firstCheckpointHeight, listOfChainHeaders[firstCheckpointHeight - 1]);
            var checkpoint2 = new CheckpointFixture(secondCheckpointHeight, listOfChainHeaders[secondCheckpointHeight - 1]);
            testContext.SetupCheckpoints(checkpoint1, checkpoint2);

            // Present chain h15->h25 covering assume valid at h20 and excluding both checkpoints.
            int headersToPresentCount = (headersEndHeight - headersStartHeight + 1 /* inclusive */);
            listOfChainHeaders = listOfChainHeaders.Skip(headersStartHeight - 1).Take(headersToPresentCount).ToList();

            // Present chain:
            // ----CP1----HEADERS_START----AV----HEADERS_END----CP2
            // h1--h10--------h15----------h20------h25---------h30
            ConnectNewHeadersResult connectedHeadersResultNew = chainedHeaderTree.ConnectNewHeaders(1, listOfChainHeaders);

            // From initialised chain up to and including assume valid (h15->h20) inclusive are marked for download.
            // Headers after assume valid (h21->h30) are not marked for download.
            Assert.Equal(listOfChainHeaders.First(), connectedHeadersResultNew.DownloadFrom.Header);
            Assert.Equal(assumeValidChainHeader.Header, connectedHeadersResultNew.DownloadTo.Header);

            // Check block data availability of headers marked for download.
            Assert.True(connectedHeadersResultNew.HaveBlockDataAvailabilityStateOf(BlockDataAvailabilityState.BlockRequired));

            // Check block data availability of headers not marked for download after assumed valid block.
            ChainedHeader chainedHeader = chainTip;
            while (chainedHeader.Height > assumeValidChainHeader.Height)
            {
                chainedHeader.BlockDataAvailability.Should().Be(BlockDataAvailabilityState.HeaderOnly);
                chainedHeader = chainedHeader.Previous;
            }
        }

        /// <summary>
        /// Issue 36 @ The list of headers is presented where the 1st half of them can be connected but then there is
        /// header which is not consecutive – its previous hash is not hash of the previous header in the list.
        /// The 1st nonconsecutive header should be header that we saw before, so that it actually connects but it
        /// is out of order.
        /// </summary>
        [Fact]
        public void ListWithOnlyHalfConnectableHeadersPresented_TheFirstNonconsecutiveHeaderShouldBeHeaderWeSawBefore()
        {
            // Chain header tree setup. Initial chain has 2 headers.
            // Example: h1=h2.
            const int initialChainSize = 2;
            TestContext ctx = new TestContextBuilder().WithInitialChain(initialChainSize).Build();
            ChainedHeaderTree cht = ctx.ChainedHeaderTree;
            ChainedHeader chainTip = ctx.InitialChainTip;

            // Extend chain with 10 more headers.
            // Example: h1=h2=a3=a4=a5=a6=a7=a8=a9=a10=a11=a12.
            // Then swap h8 with h2 before connecting it.
            const int extensionChainSize = 10;
            chainTip = ctx.ExtendAChain(extensionChainSize, chainTip);
            List<BlockHeader> listOfHeaders = ctx.ChainedHeaderToList(chainTip, extensionChainSize);
            listOfHeaders[initialChainSize + 5] = chainTip.GetAncestor(2).Header;

            // Present headers that contain out of order header.
            Action connectHeadersAction = () =>
            {
                cht.ConnectNewHeaders(1, listOfHeaders);
            };

            // Exception is thrown and no new headers are connected.
            ChainedHeader[] allHeaders = chainTip.ToArray(initialChainSize + extensionChainSize + 1);
            connectHeadersAction.Should().Throw<ArgumentException>();
            Dictionary<uint256, ChainedHeader> currentHeaders = cht.GetChainedHeadersByHash();
            currentHeaders.Should().HaveCount(initialChainSize + 1); // initial chain size + genesis.
            currentHeaders.Should().ContainKey(allHeaders[0].HashBlock);
            currentHeaders.Should().ContainKey(allHeaders[1].HashBlock);
            currentHeaders.Should().ContainKey(allHeaders[2].HashBlock);
            currentHeaders[allHeaders[2].HashBlock].Next.Should().BeEmpty();
        }

        /// <summary>
        /// Issue 39 @ Initial chain is 20 headers long. Single checkpoint is at 1000. Max reorg is 10. Finalized height is 10.
        /// We receive a chain of 100 headers from peer1. Nothing is marked for download. Peer2 presents a chain which forks
        /// at 50 and goes to 150. Nothing is marked for download but the chain is accepted.
        /// </summary>
        [Fact]
        public void ChainTHasCheckpointAt1000_MaxReorgIs10_TwoChainsPriorTo1000Presented_NothingIsMarkedForDownload()
        {
            // Chain header tree setup. Initial chain has 1 header and it uses checkpoints.
            // Example: h1=h2=...=h20.
            const int initialChainSize = 20;
            TestContext ctx = new TestContextBuilder().WithInitialChain(initialChainSize).UseCheckpoints().Build();
            ChainedHeaderTree cht = ctx.ChainedHeaderTree;
            ChainedHeader chainTip = ctx.InitialChainTip;

            // Set checkpoint at height 1000.
            const int checkpointHeight = 1000;
            ChainedHeader fakeChainTip = ctx.ExtendAChain(checkpointHeight - initialChainSize, chainTip);
            var checkpoint = new CheckpointFixture(checkpointHeight, fakeChainTip.Header);
            ctx.SetupCheckpoints(checkpoint);

            // Setup max reorg of 10.
            const int maxReorg = 10;
            ctx.ChainStateMock.Setup(x => x.MaxReorgLength).Returns(maxReorg);

            // Setup finalized block height to 10.
            ctx.FinalizedBlockMock.Setup(m => m.GetFinalizedBlockHeight()).Returns(10);

            // Extend a chain by 50 headers.
            // Example: h1=h2=...=h50.
            const int extensionSize = 30;
            chainTip = ctx.ExtendAChain(extensionSize, chainTip);

            // Setup chain A that has 100 headers and is based on the previous 30 header extension.
            // Example: h1=h2=..=h50=a51=a52=..=a120.
            const int chainAExtensionSize = 70;
            ChainedHeader chainATip = ctx.ExtendAChain(chainAExtensionSize, chainTip);
            List<BlockHeader> listOfChainAHeaders =
                ctx.ChainedHeaderToList(chainATip, extensionSize + chainAExtensionSize);

            // Peer 1 presents a chain A.
            // Chain accepted but nothing marked for download.
            const int peer1Id = 1;
            ConnectNewHeadersResult connectionResult = cht.ConnectNewHeaders(peer1Id, listOfChainAHeaders);
            connectionResult.DownloadFrom.Should().BeNull();
            connectionResult.DownloadTo.Should().BeNull();
            connectionResult.Consumed.HashBlock.Should().Be(chainATip.HashBlock);

            ChainedHeader[] consumedHeaders = connectionResult.Consumed.ToArray(listOfChainAHeaders.Count);
            consumedHeaders.HaveBlockDataAvailabilityStateOf(BlockDataAvailabilityState.HeaderOnly).Should().BeTrue();

            // Setup chain B that extends to height 150 and is based on the previous 30 header extension, i.e. fork point at 50.
            // Example: h1=h2=..=h50=b51=b52=..=b150.
            const int chainBExtensionSize = 100;
            ChainedHeader chainBTip = ctx.ExtendAChain(chainBExtensionSize, chainTip);
            List<BlockHeader> listOfChainBHeaders =
                ctx.ChainedHeaderToList(chainBTip, extensionSize + chainBExtensionSize);

            // Peer 2 presents a chain B.
            // Chain accepted but nothing marked for download.
            const int peer2Id = 2;
            connectionResult = cht.ConnectNewHeaders(peer2Id, listOfChainBHeaders);
            connectionResult.DownloadFrom.Should().BeNull();
            connectionResult.DownloadTo.Should().BeNull();
            connectionResult.Consumed.HashBlock.Should().Be(chainBTip.HashBlock);
            consumedHeaders = connectionResult.Consumed.ToArray(listOfChainAHeaders.Count);
            consumedHeaders.HaveBlockDataAvailabilityStateOf(BlockDataAvailabilityState.HeaderOnly).Should().BeTrue();
        }

        /// <summary>
        /// Issue 37 @ CT advances at 1000 blocks. Make sure that block data for headers 1-900 are removed.
        /// </summary>
        [Fact]
        public void ChainTipAdvancesAt1000Blocks_DataForHeadersForFirst900HeadersAreRemoved()
        {
            // Chain header tree setup. Initial chain has 1 header.
            // Example: h1.
            const int initialChainSize = 1;
            TestContext ctx = new TestContextBuilder().WithInitialChain(initialChainSize).Build();
            ChainedHeaderTree cht = ctx.ChainedHeaderTree;
            ChainedHeader chainTip = ctx.InitialChainTip;

            // Extend a chain by 1000 headers.
            // Example: h1=h2=...=h1001.
            const int extensionSize = 1000;
            chainTip = ctx.ExtendAChain(extensionSize, chainTip);
            List<BlockHeader> listOfCurrentChainHeaders = ctx.ChainedHeaderToList(chainTip, extensionSize);

            // Peer 1 presents a chain.
            const int peerId = 1;
            ConnectNewHeadersResult connectionResult = cht.ConnectNewHeaders(peerId, listOfCurrentChainHeaders);
            ChainedHeader[] consumedHeaders = connectionResult.Consumed.ToArray(extensionSize);
            ChainedHeader[] originalHeaders = chainTip.ToArray(extensionSize);

            // Sync all blocks.
            for (int i = 0; i < extensionSize; i++)
            {
                ChainedHeader currentChainTip = consumedHeaders[i];

                cht.BlockDataDownloaded(currentChainTip, originalHeaders[i].Block);
                cht.PartialValidationSucceeded(currentChainTip, out bool fullValidationRequired);
                cht.ConsensusTipChanged(currentChainTip);
            }

            // Headers 2-901 should have block data null.
            // Headers 901 - 1001 should have block data.
            Dictionary<uint256, ChainedHeader> connectedHeaders = cht.GetChainedHeadersByHash();
            foreach (ChainedHeader consumedHeader in consumedHeaders)
            {
                if (consumedHeader.Height <= (extensionSize - ChainedHeaderTree.KeepBlockDataForLastBlocks))
                {
                    connectedHeaders[consumedHeader.HashBlock].Block.Should().BeNull();
                }
                else
                {
                    connectedHeaders[consumedHeader.HashBlock].Block.Should().NotBeNull();
                }
            }
        }

        /// <summary>
        /// Issue 38 @ CT advances at 150. Alternative chain with fork at 120 and total length 160 is presented.
        /// CT switches to 160. Make sure block data for 0-60 is removed.
        /// </summary>
        [Fact]
        public void ChainTipAdvancesAt150Blocks_AlternativeChainPresented_RelevantBlockDataIsRemoved()
        {
            // Chain header tree setup. Initial chain has 1 header.
            // Example: h1.
            const int initialChainSize = 1;
            TestContext ctx = new TestContextBuilder().WithInitialChain(initialChainSize).Build();
            ChainedHeaderTree cht = ctx.ChainedHeaderTree;
            ChainedHeader chainTip = ctx.InitialChainTip;

            // Create a chain A with 150 headers.
            // Example: h1=h2=...h120=h121=a122=a123=a124=...=a151.
            const int extensionBeforeFork = 120;
            const int chainAExtensionSize = 150;
            chainTip = ctx.ExtendAChain(extensionBeforeFork, chainTip);
            ChainedHeader chainATip = ctx.ExtendAChain(chainAExtensionSize - extensionBeforeFork, chainTip);
            List<BlockHeader> listOfCurrentChainAHeaders = ctx.ChainedHeaderToList(chainATip, chainAExtensionSize);

            // Peer 1 presents a chain A.
            const int peer1Id = 1;
            ConnectNewHeadersResult connectionResult = cht.ConnectNewHeaders(peer1Id, listOfCurrentChainAHeaders);
            ChainedHeader[] consumedChainAHeaders = connectionResult.Consumed.ToArray(chainAExtensionSize);
            ChainedHeader[] originalChainAHeaders = chainATip.ToArray(chainAExtensionSize);

            // Sync all blocks for chain A.
            for (int i = 0; i < chainAExtensionSize; i++)
            {
                ChainedHeader currentChainTip = consumedChainAHeaders[i];

                cht.BlockDataDownloaded(currentChainTip, originalChainAHeaders[i].Block);
                cht.PartialValidationSucceeded(currentChainTip, out bool fullValidationRequired);
                cht.ConsensusTipChanged(currentChainTip);
            }

            // Create a chain B with 160 headers and a fork at 121.
            // Example: h1=h2=...h120=h121=b122=b123=b124=...=b161.
            const int chainBExtensionSize = 160;
            ChainedHeader chainBTip = ctx.ExtendAChain(chainBExtensionSize - extensionBeforeFork, chainTip);
            List<BlockHeader> listOfCurrentChainBHeaders = ctx.ChainedHeaderToList(chainBTip, chainBExtensionSize - extensionBeforeFork);

            // Peer 2 presents a chain B.
            const int peer2Id = 2;
            connectionResult = cht.ConnectNewHeaders(peer2Id, listOfCurrentChainBHeaders);
            ChainedHeader[] consumedChainBHeaders = connectionResult.Consumed.ToArray(chainBExtensionSize - extensionBeforeFork);
            ChainedHeader[] originalChainBHeaders = chainBTip.ToArray(chainBExtensionSize - extensionBeforeFork);

            // Sync all new blocks for chain B.
            for (int i = 0; i < chainBExtensionSize - extensionBeforeFork; i++)
            {
                ChainedHeader currentChainTip = consumedChainBHeaders[i];

                cht.BlockDataDownloaded(currentChainTip, originalChainBHeaders[i].Block);
                cht.PartialValidationSucceeded(currentChainTip, out bool fullValidationRequired);
            }

            cht.ConsensusTipChanged(connectionResult.Consumed);

            // Headers 2-60 should have block data null.
            // Headers 61 - 161 should have block data.
            Dictionary<uint256, ChainedHeader> connectedHeaders = cht.GetChainedHeadersByHash();
            ChainedHeader[] allChainBHeaders = connectionResult.Consumed.ToArray(chainBExtensionSize);
            foreach (ChainedHeader consumedHeader in allChainBHeaders)
            {
                if (consumedHeader.Height <= (chainBExtensionSize - ChainedHeaderTree.KeepBlockDataForLastBlocks))
                {
                    connectedHeaders[consumedHeader.HashBlock].Block.Should().BeNull();
                }
                else
                {
                    connectedHeaders[consumedHeader.HashBlock].Block.Should().NotBeNull();
                }
            }
        }

        /// <summary>
        /// Issue 30 @ Chain is 10 headers long. All headers are "Data Available". Call PartialValidationSucceeded on
        /// the first header. First header is marked Partially Validated (PV). Make sure the next header is also marked
        /// for partial validation.
        /// </summary>
        [Fact]
        public void ChainWith10DataAvailableHeaders_PartialValidationSucceededOnTheFirstHeaderCalled_RemainingHeadersPartiallyValidated()
        {
            // Chain header tree setup. Initial chain has 2 headers.
            // Example: h1=h2.
            const int initialChainSize = 2;
            TestContext ctx = new TestContextBuilder()
                .WithInitialChain(initialChainSize)
                .Build();
            ChainedHeaderTree cht = ctx.ChainedHeaderTree;
            ChainedHeader chainTip = ctx.InitialChainTip;
            
            // Extend chain by 10 headers and connect it to CHT.
            // Example: h1=h2=h3=h4=h5=h6=h7=h8=h9=h10=h11=h12.
            const int extensionSize = 10;
            chainTip = ctx.ExtendAChain(extensionSize, chainTip);
            List<BlockHeader> listOfExtendedHeaders = ctx.ChainedHeaderToList(chainTip, extensionSize);
            ConnectNewHeadersResult connectionResult = cht.ConnectNewHeaders(1, listOfExtendedHeaders);
            ChainedHeader consumed = connectionResult.Consumed;

            // Download all header blocks and call PartialValidationSucceeded on h3.
            ChainedHeader[] originalHeaderArray = chainTip.ToArray(extensionSize);
            ChainedHeader[] headerArray = consumed.ToArray(extensionSize);
            ChainedHeader firstHeader = headerArray[0];
            ChainedHeader secondHeader = headerArray[1];
            for (int i = 0; i < headerArray.Length; i++)
            {
                cht.BlockDataDownloaded(headerArray[i], originalHeaderArray[i].Block);
            }

            List<ChainedHeaderBlock> listOfHeaders = cht.PartialValidationSucceeded(firstHeader, out bool fullValidationRequired);

            // First header validation state should be "PartiallyValidated" and next header returned.
            firstHeader.BlockValidationState.Should().Be(ValidationState.PartiallyValidated);
            listOfHeaders.Should().HaveCount(1);
            listOfHeaders.First().ChainedHeader.HashBlock.Should().Be(secondHeader.HashBlock);
        }

        /// <summary>
        /// Issue 40 @ CT advances after last checkpoint to height LC + MaxReorg + 10. New chain is presented with
        /// fork point at LC + 5, chain is not accepted.
        /// </summary>
        [Fact]
        public void ChainAdvancesAfterACheckpoint_NewChainIsPresentedWithForkPoint_ChainIsNotAccepted()
        {
            // Chain header tree setup. Initial chain has 5 headers and checkpoint at h5.
            // Example: h1=h2=h3=h4=(h5).
            const int initialChainSize = 5;
            TestContext ctx = new TestContextBuilder().WithInitialChain(initialChainSize).UseCheckpoints().Build();
            ChainedHeaderTree cht = ctx.ChainedHeaderTree;
            ChainedHeader chainTip = ctx.InitialChainTip;

            const int checkpointHeight = 5;
            var checkpoint = new CheckpointFixture(checkpointHeight, chainTip.Header);
            ctx.SetupCheckpoints(checkpoint);

            // Setup max reorg to 100.
            const int maxReorg = 100;
            ctx.ChainStateMock.Setup(x => x.MaxReorgLength).Returns(maxReorg);

            // Extend the chain with (checkpoint + MaxReorg + 10) headers, i.e. 115 headers.
            const int extensionSize = 10;
            const int chainASize = checkpointHeight + maxReorg + extensionSize;
            ChainedHeader chainATip = ctx.ExtendAChain(chainASize, chainTip);

            // Chain A is presented by peer 1.
            List<BlockHeader> listOfChainABlockHeaders = ctx.ChainedHeaderToList(chainATip, chainASize);
            ChainedHeader consumed = cht.ConnectNewHeaders(1, listOfChainABlockHeaders).Consumed;
            ChainedHeader[] consumedChainAHeaders = consumed.ToArray(chainASize);
            ChainedHeader[] originalChainAHeaders = chainATip.ToArray(chainASize);

            // Sync all blocks from chain A.
            for (int i = 0; i < chainASize; i++)
            {
                ChainedHeader currentChainTip = consumedChainAHeaders[i];
                Block block = originalChainAHeaders[i].Block;

                cht.BlockDataDownloaded(currentChainTip, block);
                cht.PartialValidationSucceeded(currentChainTip, out bool fullValidationRequired);
                ctx.FinalizedBlockMock.Setup(m => m.GetFinalizedBlockHeight()).Returns(currentChainTip.Height - maxReorg);
                cht.ConsensusTipChanged(currentChainTip);
            }

            // Create new chain B with 20 headers and a fork point at height 10.
            const int forkPointHeight = 10;
            const int chainBSize = 20;
            ChainedHeader forkTip = chainATip.GetAncestor(forkPointHeight);
            ChainedHeader chainBTip = ctx.ExtendAChain(chainBSize - forkPointHeight, forkTip);

            // Chain B is presented by peer 2.
            List<BlockHeader> listOfChainBHeaders = ctx.ChainedHeaderToList(chainBTip, chainBSize);
            Action connectHeadersAction = () => cht.ConnectNewHeaders(2, listOfChainBHeaders);

            // Connection fails.
            connectHeadersAction.Should().Throw<MaxReorgViolationException>();
        }

        /// <summary>
        /// Issue 31 @ Chain is 2 blocks long, CT is header 1, call PartialValidationSucceeded on header 2.
        /// Make sure that full validation is required.
        /// </summary>
        [Fact]
        public void ChainOfHeaders_CallPartialValidationSucceededOnBlockBeyondConsensusTip_FullValidationIsRequired()
        {
            // Chain header tree setup.
            const int initialChainSize = 1;
            TestContext testContext = new TestContextBuilder().WithInitialChain(initialChainSize).Build();
            ChainedHeaderTree chainedHeaderTree = testContext.ChainedHeaderTree;
            ChainedHeader initialChainTip = testContext.InitialChainTip;

            const int chainExtension = 1;
            ChainedHeader chainTip = testContext.ExtendAChain(chainExtension, initialChainTip);
            List<BlockHeader> listOfChainHeaders = testContext.ChainedHeaderToList(chainTip, 1);

            // Chain is 2 blocks long: h1=h2.
            chainedHeaderTree.ConnectNewHeaders(1, listOfChainHeaders);

            // Call PartialValidationSucceeded on h2.
            chainedHeaderTree.PartialValidationSucceeded(chainTip, out bool fullValidationRequired);

            chainTip.BlockValidationState.Should().Be(ValidationState.PartiallyValidated);

            fullValidationRequired.Should().BeTrue();
        }

        /// <summary>
        /// Issue 44 @ CT is at 0. 10 headers are presented. 10 blocks are downloaded.
        /// CT advances to 5. Make sure that UnconsumedBlocksDataBytes is
        /// equal to the sum of serialized sizes of the last five blocks.
        /// Second peer claims the same chain but till block 8.
        /// First peer that presented this chain disconnected.
        /// Make sure that UnconsumedBlocksDataBytes is equal to sum of block sizes of 6,7,8.
        /// </summary>
        [Fact]
        public void PresentHeaders_BlocksDownloaded_UnconsumedBlocksDataBytes_Equals_SerializedSizesOfLastBlocks()
        {
            const int peer1Id = 1;
            const int peer2Id = 2;
            const int initialChainSize = 0;
            const int chainExtensionSize = 10;

            // Chain header tree setup.
            TestContext testContext = new TestContextBuilder().WithInitialChain(initialChainSize).UseCheckpoints(false).Build();
            ChainedHeaderTree chainedHeaderTree = testContext.ChainedHeaderTree;
            ChainedHeader initialChainTip = testContext.InitialChainTip;

            // 10 headers are presented.
            ChainedHeader chainTip = testContext.ExtendAChain(chainExtensionSize, initialChainTip);
            List<BlockHeader> listOfExtendedChainBlockHeaders =
                testContext.ChainedHeaderToList(chainTip, chainExtensionSize);

            // 10 blocks are downloaded.
            ConnectNewHeadersResult connectNewHeadersResult =
                chainedHeaderTree.ConnectNewHeaders(peer1Id, listOfExtendedChainBlockHeaders);
            Assert.Equal(connectNewHeadersResult.DownloadFrom.Header, listOfExtendedChainBlockHeaders.First());
            Assert.Equal(connectNewHeadersResult.DownloadTo.Header, listOfExtendedChainBlockHeaders.Last());
            Assert.True(connectNewHeadersResult.HaveBlockDataAvailabilityStateOf(BlockDataAvailabilityState.BlockRequired));

            foreach (ChainedHeader chainedHeader in connectNewHeadersResult.ToHashArray())
            {
                chainedHeaderTree.BlockDataDownloaded(chainedHeader, chainTip.FindAncestorOrSelf(chainedHeader).Block);
                if (chainedHeader.Height <= 5)
                {
                    chainedHeaderTree.PartialValidationSucceeded(chainedHeader, out bool fullValidationRequired);
                    fullValidationRequired.Should().BeTrue();
                    chainedHeaderTree.ConsensusTipChanged(chainedHeader);
                }
            }

            // Make sure that UnconsumedBlocksDataBytes is equal to the sum of serialized sizes of the last five blocks.
            int serializedSizeOfChain = 0;

            ChainedHeader chainedHeaderChain = chainTip;
            while (chainedHeaderChain.Height > 5)
            {
                serializedSizeOfChain += chainedHeaderChain.Block.GetSerializedSize();
                chainedHeaderChain = chainedHeaderChain.Previous;
            }

            Assert.Equal(chainedHeaderTree.UnconsumedBlocksDataBytes, serializedSizeOfChain);

            // Second peer claims the same chain but till block 8.
            const int headersBeyondBlockEight = 2;
            chainedHeaderTree.ConnectNewHeaders(peer2Id, listOfExtendedChainBlockHeaders.SkipLast(headersBeyondBlockEight).ToList());
            ChainedHeader secondPeerTip = chainedHeaderTree.GetChainedHeadersByHash()[chainedHeaderTree.GetPeerTipsByPeerId()[peer2Id]];
            Assert.Equal(8, secondPeerTip.Height);

            // First peer that presented this chain disconnected.
            chainedHeaderTree.PeerDisconnected(peer1Id);

            // Make sure that UnconsumedBlocksDataBytes is equal to sum of block sizes of 6,7,8.
            serializedSizeOfChain = 0;
            chainedHeaderChain = secondPeerTip;

            while (chainedHeaderChain.Height >= 6)
            {
                serializedSizeOfChain += chainedHeaderChain.Block.GetSerializedSize();
                chainedHeaderChain = chainedHeaderChain.Previous;
            }
            Assert.Equal(chainedHeaderTree.UnconsumedBlocksDataBytes, serializedSizeOfChain);
        }
 
    /// <summary>
    /// Issue 41 @ BlockDataDownloaded called on 10 known blocks.
    /// Make sure that UnconsumedBlocksDataBytes is equal to the sum of serialized sizes of those blocks.
    /// </summary>
    [Fact]
        public void BlockDataDownloadedIsCalled_UnconsumedBlocksDataBytes_Equals_SumOfSerializedBlockSize()
        {
            const int initialChainSize = 5;
            const int chainExtension = 10;

            // Chain header tree setup.
            TestContext testContext = new TestContextBuilder().WithInitialChain(initialChainSize).UseCheckpoints(false).Build();
            ChainedHeaderTree chainedHeaderTree = testContext.ChainedHeaderTree;
            ChainedHeader initialChainTip = testContext.InitialChainTip;

            ChainedHeader extendedChainTip = testContext.ExtendAChain(chainExtension, initialChainTip);
            List<BlockHeader> listOfChainBlockHeaders = testContext.ChainedHeaderToList(extendedChainTip, initialChainSize + chainExtension);

            // Present all chain headers h1->h15.
            ConnectNewHeadersResult connectNewHeadersResult = chainedHeaderTree.ConnectNewHeaders(1, listOfChainBlockHeaders);
            Assert.True(connectNewHeadersResult.HaveBlockDataAvailabilityStateOf(BlockDataAvailabilityState.BlockRequired));

            int serializedSizeOfBlocks = 0;
            foreach (ChainedHeader chainedHeader in connectNewHeadersResult.ToHashArray())
            {
                chainedHeaderTree.BlockDataDownloaded(chainedHeader, extendedChainTip.FindAncestorOrSelf(chainedHeader).Block);
                serializedSizeOfBlocks += chainedHeader.Block.GetSerializedSize();
            }

            // UnconsumedBlocksDataBytes is equal to the sum of serialized sizes of the blocks.
            Assert.Equal(chainedHeaderTree.UnconsumedBlocksDataBytes, serializedSizeOfBlocks);
        }

        /// <summary>
        /// Issue 42 @ CT is at 0. 10 headers are presented.
        /// 10 blocks are downloaded. CT advances to 5.
        /// Make sure that UnconsumedBlocksDataBytes is equal to
        /// the sum of serialized sizes of last five blocks.
        /// CT advances to 10.  Make sure UnconsumedBlocksDataBytes is 0.
        /// </summary>
        [Fact]
        public void PresentHeaders_ChainHeaderTreeAdvances_UnconsumedBlocksDataBytes_Equals_SumOfSerializedBlockSize()
        {
            const int initialChainSize = 0;
            const int chainExtensionSize = 10;

            // Chain header tree setup.
            TestContext ctx = new TestContextBuilder().WithInitialChain(initialChainSize).UseCheckpoints(false).Build();
            ChainedHeaderTree chainedHeaderTree = ctx.ChainedHeaderTree;
            ChainedHeader initialChainTip = ctx.InitialChainTip;

            // 10 headers are presented.
            ChainedHeader commonChainTip = ctx.ExtendAChain(chainExtensionSize, initialChainTip);
            List<BlockHeader> listOfChainBlockHeaders = ctx.ChainedHeaderToList(commonChainTip, chainExtensionSize);

            // 10 blocks are downloaded.
            ConnectNewHeadersResult connectNewHeadersResult = chainedHeaderTree.ConnectNewHeaders(1, listOfChainBlockHeaders);
            ChainedHeader chainedHeaderTo = connectNewHeadersResult.DownloadTo;
            chainedHeaderTo.HashBlock.Should().Be(commonChainTip.HashBlock);

            Assert.True(connectNewHeadersResult.HaveBlockDataAvailabilityStateOf(BlockDataAvailabilityState.BlockRequired));

            foreach (ChainedHeader chainedHeader in connectNewHeadersResult.ToHashArray())
            {
                chainedHeaderTree.BlockDataDownloaded(chainedHeader, commonChainTip.FindAncestorOrSelf(chainedHeader).Block);
                chainedHeaderTree.PartialValidationSucceeded(chainedHeader, out bool fullValidationRequired);
                fullValidationRequired.Should().BeTrue();
            }

            // CT advances to 5.
            chainedHeaderTree.ConsensusTipChanged(chainedHeaderTo.GetAncestor(5));

            int serializedSizeOfBlocks = 0;
            IEnumerable<ChainedHeader> lastFive = connectNewHeadersResult.ToHashArray().TakeLast(5);
            foreach (ChainedHeader chainedHeader in lastFive)
            {
                serializedSizeOfBlocks += chainedHeader.Block.GetSerializedSize();
            }

            // UnconsumedBlocksDataBytes is non-zero and equal to the sum of serialized sizes of last five blocks.
            Assert.NotEqual(0, chainedHeaderTree.UnconsumedBlocksDataBytes);
            Assert.Equal(serializedSizeOfBlocks, chainedHeaderTree.UnconsumedBlocksDataBytes);

            // CT advances to 10.
            chainedHeaderTree.ConsensusTipChanged(chainedHeaderTo);

            // UnconsumedBlocksDataBytes is 0.
            Assert.Equal(0, chainedHeaderTree.UnconsumedBlocksDataBytes);
        }

        /// <summary>
<<<<<<< HEAD
        /// Issue 46 @ CT is at 5. Checkpoint is at 10.
        /// ConnectNewHeaders called with 9 new headers (from peer1).
        /// After that ConnectNewHeaders called with headers 5 to 15 (from peer2).
        /// Make sure 6 to 15 are marked for download.
        /// </summary>
        [Fact]
        public void PresentHeaders_PresentHeadersFromAlternatePeer_MarkedForDownload()
        {
            const int initialChainSizeOfFive = 5;
            const int chainExtensionSizeOfFive = 5;
            const int chainExtensionSizeOfNine = 9;
            const int peerOneId = 1;
            const int peerTwoId = 2;

            // Chain header tree setup.
            TestContext testContext = new TestContextBuilder().WithInitialChain(initialChainSizeOfFive).UseCheckpoints(false).Build();
            ChainedHeaderTree chainedHeaderTree = testContext.ChainedHeaderTree;
            ChainedHeader initialChainTip = testContext.InitialChainTip;

            // Chain tip is at h5.
            Assert.Equal(initialChainSizeOfFive, initialChainTip.Height);

            // 5 more headers are presented.
            ChainedHeader extendedChainTip = testContext.ExtendAChain(chainExtensionSizeOfFive, initialChainTip);
            List<BlockHeader> listOfChainBlockHeaders = testContext.ChainedHeaderToList(extendedChainTip, initialChainSizeOfFive + chainExtensionSizeOfFive);

            // Checkpoint is at h10.
            const int checkpointHeight = 10;
            var checkpoint = new CheckpointFixture(checkpointHeight, listOfChainBlockHeaders[checkpointHeight - 1]);
            testContext.SetupCheckpoints(checkpoint);

            // Peer 1 presents nine new headers.
            extendedChainTip = testContext.ExtendAChain(chainExtensionSizeOfNine, extendedChainTip);
            listOfChainBlockHeaders = testContext.ChainedHeaderToList(extendedChainTip, chainExtensionSizeOfFive + chainExtensionSizeOfNine);
            ConnectNewHeadersResult connectNewHeadersResult = chainedHeaderTree.ConnectNewHeaders(peerOneId, listOfChainBlockHeaders);
            connectNewHeadersResult.HaveBlockDataAvailabilityStateOf(BlockDataAvailabilityState.BlockRequired).Should().BeTrue();

            // Peer 2 presents headers: h5 -> h15.
            extendedChainTip = testContext.ExtendAChain(10, initialChainTip);
            listOfChainBlockHeaders = testContext.ChainedHeaderToList(extendedChainTip, 10);
            connectNewHeadersResult = chainedHeaderTree.ConnectNewHeaders(peerTwoId, listOfChainBlockHeaders);
            
            // Headers h6 -> 15 should be marked for download.
            connectNewHeadersResult.DownloadFrom.HashBlock.Should().Be(extendedChainTip.GetAncestor(initialChainSizeOfFive + 1).HashBlock); // h6
            connectNewHeadersResult.DownloadTo.HashBlock.Should().Be(extendedChainTip.HashBlock); // h15
            connectNewHeadersResult.HaveBlockDataAvailabilityStateOf(BlockDataAvailabilityState.BlockRequired).Should().BeTrue();
=======
        /// Issue 45 @ Node has a reorg of 5 blocks.
        /// Make sure that headers for the blocks that were reorged away
        /// have no block pointers and block data availability == headers only.
        /// </summary>
        [Fact]
        public void NodeHasReorg_ReorganisedHeaders_HaveNoBlockPointers_BlockDataAvailability_SetToHeadersOnly()
        {
            const int depthOfReorg = 5;
            const int heightOfFork = 5;
            const int initialChainSize = 10;
            const int extensionSize = 20;

            TestContext testContext = new TestContextBuilder().WithInitialChain(initialChainSize).Build();
            ChainedHeaderTree chainedHeaderTree = testContext.ChainedHeaderTree;
            ChainedHeader chainTip = testContext.InitialChainTip;

            // First peer presents headers from the original chain.
            List<BlockHeader> listOfExistingHeaders = testContext.ChainedHeaderToList(chainTip, initialChainSize);
            ConnectNewHeadersResult connectNewHeadersResult = chainedHeaderTree.ConnectNewHeaders(1, listOfExistingHeaders);

            // None are marked for download.
            connectNewHeadersResult.DownloadFrom.Should().Be(null);
            connectNewHeadersResult.DownloadTo.Should().Be(null);

            // Second peer presents fork.
            ChainedHeader forkedBlockHeader = chainTip.GetAncestor(depthOfReorg);
            ChainedHeader newTip = testContext.ExtendAChain(extensionSize, forkedBlockHeader);
            List<BlockHeader> listOfExtendedHeaders = testContext.ChainedHeaderToList(newTip, heightOfFork + extensionSize);
            connectNewHeadersResult = chainedHeaderTree.ConnectNewHeaders(2, listOfExtendedHeaders);

            foreach (ChainedHeader chainedHeader in connectNewHeadersResult.ToHashArray())
            {
                chainedHeaderTree.BlockDataDownloaded(chainedHeader, newTip.FindAncestorOrSelf(chainedHeader).Block);
                chainedHeaderTree.PartialValidationSucceeded(chainedHeader, out bool fullValidationRequired);
                chainedHeaderTree.ConsensusTipChanged(chainedHeader);
            }

            ChainedHeader chainHeader = chainTip;
            while (chainHeader.Height > forkedBlockHeader.Height)
            {
                // Header has no block pointer.
                Assert.Null(chainHeader.Block);

                // Header block data availability == headers only.
                Assert.Equal(BlockDataAvailabilityState.HeaderOnly, chainHeader.BlockDataAvailability);

                // Status of headers for the blocks that were reorged away is fully validated.
                Assert.Equal(ValidationState.FullyValidated, chainHeader.BlockValidationState);

                chainHeader = chainHeader.Previous;
            }
>>>>>>> 2affb031
        }

        /// <summary>
        /// Issue 48 @ CT is at 5. AssumeValid is at 10. ConnectNewHeaders called with headers 1 - 9 (from peer1).
        /// Make sure headers 6 - 9 are marked for download. After that ConnectNewHeaders called with headers 5 to 15 (from peer2).
        /// Make sure 9 - 15 are marked for download.
        /// </summary>
        [Fact]
        public void ConsensusTipAtHeight5_AssumedValidIsAt10_WhenConnectingHeadersByDifferentPeers_CorrectHeadersAreMarkedForDownload()
        {
            // Chain header tree setup.
            // Initial chain has 5 headers.
            // Example: h1=h2=h3=h4=h5.
            const int initialChainSize = 5;
            TestContext ctx = new TestContextBuilder().WithInitialChain(initialChainSize).Build();
            ChainedHeaderTree cht = ctx.ChainedHeaderTree;
            ChainedHeader chainTip = ctx.InitialChainTip;

            // Extend a chain tip by 10 headers and set assumed valid to header 10.
            // Example: h1=h2=h3=h4=h5=h6=h7=h8=h9=(h10)=h11=h12=h13=h14=h15.
            const int extensionSize = 10;
            chainTip = ctx.ExtendAChain(extensionSize, chainTip); 
            List<BlockHeader> listOfChainBlockHeaders = ctx.ChainedHeaderToList(chainTip, initialChainSize + extensionSize);
            ctx.ConsensusSettings.BlockAssumedValid = listOfChainBlockHeaders[9].GetHash();

            ChainedHeader[] originalHeaders = chainTip.ToArray(initialChainSize + extensionSize);

            // Peer 1 presents 9 headers: h1 - h9.
            // Headers 6-9 should be marked for download.
            ConnectNewHeadersResult connectNewHeadersResult = cht.ConnectNewHeaders(1, listOfChainBlockHeaders.Take(9).ToList());
            connectNewHeadersResult.DownloadFrom.HashBlock.Should().Be(originalHeaders[5].HashBlock); // h6
            connectNewHeadersResult.DownloadTo.HashBlock.Should().Be(originalHeaders[8].HashBlock); // h9
            connectNewHeadersResult.HaveBlockDataAvailabilityStateOf(BlockDataAvailabilityState.BlockRequired).Should().BeTrue();

            // Peer 2 presents 10 headers: h6 - h15.
            // Headers 10-15 should be marked for download.
            connectNewHeadersResult = cht.ConnectNewHeaders(2, listOfChainBlockHeaders.Skip(5).ToList());
            connectNewHeadersResult.DownloadFrom.HashBlock.Should().Be(originalHeaders[9].HashBlock); // h10
            connectNewHeadersResult.DownloadTo.HashBlock.Should().Be(originalHeaders[14].HashBlock); // h15
            connectNewHeadersResult.HaveBlockDataAvailabilityStateOf(BlockDataAvailabilityState.BlockRequired).Should().BeTrue();
        }

        /// <summary>
        /// Issue 49 @ CHT is initialized with BlockStore disabled. CT advances and old block data pointers are removed.
        /// Make sure that data availability for those headers set to header only.
        /// </summary>
        [Fact]
        public void ChainHeaderTreeInitialisedWIthBlockStoreDisabled_ConsensusTipAdvances_AvailabilityForHeadersSetToHeaderOnly()
        {
            // Chain header tree setup. Initial chain has 1 header.
            // Example: h1.
            const int initialChainSize = 1;
            TestContext ctx = new TestContextBuilder()
                .WithInitialChain(initialChainSize)
                .WithBlockStoreDisabled()
                .Build();
            ChainedHeaderTree cht = ctx.ChainedHeaderTree;
            ChainedHeader chainTip = ctx.InitialChainTip;

            // Extend chain by 150 headers and connect it to CHT.
            // Example: h1=h2=..=h151.
            const int extensionSize = 150;
            chainTip = ctx.ExtendAChain(extensionSize, chainTip);
            List<BlockHeader> listOfExtendedHeaders = ctx.ChainedHeaderToList(chainTip, extensionSize);
            ConnectNewHeadersResult connectionResult = cht.ConnectNewHeaders(1, listOfExtendedHeaders);
            ChainedHeader consumed = connectionResult.Consumed;

            // Sync all headers.
            ChainedHeader[] originalHeaderArray = chainTip.ToArray(extensionSize);
            ChainedHeader[] consumedHeaderArray = consumed.ToArray(extensionSize);
            for (int i = 0; i < consumedHeaderArray.Length; i++)
            {
                ChainedHeader currentChainTip = consumedHeaderArray[i];

                cht.BlockDataDownloaded(currentChainTip, originalHeaderArray[i].Block);
                cht.PartialValidationSucceeded(currentChainTip, out bool fullValidationRequired);
                cht.ConsensusTipChanged(currentChainTip);
            }

            // Make sure that headers 2-51 have no block data and headers 52-151 have.
            Dictionary<uint256, ChainedHeader> storedHeaders = cht.GetChainedHeadersByHash();
            foreach (ChainedHeader consumedHeader in consumedHeaderArray)
            {
                storedHeaders.Should().ContainKey(consumedHeader.HashBlock);
                const int heightOfFirstHeaderWithBlockData = initialChainSize + extensionSize - ChainedHeaderTree.KeepBlockDataForLastBlocks;

                if (consumedHeader.Height < heightOfFirstHeaderWithBlockData)
                {
                    storedHeaders[consumedHeader.HashBlock].BlockDataAvailability.Should().Be(BlockDataAvailabilityState.HeaderOnly);
                    storedHeaders[consumedHeader.HashBlock].Block.Should().BeNull();
                }
                else
                {
                    storedHeaders[consumedHeader.HashBlock].BlockDataAvailability.Should().Be(BlockDataAvailabilityState.BlockAvailable);
                    storedHeaders[consumedHeader.HashBlock].Block.Should().NotBeNull();
                }
            }
        }

        /// <summary>
        /// Issue 50 @ CHT is initialized with BlockStore enabled. CT advances and old block data pointers are removed.
        /// Make sure that data availability for those headers set to data available.
        /// </summary>
        [Fact]
        public void ChainHeaderTreeInitialisedWIthBlockStoreEnabled_ConsensusTipAdvances_AvailabilityForHeadersSetToDataAvailable()
        {
            // Chain header tree setup. Initial chain has 1 header.
            // Example: h1.
            const int initialChainSize = 1;
            TestContext ctx = new TestContextBuilder()
                .WithInitialChain(initialChainSize)
                .Build();
            ChainedHeaderTree cht = ctx.ChainedHeaderTree;
            ChainedHeader chainTip = ctx.InitialChainTip;

            // Extend chain by 150 headers and connect it to CHT.
            // Example: h1=h2=..=h151.
            const int extensionSize = 150;
            chainTip = ctx.ExtendAChain(extensionSize, chainTip);
            List<BlockHeader> listOfExtendedHeaders = ctx.ChainedHeaderToList(chainTip, extensionSize);
            ConnectNewHeadersResult connectionResult = cht.ConnectNewHeaders(1, listOfExtendedHeaders);
            ChainedHeader consumed = connectionResult.Consumed;

            // Sync all headers.
            ChainedHeader[] originalHeaderArray = chainTip.ToArray(extensionSize);
            ChainedHeader[] consumedHeaderArray = consumed.ToArray(extensionSize);
            for (int i = 0; i < consumedHeaderArray.Length; i++)
            {
                ChainedHeader currentChainTip = consumedHeaderArray[i];

                cht.BlockDataDownloaded(currentChainTip, originalHeaderArray[i].Block);
                cht.PartialValidationSucceeded(currentChainTip, out bool fullValidationRequired);
                cht.ConsensusTipChanged(currentChainTip);
            }

            // All headers should have block data available.
            Dictionary<uint256, ChainedHeader> storedHeaders = cht.GetChainedHeadersByHash();
            foreach (ChainedHeader consumedHeader in consumedHeaderArray)
            {
                storedHeaders.Should().ContainKey(consumedHeader.HashBlock);
                const int heightOfFirstHeaderWithBlockNotNull = initialChainSize + extensionSize - ChainedHeaderTree.KeepBlockDataForLastBlocks;

                storedHeaders[consumedHeader.HashBlock].BlockDataAvailability.Should().Be(BlockDataAvailabilityState.BlockAvailable);
                if (consumedHeader.Height < heightOfFirstHeaderWithBlockNotNull)
                {
                    storedHeaders[consumedHeader.HashBlock].Block.Should().BeNull();
                }
                else
                {
                    storedHeaders[consumedHeader.HashBlock].Block.Should().NotBeNull();
                }
            }
        }

        /// <summary>
        /// Issue 51 @ Call PartialValidationSucceeded on a chained header which doesn't have the block data but it is
        /// in the tree, make sure PartialValidationSucceeded returns null and ReorgRequired is false.
        /// </summary>
        [Fact]
        public void CallingPartialValidationSucceeded_ForConnectedHeaderWithNoBlockData_NothingReturnedAndFullValidationIsNotRequired()
        {
            // Chain header tree setup. Initial chain has 5 headers with no blocks.
            // Example: h1=h2=h3=h4=h5.
            const int initialChainSize = 5;
            TestContext ctx = new TestContextBuilder()
                .WithInitialChain(initialChainSize)
                .Build();
            ChainedHeaderTree cht = ctx.ChainedHeaderTree;
            ChainedHeader chainTip = ctx.InitialChainTip;

            // Extend chain by 4 headers and connect it to CHT.
            // Example: h1=h2=h3=h4=h5=h6=h7=h8=h9.
            const int extensionSize = 4;
            chainTip = ctx.ExtendAChain(extensionSize, chainTip);

            // Present headers.
            List<BlockHeader> listOfExtendedHeaders = ctx.ChainedHeaderToList(chainTip, extensionSize);
            ConnectNewHeadersResult connectionResult = cht.ConnectNewHeaders(1, listOfExtendedHeaders);
            ChainedHeader consumed = connectionResult.Consumed;

            // Call partial validation on h4 and make sure nothing is returned
            // and full validation is not required.
            List<ChainedHeaderBlock> headers = cht.PartialValidationSucceeded(consumed, out bool fullValidationRequired);
            headers.Should().BeNull();
            fullValidationRequired.Should().BeFalse();
        }

        /// <summary>
        /// Issue 52 @ Call PartialValidationSucceeded on a chained header which prev header has validation state as HeaderOnly,
        /// make sure PartialValidationSucceeded returns null and ReorgRequired is false.
        /// </summary>
        [Fact]
        public void CallingPartialValidationSucceeded_FoHeaderWithPreviousHeaderWithValidationStateHeaderOnly_NothingReturnedAndFullValidationIsNotRequired()
        {
            // Chain header tree setup. Initial chain has 5 headers with no blocks.
            // Example: h1=h2=h3=h4=h5.
            const int initialChainSize = 5;
            TestContext ctx = new TestContextBuilder()
                .WithInitialChain(initialChainSize)
                .Build();
            ChainedHeaderTree cht = ctx.ChainedHeaderTree;
            ChainedHeader chainTip = ctx.InitialChainTip;

            // Extend chain by 4 headers and connect it to CHT.
            // Example: h1=h2=h3=h4=h5=h6=h7=h8=h9.
            const int extensionSize = 4;
            chainTip = ctx.ExtendAChain(extensionSize, chainTip);

            // Present headers and download them.
            List<BlockHeader> listOfExtendedHeaders = ctx.ChainedHeaderToList(chainTip, extensionSize);
            ConnectNewHeadersResult connectionResult = cht.ConnectNewHeaders(1, listOfExtendedHeaders);
            ChainedHeader consumed = connectionResult.Consumed;

            ChainedHeader[] originalHeaderArray = chainTip.ToArray(extensionSize);
            ChainedHeader[] headerArray = consumed.ToArray(extensionSize);
            for (int i = 0; i < headerArray.Length; i++)
            {
                cht.BlockDataDownloaded(headerArray[i], originalHeaderArray[i].Block);
            }
            
            // Call partial validation on h9 (h8 has validation state as HeaderOnly) and make sure nothing is returned
            // and full validation is not required.
            List<ChainedHeaderBlock> headers = cht.PartialValidationSucceeded(consumed, out bool fullValidationRequired);
            headers.Should().BeNull();
            fullValidationRequired.Should().BeFalse();
        }

        /// <summary>
        /// Issue 53 @ Call PartialValidationSucceeded on a chained header which validation state is PartiallyValid,
        /// make sure PartialValidationSucceeded returns null and ReorgRequired is false.
        /// </summary>
        [Fact]
        public void CallingPartialValidationSucceeded_FoHeaderWithValidationStateAsPartiallyValidated_NothingReturnedAndFullValidationIsNotRequired()
        {
            // Chain header tree setup. Initial chain has 5 headers with no blocks.
            // Example: h1=h2=h3=h4=h5.
            const int initialChainSize = 5;
            TestContext ctx = new TestContextBuilder()
                .WithInitialChain(initialChainSize)
                .Build();
            ChainedHeaderTree cht = ctx.ChainedHeaderTree;
            ChainedHeader chainTip = ctx.InitialChainTip;

            // Extend chain by 4 headers and connect it to CHT.
            // Example: h1=h2=h3=h4=h5=h6=h7=h8=h9.
            const int extensionSize = 4;
            chainTip = ctx.ExtendAChain(extensionSize, chainTip);

            // Present headers, download them and partially validate them.
            List<BlockHeader> listOfExtendedHeaders = ctx.ChainedHeaderToList(chainTip, extensionSize);
            ConnectNewHeadersResult connectionResult = cht.ConnectNewHeaders(1, listOfExtendedHeaders);
            ChainedHeader consumed = connectionResult.Consumed;

            ChainedHeader[] originalHeaderArray = chainTip.ToArray(extensionSize);
            ChainedHeader[] headerArray = consumed.ToArray(extensionSize);
            bool fullValidationRequired;
            for (int i = 0; i < headerArray.Length; i++)
            {
                cht.BlockDataDownloaded(headerArray[i], originalHeaderArray[i].Block);
                cht.PartialValidationSucceeded(headerArray[i], out fullValidationRequired);
            }

            // Call partial validation on h9 again and make sure nothing is returned
            // and full validation is not required.
            Dictionary<uint256, ChainedHeader> treeHeaders = cht.GetChainedHeadersByHash();
            List<ChainedHeaderBlock> headers = cht.PartialValidationSucceeded(treeHeaders[chainTip.HashBlock], out fullValidationRequired);
            headers.Should().BeNull();
            fullValidationRequired.Should().BeFalse();
        }
    }
}<|MERGE_RESOLUTION|>--- conflicted
+++ resolved
@@ -2222,7 +2222,60 @@
         }
 
         /// <summary>
-<<<<<<< HEAD
+        /// Issue 45 @ Node has a reorg of 5 blocks.
+        /// Make sure that headers for the blocks that were reorged away
+        /// have no block pointers and block data availability == headers only.
+        /// </summary>
+        [Fact]
+        public void NodeHasReorg_ReorganisedHeaders_HaveNoBlockPointers_BlockDataAvailability_SetToHeadersOnly()
+        {
+            const int depthOfReorg = 5;
+            const int heightOfFork = 5;
+            const int initialChainSize = 10;
+            const int extensionSize = 20;
+
+            TestContext testContext = new TestContextBuilder().WithInitialChain(initialChainSize).Build();
+            ChainedHeaderTree chainedHeaderTree = testContext.ChainedHeaderTree;
+            ChainedHeader chainTip = testContext.InitialChainTip;
+
+            // First peer presents headers from the original chain.
+            List<BlockHeader> listOfExistingHeaders = testContext.ChainedHeaderToList(chainTip, initialChainSize);
+            ConnectNewHeadersResult connectNewHeadersResult = chainedHeaderTree.ConnectNewHeaders(1, listOfExistingHeaders);
+
+            // None are marked for download.
+            connectNewHeadersResult.DownloadFrom.Should().Be(null);
+            connectNewHeadersResult.DownloadTo.Should().Be(null);
+
+            // Second peer presents fork.
+            ChainedHeader forkedBlockHeader = chainTip.GetAncestor(depthOfReorg);
+            ChainedHeader newTip = testContext.ExtendAChain(extensionSize, forkedBlockHeader);
+            List<BlockHeader> listOfExtendedHeaders = testContext.ChainedHeaderToList(newTip, heightOfFork + extensionSize);
+            connectNewHeadersResult = chainedHeaderTree.ConnectNewHeaders(2, listOfExtendedHeaders);
+
+            foreach (ChainedHeader chainedHeader in connectNewHeadersResult.ToHashArray())
+            {
+                chainedHeaderTree.BlockDataDownloaded(chainedHeader, newTip.FindAncestorOrSelf(chainedHeader).Block);
+                chainedHeaderTree.PartialValidationSucceeded(chainedHeader, out bool fullValidationRequired);
+                chainedHeaderTree.ConsensusTipChanged(chainedHeader);
+            }
+
+            ChainedHeader chainHeader = chainTip;
+            while (chainHeader.Height > forkedBlockHeader.Height)
+            {
+                // Header has no block pointer.
+                Assert.Null(chainHeader.Block);
+
+                // Header block data availability == headers only.
+                Assert.Equal(BlockDataAvailabilityState.HeaderOnly, chainHeader.BlockDataAvailability);
+
+                // Status of headers for the blocks that were reorged away is fully validated.
+                Assert.Equal(ValidationState.FullyValidated, chainHeader.BlockValidationState);
+
+                chainHeader = chainHeader.Previous;
+            }
+        }
+
+        /// <summary>
         /// Issue 46 @ CT is at 5. Checkpoint is at 10.
         /// ConnectNewHeaders called with 9 new headers (from peer1).
         /// After that ConnectNewHeaders called with headers 5 to 15 (from peer2).
@@ -2269,59 +2322,6 @@
             connectNewHeadersResult.DownloadFrom.HashBlock.Should().Be(extendedChainTip.GetAncestor(initialChainSizeOfFive + 1).HashBlock); // h6
             connectNewHeadersResult.DownloadTo.HashBlock.Should().Be(extendedChainTip.HashBlock); // h15
             connectNewHeadersResult.HaveBlockDataAvailabilityStateOf(BlockDataAvailabilityState.BlockRequired).Should().BeTrue();
-=======
-        /// Issue 45 @ Node has a reorg of 5 blocks.
-        /// Make sure that headers for the blocks that were reorged away
-        /// have no block pointers and block data availability == headers only.
-        /// </summary>
-        [Fact]
-        public void NodeHasReorg_ReorganisedHeaders_HaveNoBlockPointers_BlockDataAvailability_SetToHeadersOnly()
-        {
-            const int depthOfReorg = 5;
-            const int heightOfFork = 5;
-            const int initialChainSize = 10;
-            const int extensionSize = 20;
-
-            TestContext testContext = new TestContextBuilder().WithInitialChain(initialChainSize).Build();
-            ChainedHeaderTree chainedHeaderTree = testContext.ChainedHeaderTree;
-            ChainedHeader chainTip = testContext.InitialChainTip;
-
-            // First peer presents headers from the original chain.
-            List<BlockHeader> listOfExistingHeaders = testContext.ChainedHeaderToList(chainTip, initialChainSize);
-            ConnectNewHeadersResult connectNewHeadersResult = chainedHeaderTree.ConnectNewHeaders(1, listOfExistingHeaders);
-
-            // None are marked for download.
-            connectNewHeadersResult.DownloadFrom.Should().Be(null);
-            connectNewHeadersResult.DownloadTo.Should().Be(null);
-
-            // Second peer presents fork.
-            ChainedHeader forkedBlockHeader = chainTip.GetAncestor(depthOfReorg);
-            ChainedHeader newTip = testContext.ExtendAChain(extensionSize, forkedBlockHeader);
-            List<BlockHeader> listOfExtendedHeaders = testContext.ChainedHeaderToList(newTip, heightOfFork + extensionSize);
-            connectNewHeadersResult = chainedHeaderTree.ConnectNewHeaders(2, listOfExtendedHeaders);
-
-            foreach (ChainedHeader chainedHeader in connectNewHeadersResult.ToHashArray())
-            {
-                chainedHeaderTree.BlockDataDownloaded(chainedHeader, newTip.FindAncestorOrSelf(chainedHeader).Block);
-                chainedHeaderTree.PartialValidationSucceeded(chainedHeader, out bool fullValidationRequired);
-                chainedHeaderTree.ConsensusTipChanged(chainedHeader);
-            }
-
-            ChainedHeader chainHeader = chainTip;
-            while (chainHeader.Height > forkedBlockHeader.Height)
-            {
-                // Header has no block pointer.
-                Assert.Null(chainHeader.Block);
-
-                // Header block data availability == headers only.
-                Assert.Equal(BlockDataAvailabilityState.HeaderOnly, chainHeader.BlockDataAvailability);
-
-                // Status of headers for the blocks that were reorged away is fully validated.
-                Assert.Equal(ValidationState.FullyValidated, chainHeader.BlockValidationState);
-
-                chainHeader = chainHeader.Previous;
-            }
->>>>>>> 2affb031
         }
 
         /// <summary>
