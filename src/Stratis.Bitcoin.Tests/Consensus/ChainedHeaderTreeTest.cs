--- conflicted
+++ resolved
@@ -1,13 +1,8 @@
-<<<<<<< HEAD
 ﻿using System.Collections;
-using System.Collections.Generic;
-using System.Linq;
-=======
-﻿using System;
+using System;
 using System.Collections.Generic;
 using System.Linq;
 using System.Threading;
->>>>>>> 8ba70bd1
 using FluentAssertions;
 using Moq;
 using NBitcoin;
@@ -330,82 +325,6 @@
         }
 
         /// <summary>
-<<<<<<< HEAD
-        /// Issue 8 @ Create chained header tree component #1321
-        /// We have a chain and peer B is on the best chain.
-        /// After that peer C presents an alternative chain with a forkpoint below B's Tip.
-        /// After that peer A prolongs C's chain (but sends all headers from the fork point) with a few valid and one invalid.
-        /// Make sure that C's chain is not removed - only headers after that.
-        /// </summary>
-        [Fact]
-        public void ConnectHeaders_MultiplePeersWithForks_CorrectTip()
-        {
-            var testContext = new TestContext();
-            ChainedHeaderTree chainedHeaderTree = testContext.CreateChainedHeaderTree();
-            ChainedHeader chainTip = testContext.ExtendAChain(10);
-            chainedHeaderTree.Initialize(chainTip, true);
-
-            List<BlockHeader> listOfExistingHeaders = testContext.ChainedHeaderToList(chainTip, 10);
-            chainedHeaderTree.ConnectNewHeaders(2, listOfExistingHeaders);
-            ChainedHeader peerTwoTip = chainedHeaderTree.GetChainedHeaderByPeerId(2);
-
-            // Peer B / Peer 2 is on the best chain.
-            peerTwoTip.HashBlock.Should().BeEquivalentTo(chainTip.HashBlock);
-            peerTwoTip.ChainWork.Should().BeEquivalentTo(chainTip.ChainWork);
-
-            // Peer C / Peer 3 presents an alternative chain with a forkpoint below B's Tip.
-            BlockHeader forkedBlock = testContext.GetNewBlock(chainTip.Previous.Previous).Header;
-            chainedHeaderTree.ConnectNewHeaders(3, new List<BlockHeader>() { forkedBlock });
-            ChainedHeader peerThreeTip = chainedHeaderTree.GetChainedHeaderByPeerId(3);
-            ChainedHeader fork = chainTip.FindFork(peerThreeTip);
-            fork.Height.Should().BeLessThan(peerTwoTip.Height);
-
-            // After that peer A / PEER_ONE prolongs C's chain.
-            const int numberOfBlocksToExtend = 7;
-            ChainedHeader peerOneTip = testContext.ExtendAChain(numberOfBlocksToExtend, peerThreeTip);
-            List<BlockHeader> listOfPeerOnesHeaders = testContext.ChainedHeaderToList(peerOneTip, numberOfBlocksToExtend + 2 /* (forked 2 back) */);
-
-            // Sends all headers from the fork point
-            fork.HashBlock.Should().BeEquivalentTo(listOfPeerOnesHeaders[0].GetHash());
-
-            // With few valid and one invalid.
-            foreach (var header in listOfPeerOnesHeaders.GetRange(3, 6))
-            {
-                testContext.ChainStateMock.Setup(x => x.MarkBlockInvalid(header.GetHash(), null));
-            }
-
-            chainedHeaderTree.ConnectNewHeaders(1, listOfPeerOnesHeaders);
-
-            // Peer A / PEER_ONE's fork should now have the longest chain
-            peerOneTip.Height.Should().BeGreaterThan(peerThreeTip.Height);
-        }
-
-        /// <summary>
-        /// Issue 9 @ Create chained header tree component #1321
-        /// Check that everything is always consumed.
-        /// </summary>
-        [Fact]
-        public void ConnectHeaders_MultiplePeers_CheckEverythingIsConsumed()
-        {
-            var testContext = new TestContext();
-            ChainedHeaderTree chainedHeaderTree = testContext.CreateChainedHeaderTree();
-            ChainedHeader chainTip = testContext.ExtendAChain(11);
-            chainedHeaderTree.Initialize(chainTip, true);
-            List<BlockHeader> listOfNewHeaders = testContext.ChainedHeaderToList(chainTip, 11);
-
-            List<BlockHeader> peer1Headers = listOfNewHeaders.GetRange(0, 6);
-            ConnectNewHeadersResult connectedNewHeadersPeer1 = chainedHeaderTree.ConnectNewHeaders(1, peer1Headers);
-
-            // 5 unprocessed headers
-            var unprocessedHeaderCount = chainTip.Height - connectedNewHeadersPeer1.Consumed.Height;
-            unprocessedHeaderCount.Should().Be(5);
-
-            List<BlockHeader> peer2Headers = listOfNewHeaders.GetRange(6, 5);
-            ConnectNewHeadersResult connectedNewHeadersPeer2 = chainedHeaderTree.ConnectNewHeaders(2, peer2Headers);
-
-            // All headers consumed
-            Assert.True(connectedNewHeadersPeer2.Consumed.Height == chainTip.Height);
-=======
         /// Issue 13 @ Create 2 chains - chain A and chain B, where chain A has more chain work than chain B. Connect both
         /// chains to chain header tree. Consensus tip should be set to chain A. Now extend / update chain B to make it have
         /// more chain work. Attempt to connect chain B again. Consensus tip should be set to chain B.
@@ -564,7 +483,6 @@
             connectNewHeadersResult = cht.ConnectNewHeaders(2, listOfChainBBlockHeaders);
             chainedHeaderDownloadTo = connectNewHeadersResult.DownloadTo;
             chainedHeaderDownloadTo.HashBlock.Should().Be(chainBTip.HashBlock);
->>>>>>> 8ba70bd1
         }
     }
 }