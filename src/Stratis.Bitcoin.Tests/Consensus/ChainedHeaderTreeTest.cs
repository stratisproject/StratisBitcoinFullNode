--- conflicted
+++ resolved
@@ -2276,7 +2276,62 @@
         }
 
         /// <summary>
-<<<<<<< HEAD
+        /// Issue 47 @ CT is at 5. Checkpoints are at 10 and 20.
+        /// ConnectNewHeaders called with 9 new headers (from peer1).
+        /// After that ConnectNewHeaders called with headers 5 to 15 (from peer2).
+        /// Make sure 6 - 10 are requested for download.
+        /// </summary>
+        [Fact]
+        public void PresentHeaders_CheckpointsEnabledAndSet_PresentHeadersFromAlternatePeer_MarkedForDownload()
+        {
+            const int initialChainSizeOfFiveHeaders = 5;
+            const int chainExtensionSizeOfFifteenHeaders = 15;
+            const int peerOneId = 1;
+            const int peerTwoId = 2;
+
+            TestContext testContext = new TestContextBuilder().WithInitialChain(initialChainSizeOfFiveHeaders).UseCheckpoints().Build();
+            ChainedHeaderTree chainedHeaderTree = testContext.ChainedHeaderTree;
+            ChainedHeader initialChainTip = testContext.InitialChainTip;
+
+            // Chain tip is at h5.
+            Assert.Equal(initialChainSizeOfFiveHeaders, initialChainTip.Height);
+
+            // Extend chain to h20.
+            ChainedHeader extendedChainTip = testContext.ExtendAChain(chainExtensionSizeOfFifteenHeaders, initialChainTip);
+            List<BlockHeader> listOfExtendedChainHeaders =
+                testContext.ChainedHeaderToList(extendedChainTip, initialChainSizeOfFiveHeaders + chainExtensionSizeOfFifteenHeaders);
+
+            // Checkpoints are at h10 and h20.
+            const int checkpoint1Height = 10;
+            const int checkpoint2Height = 20;
+
+            var checkpoint1 = new CheckpointFixture(checkpoint1Height, listOfExtendedChainHeaders[checkpoint1Height - 1]);
+            var checkpoint2 = new CheckpointFixture(checkpoint2Height, listOfExtendedChainHeaders[checkpoint2Height - 1]);
+            testContext.SetupCheckpoints(checkpoint1, checkpoint2);
+            
+            // First peer presents headers up to but excluding first checkpoint h1 -> h9.
+            List<BlockHeader> listOfBlockHeadersOneToNine = listOfExtendedChainHeaders.Take(9).ToList();
+            chainedHeaderTree.ConnectNewHeaders(peerOneId, listOfBlockHeadersOneToNine);
+
+            // Second peer presents headers including checkpoint1, excluding checkpoint2: h5 -> h15.
+            List<BlockHeader> listOfBlockHeadersFiveToFifteen = listOfExtendedChainHeaders.GetRange(initialChainSizeOfFiveHeaders - 1, 11);
+            ConnectNewHeadersResult connectNewHeadersResult = chainedHeaderTree.ConnectNewHeaders(peerTwoId, listOfBlockHeadersFiveToFifteen);
+
+            // Headers h6 -> h10 should be marked for download.
+            connectNewHeadersResult.DownloadFrom.HashBlock.Should().Be(extendedChainTip.GetAncestor(initialChainSizeOfFiveHeaders + 1).HashBlock); // h6
+            connectNewHeadersResult.DownloadTo.HashBlock.Should().Be(extendedChainTip.GetAncestor(checkpoint1Height).HashBlock); // h10
+            connectNewHeadersResult.HaveBlockDataAvailabilityStateOf(BlockDataAvailabilityState.BlockRequired).Should().BeTrue();
+
+            // Headers h11 -> h20 have availability state of header only.
+            ChainedHeader chainedHeader = extendedChainTip;
+            while (chainedHeader.Height > connectNewHeadersResult.DownloadTo.Height)
+            {
+                Assert.Equal(BlockDataAvailabilityState.HeaderOnly, chainedHeader.BlockDataAvailability);
+                chainedHeader = chainedHeader.Previous;
+            }
+        }
+
+        /// <summary>
         /// Issue 46 @ CT is at 5. Checkpoint is at 10.
         /// ConnectNewHeaders called with 9 new headers (from peer1).
         /// After that ConnectNewHeaders called with headers 5 to 15 (from peer2).
@@ -2292,27 +2347,10 @@
 
             // Chain header tree setup.
             TestContext testContext = new TestContextBuilder().WithInitialChain(initialChainSizeOfFive).UseCheckpoints(true).Build();
-=======
-        /// Issue 47 @ CT is at 5. Checkpoints are at 10 and 20.
-        /// ConnectNewHeaders called with 9 new headers (from peer1).
-        /// After that ConnectNewHeaders called with headers 5 to 15 (from peer2).
-        /// Make sure 6 - 10 are requested for download.
-        /// </summary>
-        [Fact]
-        public void PresentHeaders_CheckpointsEnabledAndSet_PresentHeadersFromAlternatePeer_MarkedForDownload()
-        {
-            const int initialChainSizeOfFiveHeaders = 5;
-            const int chainExtensionSizeOfFifteenHeaders = 15;
-            const int peerOneId = 1;
-            const int peerTwoId = 2;
-
-            TestContext testContext = new TestContextBuilder().WithInitialChain(initialChainSizeOfFiveHeaders).UseCheckpoints().Build();
->>>>>>> e13c6539
             ChainedHeaderTree chainedHeaderTree = testContext.ChainedHeaderTree;
             ChainedHeader initialChainTip = testContext.InitialChainTip;
 
             // Chain tip is at h5.
-<<<<<<< HEAD
             Assert.Equal(initialChainSizeOfFive, initialChainTip.Height);
 
             // 5 more headers are presented.
@@ -2338,43 +2376,6 @@
             connectNewHeadersResult.DownloadFrom.HashBlock.Should().Be(extendedChainTip.GetAncestor(initialChainSizeOfFive + 1).HashBlock); // h6
             connectNewHeadersResult.DownloadTo.HashBlock.Should().Be(extendedChainTip.HashBlock); // h15
             connectNewHeadersResult.HaveBlockDataAvailabilityStateOf(BlockDataAvailabilityState.BlockRequired).Should().BeTrue();
-=======
-            Assert.Equal(initialChainSizeOfFiveHeaders, initialChainTip.Height);
-
-            // Extend chain to h20.
-            ChainedHeader extendedChainTip = testContext.ExtendAChain(chainExtensionSizeOfFifteenHeaders, initialChainTip);
-            List<BlockHeader> listOfExtendedChainHeaders =
-                testContext.ChainedHeaderToList(extendedChainTip, initialChainSizeOfFiveHeaders + chainExtensionSizeOfFifteenHeaders);
-
-            // Checkpoints are at h10 and h20.
-            const int checkpoint1Height = 10;
-            const int checkpoint2Height = 20;
-
-            var checkpoint1 = new CheckpointFixture(checkpoint1Height, listOfExtendedChainHeaders[checkpoint1Height - 1]);
-            var checkpoint2 = new CheckpointFixture(checkpoint2Height, listOfExtendedChainHeaders[checkpoint2Height - 1]);
-            testContext.SetupCheckpoints(checkpoint1, checkpoint2);
-            
-            // First peer presents headers up to but excluding first checkpoint h1 -> h9.
-            List<BlockHeader> listOfBlockHeadersOneToNine = listOfExtendedChainHeaders.Take(9).ToList();
-            chainedHeaderTree.ConnectNewHeaders(peerOneId, listOfBlockHeadersOneToNine);
-
-            // Second peer presents headers including checkpoint1, excluding checkpoint2: h5 -> h15.
-            List<BlockHeader> listOfBlockHeadersFiveToFifteen = listOfExtendedChainHeaders.GetRange(initialChainSizeOfFiveHeaders - 1, 11);
-            ConnectNewHeadersResult connectNewHeadersResult = chainedHeaderTree.ConnectNewHeaders(peerTwoId, listOfBlockHeadersFiveToFifteen);
-
-            // Headers h6 -> h10 should be marked for download.
-            connectNewHeadersResult.DownloadFrom.HashBlock.Should().Be(extendedChainTip.GetAncestor(initialChainSizeOfFiveHeaders + 1).HashBlock); // h6
-            connectNewHeadersResult.DownloadTo.HashBlock.Should().Be(extendedChainTip.GetAncestor(checkpoint1Height).HashBlock); // h10
-            connectNewHeadersResult.HaveBlockDataAvailabilityStateOf(BlockDataAvailabilityState.BlockRequired).Should().BeTrue();
-
-            // Headers h11 -> h20 have availability state of header only.
-            ChainedHeader chainedHeader = extendedChainTip;
-            while (chainedHeader.Height > connectNewHeadersResult.DownloadTo.Height)
-            {
-                Assert.Equal(BlockDataAvailabilityState.HeaderOnly, chainedHeader.BlockDataAvailability);
-                chainedHeader = chainedHeader.Previous;
-            }
->>>>>>> e13c6539
         }
 
         /// <summary>
