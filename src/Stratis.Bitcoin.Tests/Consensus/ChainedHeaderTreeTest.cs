﻿using System;
using System.Collections.Generic;
using System.Linq;
using FluentAssertions;
using Moq;
using NBitcoin;
using Stratis.Bitcoin.Consensus;
using Stratis.Bitcoin.Primitives;
using Stratis.Bitcoin.Utilities;
using Xunit;

namespace Stratis.Bitcoin.Tests.Consensus
{
    public class ChainedHeaderTreeTest
    {
        public class CheckpointFixture
        {
            public CheckpointFixture(int height, BlockHeader header)
            {
                if (height < 1) throw new ArgumentOutOfRangeException(nameof(height), "Height must be greater or equal to 1.");

                Guard.NotNull(header, nameof(header));

                this.Height = height;
                this.Header = header;
            }

            public int Height { get; }

            public BlockHeader Header { get; }
        }

<<<<<<< HEAD
=======
        public class TestContextBuilder
        {
            private readonly TestContext testContext;
            private bool blockstoreAvailable = true;

            public TestContextBuilder()
            {
                this.testContext = new TestContext();
            }

            internal TestContextBuilder WithInitialChain(int initialChainSize, bool assignBlocks = true)
            {
                if (initialChainSize < 0)
                    throw new ArgumentOutOfRangeException(nameof(initialChainSize), "Size cannot be less than 0.");

                this.testContext.InitialChainTip = this.testContext.ExtendAChain(initialChainSize, assignBlocks: assignBlocks);
                return this;
            }

            internal TestContextBuilder UseCheckpoints(bool useCheckpoints = true)
            {
                this.testContext.ConsensusSettings.UseCheckpoints = useCheckpoints;
                return this;
            }

            internal TestContextBuilder WithBlockStoreDisabled()
            {
                this.blockstoreAvailable = false;
                return this;
            }

            internal TestContext Build()
            {
                if (this.testContext.InitialChainTip != null)
                    this.testContext.ChainedHeaderTree.Initialize(this.testContext.InitialChainTip, this.blockstoreAvailable);

                return this.testContext;
            }
        }

        public class TestContext
        {
            public Network Network = KnownNetworks.RegTest;
            public Mock<IHeaderValidator> HeaderValidatorMock = new Mock<IHeaderValidator>();
            public Mock<IIntegrityValidator> IntegrityValidatorMock = new Mock<IIntegrityValidator>();
            public Mock<ICheckpoints> CheckpointsMock = new Mock<ICheckpoints>();
            public Mock<IChainState> ChainStateMock = new Mock<IChainState>();
            public Mock<IFinalizedBlockInfo> FinalizedBlockMock = new Mock<IFinalizedBlockInfo>();
            public ConsensusSettings ConsensusSettings = new ConsensusSettings(new NodeSettings(KnownNetworks.RegTest));
            public Mock<ISignals> Signals = new Mock<ISignals>();

            private static int nonceValue;

            internal ChainedHeaderTree ChainedHeaderTree;

            internal ChainedHeader InitialChainTip;

            public TestContext()
            {
                this.ChainedHeaderTree = new ChainedHeaderTree(
                    this.Network,
                    new ExtendedLoggerFactory(),
                    this.HeaderValidatorMock.Object,
                    this.IntegrityValidatorMock.Object,
                    this.CheckpointsMock.Object,
                    this.ChainStateMock.Object,
                    this.FinalizedBlockMock.Object,
                    this.ConsensusSettings,
                    this.Signals.Object);
            }

            internal Target ChangeDifficulty(ChainedHeader header, int difficultyAdjustmentDivisor)
            {
                BigInteger newTarget = header.Header.Bits.ToBigInteger();
                newTarget = newTarget.Divide(BigInteger.ValueOf(difficultyAdjustmentDivisor));
                return new Target(newTarget);
            }

            public void SetupCheckpoints(params CheckpointFixture[] checkpoints)
            {
                if (checkpoints.GroupBy(h => h.Height).Any(g => g.Count() > 1))
                    throw new ArgumentException("Checkpoint heights must be unique.");

                if (checkpoints.Any(h => h.Height < 0))
                    throw new ArgumentException("Checkpoint heights cannot be negative.");

                foreach (CheckpointFixture checkpoint in checkpoints.OrderBy(h => h.Height))
                {
                    var checkpointInfo = new CheckpointInfo(checkpoint.Header.GetHash());
                    this.CheckpointsMock
                        .Setup(c => c.GetCheckpoint(checkpoint.Height))
                        .Returns(checkpointInfo);
                }

                this.CheckpointsMock
                    .Setup(c => c.GetCheckpoint(It.IsNotIn(checkpoints.Select(h => h.Height))))
                    .Returns((CheckpointInfo)null);
                this.CheckpointsMock
                    .Setup(c => c.GetLastCheckpointHeight())
                    .Returns(checkpoints.OrderBy(h => h.Height).Last().Height);
            }

            public ChainedHeader ExtendAChain(
                int count,
                ChainedHeader chainedHeader = null,
                int difficultyAdjustmentDivisor = 1,
                bool assignBlocks = true,
                ValidationState? validationState = null)
            {
                if (difficultyAdjustmentDivisor == 0) throw new ArgumentException("Divisor cannot be 0");

                ChainedHeader previousHeader = chainedHeader ?? new ChainedHeader(this.Network.GetGenesis().Header, this.Network.GenesisHash, 0);

                for (int i = 0; i < count; i++)
                {
                    BlockHeader header = this.Network.Consensus.ConsensusFactory.CreateBlockHeader();
                    header.HashPrevBlock = previousHeader.HashBlock;
                    header.Bits = difficultyAdjustmentDivisor == 1
                                        ? previousHeader.Header.Bits
                                        : this.ChangeDifficulty(previousHeader, difficultyAdjustmentDivisor);
                    header.Nonce = (uint)Interlocked.Increment(ref nonceValue);
                    var newHeader = new ChainedHeader(header, header.GetHash(), previousHeader);
                    if (validationState.HasValue)
                        newHeader.BlockValidationState = validationState.Value;

                    if (assignBlocks)
                    {
                        Block block = this.Network.Consensus.ConsensusFactory.CreateBlock();
                        block.GetSerializedSize();
                        newHeader.Block = block;
                    }

                    previousHeader = newHeader;
                }

                return previousHeader;
            }

            public Block CreateBlock()
            {
                Block block = this.Network.Consensus.ConsensusFactory.CreateBlock();
                block.GetSerializedSize();
                return block;
            }

            public List<BlockHeader> ChainedHeaderToList(ChainedHeader chainedHeader, int count)
            {
                var list = new List<BlockHeader>();

                ChainedHeader current = chainedHeader;

                for (int i = 0; i < count; i++)
                {
                    list.Add(current.Header);
                    current = current.Previous;
                }

                list.Reverse();

                return list;
            }

            public bool NoDownloadRequested(ConnectNewHeadersResult connectNewHeadersResult)
            {
                Assert.NotNull(connectNewHeadersResult);

                return (connectNewHeadersResult.DownloadTo == null)
                       && (connectNewHeadersResult.DownloadFrom == null);
            }

            /// <summary>
            /// Initial setup for tests 18-20, 28.
            /// Chain header tree setup. Initial chain has 4 headers.
            /// SetUp:
            ///                        =8d=9d=10d
            ///                   6a=7a=8a=9a
            /// GENESIS=1=2=3=4=5=
            ///                   6b=7b=8b=9b
            ///             3c=4c=5c
            /// </summary>
            /// <param name="cht">ChainHeaderTree.</param>
            /// <param name="initialChainTip">Initial chain tip.</param>
            internal void SetupPeersForTest(ChainedHeaderTree cht, ChainedHeader initialChainTip)
            {
                int peerAExtension = 4;
                int peerBExtension = 4;
                int peerCExtension = 3;
                int peerDExtension = 3;

                ChainedHeader chainATip = this.ExtendAChain(peerAExtension, initialChainTip); // i.e. (h1=h2=h3=h4=h5)=6a=7a=8a=9a
                ChainedHeader chainBTip = this.ExtendAChain(peerBExtension, initialChainTip); // i.e. (h1=h2=h3=h4=h5)=6b=7b=8b=9b
                ChainedHeader chainCTip = this.ExtendAChain(peerCExtension, initialChainTip.GetAncestor(2)); // i.e. (h1=h2)=3c=4c=5c
                ChainedHeader chainDTip = this.ExtendAChain(peerDExtension, chainATip.GetAncestor(7)); // i.e. ((h1=h2=h3=h4=h5)=6a=7a)=8d=9d=10d

                List<BlockHeader> peerABlockHeaders = this.ChainedHeaderToList(chainATip, chainATip.Height);
                List<BlockHeader> peerBBlockHeaders = this.ChainedHeaderToList(chainBTip, chainBTip.Height);
                List<BlockHeader> peerCBlockHeaders = this.ChainedHeaderToList(chainCTip, chainCTip.Height);
                List<BlockHeader> peerDBlockHeaders = this.ChainedHeaderToList(chainDTip, chainDTip.Height);

                cht.ConnectNewHeaders(0, peerABlockHeaders);
                cht.ConnectNewHeaders(1, peerBBlockHeaders);
                cht.ConnectNewHeaders(2, peerCBlockHeaders);
                cht.ConnectNewHeaders(3, peerDBlockHeaders);
            }

            internal void SwitchToChain(ChainedHeaderTree cht, ChainedHeader chainTip, ChainedHeader consumedHeader, int extensionSize)
            {
                ChainedHeader[] consumedHeaders = consumedHeader.ToArray(extensionSize);

                for (int i = 0; i < extensionSize; i++)
                {
                    ChainedHeader currentConsumedCh = consumedHeaders[i];
                    cht.BlockDataDownloaded(currentConsumedCh, chainTip.GetAncestor(currentConsumedCh.Height).Block);
                    cht.PartialValidationSucceeded(currentConsumedCh, out bool fullValidationRequired);
                    cht.ConsensusTipChanged(currentConsumedCh);
                }
            }
        }

>>>>>>> e7be665b
        public class InvalidHeaderTestException : ConsensusException
        {
        }

        [Fact]
        public void ConnectHeaders_NoNewHeadersToConnect_ShouldReturnNothingToDownload()
        {
            TestContext testContext = new TestContextBuilder().WithInitialChain(10).Build();
            ChainedHeaderTree chainedHeaderTree = testContext.ChainedHeaderTree;
            ChainedHeader chainTip = testContext.InitialChainTip;

            List<BlockHeader> listOfExistingHeaders = testContext.ChainedHeaderToList(chainTip, 4);

            ConnectNewHeadersResult connectNewHeadersResult = chainedHeaderTree.ConnectNewHeaders(1, listOfExistingHeaders);

            Assert.True(testContext.NoDownloadRequested(connectNewHeadersResult));
            Assert.Equal(11, chainedHeaderTree.GetChainedHeadersByHash().Count);
        }

        [Fact]
        public void ConnectHeaders_HeadersFromTwoPeers_ShouldCreateTwoPeerTips()
        {
            TestContext testContext = new TestContextBuilder().WithInitialChain(10).Build();
            ChainedHeaderTree chainedHeaderTree = testContext.ChainedHeaderTree;
            ChainedHeader chainTip = testContext.InitialChainTip;

            List<BlockHeader> listOfExistingHeaders = testContext.ChainedHeaderToList(chainTip, 4);

            ConnectNewHeadersResult connectNewHeaders1 = chainedHeaderTree.ConnectNewHeaders(1, listOfExistingHeaders);
            ConnectNewHeadersResult connectNewHeaders2 = chainedHeaderTree.ConnectNewHeaders(2, listOfExistingHeaders);

            Assert.Single(chainedHeaderTree.GetPeerIdsByTipHash());
            Assert.Equal(11, chainedHeaderTree.GetChainedHeadersByHash().Count);

            Assert.Equal(3, chainedHeaderTree.GetPeerIdsByTipHash().First().Value.Count);

            Assert.Equal(ChainedHeaderTree.LocalPeerId, chainedHeaderTree.GetPeerIdsByTipHash().First().Value.ElementAt(0));
            Assert.Equal(1, chainedHeaderTree.GetPeerIdsByTipHash().First().Value.ElementAt(1));
            Assert.Equal(2, chainedHeaderTree.GetPeerIdsByTipHash().First().Value.ElementAt(2));

            Assert.True(testContext.NoDownloadRequested(connectNewHeaders1));
            Assert.True(testContext.NoDownloadRequested(connectNewHeaders2));
        }

        /// <summary>
        /// Issue 1 @ Create chained header tree component #1321
        /// Supply headers where first header can't be connected - should throw.
        /// </summary>
        [Fact]
        public void ConnectHeaders_HeadersCantConnect_ShouldFail()
        {
            TestContext testContext = new TestContextBuilder().Build();
            ChainedHeaderTree chainedHeaderTree = testContext.ChainedHeaderTree;

            Assert.Throws<ConnectHeaderException>(() => chainedHeaderTree.ConnectNewHeaders(1, new List<BlockHeader>(new[] { testContext.Network.GetGenesis().Header })));
        }

        /// <summary>
        /// Issue 2 @ Create chained header tree component #1321
        /// Supply headers that we already have and make sure no new ChainedHeaders were created.
        /// </summary>
        [Fact]
        public void ConnectHeaders_NewAndExistingHeaders_ShouldCreateNewHeaders()
        {
            TestContext testContext = new TestContextBuilder().WithInitialChain(10).Build();
            ChainedHeaderTree chainedHeaderTree = testContext.ChainedHeaderTree;
            ChainedHeader chainTip = testContext.InitialChainTip;

            chainTip.BlockDataAvailability = BlockDataAvailabilityState.BlockAvailable;
            ChainedHeader newChainTip = testContext.ExtendAChain(10, chainTip); // create 10 more headers

            List<BlockHeader> listOfExistingHeaders = testContext.ChainedHeaderToList(chainTip, 10);
            List<BlockHeader> listOfNewHeaders = testContext.ChainedHeaderToList(newChainTip, 10);

            chainTip.BlockValidationState = ValidationState.FullyValidated;

            ConnectNewHeadersResult connectedHeadersResultOld = chainedHeaderTree.ConnectNewHeaders(2, listOfExistingHeaders);
            ConnectNewHeadersResult connectedHeadersResultNew = chainedHeaderTree.ConnectNewHeaders(1, listOfNewHeaders);

            Assert.Equal(21, chainedHeaderTree.GetChainedHeadersByHash().Count);
            Assert.Equal(10, listOfNewHeaders.Count);
            Assert.True(testContext.NoDownloadRequested(connectedHeadersResultOld));
            Assert.Equal(listOfNewHeaders.Last(), connectedHeadersResultNew.DownloadTo.Header);
            Assert.Equal(listOfNewHeaders.First(), connectedHeadersResultNew.DownloadFrom.Header);
            Assert.True(connectedHeadersResultNew.HaveBlockDataAvailabilityStateOf(BlockDataAvailabilityState.BlockRequired));
        }

        /// <summary>
        /// Issue 3 @ Create chained header tree component #1321
        /// Supply some headers and then supply some more headers.
        /// Make sure that PeerTipsByPeerId is updated and the total amount of items remain the same.
        /// Make sure that PeerIdsByTipHash is updated.
        /// </summary>
        [Fact]
        public void ConnectHeaders_SupplyHeadersThenSupplyMore_Both_Tip_PeerId_Maps_ShouldBeUpdated()
        {
            TestContext testContext = new TestContextBuilder().WithInitialChain(10).Build();
            ChainedHeaderTree cht = testContext.ChainedHeaderTree;
            ChainedHeader chainTip = testContext.InitialChainTip;

            List<BlockHeader> listOfExistingHeaders = testContext.ChainedHeaderToList(chainTip, 10);

            cht.ConnectNewHeaders(1, listOfExistingHeaders);

            Dictionary<uint256, HashSet<int>> peerIdsByTipHashBefore = cht.GetPeerIdsByTipHash().ToDictionary(entry => entry.Key, entry => new HashSet<int>(entry.Value));
            Dictionary<int, uint256> peerTipsByPeerIdBefore = cht.GetPeerTipsByPeerId().ToDictionary(entry => entry.Key, entry => new uint256(entry.Value));

            // (of 25 headers) supply last 5 existing and first 10 new
            ChainedHeader newChainTip = testContext.ExtendAChain(15, chainTip);
            List<BlockHeader> listOfNewAndOldHeaders = testContext.ChainedHeaderToList(newChainTip, 25).GetRange(5, 15);

            cht.ConnectNewHeaders(1, listOfNewAndOldHeaders);

            Dictionary<uint256, HashSet<int>> peerIdsByTipHashAfter = cht.GetPeerIdsByTipHash();
            Dictionary<int, uint256> peerTipsByPeerIdAfter = cht.GetPeerTipsByPeerId();

            // Tip # -> peer id map has changed
            Assert.True(peerIdsByTipHashBefore.FirstOrDefault(x => x.Value.Contains(1)).Key !=
                        peerIdsByTipHashAfter.FirstOrDefault(x => x.Value.Contains(1)).Key);

            // Peer id -> tip # map has changed
            Assert.True(peerTipsByPeerIdBefore[1] != peerTipsByPeerIdAfter[1]);

            // reassigning # so amount of items the same
            Assert.True(peerTipsByPeerIdBefore.Values.Count == peerTipsByPeerIdAfter.Values.Count);
        }

        /// <summary>
        /// Issue 4 @ Create chained header tree component #1321
        /// Supply headers where half of them are new and half are old.
        /// Make sure that ChainTipToExtand was created for new ones.
        /// </summary>
        [Fact]
        public void ConnectHeaders_HalfOldHalfNew_ShouldCreateHeadersForNew()
        {
            const int initialChainSize = 20, chainExtensionSize = 20;

            // Initialize tree with h1->h20.
            TestContext testContext = new TestContextBuilder().WithInitialChain(initialChainSize).Build();
            ChainedHeaderTree chainedHeaderTree = testContext.ChainedHeaderTree;
            ChainedHeader chainTip = testContext.InitialChainTip;

            // Extend chain from h21->h40.
            ChainedHeader newChainTip = testContext.ExtendAChain(chainExtensionSize, chainTip);
            List<BlockHeader> listOfOldAndNewHeaders = testContext.ChainedHeaderToList(newChainTip, initialChainSize + chainExtensionSize);

            // Supply both old and new headers.
            chainedHeaderTree.ConnectNewHeaders(1, listOfOldAndNewHeaders);

            // ChainTipToExtand tree entries are created for all new BlockHeaders.
            IEnumerable<uint256> hashesOfNewBlocks = listOfOldAndNewHeaders.Select(x => x.GetHash()).TakeLast(chainExtensionSize);
            Assert.True(hashesOfNewBlocks.All(x => chainedHeaderTree.GetChainedHeadersByHash().Keys.Contains(x)));
        }

        /// <summary>
        /// Issue 5 @ Create chained header tree component #1321
        /// 3 peers should supply headers - one of the peers creates a fork.
        /// Make sure that ChainedBlock is not created more than once for the same header.
        /// Check that next pointers were created correctly.
        /// </summary>
        [Fact]
        public void ConnectHeaders_HeadersFromTwoPeersWithFork_ShouldCreateBlocksForNewHeaders()
        {
            TestContext testContext = new TestContextBuilder().Build();
            ChainedHeaderTree chainedHeaderTree = testContext.ChainedHeaderTree;
            ChainedHeader chainTip = testContext.ExtendAChain(7);
            chainedHeaderTree.Initialize(chainTip, true);
            testContext.ChainState.Setup(s => s.ConsensusTip).Returns(chainTip);

            // Peer 1: 1a - 2a - 3a - 4a - 5a - 6a - 7a - 8a
            Assert.True(chainedHeaderTree.GetChainedHeadersByHash().Count == 8);

            // Peer 2: 1a - 2a - 3a - 4a - 5a - 6a - 7a - 8a
            List<BlockHeader> listOfExistingHeaders = testContext.ChainedHeaderToList(chainTip, 7);
            chainedHeaderTree.ConnectNewHeaders(2, listOfExistingHeaders);
            Assert.True(chainedHeaderTree.GetChainedHeadersByHash().Count == 8);

            // Peer 3: 1a - 2a - 3a - 4a - 5b - 6b - 7b - 8b
            var forkedBlockHeader = chainTip.Previous.Previous.Previous.Previous;
            ChainedHeader peerThreeTip = testContext.ExtendAChain(4, forkedBlockHeader);
            List<BlockHeader> listOfNewAndExistingHeaders = testContext.ChainedHeaderToList(peerThreeTip, 6);   // includes common blocks
            chainedHeaderTree.ConnectNewHeaders(3, listOfNewAndExistingHeaders);

            // CHT should contain 12 headers
            Assert.True(chainedHeaderTree.GetChainedHeadersByHash().Count == 12);

            var chainedHeadersByHash = chainedHeaderTree.GetChainedHeadersByHash();

            foreach (int peer in new[] { 2, 3 })
            {
                var nextPointersByHeightMap = new Dictionary<int, List<ChainedHeader>>();

                ChainedHeader chainPointer = chainedHeadersByHash[chainedHeaderTree.GetPeerTipsByPeerId()[peer]];

                // Start at the tip and use previous pointers to traverse the chain down to the Genesis.
                while (chainPointer.Height > 0)
                {
                    // Checking the next pointers.
                    Assert.Contains(chainPointer, chainPointer.Previous.Next);

                    if (!nextPointersByHeightMap.ContainsKey(chainPointer.Height))
                    {
                        nextPointersByHeightMap.Add(chainPointer.Height, new List<ChainedHeader>());
                    }

                    foreach (var nextPtr in chainPointer.Next)
                    {
                        nextPointersByHeightMap[chainPointer.Height].Add(nextPtr);
                    }

                    chainPointer = chainPointer.Previous;
                }

                // Each should have 1 Next pointer.
                Assert.True(nextPointersByHeightMap.Where(x => x.Key < 3 || (x.Key > 3 && x.Key < 7)).All(y => y.Value.Count == 1));

                // Except for 8a and 8b which contain none.
                Assert.True(nextPointersByHeightMap.Where(x => x.Key == 7).All(y => y.Value.Count == 0));

                // And 4a which has 2.
                Assert.True(nextPointersByHeightMap.Where(x => x.Key == 3).All(y => y.Value.Count == 2));
            }

            // Two blocks at each height above the fork.
            Assert.True(chainedHeadersByHash.GroupBy(x => x.Value.Height).Where(x => x.Key > 4).All(y => y.ToList().Count == 2));

            // One block at each height beneath the fork.
            Assert.True(chainedHeadersByHash.GroupBy(x => x.Value.Height).Where(x => x.Key < 4).All(y => y.ToList().Count == 1));
        }

        /// <summary>
        /// Issue 6 @ Create chained header tree component #1321
        /// Make sure checkpoints are off - supply some headers and CHT should return
        /// a ToDownload array of the same size as the amount of headers.
        /// </summary>
        [Fact]
        public void ConnectHeaders_SupplyHeaders_ToDownloadArraySizeSameAsNumberOfHeaders()
        {
            // Setup
            TestContext ctx = new TestContextBuilder().WithInitialChain(5).UseCheckpoints(false).Build();
            ChainedHeaderTree cht = ctx.ChainedHeaderTree;
            ChainedHeader chainTip = ctx.InitialChainTip;

            // Checkpoints are off
            Assert.False(ctx.ConsensusSettings.UseCheckpoints);
            ChainedHeader newChainTip = ctx.ExtendAChain(7, chainTip);
            List<BlockHeader> listOfNewBlockHeaders = ctx.ChainedHeaderToList(newChainTip, 7);

            // Peer 1 supplies some headers
            List<BlockHeader> peer1Headers = listOfNewBlockHeaders.GetRange(0, 3);
            cht.ConnectNewHeaders(1, peer1Headers);

            // Peer 2 supplies some more headers
            List<BlockHeader> peer2Headers = listOfNewBlockHeaders.GetRange(3, 4);
            ConnectNewHeadersResult connectNewHeadersResult = cht.ConnectNewHeaders(2, peer2Headers);
            ChainedHeader chainedHeaderFrom = connectNewHeadersResult.DownloadFrom;
            ChainedHeader chainedHeaderTo = connectNewHeadersResult.DownloadTo;
            int headersToDownloadCount = chainedHeaderTo.Height - chainedHeaderFrom.Height + 1; // Inclusive
            Assert.True(connectNewHeadersResult.HaveBlockDataAvailabilityStateOf(BlockDataAvailabilityState.BlockRequired));

            // ToDownload array of the same size as the amount of headers
            Assert.Equal(headersToDownloadCount, peer2Headers.Count);
        }

        /// <summary>
        /// Issue 7 @ Create chained header tree component #1321
        /// We have a chain and someone presents an invalid header.
        /// After that our chain's last block shouldn't change, it shouldn't have a valid .Next
        /// and it should throw an exception.
        /// </summary>
        [Fact]
        public void ConnectHeaders_SupplyInvalidHeader_ExistingChainTipShouldNotChange()
        {
            TestContext testContext = new TestContextBuilder().WithInitialChain(5).UseCheckpoints(false).Build();
            ChainedHeaderTree chainedHeaderTree = testContext.ChainedHeaderTree;
            ChainedHeader consensusTip = testContext.InitialChainTip;

            ChainedHeader invalidChainedHeader = testContext.ExtendAChain(1, testContext.InitialChainTip);
            List<BlockHeader> listContainingInvalidHeader = testContext.ChainedHeaderToList(invalidChainedHeader, 1);
            BlockHeader invalidBlockHeader = listContainingInvalidHeader[0];

            testContext.HeaderValidator.Setup(x => x.ValidateHeader(It.Is<ChainedHeader>(y => y.HashBlock == invalidBlockHeader.GetHash()))).Throws(new InvalidHeaderTestException());

            Assert.Throws<InvalidHeaderTestException>(() => chainedHeaderTree.ConnectNewHeaders(1, listContainingInvalidHeader));

            // Chain's last block shouldn't change.
            ChainedHeader consensusTipAfterInvalidHeaderPresented = chainedHeaderTree.GetPeerTipChainedHeaderByPeerId(-1);
            Assert.Equal(consensusTip, consensusTipAfterInvalidHeaderPresented);

            // Last block shouldn't have a Next.
            Assert.Empty(consensusTipAfterInvalidHeaderPresented.Next);
        }

        /// <summary>
        /// Issue 8 @ Create chained header tree component #1321
        /// We have a chain and peer B is on the best chain.
        /// After that peer C presents an alternative chain with a forkpoint below B's Tip.
        /// After that peer A prolongs C's chain (but sends all headers from the fork point) with a few valid and one invalid.
        /// Make sure that C's chain is not removed - only headers after that.
        /// </summary>
        [Fact]
        public void ConnectHeaders_MultiplePeersWithForks_CorrectTip()
        {
            TestContext testContext = new TestContextBuilder().Build();
            ChainedHeaderTree chainedHeaderTree = testContext.ChainedHeaderTree;
            ChainedHeader chainTip = testContext.ExtendAChain(5);
            chainedHeaderTree.Initialize(chainTip, true);
            List<BlockHeader> listOfExistingHeaders = testContext.ChainedHeaderToList(chainTip, 5);

            chainedHeaderTree.ConnectNewHeaders(2, listOfExistingHeaders);
            ChainedHeader peerTwoTip = chainedHeaderTree.GetPeerTipChainedHeaderByPeerId(2);

            // Peer 2 is on the best chain.
            // b1 = b2 = b3 = b4 = b5
            peerTwoTip.HashBlock.Should().BeEquivalentTo(chainTip.HashBlock);

            // Peer 3 presents an alternative chain with a forkpoint below Peer 2's Tip.
            // b1 = b2 = b3 = b4 = b5
            //         = c3 = c4 = c5
            ChainedHeader peerThreeTip = testContext.ExtendAChain(3, chainTip.Previous.Previous.Previous);
            List<BlockHeader> listOfNewHeadersFromPeerThree = testContext.ChainedHeaderToList(peerThreeTip, 3);
            chainedHeaderTree.ConnectNewHeaders(3, listOfNewHeadersFromPeerThree);

            ChainedHeader fork = chainTip.FindFork(peerThreeTip);
            fork.Height.Should().BeLessThan(peerTwoTip.Height);

            int oldChainHeaderTreeCount = chainedHeaderTree.GetChainedHeadersByHash().Count;

            // Peer 1 prolongs Peer 3's chain with one invalid block.
            // c3 = c4 = c5 = a6 = |a7| = a8
            const int numberOfBlocksToExtend = 3;
            ChainedHeader peerOneTip = testContext.ExtendAChain(numberOfBlocksToExtend, peerThreeTip);
            List<BlockHeader> listOfPeerOnesHeaders = testContext.ChainedHeaderToList(peerOneTip, numberOfBlocksToExtend + 2 /*include c4=c5*/);

            int depthOfInvalidHeader = 3;
            BlockHeader invalidBlockHeader = listOfPeerOnesHeaders[depthOfInvalidHeader];
            testContext.HeaderValidator.Setup(x =>
                x.ValidateHeader(It.Is<ChainedHeader>(y => y.HashBlock == invalidBlockHeader.GetHash()))).Throws(new InvalidHeaderTestException());

            Assert.Throws<InvalidHeaderTestException>(() => chainedHeaderTree.ConnectNewHeaders(1, listOfPeerOnesHeaders));

            // Headers originally presented by Peer 3 (a4 = a5) have a claim on them and are not removed.
            Assert.True(chainedHeaderTree.GetChainedHeadersByHash().ContainsKey(listOfPeerOnesHeaders[0].GetHash()));
            Assert.True(chainedHeaderTree.GetChainedHeadersByHash().ContainsKey(listOfPeerOnesHeaders[1].GetHash()));

            // The Peer 1 headers before, the invalid header and the header beyond are removed (a6 = a7 = a8).
            Assert.False(chainedHeaderTree.GetChainedHeadersByHash().ContainsKey(listOfPeerOnesHeaders[2].GetHash()));
            Assert.False(chainedHeaderTree.GetChainedHeadersByHash().ContainsKey(listOfPeerOnesHeaders[3].GetHash()));
            Assert.False(chainedHeaderTree.GetChainedHeadersByHash().ContainsKey(listOfPeerOnesHeaders[4].GetHash()));

            Assert.Equal(oldChainHeaderTreeCount, chainedHeaderTree.GetChainedHeadersByHash().Count);

            // Tip claimed by the third peer is in the chain headers by hash structure.
            uint256 tipClaimedByThirdPeer = chainedHeaderTree.GetPeerTipChainedHeaderByPeerId(3).HashBlock;
            Assert.Equal(tipClaimedByThirdPeer, peerThreeTip.HashBlock);

            // C's chain remains at same height after A presents the invalid header.
            Assert.Equal(peerThreeTip.Height, chainedHeaderTree.GetPeerTipChainedHeaderByPeerId(3).Height);
        }

        /// <summary>
        /// Issue 9 @ Create chained header tree component #1321
        /// Check that everything is always consumed.
        /// </summary>
        [Fact]
        public void ConnectHeaders_MultiplePeers_CheckEverythingIsConsumed()
        {
            // Chain A is presented by default peer:
            // h1=h2=h3=h4=h5=h6=h7
            TestContext testContext = new TestContextBuilder().Build();
            ChainedHeaderTree chainedHeaderTree = testContext.ChainedHeaderTree;
            ChainedHeader chainTip = testContext.ExtendAChain(7);
            chainedHeaderTree.Initialize(chainTip, true);

            // Chain A is extended by Peer 1:
            // h1=h2=h3=h4=h5=h6=h7=h8=9a=10a=11a=12a=13a.
            ChainedHeader peer1ChainTip = testContext.ExtendAChain(6, chainTip);
            List<BlockHeader> listOfPeer1NewHeaders = testContext.ChainedHeaderToList(peer1ChainTip, 6);
            List<BlockHeader> peer1NewHeaders = listOfPeer1NewHeaders.GetRange(0, 4);

            // 4 headers are processed: 10a=11a=12a=13a
            // 2 are unprocessed: 12a=13a
            ConnectNewHeadersResult connectedNewHeadersResult = chainedHeaderTree.ConnectNewHeaders(1, peer1NewHeaders);
            Assert.Equal(2, peer1ChainTip.Height - connectedNewHeadersResult.Consumed.Height);

            // Remaining headers are presented.
            connectedNewHeadersResult = chainedHeaderTree.ConnectNewHeaders(1, listOfPeer1NewHeaders.GetRange(4, 2));

            // All headers are now consumed.
            Assert.Equal(connectedNewHeadersResult.Consumed.HashBlock, peer1ChainTip.HashBlock);

            // Peer 2 presents headers that that are already in the tree: 10a=11a=12a=13a
            // as well as some that are not in it yet: 14a=15a
            ChainedHeader peer2ChainTip = testContext.ExtendAChain(2, peer1ChainTip);
            List<BlockHeader> listOfNewAndExistingHeaders = testContext.ChainedHeaderToList(peer2ChainTip, 6);

            connectedNewHeadersResult = chainedHeaderTree.ConnectNewHeaders(2, listOfNewAndExistingHeaders);
            Assert.Equal(connectedNewHeadersResult.Consumed.HashBlock, peer2ChainTip.HashBlock);

            // Peer 3 presents a list of headers that are already in the tree
            // and the rest of the headers from a new fork to the tree.
            // 10a=11a=12a=13a=14a=15a
            //            =13b=14b=15b
            ChainedHeader peer3ChainTip = testContext.ExtendAChain(3, peer2ChainTip.Previous.Previous.Previous);
            List<BlockHeader> listOfPeer3Headers = testContext.ChainedHeaderToList(peer3ChainTip, 6);
            connectedNewHeadersResult = chainedHeaderTree.ConnectNewHeaders(3, listOfPeer3Headers);

            Assert.Equal(connectedNewHeadersResult.Consumed.HashBlock, peer3ChainTip.HashBlock);

            List<BlockHeader> peerOneChainedHeaderList = testContext.ChainedHeaderToList(peer1ChainTip, 7);
            List<BlockHeader> peerTwoChainedHeaderList = testContext.ChainedHeaderToList(peer2ChainTip, 7);

            // Submit headers that are all already in the tree:
            // Peer 3 supplies all headers from Peer 1.
            connectedNewHeadersResult = chainedHeaderTree.ConnectNewHeaders(3, peerOneChainedHeaderList);
            Assert.Equal(connectedNewHeadersResult.Consumed.HashBlock, chainedHeaderTree.GetPeerTipChainedHeaderByPeerId(3).HashBlock);

            // Peer 3 supplies all headers from Peer 2.
            connectedNewHeadersResult = chainedHeaderTree.ConnectNewHeaders(3, peerTwoChainedHeaderList);
            Assert.Equal(connectedNewHeadersResult.Consumed.HashBlock, chainedHeaderTree.GetPeerTipChainedHeaderByPeerId(3).HashBlock);

            // Peer 4 submits a list of headers in which nothing is already in the tree, forming a fork:
            // 1a=2a=3a=4a=5a=6a
            //         =4c=5c=6c
            ChainedHeader forkPoint = chainedHeaderTree.GetPeerTipChainedHeaderByPeerId(1).GetAncestor(3);  // fork at height 3.
            ChainedHeader peer4ChainTip = testContext.ExtendAChain(3, forkPoint);
            List<BlockHeader> listOfHeaders = testContext.ChainedHeaderToList(peer4ChainTip, 3);
            connectedNewHeadersResult = chainedHeaderTree.ConnectNewHeaders(4, listOfHeaders);

            Assert.Equal(connectedNewHeadersResult.Consumed.HashBlock, chainedHeaderTree.GetPeerTipChainedHeaderByPeerId(4).HashBlock);
        }

        /// <summary>
        /// Issue 10 @ Create chained header tree component #1321
        /// When checkpoints are enabled and the only checkpoint is at block X,
        /// when we present headers before that none are marked for download.
        /// When we first present checkpointed header and some after
        /// all previous are also marked for download & those that are up
        /// to the last checkpoint are marked as assumevalid.
        /// </summary>
        [Fact]
        public void PresentChain_CheckpointsEnabled_MarkToDownloadWhenCheckpointPresented()
        {
            const int initialChainSize = 5;
            const int currentChainExtension = 20;

            TestContext testContext = new TestContextBuilder().WithInitialChain(initialChainSize).UseCheckpoints().Build();
            ChainedHeaderTree chainedHeaderTree = testContext.ChainedHeaderTree;
            ChainedHeader initialChainTip = testContext.InitialChainTip;

            ChainedHeader extendedChainTip = testContext.ExtendAChain(currentChainExtension, initialChainTip);

            // Total chain length is h1 -> h25.
            List<BlockHeader> listOfCurrentChainHeaders =
                testContext.ChainedHeaderToList(extendedChainTip, initialChainSize + currentChainExtension);

            // Checkpoints are enabled and the only checkpoint is at h(20).
            const int checkpointHeight = 20;
            var checkpoint = new CheckpointFixture(checkpointHeight, listOfCurrentChainHeaders[checkpointHeight - 1]);
            testContext.SetupCheckpoints(checkpoint);

            // When we present headers before the checkpoint h6 -> h15 none are marked for download.
            int numberOfHeadersBeforeCheckpoint = checkpointHeight - initialChainSize;
            List<BlockHeader> listOfHeadersBeforeCheckpoint = listOfCurrentChainHeaders.GetRange(initialChainSize, numberOfHeadersBeforeCheckpoint - 5);
            ConnectNewHeadersResult connectNewHeadersResult = chainedHeaderTree.ConnectNewHeaders(1, listOfHeadersBeforeCheckpoint);

            // None are marked for download.
            connectNewHeadersResult.DownloadFrom.Should().Be(null);
            connectNewHeadersResult.DownloadTo.Should().Be(null);

            // Check all headers beyond the initial chain (h6 -> h25) have foundation state of header only.
            ValidationState expectedState = ValidationState.HeaderValidated;
            IEnumerable<ChainedHeader> headersBeyondInitialChain = chainedHeaderTree.GetChainedHeadersByHash().Where(x => x.Value.Height > initialChainSize).Select(y => y.Value);
            foreach (ChainedHeader header in headersBeyondInitialChain)
            {
                header.BlockValidationState.Should().Be(expectedState);
                header.BlockDataAvailability.Should().Be(BlockDataAvailabilityState.HeaderOnly);
            }

            // Present remaining headers checkpoint inclusive h16 -> h25.
            // All are marked for download.
            List<BlockHeader> unconsumedHeaders = listOfCurrentChainHeaders.Skip(connectNewHeadersResult.Consumed.Height).ToList();

            connectNewHeadersResult = chainedHeaderTree.ConnectNewHeaders(1, unconsumedHeaders);

            connectNewHeadersResult.DownloadFrom.HashBlock.Should().Be(listOfHeadersBeforeCheckpoint.First().GetHash());
            connectNewHeadersResult.DownloadTo.HashBlock.Should().Be(unconsumedHeaders.Last().GetHash());
            Assert.True(connectNewHeadersResult.HaveBlockDataAvailabilityStateOf(BlockDataAvailabilityState.BlockRequired));

            ChainedHeader chainedHeader = chainedHeaderTree.GetChainedHeadersByHash()
                .SingleOrDefault(x => (x.Value.HashBlock == checkpoint.Header.GetHash())).Value;

            // Checking from the checkpoint back to the initialized chain.
            while (chainedHeader.Height > initialChainSize)
            {
                Assert.True(chainedHeader.IsAssumedValid);
                chainedHeader.BlockDataAvailability.Should().Be(BlockDataAvailabilityState.BlockRequired);
                chainedHeader = chainedHeader.Previous;
            }

            // Checking from the checkpoint forward to the end of the chain.
            chainedHeader = chainedHeaderTree.GetPeerTipChainedHeaderByPeerId(1);
            while (chainedHeader.Height > checkpoint.Height)
            {
                chainedHeader.BlockValidationState.Should().Be(ValidationState.HeaderValidated);
                chainedHeader.BlockDataAvailability.Should().Be(BlockDataAvailabilityState.BlockRequired);
                chainedHeader = chainedHeader.Previous;
            }
        }

        /// <summary>
        /// Issue 11 @ Create chained header tree component #1321
        /// When checkpoints are enabled and the first is at block X,
        /// when we present headers before that- none marked for download.
        /// When we first present checkpointed header and some after only
        /// headers before the first checkpoint(including it) are marked for download.
        /// </summary>
        [Fact]
        public void PresentChain_CheckpointsEnabled_MarkToDownloadWhenTwoCheckpointsPresented()
        {
            const int initialChainSize = 5;
            const int currentChainExtension = 25;

            TestContext testContext = new TestContextBuilder().WithInitialChain(initialChainSize).UseCheckpoints().Build();
            ChainedHeaderTree chainedHeaderTree = testContext.ChainedHeaderTree;
            ChainedHeader initialChainTip = testContext.InitialChainTip;

            ChainedHeader extendedChainTip = testContext.ExtendAChain(currentChainExtension, initialChainTip);

            // Total chain length is h1 -> h30.
            List<BlockHeader> listOfCurrentChainHeaders =
                testContext.ChainedHeaderToList(extendedChainTip, initialChainSize + currentChainExtension);

            // Checkpoints are enabled and there are two checkpoints defined at h(20) and h(30).
            const int checkpointHeight1 = 20;
            const int checkpointHeight2 = 30;
            var checkpoint1 = new CheckpointFixture(checkpointHeight1, listOfCurrentChainHeaders[checkpointHeight1 - 1]);
            var checkpoint2 = new CheckpointFixture(checkpointHeight2, listOfCurrentChainHeaders[checkpointHeight2 - 1]);
            testContext.SetupCheckpoints(checkpoint1, checkpoint2);

            // We present headers before the first checkpoint h6 -> h15.
            int numberOfHeadersBeforeCheckpoint1 = checkpointHeight1 - initialChainSize;
            List<BlockHeader> listOfHeadersBeforeCheckpoint1 =
                listOfCurrentChainHeaders.GetRange(initialChainSize, numberOfHeadersBeforeCheckpoint1 - 5);
            ConnectNewHeadersResult connectNewHeadersResult =
                chainedHeaderTree.ConnectNewHeaders(1, listOfHeadersBeforeCheckpoint1);

            // None are marked for download.
            connectNewHeadersResult.DownloadFrom.Should().Be(null);
            connectNewHeadersResult.DownloadTo.Should().Be(null);

            // Check all headers beyond the initial chain (h6 -> h30) have foundation state of header only.
            ValidationState expectedState = ValidationState.HeaderValidated;
            IEnumerable<ChainedHeader> headersBeyondInitialChain =
                chainedHeaderTree.GetChainedHeadersByHash().Where(x => x.Value.Height > initialChainSize).Select(y => y.Value);
            foreach (ChainedHeader header in headersBeyondInitialChain)
            {
                header.BlockValidationState.Should().Be(expectedState);
            }

            // Present headers h16 -> h29 (including first checkpoint but excluding second).
            List<BlockHeader> unconsumedHeaders = listOfCurrentChainHeaders.Skip(connectNewHeadersResult.Consumed.Height).ToList();
            connectNewHeadersResult = chainedHeaderTree.ConnectNewHeaders(1, unconsumedHeaders.SkipLast(1).ToList());

            // Download headers up to including checkpoint1 (h20) but not beyond.
            connectNewHeadersResult.DownloadFrom.HashBlock.Should().Be(listOfHeadersBeforeCheckpoint1.First().GetHash());
            connectNewHeadersResult.DownloadTo.HashBlock.Should().Be(checkpoint1.Header.GetHash());

            // Checking from first checkpoint back to the initialized chain (h20 -> h6).
            ChainedHeader chainedHeader = chainedHeaderTree.GetChainedHeadersByHash()
                .SingleOrDefault(x => (x.Value.HashBlock == checkpoint1.Header.GetHash())).Value;
            while (chainedHeader.Height > initialChainSize)
            {
                Assert.True(chainedHeader.IsAssumedValid);
                chainedHeader = chainedHeader.Previous;
            }

            // Checking from first checkpoint to second checkpoint (h21 -> h29).
            chainedHeader = chainedHeaderTree.GetPeerTipChainedHeaderByPeerId(1);
            while (chainedHeader.Height > checkpoint1.Height)
            {
                chainedHeader.BlockValidationState.Should().Be(ValidationState.HeaderValidated);
                chainedHeader = chainedHeader.Previous;
            }
        }

        /// <summary>
        /// Issue 12 @ Create chained header tree component #1321
        /// Checkpoints are disabled, assumevalid at block X, blocks up to
        /// X-10 are marked for download, blocks before X-20 are fully validated,
        /// headers up to block X + some more are presented, all from X-10
        /// are marked for download. Make sure that all blocks before assumevalid block
        /// that are not fully validated or partially validated are marked assumevalid.
        /// </summary>
        [Fact]
        public void PresentChain_CheckpointsDisabled_BlocksNotFullyOrPartiallyValidatedAreAssumeValid()
        {
            // Checkpoints are disabled.
            // Initial chain has headers (h1-h10).
            const int initialChainOfTenBlocks = 10;
            TestContext testContext = new TestContextBuilder().WithInitialChain(initialChainOfTenBlocks)
                .UseCheckpoints(false).Build();
            ChainedHeaderTree chainedHeaderTree = testContext.ChainedHeaderTree;
            ChainedHeader initialChainTip = testContext.InitialChainTip;

            // Assume valid at Block X (h30).
            const int assumeValidBlockHeight = 30;
            const int extendChainByTwentyBlocks = 20;
            ChainedHeader extendedChainTip = testContext.ExtendAChain(extendChainByTwentyBlocks, initialChainTip);
            Assert.Equal(extendedChainTip.Height, assumeValidBlockHeight);
            testContext.ConsensusSettings.BlockAssumedValid = extendedChainTip.HashBlock;

            // Blocks up to X-10 (h11->h20) are marked for download.
            List<BlockHeader> listOfCurrentChainHeaders =
                testContext.ChainedHeaderToList(extendedChainTip, initialChainOfTenBlocks + extendChainByTwentyBlocks).Take(extendChainByTwentyBlocks).ToList();
            ConnectNewHeadersResult connectNewHeadersResult = chainedHeaderTree.ConnectNewHeaders(1, listOfCurrentChainHeaders);
            ChainedHeader chainedHeaderDownloadFrom = connectNewHeadersResult.DownloadFrom;
            ChainedHeader chainedHeaderDownloadTo = connectNewHeadersResult.DownloadTo;

            chainedHeaderDownloadFrom.HashBlock.Should().Be(initialChainTip.Next[0].HashBlock); // h11
            chainedHeaderDownloadTo.HashBlock.Should().Be(listOfCurrentChainHeaders.Last().GetHash());

            ChainedHeader chainedHeader = chainedHeaderDownloadTo;
            while (chainedHeader.Height >= chainedHeaderDownloadFrom.Height)
            {
                chainedHeader.BlockDataAvailability.Should().Be(BlockDataAvailabilityState.BlockRequired);
                chainedHeader = chainedHeader.Previous;
            }

            // Blocks before X-20 (h1->h10) are FV.
            chainedHeader = initialChainTip;
            Assert.Equal(chainedHeader.Height, assumeValidBlockHeight - 20);
            ValidationState expectedState = ValidationState.FullyValidated;
            while (chainedHeader.Height > 0)
            {
                chainedHeader.BlockValidationState.Should().Be(expectedState);
                chainedHeader.BlockDataAvailability.Should().Be(BlockDataAvailabilityState.BlockAvailable);
                chainedHeader = chainedHeader.Previous;
            }

            // Headers up to block X (h30) + some more (h31->h35) are presented.
            const int extendChainByFiveBlocks = 5;
            extendedChainTip = testContext.ExtendAChain(extendChainByFiveBlocks, extendedChainTip);
            listOfCurrentChainHeaders =
                testContext.ChainedHeaderToList(extendedChainTip, assumeValidBlockHeight + extendChainByFiveBlocks);
            connectNewHeadersResult = chainedHeaderTree.ConnectNewHeaders(1, listOfCurrentChainHeaders);

            chainedHeader = extendedChainTip;
            while (chainedHeader.Height > assumeValidBlockHeight)
            {
                chainedHeader.BlockDataAvailability.Should().Be(BlockDataAvailabilityState.HeaderOnly);
                chainedHeader = chainedHeader.Previous;
            }

            // All from X-10 (h21->h30) are marked for download.
            int chainedHeaderHeightXMinus10 = (assumeValidBlockHeight - 10);
            ChainedHeader fromHeader = extendedChainTip.GetAncestor(chainedHeaderHeightXMinus10 + 1);

            chainedHeaderDownloadFrom = connectNewHeadersResult.DownloadFrom;
            chainedHeaderDownloadTo = connectNewHeadersResult.DownloadTo;

            chainedHeaderDownloadFrom.HashBlock.Should().Be(fromHeader.HashBlock);
            chainedHeaderDownloadTo.HashBlock.Should().Be(extendedChainTip.HashBlock);

            // Check block data availability of headers marked for download.
            Assert.True(connectNewHeadersResult.HaveBlockDataAvailabilityStateOf(BlockDataAvailabilityState.BlockRequired));

            // Make sure that all blocks before assumevalid block
            // that are not fully or partially validated are marked assumevalid.
            ChainedHeader headerBeforeIncludingAssumeValid = chainedHeaderTree
                .GetPeerTipChainedHeaderByPeerId(1).GetAncestor(assumeValidBlockHeight);

            while (headerBeforeIncludingAssumeValid.Height > assumeValidBlockHeight - 20)
            {
                Assert.True(headerBeforeIncludingAssumeValid.IsAssumedValid);
                headerBeforeIncludingAssumeValid = headerBeforeIncludingAssumeValid.Previous;
            }
        }

        /// <summary>
        /// Issue 13 @ Create 2 chains - chain A and chain B, where chain A has more chain work than chain B. Connect both
        /// chains to chain header tree. Consensus tip should be set to chain A. Now extend / update chain B to make it have
        /// more chain work. Attempt to connect chain B again. Consensus tip should be set to chain B.
        /// </summary>
        [Fact]
        public void PresentDifferentChains_AlternativeChainWithMoreChainWorkShouldAlwaysBeMarkedForDownload()
        {
            // Chain header tree setup.
            TestContext ctx = new TestContextBuilder().WithInitialChain(5).UseCheckpoints(false).Build();
            ChainedHeaderTree cht = ctx.ChainedHeaderTree;
            ChainedHeader initialChainTip = ctx.InitialChainTip;

            // Chains A and B setup.
            const int commonChainSize = 4;
            const int chainAExtension = 4;
            const int chainBExtension = 2;
            ChainedHeader commonChainTip = ctx.ExtendAChain(commonChainSize, initialChainTip); // i.e. h1=h2=h3=h4
            ChainedHeader chainATip = ctx.ExtendAChain(chainAExtension, commonChainTip); // i.e. (h1=h2=h3=h4)=a5=a6=a7=a8
            ChainedHeader chainBTip = ctx.ExtendAChain(chainBExtension, commonChainTip); // i.e. (h1=h2=h3=h4)=b5=b6
            List<BlockHeader> listOfChainABlockHeaders = ctx.ChainedHeaderToList(chainATip, commonChainSize + chainAExtension);
            List<BlockHeader> listOfChainBBlockHeaders = ctx.ChainedHeaderToList(chainBTip, commonChainSize + chainBExtension);

            // Chain A is presented by peer 1. DownloadTo should be chain A tip.
            ConnectNewHeadersResult connectNewHeadersResult = cht.ConnectNewHeaders(1, listOfChainABlockHeaders);
            ChainedHeader chainedHeaderTo = connectNewHeadersResult.DownloadTo;
            chainedHeaderTo.HashBlock.Should().Be(chainATip.HashBlock);
            Assert.True(connectNewHeadersResult.HaveBlockDataAvailabilityStateOf(BlockDataAvailabilityState.BlockRequired));

            foreach (ChainedHeader chainedHeader in connectNewHeadersResult.ToArray())
                cht.BlockDataDownloaded(chainedHeader, chainATip.FindAncestorOrSelf(chainedHeader).Block);

            // Set chain A tip as a consensus tip.
            cht.ConsensusTipChanged(chainedHeaderTo);

            // Chain B is presented by peer 2. DownloadTo should be not set, as chain
            // B has less chain work.
            connectNewHeadersResult = cht.ConnectNewHeaders(2, listOfChainBBlockHeaders);
            connectNewHeadersResult.DownloadTo.Should().BeNull();

            // Add more chain work and blocks into chain B.
            const int chainBAdditionalBlocks = 4;
            chainBTip = ctx.ExtendAChain(chainBAdditionalBlocks, chainBTip); // i.e. (h1=h2=h3=h4)=b5=b6=b7=b8=b9=b10
            listOfChainBBlockHeaders = ctx.ChainedHeaderToList(chainBTip, commonChainSize + chainBExtension + chainBAdditionalBlocks);
            List<BlockHeader> listOfNewChainBBlockHeaders = listOfChainBBlockHeaders.TakeLast(chainBAdditionalBlocks).ToList();

            // Chain B is presented by peer 2 again.
            // DownloadTo should now be chain B as B has more chain work than chain A.
            // DownloadFrom should be the block where split occurred.
            // h1=h2=h3=h4=(b5)=b6=b7=b8=b9=(b10) - from b5 to b10.
            connectNewHeadersResult = cht.ConnectNewHeaders(2, listOfNewChainBBlockHeaders);

            ChainedHeader chainedHeaderFrom = connectNewHeadersResult.DownloadFrom;
            BlockHeader expectedHeaderFrom = listOfChainBBlockHeaders[commonChainSize];
            chainedHeaderFrom.Header.GetHash().Should().Be(expectedHeaderFrom.GetHash());

            chainedHeaderTo = connectNewHeadersResult.DownloadTo;
            chainedHeaderTo.HashBlock.Should().Be(chainBTip.HashBlock);
            Assert.True(connectNewHeadersResult.HaveBlockDataAvailabilityStateOf(BlockDataAvailabilityState.BlockRequired));
        }

        /// <summary>
        /// Issue 14 @ Chain exists with checkpoints enabled. There are 2 checkpoints. Peer presents a chain that covers
        /// first checkpoint with a prolongation that does not match the 2nd checkpoint. Exception should be thrown and violating headers should be disconnected.
        /// </summary>
        [Fact]
        public void ChainHasTwoCheckPoints_ChainCoveringOnlyFirstCheckPointIsPresented_ChainIsDiscardedUpUntilFirstCheckpoint()
        {
            // Chain header tree setup.
            // Initial chain has 2 headers.
            // Example: h1=h2.
            const int initialChainSize = 2;
            const int currentChainExtension = 6;
            TestContext ctx = new TestContextBuilder().WithInitialChain(initialChainSize).UseCheckpoints().Build();
            ChainedHeaderTree cht = ctx.ChainedHeaderTree;
            ChainedHeader initialChainTip = ctx.InitialChainTip;

            ChainedHeader extendedChainTip = ctx.ExtendAChain(currentChainExtension, initialChainTip); // i.e. h1=h2=h3=h4=h5=h6=h7=h8
            List<BlockHeader> listOfCurrentChainHeaders = ctx.ChainedHeaderToList(extendedChainTip, initialChainSize + currentChainExtension);

            // Setup two known checkpoints at header 4 and 7.
            // Example: h1=h2=h3=(h4)=h5=h6=(h7)=h8.
            const int firstCheckpointHeight = 4;
            const int secondCheckpointHeight = 7;
            var checkpoint1 = new CheckpointFixture(firstCheckpointHeight, listOfCurrentChainHeaders[firstCheckpointHeight - 1]);
            var checkpoint2 = new CheckpointFixture(secondCheckpointHeight, listOfCurrentChainHeaders[secondCheckpointHeight - 1]);
            ctx.SetupCheckpoints(checkpoint1, checkpoint2);

            // Setup new chain that only covers first checkpoint but doesn't cover second checkpoint.
            // Example: h1=h2=h3=(h4)=h5=h6=x7=x8=x9=x10.
            const int newChainExtension = 4;
            extendedChainTip = extendedChainTip.GetAncestor(6); // walk back to block 6
            extendedChainTip = ctx.ExtendAChain(newChainExtension, extendedChainTip);
            List<BlockHeader> listOfNewChainHeaders = ctx.ChainedHeaderToList(extendedChainTip, extendedChainTip.Height);

            // First 5 blocks are presented by peer 1.
            // DownloadTo should be set to a checkpoint 1.
            ConnectNewHeadersResult result = cht.ConnectNewHeaders(1, listOfNewChainHeaders.Take(5).ToList());
            result.DownloadTo.HashBlock.Should().Be(checkpoint1.Header.GetHash());
            Assert.True(result.HaveBlockDataAvailabilityStateOf(BlockDataAvailabilityState.BlockRequired));

            // Remaining 5 blocks are presented by peer 1 which do not cover checkpoint 2.
            // InvalidHeaderException should be thrown.
            List<BlockHeader> violatingHeaders = listOfNewChainHeaders.Skip(5).ToList();
            Action connectAction = () =>
            {
                cht.ConnectNewHeaders(1, violatingHeaders);
            };

            connectAction.Should().Throw<CheckpointMismatchException>();

            // Make sure headers for violating chain don't exist.
            foreach (BlockHeader header in violatingHeaders)
                Assert.False(cht.GetChainedHeadersByHash().ContainsKey(header.GetHash()));
        }

        /// <summary>
        /// Issue 15 @ Checkpoint are disabled. Assume valid is enabled.
        /// Headers that pass assume valid and meet it is presented.
        /// Chain is marked for download.
        /// Alternative chain that is of the same lenght is presented but it doesnt meet the assume valid- also marked as to download.
        /// </summary>
        [Fact]
        public void ChainHasAssumeValidHeaderAndMarkedForDownloadWhenPresented_SecondChainWithoutAssumeValidAlsoMarkedForDownload()
        {
            // Chain header tree setup with disabled checkpoints.
            // Initial chain has 2 headers.
            // Example: h1=h2.
            const int initialChainSize = 2;
            TestContext ctx = new TestContextBuilder().WithInitialChain(initialChainSize).UseCheckpoints(false).Build();
            ChainedHeaderTree cht = ctx.ChainedHeaderTree;
            ChainedHeader initialChainTip = ctx.InitialChainTip;

            // Setup two alternative chains A and B of the same length.
            const int presentedChainSize = 4;
            ChainedHeader chainATip = ctx.ExtendAChain(presentedChainSize, initialChainTip); // i.e. h1=h2=a1=a2=a3=a4
            ChainedHeader chainBTip = ctx.ExtendAChain(presentedChainSize, initialChainTip); // i.e. h1=h2=b1=b2=b3=b4
            List<BlockHeader> listOfChainABlockHeaders = ctx.ChainedHeaderToList(chainATip, initialChainSize + presentedChainSize);
            List<BlockHeader> listOfChainBBlockHeaders = ctx.ChainedHeaderToList(chainBTip, initialChainSize + presentedChainSize);

            // Set "Assume Valid" to the 4th block of the chain A.
            // Example h1=h2=a1=(a2)=a3=a4.
            ctx.ConsensusSettings.BlockAssumedValid = listOfChainABlockHeaders[3].GetHash();

            // Chain A is presented by peer 1. It meets "assume valid" hash and should
            // be marked for a download.
            ConnectNewHeadersResult connectNewHeadersResult = cht.ConnectNewHeaders(1, listOfChainABlockHeaders);
            ChainedHeader chainedHeaderDownloadTo = connectNewHeadersResult.DownloadTo;
            chainedHeaderDownloadTo.HashBlock.Should().Be(chainATip.HashBlock);
            Assert.True(connectNewHeadersResult.HaveBlockDataAvailabilityStateOf(BlockDataAvailabilityState.BlockRequired));

            // Chain B is presented by peer 2. It doesn't meet "assume valid" hash but should still
            // be marked for a download.
            connectNewHeadersResult = cht.ConnectNewHeaders(2, listOfChainBBlockHeaders);
            chainedHeaderDownloadTo = connectNewHeadersResult.DownloadTo;
            chainedHeaderDownloadTo.HashBlock.Should().Be(chainBTip.HashBlock);
            Assert.True(connectNewHeadersResult.HaveBlockDataAvailabilityStateOf(BlockDataAvailabilityState.BlockRequired));
        }

        /// <summary>
        /// Issue 16 @ Checkpoints are enabled. After the last checkpoint, there is an assumed valid. The chain
        /// that covers them all is presented - marked for download. After that chain that covers the last checkpoint
        /// but doesn't cover assume valid and is longer is presented - marked for download.
        /// </summary>
        [Fact]
        public void ChainHasOneCheckPointAndAssumeValid_TwoAlternativeChainsArePresented_BothChainsAreMarkedForDownload()
        {
            // Chain header tree setup with disabled checkpoints.
            // Initial chain has 2 headers.
            // Example: h1=h2.
            const int initialChainSize = 2;
            const int extensionChainSize = 2;
            TestContext ctx = new TestContextBuilder().WithInitialChain(initialChainSize).UseCheckpoints().Build();
            ChainedHeaderTree cht = ctx.ChainedHeaderTree;
            ChainedHeader initialChainTip = ctx.InitialChainTip;

            // Extend chain with 2 more headers.
            initialChainTip = ctx.ExtendAChain(extensionChainSize, initialChainTip); // i.e. h1=h2=h3=h4
            List<BlockHeader> listOfCurrentChainHeaders = ctx.ChainedHeaderToList(initialChainTip, initialChainSize + extensionChainSize);

            // Setup a known checkpoint at header 4.
            // Example: h1=h2=h3=(h4).
            const int checkpointHeight = 4;
            var checkpoint = new CheckpointFixture(checkpointHeight, listOfCurrentChainHeaders.Last());
            ctx.SetupCheckpoints(checkpoint);

            // Extend chain and add "Assume valid" at block 6.
            // Example: h1=h2=h3=(h4)=h5=[h6].
            const int chainExtension = 2;
            ChainedHeader extendedChainTip = ctx.ExtendAChain(chainExtension, initialChainTip);
            ctx.ConsensusSettings.BlockAssumedValid = extendedChainTip.HashBlock;

            // Setup two alternative chains A and B. Chain A covers the last checkpoint (4) and "assume valid" (6).
            // Chain B only covers the last checkpoint (4).
            const int chainAExtensionSize = 2;
            const int chainBExtensionSize = 6;
            ChainedHeader chainATip = ctx.ExtendAChain(chainAExtensionSize, extendedChainTip); // i.e. h1=h2=h3=(h4)=h5=[h6]=a7=a8
            ChainedHeader chainBTip = ctx.ExtendAChain(chainBExtensionSize, initialChainTip); // i.e. h1=h2=h3=(h4)=b5=b6=b7=b8=b9=b10
            List<BlockHeader> listOfChainABlockHeaders = ctx.ChainedHeaderToList(chainATip, initialChainSize + extensionChainSize + chainExtension + chainAExtensionSize);
            List<BlockHeader> listOfChainBBlockHeaders = ctx.ChainedHeaderToList(chainBTip, initialChainSize + extensionChainSize + chainBExtensionSize);

            // Chain A is presented by peer 1.
            // DownloadFrom should be set to header 3.
            // DownloadTo should be set to header 8.
            ConnectNewHeadersResult result = cht.ConnectNewHeaders(1, listOfChainABlockHeaders);
            result.DownloadFrom.HashBlock.Should().Be(listOfChainABlockHeaders.Skip(2).First().GetHash());
            result.DownloadTo.HashBlock.Should().Be(listOfChainABlockHeaders.Last().GetHash());
            Assert.True(result.HaveBlockDataAvailabilityStateOf(BlockDataAvailabilityState.BlockRequired));

            // Chain B is presented by peer 2.
            // DownloadFrom should be set to header 5.
            // DownloadTo should be set to header 10.
            result = cht.ConnectNewHeaders(2, listOfChainBBlockHeaders);
            result.DownloadFrom.HashBlock.Should().Be(listOfChainBBlockHeaders[checkpointHeight].GetHash());
            result.DownloadTo.HashBlock.Should().Be(listOfChainBBlockHeaders.Last().GetHash());
            Assert.True(result.HaveBlockDataAvailabilityStateOf(BlockDataAvailabilityState.BlockRequired));
        }

        /// <summary>
        /// Issue 16 @ Checkpoints are enabled. After the last checkpoint, there is an assumed valid. The chain that covers
        /// the last checkpoint but doesn't cover assume valid is presented - marked for download.
        /// </summary>
        [Fact]
        public void ChainHasOneCheckPointAndAssumeValid_ChainsWithCheckpointButMissedAssumeValidIsPresented_BothChainsAreMarkedForDownload()
        {
            // Chain header tree setup with disabled checkpoints.
            // Initial chain has 2 headers.
            // Example: h1=h2.
            const int initialChainSize = 2;
            const int extensionChainSize = 2;
            TestContext ctx = new TestContextBuilder().WithInitialChain(initialChainSize).UseCheckpoints().Build();
            ChainedHeaderTree cht = ctx.ChainedHeaderTree;
            ChainedHeader initialChainTip = ctx.InitialChainTip;

            // Extend chain with 2 more headers.
            initialChainTip = ctx.ExtendAChain(extensionChainSize, initialChainTip); // i.e. h1=h2=h3=h4
            List<BlockHeader> listOfCurrentChainHeaders = ctx.ChainedHeaderToList(initialChainTip, initialChainSize + extensionChainSize);

            // Setup a known checkpoint at header 4.
            // Example: h1=h2=h3=(h4).
            const int checkpointHeight = 4;
            var checkpoint = new CheckpointFixture(checkpointHeight, listOfCurrentChainHeaders.Last());
            ctx.SetupCheckpoints(checkpoint);

            // Extend chain and add "Assume valid" at block 6.
            // Example: h1=h2=h3=(h4)=h5=[h6].
            const int chainExtension = 2;
            ChainedHeader extendedChainTip = ctx.ExtendAChain(chainExtension, initialChainTip);
            ctx.ConsensusSettings.BlockAssumedValid = extendedChainTip.HashBlock;

            // Setup new chain, which covers the last checkpoint (4), but misses "assumed valid".
            const int newChainExtensionSize = 6;
            ChainedHeader newChainTip = ctx.ExtendAChain(newChainExtensionSize, initialChainTip); // i.e. h1=h2=h3=(h4)=b5=b6=b7=b8=b9=b10
            listOfCurrentChainHeaders = ctx.ChainedHeaderToList(newChainTip, initialChainSize + extensionChainSize + newChainExtensionSize);

            // Chain is presented by peer 2.
            // DownloadFrom should be set to header 3.
            // DownloadTo should be set to header 10.
            ConnectNewHeadersResult result = cht.ConnectNewHeaders(2, listOfCurrentChainHeaders);
            result.DownloadFrom.HashBlock.Should().Be(listOfCurrentChainHeaders.Skip(2).First().GetHash());
            result.DownloadTo.HashBlock.Should().Be(listOfCurrentChainHeaders.Last().GetHash());
            Assert.True(result.HaveBlockDataAvailabilityStateOf(BlockDataAvailabilityState.BlockRequired));
        }

        /// <summary>
        /// Issue 17 @ We advanced consensus tip (CT) and there are some partially validated (PV) headers after the CT.
        /// Now we receive headers that are after the last PV header and include assume valid (AV). Make sure that those
        /// headers that are before the AV header and after the last PV are all marked as AV.
        /// </summary>
        [Fact]
        public void ChainHasPartiallyValidatedAfterConsensusTip_NewHeadersWithAssumeValidPresented_CorrectHeadersAreMarkedAsAssumedValid()
        {
            // Chain header tree setup.
            // Initial chain has 4 headers with the consensus tip at header 4.
            // Example: fv1=fv2=fv3=fv4 (fv - fully validated).
            const int initialChainSize = 4;
            TestContext ctx = new TestContextBuilder().WithInitialChain(initialChainSize).Build();
            ChainedHeaderTree cht = ctx.ChainedHeaderTree;
            ChainedHeader chainTip = ctx.InitialChainTip;

            // Extend the chain with 2 partially validated headers.
            // Example: fv1=fv2=fv3=(fv4)=pv5=pv6 (pv - partially validated).
            const int partiallyValidatedHeadersCount = 2;
            chainTip = ctx.ExtendAChain(partiallyValidatedHeadersCount, chainTip);

            // Chain is presented by peer 1.
            // Mark pv5 and pv6 as partially validated.
            List<BlockHeader> listOfCurrentChainHeaders = ctx.ChainedHeaderToList(chainTip, partiallyValidatedHeadersCount);
            ConnectNewHeadersResult result = cht.ConnectNewHeaders(1, listOfCurrentChainHeaders);
            chainTip = result.Consumed;
            chainTip.BlockValidationState = ValidationState.PartiallyValidated;
            chainTip.Previous.BlockValidationState = ValidationState.PartiallyValidated;

            // Extend the chain with 6 normal headers, where header at the height 9 is an "assumed valid" header.
            // Example: fv1=fv2=fv3=(fv4)=pv5=pv6=h7=h8=(av9)=h10=h11=h12 (av - assumed valid).
            const int extensionHeadersCount = 6;
            chainTip = ctx.ExtendAChain(extensionHeadersCount, chainTip);
            ChainedHeader assumedValidHeader = chainTip.GetAncestor(9);
            ctx.ConsensusSettings.BlockAssumedValid = assumedValidHeader.HashBlock;
            listOfCurrentChainHeaders = ctx.ChainedHeaderToList(chainTip, extensionHeadersCount);

            // Chain is presented by peer 1.
            result = cht.ConnectNewHeaders(1, listOfCurrentChainHeaders);

            // Headers h7-h9 are marked as "assumed valid".
            ChainedHeader consumed = result.Consumed;
            while (consumed.Height > initialChainSize)
            {
                if (consumed.Height == 9)
                    Assert.True(consumed.IsAssumedValid);

                if (consumed.Height == 6)
                    Assert.Equal(ValidationState.PartiallyValidated, consumed.BlockValidationState);

                consumed = consumed.Previous;
            }
        }

        /// <summary>
        /// Issue 21 @ FindHeaderAndVerifyBlockIntegrity called for some bogus block. Should throw because not connected.
        /// </summary>
        [Fact]
        public void FindHeaderAndVerifyBlockIntegrityCalledForBogusBlock_ExceptionShouldBeThrown()
        {
            // Chain header tree setup. Initial chain has 4 headers.
            // Example: h1=h2=h3=h4.
            const int initialChainSize = 4;
            const int extensionChainSize = 2;
            TestContext ctx = new TestContextBuilder().WithInitialChain(initialChainSize).UseCheckpoints().Build();
            ChainedHeaderTree cht = ctx.ChainedHeaderTree;
            ChainedHeader initialChainTip = ctx.InitialChainTip;

            // Extend chain with 2 more headers.
            // Example: h1=h2=h3=h4=h5=h6.
            initialChainTip = ctx.ExtendAChain(extensionChainSize, initialChainTip);

            // Call FindHeaderAndVerifyBlockIntegrity on the block from header 6.
            // BlockDownloadedForMissingChainedHeaderException should be thrown.
            Action verificationAction = () => cht.FindHeaderAndVerifyBlockIntegrity(initialChainTip.Block);
            verificationAction.Should().Throw<BlockDownloadedForMissingChainedHeaderException>();
        }

        /// <summary>
        /// Issue 23 @ Block data received (BlockDataDownloaded is called) for already FV block with null pointer.
        /// Nothing should be chained, pointer shouldn't be assigned and result should be false.
        /// </summary>
        [Fact]
        public void BlockDataDownloadedIsCalled_ForFvBlockWithNullPointer_ResultShouldBeFalse()
        {
            // Chain header tree setup. Initial chain has 4 headers with no blocks.
            // Example: h1=h2=h3=h4.
            const int initialChainSize = 4;
            TestContext ctx = new TestContextBuilder()
                .WithInitialChain(initialChainSize, assignBlocks: false)
                .Build();
            ChainedHeaderTree cht = ctx.ChainedHeaderTree;
            ChainedHeader initialChainTip = ctx.InitialChainTip;

            // Call BlockDataDownloaded and make sure that result is false and nothing is chained.
            Block fakeBlock = ctx.Network.Consensus.ConsensusFactory.CreateBlock();
            bool result = cht.BlockDataDownloaded(initialChainTip, fakeBlock);
            result.Should().BeFalse();
            initialChainTip.Block.Should().BeNull();
        }

        /// <summary>
        /// Issue 24 @ BlockDataDownloaded called for some blocks. Make sure CH.Block is not null and for the
        /// first block true is returned and false for others.
        /// </summary>
        [Fact]
        public void BlockDataDownloadedIsCalled_ForValidBlocksAfterFv_ResultShouldBeTrueForTHeFirstAndFalseForTheRest()
        {
            TestContext ctx = new TestContextBuilder().WithInitialChain(1).Build();
            ChainedHeaderTree cht = ctx.ChainedHeaderTree;
            ChainedHeader chainTip = ctx.InitialChainTip;

            // Extend the chain with 3 headers.
            // Example: h1=h2=h3=h4.
            ChainedHeader newChainTip = ctx.ExtendAChain(3, chainTip);

            List<BlockHeader> listOfChainABlockHeaders = ctx.ChainedHeaderToList(newChainTip, 3);
            chainTip = cht.ConnectNewHeaders(1, listOfChainABlockHeaders).Consumed;

            // Call BlockDataDownloaded on h2, h3 and h4.
            ChainedHeader chainTip4 = chainTip;
            ChainedHeader chainTip3 = chainTip.Previous;
            ChainedHeader chainTip2 = chainTip3.Previous;
            bool resultForH4 = cht.BlockDataDownloaded(chainTip4, newChainTip.Block);
            bool resultForH3 = cht.BlockDataDownloaded(chainTip3, newChainTip.Previous.Block);
            bool resultForH2 = cht.BlockDataDownloaded(chainTip2, newChainTip.Previous.Previous.Block);

            // Blocks should be set and only header 1 result is true.
            resultForH4.Should().BeFalse();
            chainTip4.Block.Should().NotBeNull();

            resultForH3.Should().BeFalse();
            chainTip3.Block.Should().NotBeNull();

            resultForH2.Should().BeTrue();
            chainTip2.Block.Should().NotBeNull();
        }

        /// <summary>
        /// Issue 25 @ Consensus and headers are at block 5. Block 6 is presented and PV is successful.
        /// Call PartialOrFullValidationFailed and after make sure that there is a single US_CONSTANT on CT.
        /// </summary>
        [Fact]
        public void ConsensusAndHeadersAreAtBlock5_Block6Presented_PartialOrFullValidationFailedCalled_ThereShouldBeASingleConstant()
        {
            // Chain header tree setup. Initial chain has 5 headers.
            // Example: h1=h2=h3=h4=h5.
            const int initialChainSize = 5;
            TestContext ctx = new TestContextBuilder()
                .WithInitialChain(initialChainSize)
                .Build();
            ChainedHeaderTree cht = ctx.ChainedHeaderTree;
            ChainedHeader chainTip = ctx.InitialChainTip;

            // Extend a chain by 1 header.
            // Example: h1=h2=h3=h4=h5=h6.
            chainTip = ctx.ExtendAChain(1, chainTip);
            List<BlockHeader> listOfCurrentChainHeaders = ctx.ChainedHeaderToList(chainTip, 1);

            // Present header by peer with id 1.
            // Then call PartialOrFullValidationFailed on it, followed by PartialOrFullValidationFailed.
            const int peerId = 1;
            ConnectNewHeadersResult connectionResult = cht.ConnectNewHeaders(peerId, listOfCurrentChainHeaders);

            cht.BlockDataDownloaded(connectionResult.Consumed, chainTip.Block);

            cht.PartialValidationSucceeded(connectionResult.Consumed, out bool fullValidationRequired);
            fullValidationRequired.Should().BeTrue();
            cht.PartialOrFullValidationFailed(connectionResult.Consumed);

            // Peer id must be found only once on header 5.
            Dictionary<uint256, HashSet<int>> peerIdsByTipHash = cht.GetPeerIdsByTipHash();
            peerIdsByTipHash.Should().HaveCount(1);
            uint256 header5Hash = connectionResult.Consumed.GetAncestor(5).HashBlock;
            peerIdsByTipHash[header5Hash].Should().HaveCount(1);
            peerIdsByTipHash[header5Hash].Single().Should().Be(ChainedHeaderTree.LocalPeerId);
        }

        /// <summary>
        /// Issue 26 @ CT is at block 5. Call PartialValidationSucceeded with header 6. ConsensusTipChanged on block 6.
        /// Make sure PID moved to 6.
        /// </summary>
        [Fact]
        public void ConsensusAndHeadersAreAtBlock5_Block6Presented_PartialValidationSucceededCalled_LocalPeerIdIsMovedTo6()
        {
            // Chain header tree setup. Initial chain has 5 headers.
            // Example: h1=h2=h3=h4=h5.
            const int initialChainSize = 5;
            TestContext ctx = new TestContextBuilder()
                .WithInitialChain(initialChainSize)
                .Build();
            ChainedHeaderTree cht = ctx.ChainedHeaderTree;
            ChainedHeader chainTip = ctx.InitialChainTip;

            // Extend a chain by 1 header.
            // Example: h1=h2=h3=h4=h5=h6.
            chainTip = ctx.ExtendAChain(1, chainTip);
            List<BlockHeader> listOfCurrentChainHeaders = ctx.ChainedHeaderToList(chainTip, 1);

            // Present header by peer with id 1 and then call PartialValidationSucceeded on it.
            const int peerId = 1;
            ConnectNewHeadersResult connectionResult = cht.ConnectNewHeaders(peerId, listOfCurrentChainHeaders);

            cht.BlockDataDownloaded(connectionResult.Consumed, chainTip.Block);

            cht.PartialValidationSucceeded(connectionResult.Consumed, out bool fullValidationRequired);
            fullValidationRequired.Should().BeTrue();

            // Call ConsensusTipChanged on chaintip at header 6.
            cht.ConsensusTipChanged(chainTip);

            // PID moved to header 6.
            Dictionary<uint256, HashSet<int>> peerIdsByTipHash = cht.GetPeerIdsByTipHash();
            uint256 header5Hash = connectionResult.Consumed.GetAncestor(5).HashBlock;
            uint256 header6Hash = connectionResult.Consumed.HashBlock;

            peerIdsByTipHash.Should().HaveCount(1);
            peerIdsByTipHash.Should().NotContainKey(header5Hash);
            peerIdsByTipHash[header6Hash].Should().HaveCount(2);
            peerIdsByTipHash[header6Hash].Should().Contain(ChainedHeaderTree.LocalPeerId);
            peerIdsByTipHash[header6Hash].Should().Contain(peerId);
        }

        /// <summary>
        /// Issue 27 @  Checkpoints are disabled. Chain tip is at header 5. Present a chain A with headers equal to max reorg of 500 blocks plus extra 50.
        /// Then start syncing until block 490. Peer 2 presents the alternative chain with 2 headers after fork point at header 5. We then you join the rest of
        /// 60 blocks. ConsensusTipChanged should return identifier of the second peer at block number 506.
        /// </summary>
        [Fact]
        public void ChainWithMaxReorgPlusExtraHeadersIsCalled_AnotherChainIsPresented_ConsensusTipChangedReturnsSecondPeerId()
        {
            // Chain header tree setup. Initial chain has 5 headers.
            // Example: h1=h2=h3=h4=h5.
            const int initialChainSize = 5;
            TestContext ctx = new TestContextBuilder().WithInitialChain(initialChainSize).Build();
            ChainedHeaderTree cht = ctx.ChainedHeaderTree;
            ChainedHeader initialChainTip = ctx.InitialChainTip;

            // Extend the chain (chain A) with max reorg headers (500) + 50 extra.
            // Example: h1=h2=h3=h4=(h5)=a6=...=a555.
            const int maxReorg = 500;
            ctx.ChainState.Setup(x => x.MaxReorgLength).Returns(maxReorg);
            ChainedHeader chainATip = ctx.ExtendAChain(maxReorg + 50, initialChainTip);

            // Chain A is presented by peer 1.
            List<BlockHeader> listOfChainABlockHeaders = ctx.ChainedHeaderToList(chainATip, maxReorg + 50);
            ChainedHeader[] chainAChainHeaders = chainATip.ToArray(maxReorg + 50);
            ChainedHeader consumed = cht.ConnectNewHeaders(1, listOfChainABlockHeaders).Consumed;
            ChainedHeader[] consumedHeaders = consumed.ToArray(maxReorg + 50);

            // Sync 490 blocks from chain A.
            for (int i = 0; i < maxReorg - 10; i++)
            {
                ChainedHeader currentChainTip = consumedHeaders[i];
                Block block = chainAChainHeaders[i].Block;

                cht.BlockDataDownloaded(currentChainTip, block);
                cht.PartialValidationSucceeded(currentChainTip, out bool fullValidationRequired);
<<<<<<< HEAD
                ctx.FinalizedBlockHeight.Setup(m => m.GetFinalizedBlockHeight()).Returns(currentChainTip.Height - maxReorg);
=======
                ctx.FinalizedBlockMock.Setup(m => m.GetFinalizedBlockInfo()).Returns(new HashHeightPair(uint256.One, currentChainTip.Height - maxReorg));
>>>>>>> e7be665b
                List<int> peerIds = cht.ConsensusTipChanged(currentChainTip);
                peerIds.Should().BeEmpty();
            }

            // Create new chain B with 2 headers after the fork point.
            // Example: h1=h2=h3=h4=(h5)=b7=b8.
            const int chainBExtension = 2;
            ChainedHeader chainBTip = ctx.ExtendAChain(chainBExtension, initialChainTip);

            // Chain B is presented by peer 2.
            List<BlockHeader> listOfChainBHeaders = ctx.ChainedHeaderToList(chainBTip, chainBExtension);
            cht.ConnectNewHeaders(2, listOfChainBHeaders);

            // Continue syncing remaining blocks from chain A.
            for (int i = maxReorg - 10; i < maxReorg + 50; i++)
            {
                ChainedHeader currentChainTip = consumedHeaders[i];
                Block block = chainAChainHeaders[i].Block;

                cht.BlockDataDownloaded(currentChainTip, block);
                cht.PartialValidationSucceeded(currentChainTip, out bool fullValidationRequired);
<<<<<<< HEAD
                ctx.FinalizedBlockHeight.Setup(m => m.GetFinalizedBlockHeight()).Returns(currentChainTip.Height - maxReorg);
=======
                ctx.FinalizedBlockMock.Setup(m => m.GetFinalizedBlockInfo()).Returns(new HashHeightPair(uint256.One, currentChainTip.Height - maxReorg));
>>>>>>> e7be665b
                List<int> peerIds = cht.ConsensusTipChanged(currentChainTip);
                if (currentChainTip.Height > maxReorg + initialChainSize)
                {
                    peerIds.Should().HaveCount(1);
                    peerIds[0].Should().Be(2);
                }
                else
                {
                    peerIds.Should().BeEmpty();
                }
            }
        }

        /// <summary>
        /// Issue 29 @ Peer presents at least two headers. Those headers will be connected to the tree.
        /// Then we save the first such connected block to variable X and simulate block downloaded for both blocks.
        /// Then the peer is disconnected, which removes its chain from the tree.
        /// Partial validation succeeded is then called on X. No headers to validate should be returned and
        /// full validation required should be false.
        /// </summary>
        [Fact]
        public void ChainedHeaderIsRemovedFromTheTree_PartialValidationSucceededCalled_NothingIsReturned()
        {
            // Chain header tree setup. Initial chain has 5 headers.
            // Example: h1=h2=h3=h4=h5.
            const int initialChainSize = 5;
            TestContext ctx = new TestContextBuilder()
                .WithInitialChain(initialChainSize)
                .Build();
            ChainedHeaderTree cht = ctx.ChainedHeaderTree;
            ChainedHeader chainTip = ctx.InitialChainTip;

            // Extend chaintip with 2 headers, i.e. h1=h2=h3=h4=h5=h6=h7.
            const int chainExtension = 2;
            chainTip = ctx.ExtendAChain(chainExtension, chainTip);

            // Peer 1 presents these 2 headers.
            const int peer1Id = 1;
            List<BlockHeader> listOfHeaders = ctx.ChainedHeaderToList(chainTip, chainExtension);
            ConnectNewHeadersResult connectionResult = cht.ConnectNewHeaders(peer1Id, listOfHeaders);
            ChainedHeader consumedHeader = connectionResult.Consumed;

            // Download both blocks.
            ChainedHeader firstPresentedHeader = consumedHeader.Previous;
            cht.BlockDataDownloaded(consumedHeader, chainTip.Block);
            cht.BlockDataDownloaded(firstPresentedHeader, chainTip.Previous.Block);

            // Disconnect peer 1.
            cht.PeerDisconnected(peer1Id);

            // Attempt to call PartialValidationSucceeded on a saved bock.
            List<ChainedHeaderBlock> headersToValidate = cht.PartialValidationSucceeded(firstPresentedHeader, out bool fullValidationRequired);
            headersToValidate.Should().BeNull();
            fullValidationRequired.Should().BeFalse();
        }

        /// <summary>
        /// Issue 30 @ Chain is 10 headers long. All headers are "Data Available". Call PartialValidationSucceeded on
        /// the first header. First header is marked Partially Validated (PV). Make sure the next header is also marked
        /// for partial validation.
        /// </summary>
        [Fact]
        public void ChainWith10DataAvailableHeaders_PartialValidationSucceededOnTheFirstHeaderCalled_RemainingHeadersPartiallyValidated()
        {
            // Chain header tree setup. Initial chain has 2 headers.
            // Example: h1=h2.
            const int initialChainSize = 2;
            TestContext ctx = new TestContextBuilder()
                .WithInitialChain(initialChainSize)
                .Build();
            ChainedHeaderTree cht = ctx.ChainedHeaderTree;
            ChainedHeader chainTip = ctx.InitialChainTip;

            // Extend chain by 10 headers and connect it to CHT.
            // Example: h1=h2=h3=h4=h5=h6=h7=h8=h9=h10=h11=h12.
            const int extensionSize = 10;
            chainTip = ctx.ExtendAChain(extensionSize, chainTip);
            List<BlockHeader> listOfExtendedHeaders = ctx.ChainedHeaderToList(chainTip, extensionSize);
            ConnectNewHeadersResult connectionResult = cht.ConnectNewHeaders(1, listOfExtendedHeaders);
            ChainedHeader consumed = connectionResult.Consumed;

            // Download all header blocks and call PartialValidationSucceeded on h3.
            ChainedHeader[] originalHeaderArray = chainTip.ToArray(extensionSize);
            ChainedHeader[] headerArray = consumed.ToArray(extensionSize);
            ChainedHeader firstHeader = headerArray[0];
            ChainedHeader secondHeader = headerArray[1];
            for (int i = 0; i < headerArray.Length; i++)
            {
                cht.BlockDataDownloaded(headerArray[i], originalHeaderArray[i].Block);
            }

            List<ChainedHeaderBlock> listOfHeaders = cht.PartialValidationSucceeded(firstHeader, out bool fullValidationRequired);

            // First header validation state should be "PartiallyValidated" and next header returned.
            firstHeader.BlockValidationState.Should().Be(ValidationState.PartiallyValidated);
            listOfHeaders.Should().HaveCount(1);
            listOfHeaders.First().ChainedHeader.HashBlock.Should().Be(secondHeader.HashBlock);
        }

        /// <summary>
        /// Issue 31 @ Chain is 2 blocks long, CT is header 1, call PartialValidationSucceeded on header 2.
        /// Make sure that full validation is required.
        /// </summary>
        [Fact]
        public void ChainOfHeaders_CallPartialValidationSucceededOnBlockBeyondConsensusTip_FullValidationIsRequired()
        {
            // Chain header tree setup.
            const int initialChainSize = 1;
            TestContext testContext = new TestContextBuilder().WithInitialChain(initialChainSize).Build();
            ChainedHeaderTree chainedHeaderTree = testContext.ChainedHeaderTree;
            ChainedHeader initialChainTip = testContext.InitialChainTip;

            const int chainExtension = 1;
            ChainedHeader chainTip = testContext.ExtendAChain(chainExtension, initialChainTip);
            List<BlockHeader> listOfChainHeaders = testContext.ChainedHeaderToList(chainTip, 1);

            // Chain is 2 blocks long: h1=h2.
            chainedHeaderTree.ConnectNewHeaders(1, listOfChainHeaders);

            // Call PartialValidationSucceeded on h2.
            chainedHeaderTree.PartialValidationSucceeded(chainTip, out bool fullValidationRequired);

            chainTip.BlockValidationState.Should().Be(ValidationState.PartiallyValidated);

            fullValidationRequired.Should().BeTrue();
        }

        /// <summary>
        /// Issue 32 @ Call FullValidationSucceeded on some header.
        /// Make sure header.ValidationState == FV
        /// </summary>
        [Fact]
        public void ChainOfHeaders_CallFullValidationSucceededOnHeader_ValidationStateSetToFullyValidated()
        {
            // Setup with initial chain of 17 headers (h1->h17).
            const int initialChainSize = 17;
            TestContext testContext = new TestContextBuilder().WithInitialChain(initialChainSize).Build();
            ChainedHeaderTree chainedHeaderTree = testContext.ChainedHeaderTree;
            ChainedHeader chainTip = testContext.InitialChainTip;

            // Extend chain and connect all headers (h1->h22).
            const int extensionChainSize = 5;
            chainTip = testContext.ExtendAChain(extensionChainSize, chainTip);
            List<BlockHeader> listOfChainHeaders =
                testContext.ChainedHeaderToList(chainTip, initialChainSize + extensionChainSize);
            ConnectNewHeadersResult connectNewHeadersResult =
                chainedHeaderTree.ConnectNewHeaders(1, listOfChainHeaders);
            chainTip = connectNewHeadersResult.Consumed;

            // Select an arbitrary header h19 on the extended chain.
            ChainedHeader newHeader = chainTip.GetAncestor(19);

            // Verify its initial BlockValidationState.
            Assert.Equal(ValidationState.HeaderValidated, newHeader.BlockValidationState);

            chainedHeaderTree.FullValidationSucceeded(newHeader);
            Assert.Equal(ValidationState.FullyValidated, newHeader.BlockValidationState);
        }

        /// <summary>
        /// Issue 33 @  We receive headers message
        /// (first header in the message is HEADERS_START and last is HEADERS_END).
        /// AV = assume valid header, CP1,CP2 - checkpointed headers. '---' some headers.
        /// HEADERS_START--CP1----AV----HEADERS_END---CP2---
        /// Check that headers till AV(including AV) are marked for download.
        /// Headers after AV are not marked for download.
        /// </summary>
        [Fact]
        public void ConnectHeaders_AssumeValidBetweenTwoCheckPoints_DownloadUpToIncludingAssumeValid()
        {
            const int initialChainSize = 5;
            const int chainExtension = 40;
            const int assumeValidHeaderHeight = 30;

            TestContext testContext = new TestContextBuilder().WithInitialChain(initialChainSize).UseCheckpoints().Build();
            ChainedHeaderTree chainedHeaderTree = testContext.ChainedHeaderTree;
            ChainedHeader initialChainTip = testContext.InitialChainTip;
            ChainedHeader chainTip = testContext.ExtendAChain(chainExtension, initialChainTip);

            // Assume valid header at h30.
            ChainedHeader assumeValidHeader = chainTip.GetAncestor(assumeValidHeaderHeight);
            testContext.ConsensusSettings.BlockAssumedValid = assumeValidHeader.HashBlock;

            List<BlockHeader> listOfChainHeaders = testContext.ChainedHeaderToList(chainTip, initialChainSize + chainExtension);

            // Two checkpoints at h18 and h45.
            const int firstCheckpointHeight = 18;
            const int secondCheckpointHeight = 45;
            var checkpoint1 = new CheckpointFixture(firstCheckpointHeight, listOfChainHeaders[firstCheckpointHeight - 1]);
            var checkpoint2 = new CheckpointFixture(secondCheckpointHeight, listOfChainHeaders[secondCheckpointHeight - 1]);
            testContext.SetupCheckpoints(checkpoint1, checkpoint2);

            // Present chain h1->h40 covering first checkpoint at h18 and assume valid at h30.
            // Exclude second checkpoint at h45.
            listOfChainHeaders = listOfChainHeaders.Take(40).ToList();
            ConnectNewHeadersResult connectedHeadersResultNew = chainedHeaderTree.ConnectNewHeaders(1, listOfChainHeaders);

            // From initialised chain up to and including assume valid (h6->h30) are marked for download.
            // Headers after assume valid (h31->h40) are not marked for download.
            IEnumerable<BlockHeader> extendedChain = listOfChainHeaders.Skip(initialChainSize);

            Assert.Equal(extendedChain.First(), connectedHeadersResultNew.DownloadFrom.Header);
            Assert.Equal(assumeValidHeader.Header, connectedHeadersResultNew.DownloadTo.Header);

            // Check block data availability of headers marked for download.
            Assert.True(connectedHeadersResultNew.HaveBlockDataAvailabilityStateOf(BlockDataAvailabilityState.BlockRequired));

            // Check block data availability of headers not marked for download after assumed valid block.
            ChainedHeader chainedHeader = chainTip;
            while (chainedHeader.Height > assumeValidHeader.Height)
            {
                chainedHeader.BlockDataAvailability.Should().Be(BlockDataAvailabilityState.HeaderOnly);
                chainedHeader = chainedHeader.Previous;
            }
        }

        /// <summary>
        /// Issue 34 @ We receive headers message
        /// (first header in the message is HEADERS_START and last is HEADERS_END).
        /// AV = assume valid header, CP1,CP2 - checkpointed headers. '---' some headers.
        /// CP1---HEADERS_START---AV---HEADERS_END---CP2---
        /// Check that headers till AV(including AV) are marked for download.
        /// Headers after AV are not marked for download.
        /// </summary>
        [Fact]
        public void
        ConnectHeaders_AssumeValidBetweenTwoCheckPoints_BothCheckpointsExcluded_DownloadUpToIncludingAssumeValid()
        {
            const int initialChainSize = 14;
            const int chainExtension = 16;
            const int assumeValidHeaderHeight = 20;
            const int headersStartHeight = 15;
            const int headersEndHeight = 25;

            TestContext testContext = new TestContextBuilder().WithInitialChain(initialChainSize).UseCheckpoints(true).Build();
            ChainedHeaderTree chainedHeaderTree = testContext.ChainedHeaderTree;
            ChainedHeader initialChainTip = testContext.InitialChainTip;
            ChainedHeader chainTip = testContext.ExtendAChain(chainExtension, initialChainTip);

            // Assume valid header at h20.
            ChainedHeader assumeValidChainHeader = chainTip.GetAncestor(assumeValidHeaderHeight);
            testContext.ConsensusSettings.BlockAssumedValid = assumeValidChainHeader.HashBlock;

            List<BlockHeader> listOfChainHeaders = testContext.ChainedHeaderToList(chainTip, initialChainSize + chainExtension);

            // Two checkpoints at h10 and h30.
            const int firstCheckpointHeight = 10;
            const int secondCheckpointHeight = 30;
            var checkpoint1 = new CheckpointFixture(firstCheckpointHeight, listOfChainHeaders[firstCheckpointHeight - 1]);
            var checkpoint2 = new CheckpointFixture(secondCheckpointHeight, listOfChainHeaders[secondCheckpointHeight - 1]);
            testContext.SetupCheckpoints(checkpoint1, checkpoint2);

            // Present chain h15->h25 covering assume valid at h20 and excluding both checkpoints.
            int headersToPresentCount = (headersEndHeight - headersStartHeight + 1 /* inclusive */);
            listOfChainHeaders = listOfChainHeaders.Skip(headersStartHeight - 1).Take(headersToPresentCount).ToList();

            // Present chain:
            // ----CP1----HEADERS_START----AV----HEADERS_END----CP2
            // h1--h10--------h15----------h20------h25---------h30
            ConnectNewHeadersResult connectedHeadersResultNew = chainedHeaderTree.ConnectNewHeaders(1, listOfChainHeaders);

            // From initialised chain up to and including assume valid (h15->h20) inclusive are marked for download.
            // Headers after assume valid (h21->h30) are not marked for download.
            Assert.Equal(listOfChainHeaders.First(), connectedHeadersResultNew.DownloadFrom.Header);
            Assert.Equal(assumeValidChainHeader.Header, connectedHeadersResultNew.DownloadTo.Header);

            // Check block data availability of headers marked for download.
            Assert.True(connectedHeadersResultNew.HaveBlockDataAvailabilityStateOf(BlockDataAvailabilityState.BlockRequired));

            // Check block data availability of headers not marked for download after assumed valid block.
            ChainedHeader chainedHeader = chainTip;
            while (chainedHeader.Height > assumeValidChainHeader.Height)
            {
                chainedHeader.BlockDataAvailability.Should().Be(BlockDataAvailabilityState.HeaderOnly);
                chainedHeader = chainedHeader.Previous;
            }
        }

        /// <summary>
        /// Issue 35 @ We receive headers message
        /// (first header in the message is HEADERS_START and last is HEADERS_END).
        /// AV = assume valid header, CP1,CP2 - checkpointed headers. '---' some headers.
        /// LAST_CP = last checkpoint.
        /// ----CP1-----HEADERS_START----LAST_CP----AV-----HEADERS_END
        /// All headers until HEADERS_END (including it) are marked for download.
        /// </summary>
        [Fact]
        public void ConnectHeaders_FirstCheckpointsExcluded_AssumeValidBeyondLastCheckPoint_DownloadAllHeaders()
        {
            const int initialChainSize = 14;
            const int chainExtension = 16;
            const int assumeValidHeaderHeight = 25;
            const int headersStartHeight = 15;

            TestContext testContext = new TestContextBuilder().WithInitialChain(initialChainSize).UseCheckpoints(true).Build();
            ChainedHeaderTree chainedHeaderTree = testContext.ChainedHeaderTree;
            ChainedHeader initialChainTip = testContext.InitialChainTip;
            ChainedHeader chainTip = testContext.ExtendAChain(chainExtension, initialChainTip);

            // Assume valid header at h25.
            ChainedHeader assumeValidChainHeader = chainTip.GetAncestor(assumeValidHeaderHeight);
            testContext.ConsensusSettings.BlockAssumedValid = assumeValidChainHeader.HashBlock;

            List<BlockHeader> listOfChainHeaders =
                testContext.ChainedHeaderToList(chainTip, initialChainSize + chainExtension);

            // Two checkpoints at h10 and h20.
            const int firstCheckpointHeight = 10;
            const int secondCheckpointHeight = 20;
            var checkpoint1 = new CheckpointFixture(firstCheckpointHeight, listOfChainHeaders[firstCheckpointHeight - 1]);
            var checkpoint2 = new CheckpointFixture(secondCheckpointHeight, listOfChainHeaders[secondCheckpointHeight - 1]);
            testContext.SetupCheckpoints(checkpoint1, checkpoint2);

            // Present chain h15->h30 covering second checkpoint at h20 and assume valid at h25.
            // -----CP1----HEADERS_START----CP2-----AV----HEADERS_END
            // h1---h10--------h15----------h20-----h25------h30-----
            listOfChainHeaders = listOfChainHeaders.Skip(headersStartHeight - 1).ToList();
            ConnectNewHeadersResult connectedHeadersResultNew = chainedHeaderTree.ConnectNewHeaders(1, listOfChainHeaders);

            // From initialised chain up to and including headers end (h30) inclusive are marked for download.
            Assert.Equal(listOfChainHeaders.First(), connectedHeadersResultNew.DownloadFrom.Header);
            Assert.Equal(listOfChainHeaders.Last(), connectedHeadersResultNew.DownloadTo.Header);

            // Check block data availability of headers marked for download.
            Assert.True(connectedHeadersResultNew.HaveBlockDataAvailabilityStateOf(BlockDataAvailabilityState.BlockRequired));
        }

        /// <summary>
        /// Issue 36 @ The list of headers is presented where the 1st half of them can be connected but then there is
        /// header which is not consecutive – its previous hash is not hash of the previous header in the list.
        /// The 1st nonconsecutive header should be header that we saw before, so that it actually connects but it
        /// is out of order.
        /// </summary>
        [Fact]
        public void ListWithOnlyHalfConnectableHeadersPresented_TheFirstNonconsecutiveHeaderShouldBeHeaderWeSawBefore()
        {
            // Chain header tree setup. Initial chain has 2 headers.
            // Example: h1=h2.
            const int initialChainSize = 2;
            TestContext ctx = new TestContextBuilder().WithInitialChain(initialChainSize).Build();
            ChainedHeaderTree cht = ctx.ChainedHeaderTree;
            ChainedHeader chainTip = ctx.InitialChainTip;

            // Extend chain with 10 more headers.
            // Example: h1=h2=a3=a4=a5=a6=a7=a8=a9=a10=a11=a12.
            // Then swap h8 with h2 before connecting it.
            const int extensionChainSize = 10;
            chainTip = ctx.ExtendAChain(extensionChainSize, chainTip);
            List<BlockHeader> listOfHeaders = ctx.ChainedHeaderToList(chainTip, extensionChainSize);
            listOfHeaders[initialChainSize + 5] = chainTip.GetAncestor(2).Header;

            // Present headers that contain out of order header.
            Action connectHeadersAction = () =>
            {
                cht.ConnectNewHeaders(1, listOfHeaders);
            };

            // Exception is thrown and no new headers are connected.
            ChainedHeader[] allHeaders = chainTip.ToArray(initialChainSize + extensionChainSize + 1);
            connectHeadersAction.Should().Throw<ArgumentException>();
            Dictionary<uint256, ChainedHeader> currentHeaders = cht.GetChainedHeadersByHash();
            currentHeaders.Should().HaveCount(initialChainSize + 1); // initial chain size + genesis.
            currentHeaders.Should().ContainKey(allHeaders[0].HashBlock);
            currentHeaders.Should().ContainKey(allHeaders[1].HashBlock);
            currentHeaders.Should().ContainKey(allHeaders[2].HashBlock);
            currentHeaders[allHeaders[2].HashBlock].Next.Should().BeEmpty();
        }

        /// <summary>
        /// Issue 37 @ CT advances at 1000 blocks. Make sure that block data for headers 1-900 are removed.
        /// </summary>
        [Fact]
        public void ChainTipAdvancesAt1000Blocks_DataForHeadersForFirst900HeadersAreRemoved()
        {
            // Chain header tree setup. Initial chain has 1 header.
            // Example: h1.
            const int initialChainSize = 1;
            TestContext ctx = new TestContextBuilder().WithInitialChain(initialChainSize).Build();
            ChainedHeaderTree cht = ctx.ChainedHeaderTree;
            ChainedHeader chainTip = ctx.InitialChainTip;

            // Extend a chain by 1000 headers.
            // Example: h1=h2=...=h1001.
            const int extensionSize = 1000;
            chainTip = ctx.ExtendAChain(extensionSize, chainTip);
            List<BlockHeader> listOfCurrentChainHeaders = ctx.ChainedHeaderToList(chainTip, extensionSize);

            // Peer 1 presents a chain.
            const int peerId = 1;
            ConnectNewHeadersResult connectionResult = cht.ConnectNewHeaders(peerId, listOfCurrentChainHeaders);
            ChainedHeader[] consumedHeaders = connectionResult.Consumed.ToArray(extensionSize);
            ChainedHeader[] originalHeaders = chainTip.ToArray(extensionSize);

            // Sync all blocks.
            for (int i = 0; i < extensionSize; i++)
            {
                ChainedHeader currentChainTip = consumedHeaders[i];

                cht.BlockDataDownloaded(currentChainTip, originalHeaders[i].Block);
                cht.PartialValidationSucceeded(currentChainTip, out bool fullValidationRequired);
                cht.ConsensusTipChanged(currentChainTip);
            }

            // Headers 2-901 should have block data null.
            // Headers 901 - 1001 should have block data.
            Dictionary<uint256, ChainedHeader> connectedHeaders = cht.GetChainedHeadersByHash();
            foreach (ChainedHeader consumedHeader in consumedHeaders)
            {
                if (consumedHeader.Height <= (extensionSize - ChainedHeaderTree.KeepBlockDataForLastBlocks))
                {
                    connectedHeaders[consumedHeader.HashBlock].Block.Should().BeNull();
                }
                else
                {
                    connectedHeaders[consumedHeader.HashBlock].Block.Should().NotBeNull();
                }
            }
        }

        /// <summary>
        /// Issue 38 @ CT advances at 150. Alternative chain with fork at 120 and total length 160 is presented.
        /// CT switches to 160. Make sure block data for 0-60 is removed.
        /// </summary>
        [Fact]
        public void ChainTipAdvancesAt150Blocks_AlternativeChainPresented_RelevantBlockDataIsRemoved()
        {
            // Chain header tree setup. Initial chain has 1 header.
            // Example: h1.
            const int initialChainSize = 1;
            TestContext ctx = new TestContextBuilder().WithInitialChain(initialChainSize).Build();
            ChainedHeaderTree cht = ctx.ChainedHeaderTree;
            ChainedHeader chainTip = ctx.InitialChainTip;

            // Create a chain A with 150 headers.
            // Example: h1=h2=...h120=h121=a122=a123=a124=...=a151.
            const int extensionBeforeFork = 120;
            const int chainAExtensionSize = 150;
            chainTip = ctx.ExtendAChain(extensionBeforeFork, chainTip);
            ChainedHeader chainATip = ctx.ExtendAChain(chainAExtensionSize - extensionBeforeFork, chainTip);
            List<BlockHeader> listOfCurrentChainAHeaders = ctx.ChainedHeaderToList(chainATip, chainAExtensionSize);

            // Peer 1 presents a chain A.
            const int peer1Id = 1;
            ConnectNewHeadersResult connectionResult = cht.ConnectNewHeaders(peer1Id, listOfCurrentChainAHeaders);
            ChainedHeader[] consumedChainAHeaders = connectionResult.Consumed.ToArray(chainAExtensionSize);
            ChainedHeader[] originalChainAHeaders = chainATip.ToArray(chainAExtensionSize);

            // Sync all blocks for chain A.
            for (int i = 0; i < chainAExtensionSize; i++)
            {
                ChainedHeader currentChainTip = consumedChainAHeaders[i];

                cht.BlockDataDownloaded(currentChainTip, originalChainAHeaders[i].Block);
                cht.PartialValidationSucceeded(currentChainTip, out bool fullValidationRequired);
                cht.ConsensusTipChanged(currentChainTip);
            }

            // Create a chain B with 160 headers and a fork at 121.
            // Example: h1=h2=...h120=h121=b122=b123=b124=...=b161.
            const int chainBExtensionSize = 160;
            ChainedHeader chainBTip = ctx.ExtendAChain(chainBExtensionSize - extensionBeforeFork, chainTip);
            List<BlockHeader> listOfCurrentChainBHeaders = ctx.ChainedHeaderToList(chainBTip, chainBExtensionSize - extensionBeforeFork);

            // Peer 2 presents a chain B.
            const int peer2Id = 2;
            connectionResult = cht.ConnectNewHeaders(peer2Id, listOfCurrentChainBHeaders);
            ChainedHeader[] consumedChainBHeaders = connectionResult.Consumed.ToArray(chainBExtensionSize - extensionBeforeFork);
            ChainedHeader[] originalChainBHeaders = chainBTip.ToArray(chainBExtensionSize - extensionBeforeFork);

            // Sync all new blocks for chain B.
            for (int i = 0; i < chainBExtensionSize - extensionBeforeFork; i++)
            {
                ChainedHeader currentChainTip = consumedChainBHeaders[i];

                cht.BlockDataDownloaded(currentChainTip, originalChainBHeaders[i].Block);
                cht.PartialValidationSucceeded(currentChainTip, out bool fullValidationRequired);
            }

            cht.ConsensusTipChanged(connectionResult.Consumed);

            // Headers 2-60 should have block data null.
            // Headers 61 - 161 should have block data.
            Dictionary<uint256, ChainedHeader> connectedHeaders = cht.GetChainedHeadersByHash();
            ChainedHeader[] allChainBHeaders = connectionResult.Consumed.ToArray(chainBExtensionSize);
            foreach (ChainedHeader consumedHeader in allChainBHeaders)
            {
                if (consumedHeader.Height <= (chainBExtensionSize - ChainedHeaderTree.KeepBlockDataForLastBlocks))
                {
                    connectedHeaders[consumedHeader.HashBlock].Block.Should().BeNull();
                }
                else
                {
                    connectedHeaders[consumedHeader.HashBlock].Block.Should().NotBeNull();
                }
            }
        }

        /// <summary>
        /// Issue 39 @ Initial chain is 20 headers long. Single checkpoint is at 1000. Max reorg is 10. Finalized height is 10.
        /// We receive a chain of 100 headers from peer1. Nothing is marked for download. Peer2 presents a chain which forks
        /// at 50 and goes to 150. Nothing is marked for download but the chain is accepted.
        /// </summary>
        [Fact]
        public void ChainTHasCheckpointAt1000_MaxReorgIs10_TwoChainsPriorTo1000Presented_NothingIsMarkedForDownload()
        {
            // Chain header tree setup. Initial chain has 1 header and it uses checkpoints.
            // Example: h1=h2=...=h20.
            const int initialChainSize = 20;
            TestContext ctx = new TestContextBuilder().WithInitialChain(initialChainSize).UseCheckpoints().Build();
            ChainedHeaderTree cht = ctx.ChainedHeaderTree;
            ChainedHeader chainTip = ctx.InitialChainTip;

            // Set checkpoint at height 1000.
            const int checkpointHeight = 1000;
            ChainedHeader fakeChainTip = ctx.ExtendAChain(checkpointHeight - initialChainSize, chainTip);
            var checkpoint = new CheckpointFixture(checkpointHeight, fakeChainTip.Header);
            ctx.SetupCheckpoints(checkpoint);

            // Setup max reorg of 10.
            const int maxReorg = 10;
            ctx.ChainState.Setup(x => x.MaxReorgLength).Returns(maxReorg);

            // Setup finalized block height to 10.
<<<<<<< HEAD
            ctx.FinalizedBlockHeight.Setup(m => m.GetFinalizedBlockHeight()).Returns(10);
=======
            ctx.FinalizedBlockMock.Setup(m => m.GetFinalizedBlockInfo()).Returns(new HashHeightPair(uint256.One, 10));
>>>>>>> e7be665b

            // Extend a chain by 50 headers.
            // Example: h1=h2=...=h50.
            const int extensionSize = 30;
            chainTip = ctx.ExtendAChain(extensionSize, chainTip);

            // Setup chain A that has 100 headers and is based on the previous 30 header extension.
            // Example: h1=h2=..=h50=a51=a52=..=a120.
            const int chainAExtensionSize = 70;
            ChainedHeader chainATip = ctx.ExtendAChain(chainAExtensionSize, chainTip);
            List<BlockHeader> listOfChainAHeaders =
                ctx.ChainedHeaderToList(chainATip, extensionSize + chainAExtensionSize);

            // Peer 1 presents a chain A.
            // Chain accepted but nothing marked for download.
            const int peer1Id = 1;
            ConnectNewHeadersResult connectionResult = cht.ConnectNewHeaders(peer1Id, listOfChainAHeaders);
            connectionResult.DownloadFrom.Should().BeNull();
            connectionResult.DownloadTo.Should().BeNull();
            connectionResult.Consumed.HashBlock.Should().Be(chainATip.HashBlock);

            ChainedHeader[] consumedHeaders = connectionResult.Consumed.ToArray(listOfChainAHeaders.Count);
            consumedHeaders.HaveBlockDataAvailabilityStateOf(BlockDataAvailabilityState.HeaderOnly).Should().BeTrue();

            // Setup chain B that extends to height 150 and is based on the previous 30 header extension, i.e. fork point at 50.
            // Example: h1=h2=..=h50=b51=b52=..=b150.
            const int chainBExtensionSize = 100;
            ChainedHeader chainBTip = ctx.ExtendAChain(chainBExtensionSize, chainTip);
            List<BlockHeader> listOfChainBHeaders =
                ctx.ChainedHeaderToList(chainBTip, extensionSize + chainBExtensionSize);

            // Peer 2 presents a chain B.
            // Chain accepted but nothing marked for download.
            const int peer2Id = 2;
            connectionResult = cht.ConnectNewHeaders(peer2Id, listOfChainBHeaders);
            connectionResult.DownloadFrom.Should().BeNull();
            connectionResult.DownloadTo.Should().BeNull();
            connectionResult.Consumed.HashBlock.Should().Be(chainBTip.HashBlock);
            consumedHeaders = connectionResult.Consumed.ToArray(listOfChainAHeaders.Count);
            consumedHeaders.HaveBlockDataAvailabilityStateOf(BlockDataAvailabilityState.HeaderOnly).Should().BeTrue();
        }

        /// <summary>
        /// Issue 18 @ Peer A starts to claim chain that D claims. Make sure that 8a, 9a are disconnected.
        /// </summary>
        [Fact]
        public void PeerAClaimsChainThatPeerDClaims_Heads8Aand9A_Shoulddisconect()
        {
            const int initialChainSize = 5;
            TestContext ctx = new TestContextBuilder().WithInitialChain(initialChainSize).UseCheckpoints().Build();
            ChainedHeaderTree cht = ctx.ChainedHeaderTree;
            ChainedHeader initialChainTip = ctx.InitialChainTip;
            ChainedHeaderBlock consensusTip = cht.GetChainedHeaderBlock(cht.GetPeerTipsByPeerId()[ChainedHeaderTree.LocalPeerId]);

            ctx.SetupPeersForTest(cht, initialChainTip);

            // Additional SetUp for current test.
            ChainedHeader chainATip = cht.GetPeerTipChainedHeaderByPeerId(0);
            ChainedHeader[] last2HeadersPeerA = {
                chainATip.Previous, chainATip
            };
            var intitialChainedHeaders = new Dictionary<uint256, ChainedHeader>(cht.GetChainedHeadersByHash());

            // Checking that 8a, 9a are in chained tree.
            intitialChainedHeaders.Should().ContainValues(last2HeadersPeerA);

            ChainedHeader chainDTip = cht.GetPeerTipChainedHeaderByPeerId(3);

            // Peed A claims Peer D chain.
            chainATip = chainDTip;

            List<BlockHeader> peerABlockHeaders = ctx.ChainedHeaderToList(chainATip, chainATip.Height);

            cht.ConnectNewHeaders(0, peerABlockHeaders);

            var chainedHeadersAfterPeerAChanged = new Dictionary<uint256, ChainedHeader>(cht.GetChainedHeadersByHash());

            // Checking that 8a, 9a are not presented in chained tree anymore.
            chainedHeadersAfterPeerAChanged.Should().NotContainValues(last2HeadersPeerA);

            this.CheckChainedHeaderTreeConsistency(cht, ctx, consensusTip, new HashSet<int>() { 0, 1, 2, 3 });
        }

        /// <summary>
        /// Issue 19 @ New peer K claims 10d. Peer K disconnects. Chain shouldn't change.
        /// </summary>
        [Fact]
        public void NewPeerClaimsHeadSecondTime_PeerDisconnected_ChainShouldNotChange()
        {
            const int initialChainSize = 5;
            TestContext ctx = new TestContextBuilder().WithInitialChain(initialChainSize).UseCheckpoints().Build();
            ChainedHeaderTree cht = ctx.ChainedHeaderTree;
            ChainedHeader initialChainTip = ctx.InitialChainTip;
            ChainedHeaderBlock consensusTip = cht.GetChainedHeaderBlock(cht.GetPeerTipsByPeerId()[ChainedHeaderTree.LocalPeerId]);

            ctx.SetupPeersForTest(cht, initialChainTip);

            // Additional SetUp for current test.
            ChainedHeader chainDTip = cht.GetPeerTipChainedHeaderByPeerId(3);
            ChainedHeader chainKTip = chainDTip; // peer K has exactly the same chain as peer D.
            List<BlockHeader> peerKBlockHeaders = ctx.ChainedHeaderToList(chainKTip, chainKTip.Height);

            cht.ConnectNewHeaders(4, peerKBlockHeaders);

            var chainedHeadersWithPeerK = new Dictionary<uint256, ChainedHeader>(cht.GetChainedHeadersByHash());

            cht.PeerDisconnected(4);

            Dictionary<uint256, ChainedHeader> chainedHeadersWithoutPeerK = cht.GetChainedHeadersByHash();

            chainedHeadersWithoutPeerK.Should().BeEquivalentTo(chainedHeadersWithPeerK);

            this.CheckChainedHeaderTreeConsistency(cht, ctx, consensusTip, new HashSet<int>() { 0, 1, 2, 3 });
        }

        /// <summary>
        /// Issue 20 @ New peer K is connected, it prolongs it prolongs D’s chain by 2 headers. K is disconnected, only those 2 headers are removed.
        /// </summary>
        [Fact]
        public void NewPeerProlongsByTwoHeaders_PeerDisconnected_NewTwoHeadersRemoved()
        {
            const int initialChainSize = 5;
            TestContext ctx = new TestContextBuilder().WithInitialChain(initialChainSize).UseCheckpoints().Build();
            ChainedHeaderTree cht = ctx.ChainedHeaderTree;
            ChainedHeader initialChainTip = ctx.InitialChainTip;
            ChainedHeaderBlock consensusTip = cht.GetChainedHeaderBlock(cht.GetPeerTipsByPeerId()[ChainedHeaderTree.LocalPeerId]);

            ctx.SetupPeersForTest(cht, initialChainTip);

            // Additional SetUp for current test.
            int peerKExtension = 2;
            ChainedHeader chainDTip = cht.GetPeerTipChainedHeaderByPeerId(3);
            ChainedHeader chainKTip = ctx.ExtendAChain(peerKExtension, chainDTip); // peer K prolongs peer D by 2 headers.

            var chainedHeadersBeforePeerKConnected = new Dictionary<uint256, ChainedHeader>(cht.GetChainedHeadersByHash());

            List<BlockHeader> peerKBlockHeaders = ctx.ChainedHeaderToList(chainKTip, chainKTip.Height);
            cht.ConnectNewHeaders(4, peerKBlockHeaders);

            var chainedHeadersWithPeerK = new Dictionary<uint256, ChainedHeader>(cht.GetChainedHeadersByHash());

            // Double checking that chained tree has been changed after connecting new peer.
            chainedHeadersBeforePeerKConnected.Should().NotEqual(chainedHeadersWithPeerK);

            cht.PeerDisconnected(4);

            var chainedHeadersAfterPeerKDisconnected = new Dictionary<uint256, ChainedHeader>(cht.GetChainedHeadersByHash());

            chainedHeadersBeforePeerKConnected.Should().BeEquivalentTo(chainedHeadersAfterPeerKDisconnected);

            this.CheckChainedHeaderTreeConsistency(cht, ctx, consensusTip, new HashSet<int>() { 0, 1, 2, 3 });
        }

        /// <summary>
        /// Basic test for tests 18 to 20, 28.
        /// 1/6 There is no branch which is claimed by no one (PeerTipsByHash have tip of every branch), none of list should be empty.
        /// 2/6 ChainHeadersByHash contains only reachable headers.
        /// 3/6 ConsensusTip is claimed by LocalPeer.
        /// 4/6 Each connected peer has exactly 1 entry in PeerIdsByTipHash.
        /// 5/6 CH.Next[i].Prev == CH for every header and every .Next.
        /// 6/6 PeerTipsByPeerId should reflect PeerIdsByHash(except local marker).
        /// </summary>
        /// <param name="cht">ChainHeaderTree.</param>
        /// <param name="ctx">Test context</param>
        /// <param name="consensusTip">Consensus Tip</param>
        /// <param name="connectedPeers">Peer ids of the peers that are expected to be connected.</param>
        private void CheckChainedHeaderTreeConsistency(ChainedHeaderTree cht, TestContext ctx, ChainedHeaderBlock consensusTip, HashSet<int> connectedPeers)
        {
            bool eachPeerOneEntry = true;

            var peerEntryDictionary = new Dictionary<int, int>();
            var peerHeaderDictionary = new Dictionary<int, int>();

            Dictionary<uint256, HashSet<int>> tipsDictionary = cht.GetPeerIdsByTipHash();
            Dictionary<int, uint256> peerIdsDictionary = cht.GetPeerTipsByPeerId();

            foreach (int key in peerIdsDictionary.Keys)
            {
                peerHeaderDictionary.Add(key, 0);
                peerEntryDictionary.Add(key, 0);
            }

            var tipsLeft = new HashSet<uint256>(cht.GetChainedHeadersByHash().Select(x => x.Value).Where(x => x.Next.Count == 0).Select(x => x.HashBlock));

            foreach (KeyValuePair<uint256, HashSet<int>> tips in tipsDictionary)
            {
                // There should be no branch which is claimed by no one.
                Assert.NotEmpty(tips.Value);

                tipsLeft.Remove(tips.Key);

                foreach (int peerId in tips.Value)
                {
                    // Ignore local.
                    if (peerId != ChainedHeaderTree.LocalPeerId)
                    {
                        Assert.Contains(peerId, connectedPeers);

                        peerEntryDictionary[peerId] = peerEntryDictionary[peerId]++;

                        if (peerIdsDictionary[peerId] == tips.Key)
                            peerHeaderDictionary[peerId]++;
                        else
                            Assert.True(false, "PeerTipsByPeerId should reflect PeerIdsByHash(except local marker).");
                    }
                }
            }

            Assert.Empty(tipsLeft);

            // Checking "Each connected peer has exactly 1 entry in PeertipsByHash".
            if (peerEntryDictionary.Count(x => x.Value > 1) > 0) eachPeerOneEntry = false;
            if (peerHeaderDictionary.Count(x => x.Value > 1) > 0) eachPeerOneEntry = false;
            Assert.True(eachPeerOneEntry);

            Dictionary<uint256, ChainedHeader> chainHeaders = cht.GetChainedHeadersByHash();

            foreach (ChainedHeader header in chainHeaders.Values)
            {
                for (int i = 0; i < header.Next.Count; i++)
                {
                    // Is correct chain sequence.
                    Assert.Equal(header.Next[i].Previous.HashBlock, header.HashBlock);
                }
            }

            // ConsensusTip is claimed by LocalPeer.
            Assert.Equal(consensusTip.ChainedHeader.HashBlock, peerIdsDictionary[ChainedHeaderTree.LocalPeerId]);

            // ChainedHeadersByHash contains only reachable headers.
            var allConnectedHeaders = new List<ChainedHeader>();

            ChainedHeader genesis = cht.GetChainedHeadersByHash()[ctx.Network.GenesisHash];
            var headersToProcess = new Stack<ChainedHeader>();
            headersToProcess.Push(genesis);

            while (headersToProcess.Count > 0)
            {
                ChainedHeader current = headersToProcess.Pop();
                Assert.True(chainHeaders.ContainsKey(current.HashBlock));
                allConnectedHeaders.Add(current);
                foreach (ChainedHeader next in current.Next)
                    headersToProcess.Push(next);
            }

            Assert.Equal(chainHeaders.Count, allConnectedHeaders.Count);

            // Make sure there are no tips of peers that are not connected.
            Assert.Equal(cht.GetPeerTipsByPeerId().Count, connectedPeers.Count + 1);

            foreach (int peerId in cht.GetPeerTipsByPeerId().Keys)
            {
                if (peerId == ChainedHeaderTree.LocalPeerId)
                    continue;

                Assert.Contains(peerId, connectedPeers);
            }

            Assert.Contains(ChainedHeaderTree.LocalPeerId, cht.GetPeerTipsByPeerId().Keys);
        }

        /// <summary>
        /// Issue 28 @ Peers E,F claims 10d. PartialOrFullValidationFailed(7a), make sure that 7a,8a,9a,8d,9d,10d,11d are removed and the peers A, E, F, D are marked as PeersToBan.
        /// </summary>
        [Fact]
        public void PeerEAndFClaimsHead_PartialOrFullValidationFailed_RestOfHeadMustBeRemoved_PeersMarkedAsPeersToBan()
        {
            const int initialChainSize = 5;
            TestContext ctx = new TestContextBuilder().WithInitialChain(initialChainSize).UseCheckpoints().Build();
            ChainedHeaderTree cht = ctx.ChainedHeaderTree;
            ChainedHeader initialChainTip = ctx.InitialChainTip;
            ChainedHeaderBlock consensusTip = cht.GetChainedHeaderBlock(cht.GetPeerTipsByPeerId()[ChainedHeaderTree.LocalPeerId]);

            ctx.SetupPeersForTest(cht, initialChainTip);

            // Additional SetUp for current test.
            ChainedHeader chainATip = cht.GetPeerTipChainedHeaderByPeerId(0);
            ChainedHeader chainDTip = cht.GetPeerTipChainedHeaderByPeerId(3);
            ChainedHeader chainETip = ctx.ExtendAChain(2, chainDTip.GetAncestor(10)); // i.e. ((h1=h2=h3=h4=h5)=6a=7a)=8d=9d=10d)=11e
            ChainedHeader chainFTip = ctx.ExtendAChain(2, chainDTip.GetAncestor(10)); // i.e. ((h1=h2=h3=h4=h5)=6a=7a)=8d=9d=10d)=11f
            List<BlockHeader> peerEBlockHeaders = ctx.ChainedHeaderToList(chainETip, chainETip.Height);
            List<BlockHeader> peerFBlockHeaders = ctx.ChainedHeaderToList(chainFTip, chainFTip.Height);

            ConnectNewHeadersResult eResult = cht.ConnectNewHeaders(5, peerEBlockHeaders);
            cht.ConnectNewHeaders(6, peerFBlockHeaders);

            var peerIdsByHash = new Dictionary<int, uint256>(cht.GetPeerTipsByPeerId());

            var dictionaryAffectedPeers = new Dictionary<int, uint256>()
            {
                {0, peerIdsByHash[0]},
                {3, peerIdsByHash[3]},
                {5, peerIdsByHash[5]},
                {6, peerIdsByHash[6]}
            };

            List<ChainedHeader> listOfChainedHeaders = chainATip.ToArray(chainATip.Height).Where(x => x.Height >= 7).ToList();
            listOfChainedHeaders.AddRange(chainDTip.ToArray(chainDTip.Height).Where(x => x.Height >= 7).ToList());
            listOfChainedHeaders.AddRange(chainETip.ToArray(chainETip.Height).Where(x => x.Height >= 7).ToList());
            listOfChainedHeaders.AddRange(chainFTip.ToArray(chainFTip.Height).Where(x => x.Height >= 7).ToList());
            List<ChainedHeader> listOfChainedHeadersMustBeRemovedFromCht = listOfChainedHeaders.Distinct().ToList();

            ChainedHeader[] consumedHeaders = eResult.Consumed.ToArray(12);
            List<int> peersToBan = cht.PartialOrFullValidationFailed(consumedHeaders.FirstOrDefault(x => x.Height == 7)); // 7a validation failed.
            peersToBan.Count.Should().Be(4); // Check that just four peers have been banned.

            List<uint256> peerIdsByHashAfterFail = cht.GetPeerIdsByTipHash().Select(x => x.Key).ToList();
            List<ChainedHeader> chainedHeadersAfterFail = cht.GetChainedHeadersByHash().Select(x => x.Value).ToList();

            chainedHeadersAfterFail.Should().NotContain(listOfChainedHeadersMustBeRemovedFromCht); // Check that headers have been removed.

            peersToBan.Should().Contain(dictionaryAffectedPeers.Select(x => x.Key).ToList()); // Check that Peers A, D, E, F are in ban list.

            peerIdsByHashAfterFail.Should().NotContain(dictionaryAffectedPeers.Select(x => x.Value).ToList()); // Check that Peers A, D, E, F have been disconected.

            this.CheckChainedHeaderTreeConsistency(cht, ctx, consensusTip, new HashSet<int>() { 1, 2 });
        }

        /// <summary>
        /// Issue 40 @ CT advances after last checkpoint to height LC + MaxReorg + 10. New chain is presented with
        /// fork point at LC + 5, chain is not accepted.
        /// </summary>
        [Fact]
        public void ChainAdvancesAfterACheckpoint_NewChainIsPresentedWithForkPoint_ChainIsNotAccepted()
        {
            // Chain header tree setup. Initial chain has 5 headers and checkpoint at h5.
            // Example: h1=h2=h3=h4=(h5).
            const int initialChainSize = 5;
            TestContext ctx = new TestContextBuilder().WithInitialChain(initialChainSize).UseCheckpoints().Build();
            ChainedHeaderTree cht = ctx.ChainedHeaderTree;
            ChainedHeader chainTip = ctx.InitialChainTip;

            const int checkpointHeight = 5;
            var checkpoint = new CheckpointFixture(checkpointHeight, chainTip.Header);
            ctx.SetupCheckpoints(checkpoint);

            // Setup max reorg to 100.
            const int maxReorg = 100;
            ctx.ChainState.Setup(x => x.MaxReorgLength).Returns(maxReorg);

            // Extend the chain with (checkpoint + MaxReorg + 10) headers, i.e. 115 headers.
            const int extensionSize = 10;
            const int chainASize = checkpointHeight + maxReorg + extensionSize;
            ChainedHeader chainATip = ctx.ExtendAChain(chainASize, chainTip);

            // Chain A is presented by peer 1.
            List<BlockHeader> listOfChainABlockHeaders = ctx.ChainedHeaderToList(chainATip, chainASize);
            ChainedHeader consumed = cht.ConnectNewHeaders(1, listOfChainABlockHeaders).Consumed;
            ChainedHeader[] consumedChainAHeaders = consumed.ToArray(chainASize);
            ChainedHeader[] originalChainAHeaders = chainATip.ToArray(chainASize);

            // Sync all blocks from chain A.
            for (int i = 0; i < chainASize; i++)
            {
                ChainedHeader currentChainTip = consumedChainAHeaders[i];
                Block block = originalChainAHeaders[i].Block;

                cht.BlockDataDownloaded(currentChainTip, block);
                cht.PartialValidationSucceeded(currentChainTip, out bool fullValidationRequired);
<<<<<<< HEAD
                ctx.FinalizedBlockHeight.Setup(m => m.GetFinalizedBlockHeight()).Returns(currentChainTip.Height - maxReorg);
=======
                ctx.FinalizedBlockMock.Setup(m => m.GetFinalizedBlockInfo()).Returns(new HashHeightPair(uint256.One, currentChainTip.Height - maxReorg));
>>>>>>> e7be665b
                cht.ConsensusTipChanged(currentChainTip);
            }

            // Create new chain B with 20 headers and a fork point at height 10.
            const int forkPointHeight = 10;
            const int chainBSize = 20;
            ChainedHeader forkTip = chainATip.GetAncestor(forkPointHeight);
            ChainedHeader chainBTip = ctx.ExtendAChain(chainBSize - forkPointHeight, forkTip);

            // Chain B is presented by peer 2.
            List<BlockHeader> listOfChainBHeaders = ctx.ChainedHeaderToList(chainBTip, chainBSize);
            Action connectHeadersAction = () => cht.ConnectNewHeaders(2, listOfChainBHeaders);

            // Connection fails.
            connectHeadersAction.Should().Throw<MaxReorgViolationException>();
        }

        /// <summary>
        /// Issue 41 @ BlockDataDownloaded called on 10 known blocks.
        /// Make sure that UnconsumedBlocksDataBytes is equal to the sum of serialized sizes of those blocks.
        /// </summary>
        [Fact]
        public void BlockDataDownloadedIsCalled_UnconsumedBlocksDataBytes_Equals_SumOfSerializedBlockSize()
        {
            const int initialChainSize = 5;
            const int chainExtension = 10;

            // Chain header tree setup.
            TestContext testContext = new TestContextBuilder().WithInitialChain(initialChainSize).UseCheckpoints(false).Build();
            ChainedHeaderTree chainedHeaderTree = testContext.ChainedHeaderTree;
            ChainedHeader initialChainTip = testContext.InitialChainTip;

            ChainedHeader extendedChainTip = testContext.ExtendAChain(chainExtension, initialChainTip);
            List<BlockHeader> listOfChainBlockHeaders = testContext.ChainedHeaderToList(extendedChainTip, initialChainSize + chainExtension);

            // Present all chain headers h1->h15.
            ConnectNewHeadersResult connectNewHeadersResult = chainedHeaderTree.ConnectNewHeaders(1, listOfChainBlockHeaders);
            Assert.True(connectNewHeadersResult.HaveBlockDataAvailabilityStateOf(BlockDataAvailabilityState.BlockRequired));

            int serializedSizeOfBlocks = 0;
            foreach (ChainedHeader chainedHeader in connectNewHeadersResult.ToArray())
            {
                chainedHeaderTree.BlockDataDownloaded(chainedHeader, extendedChainTip.FindAncestorOrSelf(chainedHeader).Block);
                serializedSizeOfBlocks += chainedHeader.Block.GetSerializedSize();
            }

            // UnconsumedBlocksDataBytes is equal to the sum of serialized sizes of the blocks.
            Assert.Equal(chainedHeaderTree.UnconsumedBlocksDataBytes, serializedSizeOfBlocks);
        }

        /// <summary>
        /// Issue 42 @ CT is at 0. 10 headers are presented.
        /// 10 blocks are downloaded. CT advances to 5.
        /// Make sure that UnconsumedBlocksDataBytes is equal to
        /// the sum of serialized sizes of last five blocks.
        /// CT advances to 10.  Make sure UnconsumedBlocksDataBytes is 0.
        /// </summary>
        [Fact]
        public void PresentHeaders_ChainHeaderTreeAdvances_UnconsumedBlocksDataBytes_Equals_SumOfSerializedBlockSize()
        {
            const int initialChainSize = 0;
            const int chainExtensionSize = 10;

            // Chain header tree setup.
            TestContext ctx = new TestContextBuilder().WithInitialChain(initialChainSize).UseCheckpoints(false).Build();
            ChainedHeaderTree chainedHeaderTree = ctx.ChainedHeaderTree;
            ChainedHeader initialChainTip = ctx.InitialChainTip;

            // 10 headers are presented.
            ChainedHeader commonChainTip = ctx.ExtendAChain(chainExtensionSize, initialChainTip);
            List<BlockHeader> listOfChainBlockHeaders = ctx.ChainedHeaderToList(commonChainTip, chainExtensionSize);

            // 10 blocks are downloaded.
            ConnectNewHeadersResult connectNewHeadersResult = chainedHeaderTree.ConnectNewHeaders(1, listOfChainBlockHeaders);
            ChainedHeader chainedHeaderTo = connectNewHeadersResult.DownloadTo;
            chainedHeaderTo.HashBlock.Should().Be(commonChainTip.HashBlock);

            Assert.True(connectNewHeadersResult.HaveBlockDataAvailabilityStateOf(BlockDataAvailabilityState.BlockRequired));

            foreach (ChainedHeader chainedHeader in connectNewHeadersResult.ToArray())
            {
                chainedHeaderTree.BlockDataDownloaded(chainedHeader, commonChainTip.FindAncestorOrSelf(chainedHeader).Block);
                chainedHeaderTree.PartialValidationSucceeded(chainedHeader, out bool fullValidationRequired);
                fullValidationRequired.Should().BeTrue();
            }

            // CT advances to 5.
            chainedHeaderTree.ConsensusTipChanged(chainedHeaderTo.GetAncestor(5));

            int serializedSizeOfBlocks = 0;
            IEnumerable<ChainedHeader> lastFive = connectNewHeadersResult.ToArray().TakeLast(5);
            foreach (ChainedHeader chainedHeader in lastFive)
            {
                serializedSizeOfBlocks += chainedHeader.Block.GetSerializedSize();
            }

            // UnconsumedBlocksDataBytes is non-zero and equal to the sum of serialized sizes of last five blocks.
            Assert.NotEqual(0, chainedHeaderTree.UnconsumedBlocksDataBytes);
            Assert.Equal(serializedSizeOfBlocks, chainedHeaderTree.UnconsumedBlocksDataBytes);

            // CT advances to 10.
            chainedHeaderTree.ConsensusTipChanged(chainedHeaderTo);

            // UnconsumedBlocksDataBytes is 0.
            Assert.Equal(0, chainedHeaderTree.UnconsumedBlocksDataBytes);
        }

        /// <summary>
        /// Issue 43 @ CT is at 0. 10 headers are presented. 10 blocks are downloaded.
        /// CT advances to 5. Alternative chain with fork at 3 and tip at 12 is presented.
        /// Block data for alternative chain is downloaded. CT changes to block 8 of the 2nd chain.
        /// Make sure that UnconsumedBlocksDataBytes is equal to the sum of
        /// serialized sizes of 9b-12b + 6a-10a (a- first chain, b- second chain).
        /// </summary>
        [Fact]
        public void PresentHeaders_BlocksDownloaded_ForkPresented_BlockDataForAlternativeChainDownloaded_ChainTipChanges()
        {
            const int initialChainSize = 0;
            const int chainExtensionSize = 10;
            const int peerOneId = 1;
            const int peerTwoId = 2;

            // Chain header tree setup.
            TestContext testContext = new TestContextBuilder().WithInitialChain(initialChainSize).UseCheckpoints(false).Build();
            ChainedHeaderTree chainedHeaderTree = testContext.ChainedHeaderTree;
            ChainedHeader initialChainTip = testContext.InitialChainTip;

            // Chain tip is at 0.
            Assert.Equal(0, initialChainTip.Height);

            // Headers are presented for h1 -> h10.
            ChainedHeader extendedChainTip = testContext.ExtendAChain(chainExtensionSize, initialChainTip);
            List<BlockHeader> listOfExtendedChainBlockHeaders = testContext.ChainedHeaderToList(extendedChainTip, chainExtensionSize);
            ConnectNewHeadersResult connectNewHeadersResult = chainedHeaderTree.ConnectNewHeaders(peerOneId, listOfExtendedChainBlockHeaders);
            Assert.Equal(connectNewHeadersResult.DownloadFrom.Header, extendedChainTip.GetAncestor(initialChainSize + 1).Header); // h1
            Assert.Equal(connectNewHeadersResult.DownloadTo.Header, extendedChainTip.Header); // h10
            Assert.True(connectNewHeadersResult.HaveBlockDataAvailabilityStateOf(BlockDataAvailabilityState.BlockRequired));

            // 10 blocks are downloaded.
            foreach (ChainedHeader chainedHeader in connectNewHeadersResult.ToArray())
            {
                chainedHeaderTree.BlockDataDownloaded(chainedHeader, extendedChainTip.FindAncestorOrSelf(chainedHeader).Block);
                chainedHeaderTree.PartialValidationSucceeded(chainedHeader, out bool fullValidationRequired);

                if (chainedHeader.Height <= 5) // CT advances to 5.
                {
                    chainedHeaderTree.ConsensusTipChanged(chainedHeader);
                }
            }

            // Alternative chain with fork at h3 and tip at h12 is presented.
            const int heightOfFork = 3;
            const int chainBExtension = 9;
            ChainedHeader forkedChainHeader = connectNewHeadersResult.DownloadTo.GetAncestor(heightOfFork);
            ChainedHeader tipOfFork = testContext.ExtendAChain(chainBExtension, forkedChainHeader);
            Assert.Equal(12, tipOfFork.Height);

            // Headers are presented for h3 -> h12.
            listOfExtendedChainBlockHeaders = testContext.ChainedHeaderToList(tipOfFork, tipOfFork.Height - heightOfFork);
            connectNewHeadersResult = chainedHeaderTree.ConnectNewHeaders(peerTwoId, listOfExtendedChainBlockHeaders);
            Assert.True(connectNewHeadersResult.HaveBlockDataAvailabilityStateOf(BlockDataAvailabilityState.BlockRequired));
            Assert.Equal(connectNewHeadersResult.DownloadFrom.Header, tipOfFork.GetAncestor(heightOfFork + 1).Header);
            Assert.Equal(connectNewHeadersResult.DownloadTo.Header, tipOfFork.Header);

            foreach (ChainedHeader chainedHeader in connectNewHeadersResult.ToArray())
            {
                chainedHeaderTree.BlockDataDownloaded(chainedHeader, tipOfFork.FindAncestorOrSelf(chainedHeader).Block);
                chainedHeaderTree.PartialValidationSucceeded(chainedHeader, out bool fullValidationRequired);

                if (chainedHeader.Height <= 8)  // CT advances to 8.
                {
                    chainedHeaderTree.ConsensusTipChanged(chainedHeader);
                }
            }

            // UnconsumedBlocksDataBytes is equal to the sum of serialized sizes of 9b-12b + 6a-10a.
            int serializedSizeOfChainA = 0;
            int serializedSizeOfChainB = 0;

            ChainedHeader chainedHeaderChainA = extendedChainTip;
            while (chainedHeaderChainA.Height >= 6)
            {
                serializedSizeOfChainA += chainedHeaderChainA.Block.GetSerializedSize();
                chainedHeaderChainA = chainedHeaderChainA.Previous;
            }

            ChainedHeader chainedHeaderChainB = tipOfFork;
            while (chainedHeaderChainB.Height >= 9)
            {
                serializedSizeOfChainB += chainedHeaderChainB.Block.GetSerializedSize();
                chainedHeaderChainB = chainedHeaderChainB.Previous;
            }

            int serializedSizeOfChainsAandB = serializedSizeOfChainA + serializedSizeOfChainB;
            Assert.Equal(chainedHeaderTree.UnconsumedBlocksDataBytes, serializedSizeOfChainsAandB);
        }

        /// <summary>
        /// Issue 44 @ CT is at 0. 10 headers are presented. 10 blocks are downloaded.
        /// CT advances to 5. Make sure that UnconsumedBlocksDataBytes is
        /// equal to the sum of serialized sizes of the last five blocks.
        /// Second peer claims the same chain but till block 8.
        /// First peer that presented this chain disconnected.
        /// Make sure that UnconsumedBlocksDataBytes is equal to sum of block sizes of 6,7,8.
        /// </summary>
        [Fact]
        public void PresentHeaders_BlocksDownloaded_UnconsumedBlocksDataBytes_Equals_SerializedSizesOfLastBlocks()
        {
            const int peer1Id = 1;
            const int peer2Id = 2;
            const int initialChainSize = 0;
            const int chainExtensionSize = 10;

            // Chain header tree setup.
            TestContext testContext = new TestContextBuilder().WithInitialChain(initialChainSize).UseCheckpoints(false).Build();
            ChainedHeaderTree chainedHeaderTree = testContext.ChainedHeaderTree;
            ChainedHeader initialChainTip = testContext.InitialChainTip;

            // 10 headers are presented.
            ChainedHeader chainTip = testContext.ExtendAChain(chainExtensionSize, initialChainTip);
            List<BlockHeader> listOfExtendedChainBlockHeaders =
                testContext.ChainedHeaderToList(chainTip, chainExtensionSize);

            // 10 blocks are downloaded.
            ConnectNewHeadersResult connectNewHeadersResult =
                chainedHeaderTree.ConnectNewHeaders(peer1Id, listOfExtendedChainBlockHeaders);
            Assert.Equal(connectNewHeadersResult.DownloadFrom.Header, listOfExtendedChainBlockHeaders.First());
            Assert.Equal(connectNewHeadersResult.DownloadTo.Header, listOfExtendedChainBlockHeaders.Last());
            Assert.True(connectNewHeadersResult.HaveBlockDataAvailabilityStateOf(BlockDataAvailabilityState.BlockRequired));

            foreach (ChainedHeader chainedHeader in connectNewHeadersResult.ToArray())
            {
                chainedHeaderTree.BlockDataDownloaded(chainedHeader, chainTip.FindAncestorOrSelf(chainedHeader).Block);
                if (chainedHeader.Height <= 5)
                {
                    chainedHeaderTree.PartialValidationSucceeded(chainedHeader, out bool fullValidationRequired);
                    fullValidationRequired.Should().BeTrue();
                    chainedHeaderTree.ConsensusTipChanged(chainedHeader);
                }
            }

            // Make sure that UnconsumedBlocksDataBytes is equal to the sum of serialized sizes of the last five blocks.
            int serializedSizeOfChain = 0;

            ChainedHeader chainedHeaderChain = chainTip;
            while (chainedHeaderChain.Height > 5)
            {
                serializedSizeOfChain += chainedHeaderChain.Block.GetSerializedSize();
                chainedHeaderChain = chainedHeaderChain.Previous;
            }

            Assert.Equal(chainedHeaderTree.UnconsumedBlocksDataBytes, serializedSizeOfChain);

            // Second peer claims the same chain but till block 8.
            const int headersBeyondBlockEight = 2;
            chainedHeaderTree.ConnectNewHeaders(peer2Id, listOfExtendedChainBlockHeaders.SkipLast(headersBeyondBlockEight).ToList());
            ChainedHeader secondPeerTip = chainedHeaderTree.GetChainedHeadersByHash()[chainedHeaderTree.GetPeerTipsByPeerId()[peer2Id]];
            Assert.Equal(8, secondPeerTip.Height);

            // First peer that presented this chain disconnected.
            chainedHeaderTree.PeerDisconnected(peer1Id);

            // Make sure that UnconsumedBlocksDataBytes is equal to sum of block sizes of 6,7,8.
            serializedSizeOfChain = 0;
            chainedHeaderChain = secondPeerTip;

            while (chainedHeaderChain.Height >= 6)
            {
                serializedSizeOfChain += chainedHeaderChain.Block.GetSerializedSize();
                chainedHeaderChain = chainedHeaderChain.Previous;
            }
            Assert.Equal(chainedHeaderTree.UnconsumedBlocksDataBytes, serializedSizeOfChain);
        }

        /// <summary>
        /// Issue 45 @ Node has a reorg of 5 blocks.
        /// Make sure that headers for the blocks that were reorged away
        /// have no block pointers and block data availability == headers only.
        /// </summary>
        [Fact]
        public void NodeHasReorg_ReorganisedHeaders_HaveNoBlockPointers_BlockDataAvailability_SetToHeadersOnly()
        {
            const int depthOfReorg = 5;
            const int heightOfFork = 5;
            const int initialChainSize = 10;
            const int extensionSize = 20;

            TestContext testContext = new TestContextBuilder().WithInitialChain(initialChainSize).Build();
            ChainedHeaderTree chainedHeaderTree = testContext.ChainedHeaderTree;
            ChainedHeader chainTip = testContext.InitialChainTip;

            // First peer presents headers from the original chain.
            List<BlockHeader> listOfExistingHeaders = testContext.ChainedHeaderToList(chainTip, initialChainSize);
            ConnectNewHeadersResult connectNewHeadersResult = chainedHeaderTree.ConnectNewHeaders(1, listOfExistingHeaders);

            // None are marked for download.
            connectNewHeadersResult.DownloadFrom.Should().Be(null);
            connectNewHeadersResult.DownloadTo.Should().Be(null);

            // Second peer presents fork.
            ChainedHeader forkedBlockHeader = chainTip.GetAncestor(depthOfReorg);
            ChainedHeader newTip = testContext.ExtendAChain(extensionSize, forkedBlockHeader);
            List<BlockHeader> listOfExtendedHeaders = testContext.ChainedHeaderToList(newTip, heightOfFork + extensionSize);
            connectNewHeadersResult = chainedHeaderTree.ConnectNewHeaders(2, listOfExtendedHeaders);

            foreach (ChainedHeader chainedHeader in connectNewHeadersResult.ToArray())
            {
                chainedHeaderTree.BlockDataDownloaded(chainedHeader, newTip.FindAncestorOrSelf(chainedHeader).Block);
                chainedHeaderTree.PartialValidationSucceeded(chainedHeader, out bool fullValidationRequired);
                chainedHeaderTree.ConsensusTipChanged(chainedHeader);
            }

            ChainedHeader chainHeader = chainTip;
            while (chainHeader.Height > forkedBlockHeader.Height)
            {
                // Header has no block pointer.
                Assert.Null(chainHeader.Block);

                // Header block data availability == headers only.
                Assert.Equal(BlockDataAvailabilityState.HeaderOnly, chainHeader.BlockDataAvailability);

                // Status of headers for the blocks that were reorged away is fully validated.
                Assert.Equal(ValidationState.FullyValidated, chainHeader.BlockValidationState);

                chainHeader = chainHeader.Previous;
            }
        }

        /// <summary>
        /// Issue 46 @ CT is at 5. Checkpoint is at 10.
        /// ConnectNewHeaders called with 9 new headers (from peer1).
        /// After that ConnectNewHeaders called with headers 5 to 15 (from peer2).
        /// Make sure 6 to 15 are marked for download.
        /// </summary>
        [Fact]
        public void PresentHeaders_PresentHeadersFromAlternatePeer_MarkedForDownload()
        {
            const int initialChainSizeOfFive = 5;
            const int chainExtensionSizeOfFive = 5;
            const int peerOneId = 1;
            const int peerTwoId = 2;

            // Chain header tree setup.
            TestContext testContext = new TestContextBuilder().WithInitialChain(initialChainSizeOfFive).UseCheckpoints(true).Build();
            ChainedHeaderTree chainedHeaderTree = testContext.ChainedHeaderTree;
            ChainedHeader initialChainTip = testContext.InitialChainTip;

            // Chain tip is at h5.
            Assert.Equal(initialChainSizeOfFive, initialChainTip.Height);

            // 5 more headers are presented.
            ChainedHeader extendedChainTip = testContext.ExtendAChain(chainExtensionSizeOfFive, initialChainTip);
            List<BlockHeader> listOfChainBlockHeaders = testContext.ChainedHeaderToList(extendedChainTip, initialChainSizeOfFive + chainExtensionSizeOfFive);

            // Checkpoint is at h10.
            const int checkpointHeight = 10;
            var checkpoint = new CheckpointFixture(checkpointHeight, listOfChainBlockHeaders[checkpointHeight - 1]);
            testContext.SetupCheckpoints(checkpoint);

            // Peer 1 presents nine headers up to checkpoint: h1 -> h9.
            ConnectNewHeadersResult connectNewHeadersResult = chainedHeaderTree.ConnectNewHeaders(peerOneId, listOfChainBlockHeaders.Take(9).ToList());
            connectNewHeadersResult.DownloadFrom.Should().Be(null);
            connectNewHeadersResult.DownloadTo.Should().Be(null);

            // Peer 2 presents ten headers including checkpoint: h5 -> h15.
            extendedChainTip = testContext.ExtendAChain(chainExtensionSizeOfFive, extendedChainTip); // tip h15
            listOfChainBlockHeaders = testContext.ChainedHeaderToList(extendedChainTip, initialChainSizeOfFive + chainExtensionSizeOfFive * 2);
            connectNewHeadersResult = chainedHeaderTree.ConnectNewHeaders(peerTwoId, listOfChainBlockHeaders.GetRange(initialChainSizeOfFive - 1, 11).ToList());

            // Headers h6 -> 15 should be marked for download.
            connectNewHeadersResult.DownloadFrom.HashBlock.Should().Be(extendedChainTip.GetAncestor(initialChainSizeOfFive + 1).HashBlock); // h6
            connectNewHeadersResult.DownloadTo.HashBlock.Should().Be(extendedChainTip.HashBlock); // h15
            connectNewHeadersResult.HaveBlockDataAvailabilityStateOf(BlockDataAvailabilityState.BlockRequired).Should().BeTrue();
        }

        /// <summary>
        /// Issue 47 @ CT is at 5. Checkpoints are at 10 and 20.
        /// ConnectNewHeaders called with 9 new headers (from peer1).
        /// After that ConnectNewHeaders called with headers 5 to 15 (from peer2).
        /// Make sure 6 - 10 are requested for download.
        /// </summary>
        [Fact]
        public void PresentHeaders_CheckpointsEnabledAndSet_PresentHeadersFromAlternatePeer_MarkedForDownload()
        {
            const int initialChainSizeOfFiveHeaders = 5;
            const int chainExtensionSizeOfFifteenHeaders = 15;
            const int peerOneId = 1;
            const int peerTwoId = 2;

            TestContext testContext = new TestContextBuilder().WithInitialChain(initialChainSizeOfFiveHeaders).UseCheckpoints().Build();
            ChainedHeaderTree chainedHeaderTree = testContext.ChainedHeaderTree;
            ChainedHeader initialChainTip = testContext.InitialChainTip;

            // Chain tip is at h5.
            Assert.Equal(initialChainSizeOfFiveHeaders, initialChainTip.Height);

            // Extend chain to h20.
            ChainedHeader extendedChainTip = testContext.ExtendAChain(chainExtensionSizeOfFifteenHeaders, initialChainTip);
            List<BlockHeader> listOfExtendedChainHeaders =
                testContext.ChainedHeaderToList(extendedChainTip, initialChainSizeOfFiveHeaders + chainExtensionSizeOfFifteenHeaders);

            // Checkpoints are at h10 and h20.
            const int checkpoint1Height = 10;
            const int checkpoint2Height = 20;

            var checkpoint1 = new CheckpointFixture(checkpoint1Height, listOfExtendedChainHeaders[checkpoint1Height - 1]);
            var checkpoint2 = new CheckpointFixture(checkpoint2Height, listOfExtendedChainHeaders[checkpoint2Height - 1]);
            testContext.SetupCheckpoints(checkpoint1, checkpoint2);

            // First peer presents headers up to but excluding first checkpoint h1 -> h9.
            List<BlockHeader> listOfBlockHeadersOneToNine = listOfExtendedChainHeaders.Take(9).ToList();
            chainedHeaderTree.ConnectNewHeaders(peerOneId, listOfBlockHeadersOneToNine);

            // Second peer presents headers including checkpoint1, excluding checkpoint2: h5 -> h15.
            List<BlockHeader> listOfBlockHeadersFiveToFifteen = listOfExtendedChainHeaders.GetRange(initialChainSizeOfFiveHeaders - 1, 11);
            ConnectNewHeadersResult connectNewHeadersResult = chainedHeaderTree.ConnectNewHeaders(peerTwoId, listOfBlockHeadersFiveToFifteen);

            // Headers h6 -> h10 should be marked for download.
            connectNewHeadersResult.DownloadFrom.HashBlock.Should().Be(extendedChainTip.GetAncestor(initialChainSizeOfFiveHeaders + 1).HashBlock); // h6
            connectNewHeadersResult.DownloadTo.HashBlock.Should().Be(extendedChainTip.GetAncestor(checkpoint1Height).HashBlock); // h10
            connectNewHeadersResult.HaveBlockDataAvailabilityStateOf(BlockDataAvailabilityState.BlockRequired).Should().BeTrue();

            // Headers h11 -> h20 have availability state of header only.
            ChainedHeader chainedHeader = extendedChainTip;
            while (chainedHeader.Height > connectNewHeadersResult.DownloadTo.Height)
            {
                Assert.Equal(BlockDataAvailabilityState.HeaderOnly, chainedHeader.BlockDataAvailability);
                chainedHeader = chainedHeader.Previous;
            }
        }

        /// <summary>
        /// Issue 48 @ CT is at 5. AssumeValid is at 10. ConnectNewHeaders called with headers 1 - 9 (from peer1).
        /// Make sure headers 6 - 9 are marked for download. After that ConnectNewHeaders called with headers 5 to 15 (from peer2).
        /// Make sure 9 - 15 are marked for download.
        /// </summary>
        [Fact]
        public void ConsensusTipAtHeight5_AssumedValidIsAt10_WhenConnectingHeadersByDifferentPeers_CorrectHeadersAreMarkedForDownload()
        {
            // Chain header tree setup.
            // Initial chain has 5 headers.
            // Example: h1=h2=h3=h4=h5.
            const int initialChainSize = 5;
            TestContext ctx = new TestContextBuilder().WithInitialChain(initialChainSize).Build();
            ChainedHeaderTree cht = ctx.ChainedHeaderTree;
            ChainedHeader chainTip = ctx.InitialChainTip;

            // Extend a chain tip by 10 headers and set assumed valid to header 10.
            // Example: h1=h2=h3=h4=h5=h6=h7=h8=h9=(h10)=h11=h12=h13=h14=h15.
            const int extensionSize = 10;
            chainTip = ctx.ExtendAChain(extensionSize, chainTip);
            List<BlockHeader> listOfChainBlockHeaders = ctx.ChainedHeaderToList(chainTip, initialChainSize + extensionSize);
            ctx.ConsensusSettings.BlockAssumedValid = listOfChainBlockHeaders[9].GetHash();

            ChainedHeader[] originalHeaders = chainTip.ToArray(initialChainSize + extensionSize);

            // Peer 1 presents 9 headers: h1 - h9.
            // Headers 6-9 should be marked for download.
            ConnectNewHeadersResult connectNewHeadersResult = cht.ConnectNewHeaders(1, listOfChainBlockHeaders.Take(9).ToList());
            connectNewHeadersResult.DownloadFrom.HashBlock.Should().Be(originalHeaders[5].HashBlock); // h6
            connectNewHeadersResult.DownloadTo.HashBlock.Should().Be(originalHeaders[8].HashBlock); // h9
            connectNewHeadersResult.HaveBlockDataAvailabilityStateOf(BlockDataAvailabilityState.BlockRequired).Should().BeTrue();

            // Peer 2 presents 10 headers: h6 - h15.
            // Headers 10-15 should be marked for download.
            connectNewHeadersResult = cht.ConnectNewHeaders(2, listOfChainBlockHeaders.Skip(5).ToList());
            connectNewHeadersResult.DownloadFrom.HashBlock.Should().Be(originalHeaders[9].HashBlock); // h10
            connectNewHeadersResult.DownloadTo.HashBlock.Should().Be(originalHeaders[14].HashBlock); // h15
            connectNewHeadersResult.HaveBlockDataAvailabilityStateOf(BlockDataAvailabilityState.BlockRequired).Should().BeTrue();
        }

        /// <summary>
        /// Issue 49 @ CHT is initialized with BlockStore disabled. CT advances and old block data pointers are removed.
        /// Make sure that data availability for those headers set to header only.
        /// </summary>
        [Fact]
        public void ChainHeaderTreeInitialisedWIthBlockStoreDisabled_ConsensusTipAdvances_AvailabilityForHeadersSetToHeaderOnly()
        {
            // Chain header tree setup. Initial chain has 1 header.
            // Example: h1.
            const int initialChainSize = 1;
            TestContext ctx = new TestContextBuilder()
                .WithInitialChain(initialChainSize)
                .WithBlockStoreDisabled()
                .Build();
            ChainedHeaderTree cht = ctx.ChainedHeaderTree;
            ChainedHeader chainTip = ctx.InitialChainTip;

            // Extend chain by 150 headers and connect it to CHT.
            // Example: h1=h2=..=h151.
            const int extensionSize = 150;
            chainTip = ctx.ExtendAChain(extensionSize, chainTip);
            List<BlockHeader> listOfExtendedHeaders = ctx.ChainedHeaderToList(chainTip, extensionSize);
            ConnectNewHeadersResult connectionResult = cht.ConnectNewHeaders(1, listOfExtendedHeaders);
            ChainedHeader consumed = connectionResult.Consumed;

            // Sync all headers.
            ChainedHeader[] originalHeaderArray = chainTip.ToArray(extensionSize);
            ChainedHeader[] consumedHeaderArray = consumed.ToArray(extensionSize);
            for (int i = 0; i < consumedHeaderArray.Length; i++)
            {
                ChainedHeader currentChainTip = consumedHeaderArray[i];

                cht.BlockDataDownloaded(currentChainTip, originalHeaderArray[i].Block);
                cht.PartialValidationSucceeded(currentChainTip, out bool fullValidationRequired);
                cht.ConsensusTipChanged(currentChainTip);
            }

            // Make sure that headers 2-51 have no block data and headers 52-151 have.
            Dictionary<uint256, ChainedHeader> storedHeaders = cht.GetChainedHeadersByHash();
            foreach (ChainedHeader consumedHeader in consumedHeaderArray)
            {
                storedHeaders.Should().ContainKey(consumedHeader.HashBlock);
                const int heightOfFirstHeaderWithBlockData = initialChainSize + extensionSize - ChainedHeaderTree.KeepBlockDataForLastBlocks;

                if (consumedHeader.Height < heightOfFirstHeaderWithBlockData)
                {
                    storedHeaders[consumedHeader.HashBlock].BlockDataAvailability.Should().Be(BlockDataAvailabilityState.HeaderOnly);
                    storedHeaders[consumedHeader.HashBlock].Block.Should().BeNull();
                }
                else
                {
                    storedHeaders[consumedHeader.HashBlock].BlockDataAvailability.Should().Be(BlockDataAvailabilityState.BlockAvailable);
                    storedHeaders[consumedHeader.HashBlock].Block.Should().NotBeNull();
                }
            }
        }

        /// <summary>
        /// Issue 50 @ CHT is initialized with BlockStore enabled. CT advances and old block data pointers are removed.
        /// Make sure that data availability for those headers set to data available.
        /// </summary>
        [Fact]
        public void ChainHeaderTreeInitialisedWIthBlockStoreEnabled_ConsensusTipAdvances_AvailabilityForHeadersSetToDataAvailable()
        {
            // Chain header tree setup. Initial chain has 1 header.
            // Example: h1.
            const int initialChainSize = 1;
            TestContext ctx = new TestContextBuilder()
                .WithInitialChain(initialChainSize)
                .Build();
            ChainedHeaderTree cht = ctx.ChainedHeaderTree;
            ChainedHeader chainTip = ctx.InitialChainTip;

            // Extend chain by 150 headers and connect it to CHT.
            // Example: h1=h2=..=h151.
            const int extensionSize = 150;
            chainTip = ctx.ExtendAChain(extensionSize, chainTip);
            List<BlockHeader> listOfExtendedHeaders = ctx.ChainedHeaderToList(chainTip, extensionSize);
            ConnectNewHeadersResult connectionResult = cht.ConnectNewHeaders(1, listOfExtendedHeaders);
            ChainedHeader consumed = connectionResult.Consumed;

            // Sync all headers.
            ChainedHeader[] originalHeaderArray = chainTip.ToArray(extensionSize);
            ChainedHeader[] consumedHeaderArray = consumed.ToArray(extensionSize);
            for (int i = 0; i < consumedHeaderArray.Length; i++)
            {
                ChainedHeader currentChainTip = consumedHeaderArray[i];

                cht.BlockDataDownloaded(currentChainTip, originalHeaderArray[i].Block);
                cht.PartialValidationSucceeded(currentChainTip, out bool fullValidationRequired);
                cht.ConsensusTipChanged(currentChainTip);
            }

            // All headers should have block data available.
            Dictionary<uint256, ChainedHeader> storedHeaders = cht.GetChainedHeadersByHash();
            foreach (ChainedHeader consumedHeader in consumedHeaderArray)
            {
                storedHeaders.Should().ContainKey(consumedHeader.HashBlock);
                const int heightOfFirstHeaderWithBlockNotNull = initialChainSize + extensionSize - ChainedHeaderTree.KeepBlockDataForLastBlocks;

                storedHeaders[consumedHeader.HashBlock].BlockDataAvailability.Should().Be(BlockDataAvailabilityState.BlockAvailable);
                if (consumedHeader.Height < heightOfFirstHeaderWithBlockNotNull)
                {
                    storedHeaders[consumedHeader.HashBlock].Block.Should().BeNull();
                }
                else
                {
                    storedHeaders[consumedHeader.HashBlock].Block.Should().NotBeNull();
                }
            }
        }

        /// <summary>
        /// Issue 51 @ Call PartialValidationSucceeded on a chained header which doesn't have the block data but it is
        /// in the tree, make sure PartialValidationSucceeded returns null and ReorgRequired is false.
        /// </summary>
        [Fact]
        public void CallingPartialValidationSucceeded_ForConnectedHeaderWithNoBlockData_NothingReturnedAndFullValidationIsNotRequired()
        {
            // Chain header tree setup. Initial chain has 5 headers with no blocks.
            // Example: h1=h2=h3=h4=h5.
            const int initialChainSize = 5;
            TestContext ctx = new TestContextBuilder()
                .WithInitialChain(initialChainSize)
                .Build();
            ChainedHeaderTree cht = ctx.ChainedHeaderTree;
            ChainedHeader chainTip = ctx.InitialChainTip;

            // Extend chain by 4 headers and connect it to CHT.
            // Example: h1=h2=h3=h4=h5=h6=h7=h8=h9.
            const int extensionSize = 4;
            chainTip = ctx.ExtendAChain(extensionSize, chainTip);

            // Present headers.
            List<BlockHeader> listOfExtendedHeaders = ctx.ChainedHeaderToList(chainTip, extensionSize);
            ConnectNewHeadersResult connectionResult = cht.ConnectNewHeaders(1, listOfExtendedHeaders);
            ChainedHeader consumed = connectionResult.Consumed;

            // Call partial validation on h4 and make sure nothing is returned
            // and full validation is not required.
            List<ChainedHeaderBlock> headers = cht.PartialValidationSucceeded(consumed, out bool fullValidationRequired);
            headers.Should().BeNull();
            fullValidationRequired.Should().BeFalse();
        }

        /// <summary>
        /// Issue 52 @ Call PartialValidationSucceeded on a chained header which prev header has validation state as HeaderOnly,
        /// make sure PartialValidationSucceeded returns null and ReorgRequired is false.
        /// </summary>
        [Fact]
        public void CallingPartialValidationSucceeded_FoHeaderWithPreviousHeaderWithValidationStateHeaderOnly_NothingReturnedAndFullValidationIsNotRequired()
        {
            // Chain header tree setup. Initial chain has 5 headers with no blocks.
            // Example: h1=h2=h3=h4=h5.
            const int initialChainSize = 5;
            TestContext ctx = new TestContextBuilder()
                .WithInitialChain(initialChainSize)
                .Build();
            ChainedHeaderTree cht = ctx.ChainedHeaderTree;
            ChainedHeader chainTip = ctx.InitialChainTip;

            // Extend chain by 4 headers and connect it to CHT.
            // Example: h1=h2=h3=h4=h5=h6=h7=h8=h9.
            const int extensionSize = 4;
            chainTip = ctx.ExtendAChain(extensionSize, chainTip);

            // Present headers and download them.
            List<BlockHeader> listOfExtendedHeaders = ctx.ChainedHeaderToList(chainTip, extensionSize);
            ConnectNewHeadersResult connectionResult = cht.ConnectNewHeaders(1, listOfExtendedHeaders);
            ChainedHeader consumed = connectionResult.Consumed;

            ChainedHeader[] originalHeaderArray = chainTip.ToArray(extensionSize);
            ChainedHeader[] headerArray = consumed.ToArray(extensionSize);
            for (int i = 0; i < headerArray.Length; i++)
            {
                cht.BlockDataDownloaded(headerArray[i], originalHeaderArray[i].Block);
            }

            // Call partial validation on h9 (h8 has validation state as HeaderOnly) and make sure nothing is returned
            // and full validation is not required.
            List<ChainedHeaderBlock> headers = cht.PartialValidationSucceeded(consumed, out bool fullValidationRequired);
            headers.Should().BeNull();
            fullValidationRequired.Should().BeFalse();
        }

        /// <summary>
        /// Issue 53 @ Call PartialValidationSucceeded on a chained header which validation state is PartiallyValid,
        /// make sure PartialValidationSucceeded returns null and ReorgRequired is false.
        /// </summary>
        [Fact]
        public void CallingPartialValidationSucceeded_FoHeaderWithValidationStateAsPartiallyValidated_NothingReturnedAndFullValidationIsNotRequired()
        {
            // Chain header tree setup. Initial chain has 5 headers with no blocks.
            // Example: h1=h2=h3=h4=h5.
            const int initialChainSize = 5;
            TestContext ctx = new TestContextBuilder()
                .WithInitialChain(initialChainSize)
                .Build();
            ChainedHeaderTree cht = ctx.ChainedHeaderTree;
            ChainedHeader chainTip = ctx.InitialChainTip;

            // Extend chain by 4 headers and connect it to CHT.
            // Example: h1=h2=h3=h4=h5=h6=h7=h8=h9.
            const int extensionSize = 4;
            chainTip = ctx.ExtendAChain(extensionSize, chainTip);

            // Present headers, download them and partially validate them.
            List<BlockHeader> listOfExtendedHeaders = ctx.ChainedHeaderToList(chainTip, extensionSize);
            ConnectNewHeadersResult connectionResult = cht.ConnectNewHeaders(1, listOfExtendedHeaders);
            ChainedHeader consumed = connectionResult.Consumed;

            ChainedHeader[] originalHeaderArray = chainTip.ToArray(extensionSize);
            ChainedHeader[] headerArray = consumed.ToArray(extensionSize);
            bool fullValidationRequired;
            for (int i = 0; i < headerArray.Length; i++)
            {
                cht.BlockDataDownloaded(headerArray[i], originalHeaderArray[i].Block);
                cht.PartialValidationSucceeded(headerArray[i], out fullValidationRequired);
            }

            // Call partial validation on h9 again and make sure nothing is returned
            // and full validation is not required.
            Dictionary<uint256, ChainedHeader> treeHeaders = cht.GetChainedHeadersByHash();
            List<ChainedHeaderBlock> headers = cht.PartialValidationSucceeded(treeHeaders[chainTip.HashBlock], out fullValidationRequired);
            headers.Should().BeNull();
            fullValidationRequired.Should().BeFalse();
        }

        /// <summary>
        /// Issue 54 @ CT is at 50a.
        /// Finalized height is 40, max reorg is 10.
        /// Some headers are presented (from 20a to 60b, with fork point 40a) by peer 1.
        /// Peer 2 presents 25a to 55c with fork point at 39a.
        /// Headers from peer 1 should be marked for download(41b to 60b).
        /// When peer 2 presents headers exception on ConnectNewHeaders should be thrown.
        /// </summary>
        [Fact]
        public void PresentHeaders_TwoPeersTwoForks_Peer2CausesMaxReorgViolationException()
        {
            const int initialChainSize = 50;
            const int peerOneId = 1;
            const int peerTwoId = 2;

            // Chain header tree setup.
            TestContext testContext = new TestContextBuilder().WithInitialChain(initialChainSize).Build();
            ChainedHeaderTree chainedHeaderTree = testContext.ChainedHeaderTree;
            ChainedHeader initialChainTip = testContext.InitialChainTip;

            // Chain tip is at h50.
            Assert.Equal(initialChainSize, initialChainTip.Height);

            // Setup max reorg of 10.
            const int maxReorg = 10;
            testContext.ChainState.Setup(x => x.MaxReorgLength).Returns(maxReorg);

            // Setup finalized block height to 40.
            const int finalizedBlockHeight = 40;
<<<<<<< HEAD
            testContext.FinalizedBlockHeight.Setup(m => m.GetFinalizedBlockHeight()).Returns(finalizedBlockHeight);
=======
            testContext.FinalizedBlockMock.Setup(m => m.GetFinalizedBlockInfo()).Returns(new HashHeightPair(uint256.One, finalizedBlockHeight));
>>>>>>> e7be665b

            // Peer 1 presents headers from 20a to 60b, with fork point 40a.
            const int heightOfFirstFork = 40;
            const int chainBExtensionBeyondFork = 20; // h41 -> h60
            ChainedHeader tipOfForkOfChainB = testContext.ExtendAChain(chainBExtensionBeyondFork, initialChainTip.GetAncestor(heightOfFirstFork));
            Assert.Equal(60, tipOfForkOfChainB.Height);
            List<BlockHeader> listOfChainBBlockHeaders = testContext.ChainedHeaderToList(tipOfForkOfChainB, 41); // h20 -> h60
            ConnectNewHeadersResult connectNewHeadersResult = chainedHeaderTree.ConnectNewHeaders(peerOneId, listOfChainBBlockHeaders);

            // Headers from Peer 1 should be marked for download (41b to 60b).
            Assert.Equal(connectNewHeadersResult.DownloadFrom.Header, tipOfForkOfChainB.GetAncestor(heightOfFirstFork + 1).Header);
            Assert.Equal(connectNewHeadersResult.DownloadTo.Header, tipOfForkOfChainB.Header);
            Assert.True(connectNewHeadersResult.HaveBlockDataAvailabilityStateOf(BlockDataAvailabilityState.BlockRequired));

            // Peer 2 presents 25a to 55c with fork point at 39a.
            const int heightOfSecondFork = 39;
            const int chainCExtension = 16; // h40 -> h55
            ChainedHeader tipOfForkOfChainC = testContext.ExtendAChain(chainCExtension, initialChainTip.GetAncestor(heightOfSecondFork));
            List<BlockHeader> listOfChainCBlockHeaders = testContext.ChainedHeaderToList(tipOfForkOfChainC, 31); // 25 -> 55
            Assert.Throws<MaxReorgViolationException>(() => chainedHeaderTree.ConnectNewHeaders(peerTwoId, listOfChainCBlockHeaders));
        }

        /// <summary>
        /// Issue 55 @ CT is at 20a. AssumeValid is on 12b.
        /// Peer 1 presents a chain with tip at 15b and fork point at 10a.
        /// 11b,12b should be marked as AV, 13b,14b,15b should be header only.
        /// No headers from chain b are requested for download.
        /// </summary>
        [Fact]
        public void PresentHeaders_AssumeValidBelowAVBlock_HeadersOnlyAboveAVBlock_NoHeadersRequestedForDownloaded()
        {
            const int initialChainSizeOfTwenty = 20;
            const int chainExtensionSizeOfFive = 5;
            const int assumeValidBlockHeightOfTwelve = 12;

            const int forkHeight = 10;
            const int peerOneId = 1;

            // Chain header tree setup.
            TestContext testContext = new TestContextBuilder().WithInitialChain(initialChainSizeOfTwenty).UseCheckpoints(false).Build();
            ChainedHeaderTree chainedHeaderTree = testContext.ChainedHeaderTree;
            ChainedHeader initialChainTip = testContext.InitialChainTip;

            // Chain tip is at 20.
            Assert.Equal(initialChainSizeOfTwenty, initialChainTip.Height);

            ChainedHeader tipOfChainBFork = testContext.ExtendAChain(chainExtensionSizeOfFive, initialChainTip.GetAncestor(forkHeight));

            // AssumeValid is on 12b.
            testContext.ConsensusSettings.BlockAssumedValid = tipOfChainBFork.GetAncestor(assumeValidBlockHeightOfTwelve).HashBlock;

            // Peer 1 presents a chain with tip at 15b and fork point at 10a.
            List<BlockHeader> listOfExtendedChainBlockHeaders = testContext.ChainedHeaderToList(tipOfChainBFork, tipOfChainBFork.Height - forkHeight + 1 /* fork inclusive */);
            ConnectNewHeadersResult connectNewHeadersResult = chainedHeaderTree.ConnectNewHeaders(peerOneId, listOfExtendedChainBlockHeaders);

            // 11b, 12b should be marked as AV.
            Assert.True(connectNewHeadersResult.Consumed.GetAncestor(11).IsAssumedValid);
            Assert.True(connectNewHeadersResult.Consumed.GetAncestor(12).IsAssumedValid);

            // 13b, 14b, 15b should be header only.
            connectNewHeadersResult.Consumed.GetAncestor(13).BlockValidationState.Should().Be(ValidationState.HeaderValidated);
            connectNewHeadersResult.Consumed.GetAncestor(14).BlockValidationState.Should().Be(ValidationState.HeaderValidated);
            connectNewHeadersResult.Consumed.GetAncestor(15).BlockValidationState.Should().Be(ValidationState.HeaderValidated);

            // No headers from chain b are requested for download.
            connectNewHeadersResult.DownloadFrom.Should().Be(null);
            connectNewHeadersResult.DownloadTo.Should().Be(null);

            // Block availability state for 11b – 15b is header only.
            ChainedHeader chainedHeader = connectNewHeadersResult.Consumed;
            while (chainedHeader.Height > connectNewHeadersResult.Consumed.GetAncestor(11).Height)
            {
                chainedHeader.BlockDataAvailability.Should().Be(BlockDataAvailabilityState.HeaderOnly);
                chainedHeader = chainedHeader.Previous;
            }
        }

        /// <summary>
        /// There are several checkpoints. Headers are presented with some of them.
        /// Headers up to the last checkpointed one that was included in the presented headers should be marked for download.
        /// </summary>
        [Fact]
        public void PresentHeadersMessageWithSeveralCheckpointedHeaders_MarkToDownloadFromStartToLastCheckpointedHeaderInMessage()
        {
            const int initialChainSize = 5;
            const int presentHeadersCount = 2000;
            const int totalHeadersCount = 5000;

            TestContext testContext = new TestContextBuilder().WithInitialChain(initialChainSize).UseCheckpoints().Build();
            ChainedHeaderTree chainedHeaderTree = testContext.ChainedHeaderTree;
            ChainedHeader initialChainTip = testContext.InitialChainTip;

            ChainedHeader extendedChainTip = testContext.ExtendAChain(totalHeadersCount, initialChainTip);

            List<BlockHeader> headers = testContext.ChainedHeaderToList(extendedChainTip, initialChainSize + totalHeadersCount);

            List<BlockHeader> headersToPresent = headers.Take(presentHeadersCount).ToList();

            // Setup checkpoints.
            var checkpointsHeight = new List<int>() { 300, 800, 1400, 2300, 4500 };
            var checkpoints = new List<CheckpointFixture>();
            foreach (int checkpointHeight in checkpointsHeight)
                checkpoints.Add(new CheckpointFixture(checkpointHeight, headers[checkpointHeight - 1]));

            testContext.SetupCheckpoints(checkpoints.ToArray());

            ConnectNewHeadersResult connectNewHeadersResult = chainedHeaderTree.ConnectNewHeaders(1, headersToPresent);

            Assert.Equal(headersToPresent.Last().GetHash(), connectNewHeadersResult.Consumed.HashBlock);
            Assert.Equal(headers[initialChainSize].GetHash(), connectNewHeadersResult.DownloadFrom.HashBlock);
            Assert.Equal(headers[1400 - 1].GetHash(), connectNewHeadersResult.DownloadTo.HashBlock);
        }

        /// <summary>
        /// There are several checkpoints. Headers are presented with several checkpointed headers in one message including last one.
        /// </summary>
        [Fact]
        public void PresentHeadersMessageWithSeveralCheckpointsAndTheLastOne_MarkToDownloadFromStartToLastPresented()
        {
            const int initialChainSize = 5;
            const int presentHeadersCount = 2000;
            const int totalHeadersCount = 5000;

            TestContext testContext = new TestContextBuilder().WithInitialChain(initialChainSize).UseCheckpoints().Build();
            ChainedHeaderTree chainedHeaderTree = testContext.ChainedHeaderTree;
            ChainedHeader initialChainTip = testContext.InitialChainTip;

            ChainedHeader extendedChainTip = testContext.ExtendAChain(totalHeadersCount, initialChainTip);

            List<BlockHeader> headers = testContext.ChainedHeaderToList(extendedChainTip, initialChainSize + totalHeadersCount);

            List<BlockHeader> headersToPresent = headers.Take(presentHeadersCount).ToList();

            // Setup checkpoints.
            var checkpointsHeight = new List<int>() { 300, 800, 1400 };
            var checkpoints = new List<CheckpointFixture>();
            foreach (int checkpointHeight in checkpointsHeight)
                checkpoints.Add(new CheckpointFixture(checkpointHeight, headers[checkpointHeight - 1]));

            testContext.SetupCheckpoints(checkpoints.ToArray());

            ConnectNewHeadersResult connectNewHeadersResult = chainedHeaderTree.ConnectNewHeaders(1, headersToPresent);

            Assert.Equal(headersToPresent.Last().GetHash(), connectNewHeadersResult.Consumed.HashBlock);
            Assert.Equal(headers[initialChainSize].GetHash(), connectNewHeadersResult.DownloadFrom.HashBlock);
            Assert.Equal(headersToPresent.Last().GetHash(), connectNewHeadersResult.DownloadTo.HashBlock);
        }

        [Fact]
        public void PeerPresentedSameHeadersTwiceMakeSurePeerTipIequalToLastHeader()
        {
            const int initialChainSize = 5;
            TestContext ctx = new TestContextBuilder().WithInitialChain(initialChainSize).UseCheckpoints(false).Build();
            ChainedHeaderTree cht = ctx.ChainedHeaderTree;
            ChainedHeader initialChainTip = ctx.InitialChainTip;
            ChainedHeaderBlock consensusTip = cht.GetChainedHeaderBlock(cht.GetPeerTipsByPeerId()[ChainedHeaderTree.LocalPeerId]);

            ChainedHeader peerChainTip = ctx.ExtendAChain(20, initialChainTip);

            List<BlockHeader> peerHeaders = ctx.ChainedHeaderToList(peerChainTip, peerChainTip.Height);

            cht.ConnectNewHeaders(1, peerHeaders);
            ConnectNewHeadersResult result = cht.ConnectNewHeaders(1, peerHeaders);

            Assert.Equal(cht.GetPeerTipChainedHeaderByPeerId(1).HashBlock, result.Consumed.HashBlock);

            this.CheckChainedHeaderTreeConsistency(cht, ctx, consensusTip, new HashSet<int>() { 1 });
        }

        [Fact]
        public void TreeIsConsistentAfterPeerDisconnected()
        {
            const int initialChainSize = 5;
            TestContext ctx = new TestContextBuilder().WithInitialChain(initialChainSize).UseCheckpoints(false).Build();
            ChainedHeaderTree cht = ctx.ChainedHeaderTree;
            ChainedHeader initialChainTip = ctx.InitialChainTip;
            ChainedHeaderBlock consensusTip = cht.GetChainedHeaderBlock(cht.GetPeerTipsByPeerId()[ChainedHeaderTree.LocalPeerId]);

            ChainedHeader peerChainTip = ctx.ExtendAChain(20, initialChainTip);

            List<BlockHeader> peerHeaders = ctx.ChainedHeaderToList(peerChainTip, peerChainTip.Height);

            cht.ConnectNewHeaders(1, peerHeaders);
            cht.PeerDisconnected(1);

            this.CheckChainedHeaderTreeConsistency(cht, ctx, consensusTip, new HashSet<int>() { });
        }
    }
}<|MERGE_RESOLUTION|>--- conflicted
+++ resolved
@@ -30,228 +30,6 @@
             public BlockHeader Header { get; }
         }
 
-<<<<<<< HEAD
-=======
-        public class TestContextBuilder
-        {
-            private readonly TestContext testContext;
-            private bool blockstoreAvailable = true;
-
-            public TestContextBuilder()
-            {
-                this.testContext = new TestContext();
-            }
-
-            internal TestContextBuilder WithInitialChain(int initialChainSize, bool assignBlocks = true)
-            {
-                if (initialChainSize < 0)
-                    throw new ArgumentOutOfRangeException(nameof(initialChainSize), "Size cannot be less than 0.");
-
-                this.testContext.InitialChainTip = this.testContext.ExtendAChain(initialChainSize, assignBlocks: assignBlocks);
-                return this;
-            }
-
-            internal TestContextBuilder UseCheckpoints(bool useCheckpoints = true)
-            {
-                this.testContext.ConsensusSettings.UseCheckpoints = useCheckpoints;
-                return this;
-            }
-
-            internal TestContextBuilder WithBlockStoreDisabled()
-            {
-                this.blockstoreAvailable = false;
-                return this;
-            }
-
-            internal TestContext Build()
-            {
-                if (this.testContext.InitialChainTip != null)
-                    this.testContext.ChainedHeaderTree.Initialize(this.testContext.InitialChainTip, this.blockstoreAvailable);
-
-                return this.testContext;
-            }
-        }
-
-        public class TestContext
-        {
-            public Network Network = KnownNetworks.RegTest;
-            public Mock<IHeaderValidator> HeaderValidatorMock = new Mock<IHeaderValidator>();
-            public Mock<IIntegrityValidator> IntegrityValidatorMock = new Mock<IIntegrityValidator>();
-            public Mock<ICheckpoints> CheckpointsMock = new Mock<ICheckpoints>();
-            public Mock<IChainState> ChainStateMock = new Mock<IChainState>();
-            public Mock<IFinalizedBlockInfo> FinalizedBlockMock = new Mock<IFinalizedBlockInfo>();
-            public ConsensusSettings ConsensusSettings = new ConsensusSettings(new NodeSettings(KnownNetworks.RegTest));
-            public Mock<ISignals> Signals = new Mock<ISignals>();
-
-            private static int nonceValue;
-
-            internal ChainedHeaderTree ChainedHeaderTree;
-
-            internal ChainedHeader InitialChainTip;
-
-            public TestContext()
-            {
-                this.ChainedHeaderTree = new ChainedHeaderTree(
-                    this.Network,
-                    new ExtendedLoggerFactory(),
-                    this.HeaderValidatorMock.Object,
-                    this.IntegrityValidatorMock.Object,
-                    this.CheckpointsMock.Object,
-                    this.ChainStateMock.Object,
-                    this.FinalizedBlockMock.Object,
-                    this.ConsensusSettings,
-                    this.Signals.Object);
-            }
-
-            internal Target ChangeDifficulty(ChainedHeader header, int difficultyAdjustmentDivisor)
-            {
-                BigInteger newTarget = header.Header.Bits.ToBigInteger();
-                newTarget = newTarget.Divide(BigInteger.ValueOf(difficultyAdjustmentDivisor));
-                return new Target(newTarget);
-            }
-
-            public void SetupCheckpoints(params CheckpointFixture[] checkpoints)
-            {
-                if (checkpoints.GroupBy(h => h.Height).Any(g => g.Count() > 1))
-                    throw new ArgumentException("Checkpoint heights must be unique.");
-
-                if (checkpoints.Any(h => h.Height < 0))
-                    throw new ArgumentException("Checkpoint heights cannot be negative.");
-
-                foreach (CheckpointFixture checkpoint in checkpoints.OrderBy(h => h.Height))
-                {
-                    var checkpointInfo = new CheckpointInfo(checkpoint.Header.GetHash());
-                    this.CheckpointsMock
-                        .Setup(c => c.GetCheckpoint(checkpoint.Height))
-                        .Returns(checkpointInfo);
-                }
-
-                this.CheckpointsMock
-                    .Setup(c => c.GetCheckpoint(It.IsNotIn(checkpoints.Select(h => h.Height))))
-                    .Returns((CheckpointInfo)null);
-                this.CheckpointsMock
-                    .Setup(c => c.GetLastCheckpointHeight())
-                    .Returns(checkpoints.OrderBy(h => h.Height).Last().Height);
-            }
-
-            public ChainedHeader ExtendAChain(
-                int count,
-                ChainedHeader chainedHeader = null,
-                int difficultyAdjustmentDivisor = 1,
-                bool assignBlocks = true,
-                ValidationState? validationState = null)
-            {
-                if (difficultyAdjustmentDivisor == 0) throw new ArgumentException("Divisor cannot be 0");
-
-                ChainedHeader previousHeader = chainedHeader ?? new ChainedHeader(this.Network.GetGenesis().Header, this.Network.GenesisHash, 0);
-
-                for (int i = 0; i < count; i++)
-                {
-                    BlockHeader header = this.Network.Consensus.ConsensusFactory.CreateBlockHeader();
-                    header.HashPrevBlock = previousHeader.HashBlock;
-                    header.Bits = difficultyAdjustmentDivisor == 1
-                                        ? previousHeader.Header.Bits
-                                        : this.ChangeDifficulty(previousHeader, difficultyAdjustmentDivisor);
-                    header.Nonce = (uint)Interlocked.Increment(ref nonceValue);
-                    var newHeader = new ChainedHeader(header, header.GetHash(), previousHeader);
-                    if (validationState.HasValue)
-                        newHeader.BlockValidationState = validationState.Value;
-
-                    if (assignBlocks)
-                    {
-                        Block block = this.Network.Consensus.ConsensusFactory.CreateBlock();
-                        block.GetSerializedSize();
-                        newHeader.Block = block;
-                    }
-
-                    previousHeader = newHeader;
-                }
-
-                return previousHeader;
-            }
-
-            public Block CreateBlock()
-            {
-                Block block = this.Network.Consensus.ConsensusFactory.CreateBlock();
-                block.GetSerializedSize();
-                return block;
-            }
-
-            public List<BlockHeader> ChainedHeaderToList(ChainedHeader chainedHeader, int count)
-            {
-                var list = new List<BlockHeader>();
-
-                ChainedHeader current = chainedHeader;
-
-                for (int i = 0; i < count; i++)
-                {
-                    list.Add(current.Header);
-                    current = current.Previous;
-                }
-
-                list.Reverse();
-
-                return list;
-            }
-
-            public bool NoDownloadRequested(ConnectNewHeadersResult connectNewHeadersResult)
-            {
-                Assert.NotNull(connectNewHeadersResult);
-
-                return (connectNewHeadersResult.DownloadTo == null)
-                       && (connectNewHeadersResult.DownloadFrom == null);
-            }
-
-            /// <summary>
-            /// Initial setup for tests 18-20, 28.
-            /// Chain header tree setup. Initial chain has 4 headers.
-            /// SetUp:
-            ///                        =8d=9d=10d
-            ///                   6a=7a=8a=9a
-            /// GENESIS=1=2=3=4=5=
-            ///                   6b=7b=8b=9b
-            ///             3c=4c=5c
-            /// </summary>
-            /// <param name="cht">ChainHeaderTree.</param>
-            /// <param name="initialChainTip">Initial chain tip.</param>
-            internal void SetupPeersForTest(ChainedHeaderTree cht, ChainedHeader initialChainTip)
-            {
-                int peerAExtension = 4;
-                int peerBExtension = 4;
-                int peerCExtension = 3;
-                int peerDExtension = 3;
-
-                ChainedHeader chainATip = this.ExtendAChain(peerAExtension, initialChainTip); // i.e. (h1=h2=h3=h4=h5)=6a=7a=8a=9a
-                ChainedHeader chainBTip = this.ExtendAChain(peerBExtension, initialChainTip); // i.e. (h1=h2=h3=h4=h5)=6b=7b=8b=9b
-                ChainedHeader chainCTip = this.ExtendAChain(peerCExtension, initialChainTip.GetAncestor(2)); // i.e. (h1=h2)=3c=4c=5c
-                ChainedHeader chainDTip = this.ExtendAChain(peerDExtension, chainATip.GetAncestor(7)); // i.e. ((h1=h2=h3=h4=h5)=6a=7a)=8d=9d=10d
-
-                List<BlockHeader> peerABlockHeaders = this.ChainedHeaderToList(chainATip, chainATip.Height);
-                List<BlockHeader> peerBBlockHeaders = this.ChainedHeaderToList(chainBTip, chainBTip.Height);
-                List<BlockHeader> peerCBlockHeaders = this.ChainedHeaderToList(chainCTip, chainCTip.Height);
-                List<BlockHeader> peerDBlockHeaders = this.ChainedHeaderToList(chainDTip, chainDTip.Height);
-
-                cht.ConnectNewHeaders(0, peerABlockHeaders);
-                cht.ConnectNewHeaders(1, peerBBlockHeaders);
-                cht.ConnectNewHeaders(2, peerCBlockHeaders);
-                cht.ConnectNewHeaders(3, peerDBlockHeaders);
-            }
-
-            internal void SwitchToChain(ChainedHeaderTree cht, ChainedHeader chainTip, ChainedHeader consumedHeader, int extensionSize)
-            {
-                ChainedHeader[] consumedHeaders = consumedHeader.ToArray(extensionSize);
-
-                for (int i = 0; i < extensionSize; i++)
-                {
-                    ChainedHeader currentConsumedCh = consumedHeaders[i];
-                    cht.BlockDataDownloaded(currentConsumedCh, chainTip.GetAncestor(currentConsumedCh.Height).Block);
-                    cht.PartialValidationSucceeded(currentConsumedCh, out bool fullValidationRequired);
-                    cht.ConsensusTipChanged(currentConsumedCh);
-                }
-            }
-        }
-
->>>>>>> e7be665b
         public class InvalidHeaderTestException : ConsensusException
         {
         }
@@ -1453,11 +1231,7 @@
 
                 cht.BlockDataDownloaded(currentChainTip, block);
                 cht.PartialValidationSucceeded(currentChainTip, out bool fullValidationRequired);
-<<<<<<< HEAD
-                ctx.FinalizedBlockHeight.Setup(m => m.GetFinalizedBlockHeight()).Returns(currentChainTip.Height - maxReorg);
-=======
                 ctx.FinalizedBlockMock.Setup(m => m.GetFinalizedBlockInfo()).Returns(new HashHeightPair(uint256.One, currentChainTip.Height - maxReorg));
->>>>>>> e7be665b
                 List<int> peerIds = cht.ConsensusTipChanged(currentChainTip);
                 peerIds.Should().BeEmpty();
             }
@@ -1479,11 +1253,7 @@
 
                 cht.BlockDataDownloaded(currentChainTip, block);
                 cht.PartialValidationSucceeded(currentChainTip, out bool fullValidationRequired);
-<<<<<<< HEAD
-                ctx.FinalizedBlockHeight.Setup(m => m.GetFinalizedBlockHeight()).Returns(currentChainTip.Height - maxReorg);
-=======
                 ctx.FinalizedBlockMock.Setup(m => m.GetFinalizedBlockInfo()).Returns(new HashHeightPair(uint256.One, currentChainTip.Height - maxReorg));
->>>>>>> e7be665b
                 List<int> peerIds = cht.ConsensusTipChanged(currentChainTip);
                 if (currentChainTip.Height > maxReorg + initialChainSize)
                 {
@@ -2007,11 +1777,7 @@
             ctx.ChainState.Setup(x => x.MaxReorgLength).Returns(maxReorg);
 
             // Setup finalized block height to 10.
-<<<<<<< HEAD
-            ctx.FinalizedBlockHeight.Setup(m => m.GetFinalizedBlockHeight()).Returns(10);
-=======
             ctx.FinalizedBlockMock.Setup(m => m.GetFinalizedBlockInfo()).Returns(new HashHeightPair(uint256.One, 10));
->>>>>>> e7be665b
 
             // Extend a chain by 50 headers.
             // Example: h1=h2=...=h50.
@@ -2371,11 +2137,7 @@
 
                 cht.BlockDataDownloaded(currentChainTip, block);
                 cht.PartialValidationSucceeded(currentChainTip, out bool fullValidationRequired);
-<<<<<<< HEAD
-                ctx.FinalizedBlockHeight.Setup(m => m.GetFinalizedBlockHeight()).Returns(currentChainTip.Height - maxReorg);
-=======
                 ctx.FinalizedBlockMock.Setup(m => m.GetFinalizedBlockInfo()).Returns(new HashHeightPair(uint256.One, currentChainTip.Height - maxReorg));
->>>>>>> e7be665b
                 cht.ConsensusTipChanged(currentChainTip);
             }
 
@@ -3104,11 +2866,7 @@
 
             // Setup finalized block height to 40.
             const int finalizedBlockHeight = 40;
-<<<<<<< HEAD
-            testContext.FinalizedBlockHeight.Setup(m => m.GetFinalizedBlockHeight()).Returns(finalizedBlockHeight);
-=======
             testContext.FinalizedBlockMock.Setup(m => m.GetFinalizedBlockInfo()).Returns(new HashHeightPair(uint256.One, finalizedBlockHeight));
->>>>>>> e7be665b
 
             // Peer 1 presents headers from 20a to 60b, with fork point 40a.
             const int heightOfFirstFork = 40;
