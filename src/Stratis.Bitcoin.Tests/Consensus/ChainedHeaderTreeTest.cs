--- conflicted
+++ resolved
@@ -1941,7 +1941,6 @@
             ChainedHeaderTree cht = ctx.ChainedHeaderTree;
             ChainedHeader chainTip = ctx.InitialChainTip;
 
-<<<<<<< HEAD
             // Set checkpoint at height 1000.
             const int checkpointHeight = 1000;
             ChainedHeader fakeChainTip = ctx.ExtendAChain(checkpointHeight - initialChainSize, chainTip);
@@ -1958,11 +1957,6 @@
             // Extend a chain by 50 headers.
             // Example: h1=h2=...=h50.
             const int extensionSize = 30;
-=======
-            // Extend chain by 10 headers and connect it to CHT.
-            // Example: h1=h2=h3=h4=h5=h6=h7=h8=h9=h10=h11=h12.
-            const int extensionSize = 10;
->>>>>>> 76ab1bd4
             chainTip = ctx.ExtendAChain(extensionSize, chainTip);
 
             // Setup chain A that has 100 headers and is based on the previous 30 header extension.
@@ -2059,7 +2053,7 @@
             // Connection fails.
             connectHeadersAction.Should().Throw<MaxReorgViolationException>();
         }
- 
+
         /// <summary>
         /// Issue 41 @ BlockDataDownloaded called on 10 known blocks.
         /// Make sure that UnconsumedBlocksDataBytes is equal to the sum of serialized sizes of those blocks.
@@ -2083,7 +2077,7 @@
             Assert.True(connectNewHeadersResult.HaveBlockDataAvailabilityStateOf(BlockDataAvailabilityState.BlockRequired));
 
             int serializedSizeOfBlocks = 0;
-            foreach (ChainedHeader chainedHeader in connectNewHeadersResult.ToHashArray())
+            foreach (ChainedHeader chainedHeader in connectNewHeadersResult.ToArray())
             {
                 chainedHeaderTree.BlockDataDownloaded(chainedHeader, extendedChainTip.FindAncestorOrSelf(chainedHeader).Block);
                 serializedSizeOfBlocks += chainedHeader.Block.GetSerializedSize();
@@ -2133,7 +2127,7 @@
             chainedHeaderTree.ConsensusTipChanged(chainedHeaderTo.GetAncestor(5));
 
             int serializedSizeOfBlocks = 0;
-            IEnumerable<ChainedHeader> lastFive = connectNewHeadersResult.ToHashArray().TakeLast(5);
+            IEnumerable<ChainedHeader> lastFive = connectNewHeadersResult.ToArray().TakeLast(5);
             foreach (ChainedHeader chainedHeader in lastFive)
             {
                 serializedSizeOfBlocks += chainedHeader.Block.GetSerializedSize();
@@ -2151,7 +2145,6 @@
         }
 
         /// <summary>
-<<<<<<< HEAD
         /// Issue 43 @ CT is at 0. 10 headers are presented. 10 blocks are downloaded.
         /// CT advances to 5. Alternative chain with fork at 3 and tip at 12 is presented.
         /// Block data for alternative chain is downloaded. CT changes to block 8 of the 2nd chain.
@@ -2160,13 +2153,6 @@
         /// </summary>
         [Fact]
         public void PresentHeaders_BlocksDownloaded_ForkPresented_BlockDataForAlternativeChainDownloaded_ChainTipChanges()
-=======
-        /// Issue 41 @ BlockDataDownloaded called on 10 known blocks.
-        /// Make sure that UnconsumedBlocksDataBytes is equal to the sum of serialized sizes of those blocks.
-        /// </summary>
-        [Fact]
-        public void BlockDataDownloadedIsCalled_UnconsumedBlocksDataBytes_Equals_SumOfSerializedBlockSize()
->>>>>>> 76ab1bd4
         {
             const int initialChainSize = 0;
             const int chainExtensionSize = 10;
@@ -2189,13 +2175,8 @@
             Assert.Equal(connectNewHeadersResult.DownloadTo.Header, extendedChainTip.Header); // h10
             Assert.True(connectNewHeadersResult.HaveBlockDataAvailabilityStateOf(BlockDataAvailabilityState.BlockRequired));
 
-<<<<<<< HEAD
             // 10 blocks are downloaded.
-            foreach (ChainedHeader chainedHeader in connectNewHeadersResult.ToHashArray())
-=======
-            int serializedSizeOfBlocks = 0;
             foreach (ChainedHeader chainedHeader in connectNewHeadersResult.ToArray())
->>>>>>> 76ab1bd4
             {
                 chainedHeaderTree.BlockDataDownloaded(chainedHeader, extendedChainTip.FindAncestorOrSelf(chainedHeader).Block);
                 chainedHeaderTree.PartialValidationSucceeded(chainedHeader, out bool fullValidationRequired);
@@ -2220,7 +2201,7 @@
             Assert.Equal(connectNewHeadersResult.DownloadFrom.Header, tipOfFork.GetAncestor(heightOfFork + 1).Header);
             Assert.Equal(connectNewHeadersResult.DownloadTo.Header, tipOfFork.Header);
 
-            foreach (ChainedHeader chainedHeader in connectNewHeadersResult.ToHashArray())
+            foreach (ChainedHeader chainedHeader in connectNewHeadersResult.ToArray())
             {
                 chainedHeaderTree.BlockDataDownloaded(chainedHeader, tipOfFork.FindAncestorOrSelf(chainedHeader).Block);
                 chainedHeaderTree.PartialValidationSucceeded(chainedHeader, out bool fullValidationRequired);
@@ -2300,14 +2281,8 @@
             // Make sure that UnconsumedBlocksDataBytes is equal to the sum of serialized sizes of the last five blocks.
             int serializedSizeOfChain = 0;
 
-<<<<<<< HEAD
             ChainedHeader chainedHeaderChain = chainTip;
             while (chainedHeaderChain.Height > 5)
-=======
-            int serializedSizeOfBlocks = 0;
-            IEnumerable<ChainedHeader> lastFive = connectNewHeadersResult.ToArray().TakeLast(5);
-            foreach (ChainedHeader chainedHeader in lastFive)
->>>>>>> 76ab1bd4
             {
                 serializedSizeOfChain += chainedHeaderChain.Block.GetSerializedSize();
                 chainedHeaderChain = chainedHeaderChain.Previous;
@@ -2494,56 +2469,6 @@
         }
 
         /// <summary>
-<<<<<<< HEAD
-=======
-        /// Issue 46 @ CT is at 5. Checkpoint is at 10.
-        /// ConnectNewHeaders called with 9 new headers (from peer1).
-        /// After that ConnectNewHeaders called with headers 5 to 15 (from peer2).
-        /// Make sure 6 to 15 are marked for download.
-        /// </summary>
-        [Fact]
-        public void PresentHeaders_PresentHeadersFromAlternatePeer_MarkedForDownload()
-        {
-            const int initialChainSizeOfFive = 5;
-            const int chainExtensionSizeOfFive = 5;
-            const int peerOneId = 1;
-            const int peerTwoId = 2;
-
-            // Chain header tree setup.
-            TestContext testContext = new TestContextBuilder().WithInitialChain(initialChainSizeOfFive).UseCheckpoints(true).Build();
-            ChainedHeaderTree chainedHeaderTree = testContext.ChainedHeaderTree;
-            ChainedHeader initialChainTip = testContext.InitialChainTip;
-
-            // Chain tip is at h5.
-            Assert.Equal(initialChainSizeOfFive, initialChainTip.Height);
-
-            // 5 more headers are presented.
-            ChainedHeader extendedChainTip = testContext.ExtendAChain(chainExtensionSizeOfFive, initialChainTip);
-            List<BlockHeader> listOfChainBlockHeaders = testContext.ChainedHeaderToList(extendedChainTip, initialChainSizeOfFive + chainExtensionSizeOfFive);
-
-            // Checkpoint is at h10.
-            const int checkpointHeight = 10;
-            var checkpoint = new CheckpointFixture(checkpointHeight, listOfChainBlockHeaders[checkpointHeight - 1]);
-            testContext.SetupCheckpoints(checkpoint);
-
-            // Peer 1 presents nine headers up to checkpoint: h1 -> h9.
-            ConnectNewHeadersResult connectNewHeadersResult = chainedHeaderTree.ConnectNewHeaders(peerOneId, listOfChainBlockHeaders.Take(9).ToList());
-            connectNewHeadersResult.DownloadFrom.Should().Be(null);
-            connectNewHeadersResult.DownloadTo.Should().Be(null);
-
-            // Peer 2 presents ten headers including checkpoint: h5 -> h15.
-            extendedChainTip = testContext.ExtendAChain(chainExtensionSizeOfFive, extendedChainTip); // tip h15
-            listOfChainBlockHeaders = testContext.ChainedHeaderToList(extendedChainTip, initialChainSizeOfFive + chainExtensionSizeOfFive * 2);
-            connectNewHeadersResult = chainedHeaderTree.ConnectNewHeaders(peerTwoId, listOfChainBlockHeaders.GetRange(initialChainSizeOfFive - 1, 11).ToList());
-
-            // Headers h6 -> 15 should be marked for download.
-            connectNewHeadersResult.DownloadFrom.HashBlock.Should().Be(extendedChainTip.GetAncestor(initialChainSizeOfFive + 1).HashBlock); // h6
-            connectNewHeadersResult.DownloadTo.HashBlock.Should().Be(extendedChainTip.HashBlock); // h15
-            connectNewHeadersResult.HaveBlockDataAvailabilityStateOf(BlockDataAvailabilityState.BlockRequired).Should().BeTrue();
-        }
-
-        /// <summary>
->>>>>>> 76ab1bd4
         /// Issue 48 @ CT is at 5. AssumeValid is at 10. ConnectNewHeaders called with headers 1 - 9 (from peer1).
         /// Make sure headers 6 - 9 are marked for download. After that ConnectNewHeaders called with headers 5 to 15 (from peer2).
         /// Make sure 9 - 15 are marked for download.
@@ -2810,153 +2735,6 @@
             headers.Should().BeNull();
             fullValidationRequired.Should().BeFalse();
         }
-<<<<<<< HEAD
-=======
-
-        /// <summary>
-        /// Issue 43 @ CT is at 0. 10 headers are presented. 10 blocks are downloaded.
-        /// CT advances to 5. Alternative chain with fork at 3 and tip at 12 is presented.
-        /// Block data for alternative chain is downloaded. CT changes to block 8 of the 2nd chain.
-        /// Make sure that UnconsumedBlocksDataBytes is equal to the sum of
-        /// serialized sizes of 9b-12b + 6a-10a (a- first chain, b- second chain).
-        /// </summary>
-        [Fact]
-        public void PresentHeaders_BlocksDownloaded_ForkPresented_BlockDataForAlternativeChainDownloaded_ChainTipChanges()
-        {
-            const int initialChainSize = 0;
-            const int chainExtensionSize = 10;
-            const int peerOneId = 1;
-            const int peerTwoId = 2;
-
-            // Chain header tree setup.
-            TestContext testContext = new TestContextBuilder().WithInitialChain(initialChainSize).UseCheckpoints(false).Build();
-            ChainedHeaderTree chainedHeaderTree = testContext.ChainedHeaderTree;
-            ChainedHeader initialChainTip = testContext.InitialChainTip;
-
-            // Chain tip is at 0.
-            Assert.Equal(0, initialChainTip.Height);
-
-            // Headers are presented for h1 -> h10.
-            ChainedHeader extendedChainTip = testContext.ExtendAChain(chainExtensionSize, initialChainTip);
-            List<BlockHeader> listOfExtendedChainBlockHeaders = testContext.ChainedHeaderToList(extendedChainTip, chainExtensionSize);
-            ConnectNewHeadersResult connectNewHeadersResult = chainedHeaderTree.ConnectNewHeaders(peerOneId, listOfExtendedChainBlockHeaders);
-            Assert.Equal(connectNewHeadersResult.DownloadFrom.Header, extendedChainTip.GetAncestor(initialChainSize + 1).Header); // h1
-            Assert.Equal(connectNewHeadersResult.DownloadTo.Header, extendedChainTip.Header); // h10
-            Assert.True(connectNewHeadersResult.HaveBlockDataAvailabilityStateOf(BlockDataAvailabilityState.BlockRequired));
-
-            // 10 blocks are downloaded.
-            foreach (ChainedHeader chainedHeader in connectNewHeadersResult.ToArray())
-            {
-                chainedHeaderTree.BlockDataDownloaded(chainedHeader, extendedChainTip.FindAncestorOrSelf(chainedHeader).Block);
-                chainedHeaderTree.PartialValidationSucceeded(chainedHeader, out bool fullValidationRequired);
-
-                if (chainedHeader.Height <= 5) // CT advances to 5.
-                {
-                    chainedHeaderTree.ConsensusTipChanged(chainedHeader);
-                }
-            }
-
-            // Alternative chain with fork at h3 and tip at h12 is presented.
-            const int heightOfFork = 3;
-            const int chainBExtension = 9;
-            ChainedHeader forkedChainHeader = connectNewHeadersResult.DownloadTo.GetAncestor(heightOfFork);
-            ChainedHeader tipOfFork = testContext.ExtendAChain(chainBExtension, forkedChainHeader);
-            Assert.Equal(12, tipOfFork.Height);
-
-            // Headers are presented for h3 -> h12.
-            listOfExtendedChainBlockHeaders = testContext.ChainedHeaderToList(tipOfFork, tipOfFork.Height - heightOfFork);
-            connectNewHeadersResult = chainedHeaderTree.ConnectNewHeaders(peerTwoId, listOfExtendedChainBlockHeaders);
-            Assert.True(connectNewHeadersResult.HaveBlockDataAvailabilityStateOf(BlockDataAvailabilityState.BlockRequired));
-            Assert.Equal(connectNewHeadersResult.DownloadFrom.Header, tipOfFork.GetAncestor(heightOfFork + 1).Header);
-            Assert.Equal(connectNewHeadersResult.DownloadTo.Header, tipOfFork.Header);
-
-            foreach (ChainedHeader chainedHeader in connectNewHeadersResult.ToArray())
-            {
-                chainedHeaderTree.BlockDataDownloaded(chainedHeader, tipOfFork.FindAncestorOrSelf(chainedHeader).Block);
-                chainedHeaderTree.PartialValidationSucceeded(chainedHeader, out bool fullValidationRequired);
-
-                if (chainedHeader.Height <= 8)  // CT advances to 8.
-                {
-                    chainedHeaderTree.ConsensusTipChanged(chainedHeader);
-                }
-            }
-
-            // UnconsumedBlocksDataBytes is equal to the sum of serialized sizes of 9b-12b + 6a-10a.
-            int serializedSizeOfChainA = 0;
-            int serializedSizeOfChainB = 0;
-
-            ChainedHeader chainedHeaderChainA = extendedChainTip;
-            while (chainedHeaderChainA.Height >= 6)
-            {
-                serializedSizeOfChainA += chainedHeaderChainA.Block.GetSerializedSize();
-                chainedHeaderChainA = chainedHeaderChainA.Previous;
-            }
-
-            ChainedHeader chainedHeaderChainB = tipOfFork;
-            while (chainedHeaderChainB.Height >= 9)
-            {
-                serializedSizeOfChainB += chainedHeaderChainB.Block.GetSerializedSize();
-                chainedHeaderChainB = chainedHeaderChainB.Previous;
-            }
-
-            int serializedSizeOfChainsAandB = serializedSizeOfChainA + serializedSizeOfChainB;
-            Assert.Equal(chainedHeaderTree.UnconsumedBlocksDataBytes, serializedSizeOfChainsAandB);
-        }
-
-        /// <summary>
-        /// Issue 55 @ CT is at 20a. AssumeValid is on 12b.
-        /// Peer 1 presents a chain with tip at 15b and fork point at 10a.
-        /// 11b,12b should be marked as AV, 13b,14b,15b should be header only.
-        /// No headers from chain b are requested for download.
-        /// </summary>
-        [Fact]
-        public void PresentHeaders_AssumeValidBelowAVBlock_HeadersOnlyAboveAVBlock_NoHeadersRequestedForDownloaded()
-        {
-            const int initialChainSizeOfTwenty = 20;
-            const int chainExtensionSizeOfFive = 5;
-            const int assumeValidBlockHeightOfTwelve = 12;
-
-            const int forkHeight = 10;
-            const int peerOneId = 1;
-
-            // Chain header tree setup.
-            TestContext testContext = new TestContextBuilder().WithInitialChain(initialChainSizeOfTwenty).UseCheckpoints(false).Build();
-            ChainedHeaderTree chainedHeaderTree = testContext.ChainedHeaderTree;
-            ChainedHeader initialChainTip = testContext.InitialChainTip;
-
-            // Chain tip is at 20.
-            Assert.Equal(initialChainSizeOfTwenty, initialChainTip.Height);
-
-            ChainedHeader tipOfChainBFork = testContext.ExtendAChain(chainExtensionSizeOfFive, initialChainTip.GetAncestor(forkHeight));
-
-            // AssumeValid is on 12b.
-            testContext.ConsensusSettings.BlockAssumedValid = tipOfChainBFork.GetAncestor(assumeValidBlockHeightOfTwelve).HashBlock;
-
-            // Peer 1 presents a chain with tip at 15b and fork point at 10a.
-            List<BlockHeader> listOfExtendedChainBlockHeaders = testContext.ChainedHeaderToList(tipOfChainBFork, tipOfChainBFork.Height - forkHeight + 1 /* fork inclusive */);
-            ConnectNewHeadersResult connectNewHeadersResult = chainedHeaderTree.ConnectNewHeaders(peerOneId, listOfExtendedChainBlockHeaders);
-
-            // 11b, 12b should be marked as AV.
-            connectNewHeadersResult.Consumed.GetAncestor(11).BlockValidationState.Should().Be(ValidationState.AssumedValid);
-            connectNewHeadersResult.Consumed.GetAncestor(12).BlockValidationState.Should().Be(ValidationState.AssumedValid);
-
-            // 13b, 14b, 15b should be header only.
-            connectNewHeadersResult.Consumed.GetAncestor(13).BlockValidationState.Should().Be(ValidationState.HeaderValidated);
-            connectNewHeadersResult.Consumed.GetAncestor(14).BlockValidationState.Should().Be(ValidationState.HeaderValidated);
-            connectNewHeadersResult.Consumed.GetAncestor(15).BlockValidationState.Should().Be(ValidationState.HeaderValidated);
-
-            // No headers from chain b are requested for download.
-            connectNewHeadersResult.DownloadFrom.Should().Be(null);
-            connectNewHeadersResult.DownloadTo.Should().Be(null);
-
-            // Block availability state for 11b – 15b is header only.
-            ChainedHeader chainedHeader = connectNewHeadersResult.Consumed;
-            while (chainedHeader.Height > connectNewHeadersResult.Consumed.GetAncestor(11).Height)
-            {
-                chainedHeader.BlockDataAvailability.Should().Be(BlockDataAvailabilityState.HeaderOnly);
-                chainedHeader = chainedHeader.Previous;
-            }
-        }
 
         /// <summary>
         /// Issue 54 @ CT is at 50a.
@@ -3009,6 +2787,60 @@
             List<BlockHeader> listOfChainCBlockHeaders = testContext.ChainedHeaderToList(tipOfForkOfChainC, 31); // 25 -> 55
             Assert.Throws<MaxReorgViolationException>(() => chainedHeaderTree.ConnectNewHeaders(peerTwoId, listOfChainCBlockHeaders));
         }
->>>>>>> 76ab1bd4
+
+        /// <summary>
+        /// Issue 55 @ CT is at 20a. AssumeValid is on 12b.
+        /// Peer 1 presents a chain with tip at 15b and fork point at 10a.
+        /// 11b,12b should be marked as AV, 13b,14b,15b should be header only.
+        /// No headers from chain b are requested for download.
+        /// </summary>
+        [Fact]
+        public void PresentHeaders_AssumeValidBelowAVBlock_HeadersOnlyAboveAVBlock_NoHeadersRequestedForDownloaded()
+        {
+            const int initialChainSizeOfTwenty = 20;
+            const int chainExtensionSizeOfFive = 5;
+            const int assumeValidBlockHeightOfTwelve = 12;
+
+            const int forkHeight = 10;
+            const int peerOneId = 1;
+
+            // Chain header tree setup.
+            TestContext testContext = new TestContextBuilder().WithInitialChain(initialChainSizeOfTwenty).UseCheckpoints(false).Build();
+            ChainedHeaderTree chainedHeaderTree = testContext.ChainedHeaderTree;
+            ChainedHeader initialChainTip = testContext.InitialChainTip;
+
+            // Chain tip is at 20.
+            Assert.Equal(initialChainSizeOfTwenty, initialChainTip.Height);
+
+            ChainedHeader tipOfChainBFork = testContext.ExtendAChain(chainExtensionSizeOfFive, initialChainTip.GetAncestor(forkHeight));
+
+            // AssumeValid is on 12b.
+            testContext.ConsensusSettings.BlockAssumedValid = tipOfChainBFork.GetAncestor(assumeValidBlockHeightOfTwelve).HashBlock;
+
+            // Peer 1 presents a chain with tip at 15b and fork point at 10a.
+            List<BlockHeader> listOfExtendedChainBlockHeaders = testContext.ChainedHeaderToList(tipOfChainBFork, tipOfChainBFork.Height - forkHeight + 1 /* fork inclusive */);
+            ConnectNewHeadersResult connectNewHeadersResult = chainedHeaderTree.ConnectNewHeaders(peerOneId, listOfExtendedChainBlockHeaders);
+
+            // 11b, 12b should be marked as AV.
+            connectNewHeadersResult.Consumed.GetAncestor(11).BlockValidationState.Should().Be(ValidationState.AssumedValid);
+            connectNewHeadersResult.Consumed.GetAncestor(12).BlockValidationState.Should().Be(ValidationState.AssumedValid);
+
+            // 13b, 14b, 15b should be header only.
+            connectNewHeadersResult.Consumed.GetAncestor(13).BlockValidationState.Should().Be(ValidationState.HeaderValidated);
+            connectNewHeadersResult.Consumed.GetAncestor(14).BlockValidationState.Should().Be(ValidationState.HeaderValidated);
+            connectNewHeadersResult.Consumed.GetAncestor(15).BlockValidationState.Should().Be(ValidationState.HeaderValidated);
+
+            // No headers from chain b are requested for download.
+            connectNewHeadersResult.DownloadFrom.Should().Be(null);
+            connectNewHeadersResult.DownloadTo.Should().Be(null);
+
+            // Block availability state for 11b – 15b is header only.
+            ChainedHeader chainedHeader = connectNewHeadersResult.Consumed;
+            while (chainedHeader.Height > connectNewHeadersResult.Consumed.GetAncestor(11).Height)
+            {
+                chainedHeader.BlockDataAvailability.Should().Be(BlockDataAvailabilityState.HeaderOnly);
+                chainedHeader = chainedHeader.Previous;
+            }
+        }
     }
 }