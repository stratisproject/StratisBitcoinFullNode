﻿using System;
using System.Collections.Generic;
using System.Linq;
using System.Threading;
using FluentAssertions;
using Moq;
using NBitcoin;
using NBitcoin.BouncyCastle.Math;
using Stratis.Bitcoin.Base;
using Stratis.Bitcoin.Configuration;
using Stratis.Bitcoin.Configuration.Logging;
using Stratis.Bitcoin.Configuration.Settings;
using Stratis.Bitcoin.Consensus;
using Stratis.Bitcoin.Consensus.Validators;
using Stratis.Bitcoin.Utilities;
using Xunit;

namespace Stratis.Bitcoin.Tests.Consensus
{
    public class ChainedHeaderTreeTest
    {
        public class CheckpointFixture
        {
            public CheckpointFixture(int height, BlockHeader header)
            {
                if (height < 1) throw new ArgumentOutOfRangeException(nameof(height), "Height must be greater or equal to 1.");

                Guard.NotNull(header, nameof(header));

                this.Height = height;
                this.Header = header;
            }

            public int Height { get; }

            public BlockHeader Header { get; }
        }

        public class TestContextBuilder
        {
            private readonly TestContext testContext;

            public TestContextBuilder()
            {
                this.testContext = new TestContext();
            }

            internal TestContextBuilder WithInitialChain(int initialChainSize, bool assignBlocks = true)
            {
                if (initialChainSize < 0)
                    throw new ArgumentOutOfRangeException(nameof(initialChainSize), "Size cannot be less than 0.");

                this.testContext.InitialChainTip = this.testContext.ExtendAChain(initialChainSize, assignBlocks: assignBlocks);
                return this;
            }

            internal TestContextBuilder UseCheckpoints(bool useCheckpoints = true)
            {
                this.testContext.ConsensusSettings.UseCheckpoints = useCheckpoints;
                return this;
            }

            internal TestContext Build()
            {
                if (this.testContext.InitialChainTip != null)
                    this.testContext.ChainedHeaderTree.Initialize(this.testContext.InitialChainTip, true);

                return this.testContext;
            }
        }

        public class TestContext
        {
            public Network Network = Network.RegTest;
            public Mock<IBlockValidator> ChainedHeaderValidatorMock = new Mock<IBlockValidator>();
            public Mock<ICheckpoints> CheckpointsMock = new Mock<ICheckpoints>();
            public Mock<IChainState> ChainStateMock = new Mock<IChainState>();
            public Mock<IFinalizedBlockHeight> FinalizedBlockMock = new Mock<IFinalizedBlockHeight>();
            public ConsensusSettings ConsensusSettings = new ConsensusSettings(new NodeSettings(Network.RegTest));

            private static int nonceValue;

            internal ChainedHeaderTree ChainedHeaderTree;

            internal ChainedHeader InitialChainTip;

            public TestContext()
            {
                this.ChainedHeaderTree = new ChainedHeaderTree(
                    this.Network,
                    new ExtendedLoggerFactory(),
                    this.ChainedHeaderValidatorMock.Object,
                    this.CheckpointsMock.Object,
                    this.ChainStateMock.Object,
                    this.FinalizedBlockMock.Object,
                    this.ConsensusSettings);
            }

            internal Target ChangeDifficulty(ChainedHeader header, int difficultyAdjustmentDivisor)
            {
                BigInteger newTarget = header.Header.Bits.ToBigInteger();
                newTarget = newTarget.Divide(BigInteger.ValueOf(difficultyAdjustmentDivisor));
                return new Target(newTarget);
            }

            public void SetupCheckpoints(params CheckpointFixture[] checkpoints)
            {
                if (checkpoints.GroupBy(h => h.Height).Any(g => g.Count() > 1))
                    throw new ArgumentException("Checkpoint heights must be unique.");

                if (checkpoints.Any(h => h.Height < 0))
                    throw new ArgumentException("Checkpoint heights cannot be negative.");

                foreach (CheckpointFixture checkpoint in checkpoints.OrderBy(h => h.Height))
                {
                    var checkpointInfo = new CheckpointInfo(checkpoint.Header.GetHash());
                    this.CheckpointsMock
                        .Setup(c => c.GetCheckpoint(checkpoint.Height))
                        .Returns(checkpointInfo);
                }

                this.CheckpointsMock
                    .Setup(c => c.GetCheckpoint(It.IsNotIn(checkpoints.Select(h => h.Height))))
                    .Returns((CheckpointInfo)null);
                this.CheckpointsMock
                    .Setup(c => c.GetLastCheckpointHeight())
                    .Returns(checkpoints.OrderBy(h => h.Height).Last().Height);
            }

            public ChainedHeader ExtendAChain(
                int count, 
                ChainedHeader chainedHeader = null, 
                int difficultyAdjustmentDivisor = 1, 
                bool assignBlocks = true,
                ValidationState? validationState = null)
            {
                if (difficultyAdjustmentDivisor == 0) throw new ArgumentException("Divisor cannot be 0");

                ChainedHeader previousHeader = chainedHeader ?? new ChainedHeader(this.Network.GetGenesis().Header, this.Network.GenesisHash, 0);

                for (int i = 0; i < count; i++)
                {
                    BlockHeader header = this.Network.Consensus.ConsensusFactory.CreateBlockHeader();
                    header.HashPrevBlock = previousHeader.HashBlock;
                    header.Bits = difficultyAdjustmentDivisor == 1
                                        ? previousHeader.Header.Bits
                                        : this.ChangeDifficulty(previousHeader, difficultyAdjustmentDivisor);
                    header.Nonce = (uint)Interlocked.Increment(ref nonceValue);
                    var newHeader = new ChainedHeader(header, header.GetHash(), previousHeader);
                    if (validationState.HasValue)
                        newHeader.BlockValidationState = validationState.Value;

                    if (assignBlocks)
                    {
                        Block block = this.Network.Consensus.ConsensusFactory.CreateBlock();
                        block.GetSerializedSize();
                        newHeader.Block = block;
                    }

                    previousHeader = newHeader;
                }

                return previousHeader;
            }

            public Block CreateBlock()
            {
                Block block = this.Network.Consensus.ConsensusFactory.CreateBlock();
                block.GetSerializedSize();
                return block;
            }

            public List<BlockHeader> ChainedHeaderToList(ChainedHeader chainedHeader, int count)
            {
                var list = new List<BlockHeader>();

                ChainedHeader current = chainedHeader;

                for (int i = 0; i < count; i++)
                {
                    list.Add(current.Header);
                    current = current.Previous;
                }

                list.Reverse();

                return list;
            }

            public bool NoDownloadRequested(ConnectNewHeadersResult connectNewHeadersResult)
            {
                Assert.NotNull(connectNewHeadersResult);

                return (connectNewHeadersResult.DownloadTo == null)
                       && (connectNewHeadersResult.DownloadFrom == null);
            }
        }

        public class InvalidHeaderTestException : ConsensusException
        {
        }

        [Fact]
        public void ConnectHeaders_NoNewHeadersToConnect_ShouldReturnNothingToDownload()
        {
            TestContext testContext = new TestContextBuilder().WithInitialChain(10).Build();
            ChainedHeaderTree chainedHeaderTree = testContext.ChainedHeaderTree;
            ChainedHeader chainTip = testContext.InitialChainTip;

            List<BlockHeader> listOfExistingHeaders = testContext.ChainedHeaderToList(chainTip, 4);

            ConnectNewHeadersResult connectNewHeadersResult = chainedHeaderTree.ConnectNewHeaders(1, listOfExistingHeaders);

            Assert.True(testContext.NoDownloadRequested(connectNewHeadersResult));
            Assert.Equal(11, chainedHeaderTree.GetChainedHeadersByHash().Count);
        }

        [Fact]
        public void ConnectHeaders_HeadersFromTwoPeers_ShouldCreateTwoPeerTips()
        {
            TestContext testContext = new TestContextBuilder().WithInitialChain(10).Build();
            ChainedHeaderTree chainedHeaderTree = testContext.ChainedHeaderTree;
            ChainedHeader chainTip = testContext.InitialChainTip;

            List<BlockHeader> listOfExistingHeaders = testContext.ChainedHeaderToList(chainTip, 4);

            ConnectNewHeadersResult connectNewHeaders1 = chainedHeaderTree.ConnectNewHeaders(1, listOfExistingHeaders);
            ConnectNewHeadersResult connectNewHeaders2 = chainedHeaderTree.ConnectNewHeaders(2, listOfExistingHeaders);

            Assert.Single(chainedHeaderTree.GetPeerIdsByTipHash());
            Assert.Equal(11, chainedHeaderTree.GetChainedHeadersByHash().Count);

            Assert.Equal(3, chainedHeaderTree.GetPeerIdsByTipHash().First().Value.Count);

            Assert.Equal(ChainedHeaderTree.LocalPeerId, chainedHeaderTree.GetPeerIdsByTipHash().First().Value.ElementAt(0));
            Assert.Equal(1, chainedHeaderTree.GetPeerIdsByTipHash().First().Value.ElementAt(1));
            Assert.Equal(2, chainedHeaderTree.GetPeerIdsByTipHash().First().Value.ElementAt(2));

            Assert.True(testContext.NoDownloadRequested(connectNewHeaders1));
            Assert.True(testContext.NoDownloadRequested(connectNewHeaders2));
        }

        /// <summary>
        /// Issue 1 @ Create chained header tree component #1321
        /// Supply headers where first header can't be connected - should throw.
        /// </summary>
        [Fact]
        public void ConnectHeaders_HeadersCantConnect_ShouldFail()
        {
            TestContext testContext = new TestContextBuilder().Build();
            ChainedHeaderTree chainedHeaderTree = testContext.ChainedHeaderTree;

            Assert.Throws<ConnectHeaderException>(() => chainedHeaderTree.ConnectNewHeaders(1, new List<BlockHeader>(new[] { testContext.Network.GetGenesis().Header })));
        }

        /// <summary>
        /// Issue 2 @ Create chained header tree component #1321
        /// Supply headers that we already have and make sure no new ChainedHeaders were created.
        /// </summary>
        [Fact]
        public void ConnectHeaders_NewAndExistingHeaders_ShouldCreateNewHeaders()
        {
            TestContext testContext = new TestContextBuilder().WithInitialChain(10).Build();
            ChainedHeaderTree chainedHeaderTree = testContext.ChainedHeaderTree;
            ChainedHeader chainTip = testContext.InitialChainTip;

            chainTip.BlockDataAvailability = BlockDataAvailabilityState.BlockAvailable;
            ChainedHeader newChainTip = testContext.ExtendAChain(10, chainTip); // create 10 more headers

            List<BlockHeader> listOfExistingHeaders = testContext.ChainedHeaderToList(chainTip, 10);
            List<BlockHeader> listOfNewHeaders = testContext.ChainedHeaderToList(newChainTip, 10);

            chainTip.BlockValidationState = ValidationState.FullyValidated;

            ConnectNewHeadersResult connectedHeadersResultOld = chainedHeaderTree.ConnectNewHeaders(2, listOfExistingHeaders);
            ConnectNewHeadersResult connectedHeadersResultNew = chainedHeaderTree.ConnectNewHeaders(1, listOfNewHeaders);

            Assert.Equal(21, chainedHeaderTree.GetChainedHeadersByHash().Count);
            Assert.Equal(10, listOfNewHeaders.Count);
            Assert.True(testContext.NoDownloadRequested(connectedHeadersResultOld));
            Assert.Equal(listOfNewHeaders.Last(), connectedHeadersResultNew.DownloadTo.Header);
            Assert.Equal(listOfNewHeaders.First(), connectedHeadersResultNew.DownloadFrom.Header);
        }

        /// <summary>
        /// Issue 3 @ Create chained header tree component #1321
        /// Supply some headers and then supply some more headers.
        /// Make sure that PeerTipsByPeerId is updated and the total amount of items remain the same.
        /// Make sure that PeerIdsByTipHash is updated.
        /// </summary>
        [Fact]
        public void ConnectHeaders_SupplyHeadersThenSupplyMore_Both_Tip_PeerId_Maps_ShouldBeUpdated()
        {
            TestContext testContext = new TestContextBuilder().WithInitialChain(10).Build();
            ChainedHeaderTree cht = testContext.ChainedHeaderTree;
            ChainedHeader chainTip = testContext.InitialChainTip;

            List<BlockHeader> listOfExistingHeaders = testContext.ChainedHeaderToList(chainTip, 10);

            cht.ConnectNewHeaders(1, listOfExistingHeaders);

            Dictionary<uint256, HashSet<int>> peerIdsByTipHashBefore = cht.GetPeerIdsByTipHash().ToDictionary(entry => entry.Key, entry => new HashSet<int>(entry.Value));
            Dictionary<int, uint256> peerTipsByPeerIdBefore = cht.GetPeerTipsByPeerId().ToDictionary(entry => entry.Key, entry => new uint256(entry.Value));

            // (of 25 headers) supply last 5 existing and first 10 new
            ChainedHeader newChainTip = testContext.ExtendAChain(15, chainTip);
            List<BlockHeader> listOfNewAndOldHeaders = testContext.ChainedHeaderToList(newChainTip, 25).GetRange(5, 15);

            cht.ConnectNewHeaders(1, listOfNewAndOldHeaders);

            Dictionary<uint256, HashSet<int>> peerIdsByTipHashAfter = cht.GetPeerIdsByTipHash();
            Dictionary<int, uint256> peerTipsByPeerIdAfter = cht.GetPeerTipsByPeerId();

            // Tip # -> peer id map has changed
            Assert.True(peerIdsByTipHashBefore.FirstOrDefault(x => x.Value.Contains(1)).Key !=
                        peerIdsByTipHashAfter.FirstOrDefault(x => x.Value.Contains(1)).Key);

            // Peer id -> tip # map has changed
            Assert.True(peerTipsByPeerIdBefore[1] != peerTipsByPeerIdAfter[1]);

            // reassigning # so amount of items the same
            Assert.True(peerTipsByPeerIdBefore.Values.Count == peerTipsByPeerIdAfter.Values.Count);
        }

        /// <summary>
        /// Issue 4 @ Create chained header tree component #1321
        /// Supply headers where half of them are new and half are old. 
        /// Make sure that ChainedHeader was created for new ones.
        /// </summary>
        [Fact]
        public void ConnectHeaders_HalfOldHalfNew_ShouldCreateHeadersForNew()
        {
            const int initialChainSize = 20, chainExtensionSize = 20;

            // Initialize tree with h1->h20.
            TestContext testContext = new TestContextBuilder().WithInitialChain(initialChainSize).Build();
            ChainedHeaderTree chainedHeaderTree = testContext.ChainedHeaderTree;
            ChainedHeader chainTip = testContext.InitialChainTip;

            // Extend chain from h21->h40.
            ChainedHeader newChainTip = testContext.ExtendAChain(chainExtensionSize, chainTip);
            List<BlockHeader> listOfOldAndNewHeaders = testContext.ChainedHeaderToList(newChainTip, initialChainSize + chainExtensionSize);
            
            // Supply both old and new headers. 
            chainedHeaderTree.ConnectNewHeaders(1, listOfOldAndNewHeaders);

            // ChainedHeader tree entries are created for all new BlockHeaders.
            IEnumerable<uint256> hashesOfNewBlocks = listOfOldAndNewHeaders.Select(x => x.GetHash()).TakeLast(chainExtensionSize);
            Assert.True(hashesOfNewBlocks.All(x => chainedHeaderTree.GetChainedHeadersByHash().Keys.Contains(x)));
        }

        /// <summary>
        /// Issue 5 @ Create chained header tree component #1321
        /// 3 peers should supply headers - one of the peers creates a fork.
        /// Make sure that ChainedBlock is not created more than once for the same header.
        /// Check that next pointers were created correctly.
        /// </summary>
        [Fact]
        public void ConnectHeaders_HeadersFromTwoPeersWithFork_ShouldCreateBlocksForNewHeaders()
        {
            TestContext testContext = new TestContextBuilder().Build();
            ChainedHeaderTree chainedHeaderTree = testContext.ChainedHeaderTree;
            ChainedHeader chainTip = testContext.ExtendAChain(7);
            chainedHeaderTree.Initialize(chainTip, true);
            testContext.ChainStateMock.Setup(s => s.ConsensusTip).Returns(chainTip);

            // Peer 1: 1a - 2a - 3a - 4a - 5a - 6a - 7a - 8a
            Assert.True(chainedHeaderTree.GetChainedHeadersByHash().Count == 8);

            // Peer 2: 1a - 2a - 3a - 4a - 5a - 6a - 7a - 8a
            List<BlockHeader> listOfExistingHeaders = testContext.ChainedHeaderToList(chainTip, 7);
            chainedHeaderTree.ConnectNewHeaders(2, listOfExistingHeaders);
            Assert.True(chainedHeaderTree.GetChainedHeadersByHash().Count == 8);

            // Peer 3: 1a - 2a - 3a - 4a - 5b - 6b - 7b - 8b
            var forkedBlockHeader = chainTip.Previous.Previous.Previous.Previous;
            ChainedHeader peerThreeTip = testContext.ExtendAChain(4, forkedBlockHeader);
            List<BlockHeader> listOfNewAndExistingHeaders = testContext.ChainedHeaderToList(peerThreeTip, 6);   // includes common blocks
            chainedHeaderTree.ConnectNewHeaders(3, listOfNewAndExistingHeaders);

            // CHT should contain 12 headers
            Assert.True(chainedHeaderTree.GetChainedHeadersByHash().Count == 12);

            var chainedHeadersByHash = chainedHeaderTree.GetChainedHeadersByHash();

            foreach (int peer in new[] {2, 3})
            {
                var nextPointersByHeightMap = new Dictionary<int, List<ChainedHeader>>();

                ChainedHeader chainPointer = chainedHeadersByHash[chainedHeaderTree.GetPeerTipsByPeerId()[peer]];

                // Start at the tip and use previous pointers to traverse the chain down to the Genesis.
                while (chainPointer.Height > 0)
                {
                    // Checking the next pointers.
                    Assert.Contains(chainPointer, chainPointer.Previous.Next);

                    if (!nextPointersByHeightMap.ContainsKey(chainPointer.Height))
                    {
                        nextPointersByHeightMap.Add(chainPointer.Height, new List<ChainedHeader>());
                    }

                    foreach (var nextPtr in chainPointer.Next) 
                    {
                        nextPointersByHeightMap[chainPointer.Height].Add(nextPtr);
                    }

                    chainPointer = chainPointer.Previous;
                }

                // Each should have 1 Next pointer.
                Assert.True(nextPointersByHeightMap.Where(x => x.Key < 3 || (x.Key > 3 && x.Key < 7)).All(y => y.Value.Count == 1));

                // Except for 8a and 8b which contain none.
                Assert.True(nextPointersByHeightMap.Where(x => x.Key == 7).All(y => y.Value.Count == 0));

                // And 4a which has 2.
                Assert.True(nextPointersByHeightMap.Where(x => x.Key == 3).All(y => y.Value.Count == 2));
            }

            // Two blocks at each height above the fork.
            Assert.True(chainedHeadersByHash.GroupBy(x => x.Value.Height).Where(x => x.Key > 4).All(y => y.ToList().Count == 2));

            // One block at each height beneath the fork.
            Assert.True(chainedHeadersByHash.GroupBy(x => x.Value.Height).Where(x => x.Key < 4).All(y => y.ToList().Count == 1));
        }

        /// <summary>
        /// Issue 6 @ Create chained header tree component #1321
        /// Make sure checkpoints are off - supply some headers and CHT should return 
        /// a ToDownload array of the same size as the amount of headers.
        /// </summary>
        [Fact]
        public void ConnectHeaders_SupplyHeaders_ToDownloadArraySizeSameAsNumberOfHeaders()
        {
            // Setup
            TestContext ctx = new TestContextBuilder().WithInitialChain(5).UseCheckpoints(false).Build();
            ChainedHeaderTree cht = ctx.ChainedHeaderTree;
            ChainedHeader chainTip = ctx.InitialChainTip;

            // Checkpoints are off
            Assert.False(ctx.ConsensusSettings.UseCheckpoints);
            ChainedHeader newChainTip = ctx.ExtendAChain(7, chainTip);
            List<BlockHeader> listOfNewBlockHeaders = ctx.ChainedHeaderToList(newChainTip, 7);

            // Peer 1 supplies some headers
            List<BlockHeader> peer1Headers = listOfNewBlockHeaders.GetRange(0, 3);
            cht.ConnectNewHeaders(1, peer1Headers);

            // Peer 2 supplies some more headers
            List<BlockHeader> peer2Headers = listOfNewBlockHeaders.GetRange(3, 4);
            ConnectNewHeadersResult connectNewHeadersResult = cht.ConnectNewHeaders(2, peer2Headers);
            ChainedHeader chainedHeaderFrom = connectNewHeadersResult.DownloadFrom;
            ChainedHeader chainedHeaderTo = connectNewHeadersResult.DownloadTo;
            int headersToDownloadCount = chainedHeaderTo.Height - chainedHeaderFrom.Height + 1; // Inclusive

            // ToDownload array of the same size as the amount of headers
            Assert.Equal(headersToDownloadCount, peer2Headers.Count);
        }

        /// <summary>
        /// Issue 7 @ Create chained header tree component #1321
        /// We have a chain and someone presents an invalid header.
        /// After that our chain's last block shouldn't change, it shouldn't have a valid .Next
        /// and it should throw an exception.
        /// </summary>
        [Fact]
        public void ConnectHeaders_SupplyInvalidHeader_ExistingChainTipShouldNotChange()
        {
            TestContext testContext = new TestContextBuilder().WithInitialChain(5).UseCheckpoints(false).Build();
            ChainedHeaderTree chainedHeaderTree = testContext.ChainedHeaderTree;
            ChainedHeader consensusTip = testContext.InitialChainTip;

            ChainedHeader invalidChainedHeader = testContext.ExtendAChain(1, testContext.InitialChainTip);
            List<BlockHeader> listContainingInvalidHeader = testContext.ChainedHeaderToList(invalidChainedHeader, 1);
            BlockHeader invalidBlockHeader = listContainingInvalidHeader[0];

            testContext.ChainedHeaderValidatorMock.Setup(x => x.ValidateHeader(It.Is<ChainedHeader>(y => y.HashBlock == invalidBlockHeader.GetHash()))).Throws(new InvalidHeaderTestException());

            Assert.Throws<InvalidHeaderTestException>(() => chainedHeaderTree.ConnectNewHeaders(1, listContainingInvalidHeader));

            // Chain's last block shouldn't change.
            ChainedHeader consensusTipAfterInvalidHeaderPresented = chainedHeaderTree.GetPeerTipChainedHeaderByPeerId(-1);
            Assert.Equal(consensusTip, consensusTipAfterInvalidHeaderPresented);

            // Last block shouldn't have a Next.
            Assert.Empty(consensusTipAfterInvalidHeaderPresented.Next);
        }

        /// <summary>
        /// Issue 8 @ Create chained header tree component #1321
        /// We have a chain and peer B is on the best chain.
        /// After that peer C presents an alternative chain with a forkpoint below B's Tip.
        /// After that peer A prolongs C's chain (but sends all headers from the fork point) with a few valid and one invalid.
        /// Make sure that C's chain is not removed - only headers after that.
        /// </summary>
        [Fact]
        public void ConnectHeaders_MultiplePeersWithForks_CorrectTip()
        {
            TestContext testContext = new TestContextBuilder().Build();
            ChainedHeaderTree chainedHeaderTree = testContext.ChainedHeaderTree;
            ChainedHeader chainTip = testContext.ExtendAChain(5);
            chainedHeaderTree.Initialize(chainTip, true);
            List<BlockHeader> listOfExistingHeaders = testContext.ChainedHeaderToList(chainTip, 5);

            chainedHeaderTree.ConnectNewHeaders(2, listOfExistingHeaders);
            ChainedHeader peerTwoTip = chainedHeaderTree.GetPeerTipChainedHeaderByPeerId(2);

            // Peer 2 is on the best chain.
            // b1 = b2 = b3 = b4 = b5
            peerTwoTip.HashBlock.Should().BeEquivalentTo(chainTip.HashBlock);

            // Peer 3 presents an alternative chain with a forkpoint below Peer 2's Tip.
            // b1 = b2 = b3 = b4 = b5
            //         = c3 = c4 = c5
            ChainedHeader peerThreeTip = testContext.ExtendAChain(3, chainTip.Previous.Previous.Previous);
            List<BlockHeader> listOfNewHeadersFromPeerThree = testContext.ChainedHeaderToList(peerThreeTip, 3);
            chainedHeaderTree.ConnectNewHeaders(3, listOfNewHeadersFromPeerThree);
            
            ChainedHeader fork = chainTip.FindFork(peerThreeTip);
            fork.Height.Should().BeLessThan(peerTwoTip.Height);

            int oldChainHeaderTreeCount = chainedHeaderTree.GetChainedHeadersByHash().Count;

            // Peer 1 prolongs Peer 3's chain with one invalid block.
            // c3 = c4 = c5 = a6 = |a7| = a8
            const int numberOfBlocksToExtend = 3;
            ChainedHeader peerOneTip = testContext.ExtendAChain(numberOfBlocksToExtend, peerThreeTip);
            List<BlockHeader> listOfPeerOnesHeaders = testContext.ChainedHeaderToList(peerOneTip, numberOfBlocksToExtend + 2 /*include c4=c5*/);
            
            int depthOfInvalidHeader = 3;
            BlockHeader invalidBlockHeader = listOfPeerOnesHeaders[depthOfInvalidHeader];
            testContext.ChainedHeaderValidatorMock.Setup(x =>
                x.ValidateHeader(It.Is<ChainedHeader>(y => y.HashBlock == invalidBlockHeader.GetHash()))).Throws(new InvalidHeaderTestException());

            Assert.Throws<InvalidHeaderTestException>(() => chainedHeaderTree.ConnectNewHeaders(1, listOfPeerOnesHeaders));

            // Headers originally presented by Peer 3 (a4 = a5) have a claim on them and are not removed.
            Assert.True(chainedHeaderTree.GetChainedHeadersByHash().ContainsKey(listOfPeerOnesHeaders[0].GetHash()));
            Assert.True(chainedHeaderTree.GetChainedHeadersByHash().ContainsKey(listOfPeerOnesHeaders[1].GetHash()));

            // The Peer 1 headers before, the invalid header and the header beyond are removed (a6 = a7 = a8).
            Assert.False(chainedHeaderTree.GetChainedHeadersByHash().ContainsKey(listOfPeerOnesHeaders[2].GetHash()));
            Assert.False(chainedHeaderTree.GetChainedHeadersByHash().ContainsKey(listOfPeerOnesHeaders[3].GetHash()));
            Assert.False(chainedHeaderTree.GetChainedHeadersByHash().ContainsKey(listOfPeerOnesHeaders[4].GetHash()));

            Assert.Equal(oldChainHeaderTreeCount, chainedHeaderTree.GetChainedHeadersByHash().Count);

            // Tip claimed by the third peer is in the chain headers by hash structure.
            uint256 tipClaimedByThirdPeer = chainedHeaderTree.GetPeerTipChainedHeaderByPeerId(3).HashBlock;
            Assert.Equal(tipClaimedByThirdPeer, peerThreeTip.HashBlock);

            // C's chain remains at same height after A presents the invalid header.
            Assert.Equal(peerThreeTip.Height, chainedHeaderTree.GetPeerTipChainedHeaderByPeerId(3).Height);
        }

        /// <summary>
        /// Issue 9 @ Create chained header tree component #1321
        /// Check that everything is always consumed.
        /// </summary>
        [Fact]
        public void ConnectHeaders_MultiplePeers_CheckEverythingIsConsumed()
        {
            // Chain A is presented by default peer:
            // h1=h2=h3=h4=h5=h6=h7
            TestContext testContext = new TestContextBuilder().Build();
            ChainedHeaderTree chainedHeaderTree = testContext.ChainedHeaderTree;
            ChainedHeader chainTip = testContext.ExtendAChain(7);
            chainedHeaderTree.Initialize(chainTip, true);

            // Chain A is extended by Peer 1:
            // h1=h2=h3=h4=h5=h6=h7=h8=9a=10a=11a=12a=13a.
            ChainedHeader peer1ChainTip = testContext.ExtendAChain(6, chainTip);
            List<BlockHeader> listOfPeer1NewHeaders = testContext.ChainedHeaderToList(peer1ChainTip, 6);
            List<BlockHeader> peer1NewHeaders = listOfPeer1NewHeaders.GetRange(0, 4);

            // 4 headers are processed: 10a=11a=12a=13a
            // 2 are unprocessed: 12a=13a
            ConnectNewHeadersResult connectedNewHeadersResult = chainedHeaderTree.ConnectNewHeaders(1, peer1NewHeaders);
            Assert.Equal(2, peer1ChainTip.Height - connectedNewHeadersResult.Consumed.Height);

            // Remaining headers are presented.
            connectedNewHeadersResult = chainedHeaderTree.ConnectNewHeaders(1, listOfPeer1NewHeaders.GetRange(4, 2));

            // All headers are now consumed.
            Assert.Equal(connectedNewHeadersResult.Consumed.HashBlock, peer1ChainTip.HashBlock);

            // Peer 2 presents headers that that are already in the tree: 10a=11a=12a=13a
            // as well as some that are not in it yet: 14a=15a
            ChainedHeader peer2ChainTip = testContext.ExtendAChain(2, peer1ChainTip);
            List<BlockHeader> listOfNewAndExistingHeaders = testContext.ChainedHeaderToList(peer2ChainTip, 6);

            connectedNewHeadersResult = chainedHeaderTree.ConnectNewHeaders(2, listOfNewAndExistingHeaders);
            Assert.Equal(connectedNewHeadersResult.Consumed.HashBlock, peer2ChainTip.HashBlock);

            // Peer 3 presents a list of headers that are already in the tree
            // and the rest of the headers from a new fork to the tree.
            // 10a=11a=12a=13a=14a=15a
            //            =13b=14b=15b
            ChainedHeader peer3ChainTip = testContext.ExtendAChain(3, peer2ChainTip.Previous.Previous.Previous);
            List<BlockHeader> listOfPeer3Headers = testContext.ChainedHeaderToList(peer3ChainTip, 6);
            connectedNewHeadersResult = chainedHeaderTree.ConnectNewHeaders(3, listOfPeer3Headers);

            Assert.Equal(connectedNewHeadersResult.Consumed.HashBlock, peer3ChainTip.HashBlock);

            List<BlockHeader> peerOneChainedHeaderList = testContext.ChainedHeaderToList(peer1ChainTip, 7);
            List<BlockHeader> peerTwoChainedHeaderList = testContext.ChainedHeaderToList(peer2ChainTip, 7);

            // Submit headers that are all already in the tree:
            // Peer 3 supplies all headers from Peer 1.
            connectedNewHeadersResult = chainedHeaderTree.ConnectNewHeaders(3, peerOneChainedHeaderList);
            Assert.Equal(connectedNewHeadersResult.Consumed.HashBlock, chainedHeaderTree.GetPeerTipChainedHeaderByPeerId(3).HashBlock);

            // Peer 3 supplies all headers from Peer 2.
            connectedNewHeadersResult = chainedHeaderTree.ConnectNewHeaders(3, peerTwoChainedHeaderList);
            Assert.Equal(connectedNewHeadersResult.Consumed.HashBlock, chainedHeaderTree.GetPeerTipChainedHeaderByPeerId(3).HashBlock);

            // Peer 4 submits a list of headers in which nothing is already in the tree, forming a fork:
            // 1a=2a=3a=4a=5a=6a
            //         =4c=5c=6c
            ChainedHeader forkPoint = chainedHeaderTree.GetPeerTipChainedHeaderByPeerId(1).GetAncestor(3);  // fork at height 3.
            ChainedHeader peer4ChainTip = testContext.ExtendAChain(3, forkPoint);
            List<BlockHeader> listOfHeaders = testContext.ChainedHeaderToList(peer4ChainTip, 3);
            connectedNewHeadersResult = chainedHeaderTree.ConnectNewHeaders(4, listOfHeaders);

            Assert.Equal(connectedNewHeadersResult.Consumed.HashBlock, chainedHeaderTree.GetPeerTipChainedHeaderByPeerId(4).HashBlock);
        }


        /// <summary>
        /// Issue 10 @ Create chained header tree component #1321
        /// When checkpoints are enabled and the only checkpoint is at block X,
        /// when we present headers before that none are marked for download.
        /// When we first present checkpointed header and some after
        /// all previous are also marked for download & those that are up
        /// to the last checkpoint are marked as assumevalid.
        /// </summary>
        [Fact]
        public void PresentChain_CheckpointsEnabled_MarkToDownloadWhenCheckpointPresented()
        {
            const int initialChainSize = 5;
            const int currentChainExtension = 20;

            TestContext testContext = new TestContextBuilder().WithInitialChain(initialChainSize).UseCheckpoints().Build();
            ChainedHeaderTree chainedHeaderTree = testContext.ChainedHeaderTree;
            ChainedHeader initialChainTip = testContext.InitialChainTip;

            ChainedHeader extendedChainTip = testContext.ExtendAChain(currentChainExtension, initialChainTip);

            // Total chain length is h1 -> h25.
            List<BlockHeader> listOfCurrentChainHeaders =
                testContext.ChainedHeaderToList(extendedChainTip, initialChainSize + currentChainExtension);

            // Checkpoints are enabled and the only checkpoint is at h(20).
            const int checkpointHeight = 20;
            var checkpoint = new CheckpointFixture(checkpointHeight, listOfCurrentChainHeaders[checkpointHeight - 1]);
            testContext.SetupCheckpoints(checkpoint);

            // When we present headers before the checkpoint h6 -> h15 none are marked for download.
            int numberOfHeadersBeforeCheckpoint = checkpointHeight - initialChainSize;
            List<BlockHeader> listOfHeadersBeforeCheckpoint = listOfCurrentChainHeaders.GetRange(initialChainSize, numberOfHeadersBeforeCheckpoint - 5);
            ConnectNewHeadersResult connectNewHeadersResult = chainedHeaderTree.ConnectNewHeaders(1, listOfHeadersBeforeCheckpoint);

            // None are marked for download.
            connectNewHeadersResult.DownloadFrom.Should().Be(null);
            connectNewHeadersResult.DownloadTo.Should().Be(null);

            // Check all headers beyond the initial chain (h6 -> h25) have foundation state of header only.
            ValidationState expectedState = ValidationState.HeaderValidated;
            IEnumerable<ChainedHeader> headersBeyondInitialChain = chainedHeaderTree.GetChainedHeadersByHash().Where(x => x.Value.Height > initialChainSize).Select(y => y.Value);
            foreach(ChainedHeader header in headersBeyondInitialChain)
            {
                header.BlockValidationState.Should().Be(expectedState);
            }

            // Present remaining headers checkpoint inclusive h16 -> h25.
            // All are marked for download.
            List<BlockHeader> unconsumedHeaders = listOfCurrentChainHeaders.Skip(connectNewHeadersResult.Consumed.Height).ToList();

            connectNewHeadersResult = chainedHeaderTree.ConnectNewHeaders(1, unconsumedHeaders);

            connectNewHeadersResult.DownloadFrom.HashBlock.Should().Be(listOfHeadersBeforeCheckpoint.First().GetHash());
            connectNewHeadersResult.DownloadTo.HashBlock.Should().Be(unconsumedHeaders.Last().GetHash());
            
            ChainedHeader chainedHeader = chainedHeaderTree.GetChainedHeadersByHash()[checkpoint.Header.GetHash()];

            // Checking from the checkpoint back to the initialized chain.
            while (chainedHeader.Height > initialChainSize)
            {
                chainedHeader.BlockValidationState.Should().Be(ValidationState.AssumedValid);
                chainedHeader = chainedHeader.Previous;
            }

            // Checking from the checkpoint forward to the end of the chain.
            chainedHeader = chainedHeaderTree.GetPeerTipChainedHeaderByPeerId(1);
            while (chainedHeader.Height > checkpoint.Height)
            {
                chainedHeader.BlockValidationState.Should().Be(ValidationState.HeaderValidated);
                chainedHeader = chainedHeader.Previous;
            }
        }

        /// <summary>
        /// Issue 11 @ Create chained header tree component #1321
        /// When checkpoints are enabled and the first is at block X,
        /// when we present headers before that- none marked for download.
        /// When we first present checkpointed header and some after only
        /// headers before the first checkpoint(including it) are marked for download.
        /// </summary>
        [Fact]
        public void PresentChain_CheckpointsEnabled_MarkToDownloadWhenTwoCheckpointsPresented()
        {
            const int initialChainSize = 5;
            const int currentChainExtension = 25;

            TestContext testContext = new TestContextBuilder().WithInitialChain(initialChainSize).UseCheckpoints().Build();
            ChainedHeaderTree chainedHeaderTree = testContext.ChainedHeaderTree;
            ChainedHeader initialChainTip = testContext.InitialChainTip;

            ChainedHeader extendedChainTip = testContext.ExtendAChain(currentChainExtension, initialChainTip);

            // Total chain length is h1 -> h30.
            List<BlockHeader> listOfCurrentChainHeaders =
                testContext.ChainedHeaderToList(extendedChainTip, initialChainSize + currentChainExtension);

            // Checkpoints are enabled and there are two checkpoints defined at h(20) and h(30).
            const int checkpointHeight1 = 20;
            const int checkpointHeight2 = 30;
            var checkpoint1 = new CheckpointFixture(checkpointHeight1, listOfCurrentChainHeaders[checkpointHeight1 - 1]);
            var checkpoint2 = new CheckpointFixture(checkpointHeight2, listOfCurrentChainHeaders[checkpointHeight2 - 1]);
            testContext.SetupCheckpoints(checkpoint1, checkpoint2);

            // We present headers before the first checkpoint h6 -> h15.
            int numberOfHeadersBeforeCheckpoint1 = checkpointHeight1 - initialChainSize;
            List<BlockHeader> listOfHeadersBeforeCheckpoint1 =
                listOfCurrentChainHeaders.GetRange(initialChainSize, numberOfHeadersBeforeCheckpoint1 - 5);
            ConnectNewHeadersResult connectNewHeadersResult =
                chainedHeaderTree.ConnectNewHeaders(1, listOfHeadersBeforeCheckpoint1);

            // None are marked for download.
            connectNewHeadersResult.DownloadFrom.Should().Be(null);
            connectNewHeadersResult.DownloadTo.Should().Be(null);

            // Check all headers beyond the initial chain (h6 -> h30) have foundation state of header only.
            ValidationState expectedState = ValidationState.HeaderValidated;
            IEnumerable<ChainedHeader> headersBeyondInitialChain =
                chainedHeaderTree.GetChainedHeadersByHash().Where(x => x.Value.Height > initialChainSize).Select(y => y.Value);
            foreach (ChainedHeader header in headersBeyondInitialChain)
            {
                header.BlockValidationState.Should().Be(expectedState);
            }

            // Present headers h16 -> h29 (including first checkpoint but excluding second). 
            List<BlockHeader> unconsumedHeaders = listOfCurrentChainHeaders.Skip(connectNewHeadersResult.Consumed.Height).ToList();
            connectNewHeadersResult = chainedHeaderTree.ConnectNewHeaders(1, unconsumedHeaders.SkipLast(1).ToList());

            // Download headers up to including checkpoint1 (h20) but not beyond.
            connectNewHeadersResult.DownloadFrom.HashBlock.Should().Be(listOfHeadersBeforeCheckpoint1.First().GetHash());
            connectNewHeadersResult.DownloadTo.HashBlock.Should().Be(checkpoint1.Header.GetHash());

            // Checking from first checkpoint back to the initialized chain (h20 -> h6).
            ChainedHeader chainedHeader = chainedHeaderTree.GetChainedHeadersByHash()
                .SingleOrDefault(x => (x.Value.HashBlock == checkpoint1.Header.GetHash())).Value;
            while (chainedHeader.Height > initialChainSize)
            {
                chainedHeader.BlockValidationState.Should().Be(ValidationState.AssumedValid);
                chainedHeader = chainedHeader.Previous;
            }

            // Checking from first checkpoint to second checkpoint (h21 -> h29). 
            chainedHeader = chainedHeaderTree.GetPeerTipChainedHeaderByPeerId(1);
            while (chainedHeader.Height > checkpoint1.Height)
            {
                chainedHeader.BlockValidationState.Should().Be(ValidationState.HeaderValidated);
                chainedHeader = chainedHeader.Previous;
            }
        }

        /// <summary>
        /// Issue 13 @ Create 2 chains - chain A and chain B, where chain A has more chain work than chain B. Connect both
        /// chains to chain header tree. Consensus tip should be set to chain A. Now extend / update chain B to make it have
        /// more chain work. Attempt to connect chain B again. Consensus tip should be set to chain B.
        /// </summary>
        [Fact]
        public void PresentDifferentChains_AlternativeChainWithMoreChainWorkShouldAlwaysBeMarkedForDownload()
        {
            // Chain header tree setup.
            TestContext ctx = new TestContextBuilder().WithInitialChain(5).UseCheckpoints(false).Build();
            ChainedHeaderTree cht = ctx.ChainedHeaderTree;
            ChainedHeader initialChainTip = ctx.InitialChainTip;

            // Chains A and B setup.
            const int commonChainSize = 4;
            const int chainAExtension = 4;
            const int chainBExtension = 2;
            ChainedHeader commonChainTip = ctx.ExtendAChain(commonChainSize, initialChainTip); // i.e. h1=h2=h3=h4
            ChainedHeader chainATip = ctx.ExtendAChain(chainAExtension, commonChainTip); // i.e. (h1=h2=h3=h4)=a5=a6=a7=a8
            ChainedHeader chainBTip = ctx.ExtendAChain(chainBExtension, commonChainTip); // i.e. (h1=h2=h3=h4)=b5=b6
            List<BlockHeader> listOfChainABlockHeaders = ctx.ChainedHeaderToList(chainATip, commonChainSize + chainAExtension);
            List<BlockHeader> listOfChainBBlockHeaders = ctx.ChainedHeaderToList(chainBTip, commonChainSize + chainBExtension);

            // Chain A is presented by peer 1. DownloadTo should be chain A tip.
            ConnectNewHeadersResult connectNewHeadersResult = cht.ConnectNewHeaders(1, listOfChainABlockHeaders);
            ChainedHeader chainedHeaderTo = connectNewHeadersResult.DownloadTo;
            chainedHeaderTo.HashBlock.Should().Be(chainATip.HashBlock);

            foreach (ChainedHeader chainedHeader in connectNewHeadersResult.ToHashArray())
                cht.BlockDataDownloaded(chainedHeader, chainATip.FindAncestorOrSelf(chainedHeader).Block);

            // Set chain A tip as a consensus tip.
            cht.ConsensusTipChanged(chainedHeaderTo);

            // Chain B is presented by peer 2. DownloadTo should be not set, as chain
            // B has less chain work.
            connectNewHeadersResult = cht.ConnectNewHeaders(2, listOfChainBBlockHeaders);
            connectNewHeadersResult.DownloadTo.Should().BeNull();

            // Add more chain work and blocks into chain B.
            const int chainBAdditionalBlocks = 4;
            chainBTip = ctx.ExtendAChain(chainBAdditionalBlocks, chainBTip); // i.e. (h1=h2=h3=h4)=b5=b6=b7=b8=b9=b10
            listOfChainBBlockHeaders = ctx.ChainedHeaderToList(chainBTip, commonChainSize + chainBExtension + chainBAdditionalBlocks);
            List<BlockHeader> listOfNewChainBBlockHeaders = listOfChainBBlockHeaders.TakeLast(chainBAdditionalBlocks).ToList();

            // Chain B is presented by peer 2 again.
            // DownloadTo should now be chain B as B has more chain work than chain A.
            // DownloadFrom should be the block where split occurred.
            // h1=h2=h3=h4=(b5)=b6=b7=b8=b9=(b10) - from b5 to b10.
            connectNewHeadersResult = cht.ConnectNewHeaders(2, listOfNewChainBBlockHeaders);

            ChainedHeader chainedHeaderFrom = connectNewHeadersResult.DownloadFrom;
            BlockHeader expectedHeaderFrom = listOfChainBBlockHeaders[commonChainSize];
            chainedHeaderFrom.Header.GetHash().Should().Be(expectedHeaderFrom.GetHash());

            chainedHeaderTo = connectNewHeadersResult.DownloadTo;
            chainedHeaderTo.HashBlock.Should().Be(chainBTip.HashBlock);
        }

        /// <summary>
        /// Issue 14 @ Chain exists with checkpoints enabled. There are 2 checkpoints. Peer presents a chain that covers
        /// first checkpoint with a prolongation that does not match the 2nd checkpoint. Exception should be thrown and violating headers should be disconnected.
        /// </summary>
        [Fact]
        public void ChainHasTwoCheckPoints_ChainCoveringOnlyFirstCheckPointIsPresented_ChainIsDiscardedUpUntilFirstCheckpoint()
        {
            // Chain header tree setup.
            // Initial chain has 2 headers.
            // Example: h1=h2.
            const int initialChainSize = 2;
            const int currentChainExtension = 6;
            TestContext ctx = new TestContextBuilder().WithInitialChain(initialChainSize).UseCheckpoints().Build();
            ChainedHeaderTree cht = ctx.ChainedHeaderTree;
            ChainedHeader initialChainTip = ctx.InitialChainTip;

            ChainedHeader extendedChainTip = ctx.ExtendAChain(currentChainExtension, initialChainTip); // i.e. h1=h2=h3=h4=h5=h6=h7=h8
            List<BlockHeader> listOfCurrentChainHeaders = ctx.ChainedHeaderToList(extendedChainTip, initialChainSize + currentChainExtension);

            // Setup two known checkpoints at header 4 and 7.
            // Example: h1=h2=h3=(h4)=h5=h6=(h7)=h8.
            const int firstCheckpointHeight = 4;
            const int secondCheckpointHeight = 7;
            var checkpoint1 = new CheckpointFixture(firstCheckpointHeight, listOfCurrentChainHeaders[firstCheckpointHeight - 1]);
            var checkpoint2 = new CheckpointFixture(secondCheckpointHeight, listOfCurrentChainHeaders[secondCheckpointHeight - 1]);
            ctx.SetupCheckpoints(checkpoint1, checkpoint2);

            // Setup new chain that only covers first checkpoint but doesn't cover second checkpoint.
            // Example: h1=h2=h3=(h4)=h5=h6=x7=x8=x9=x10.
            const int newChainExtension = 4;
            extendedChainTip = extendedChainTip.GetAncestor(6); // walk back to block 6
            extendedChainTip = ctx.ExtendAChain(newChainExtension, extendedChainTip);
            List<BlockHeader> listOfNewChainHeaders = ctx.ChainedHeaderToList(extendedChainTip, extendedChainTip.Height);

            // First 5 blocks are presented by peer 1.
            // DownloadTo should be set to a checkpoint 1. 
            ConnectNewHeadersResult result = cht.ConnectNewHeaders(1, listOfNewChainHeaders.Take(5).ToList());
            result.DownloadTo.HashBlock.Should().Be(checkpoint1.Header.GetHash());

            // Remaining 5 blocks are presented by peer 1 which do not cover checkpoint 2.
            // InvalidHeaderException should be thrown.
            List<BlockHeader> violatingHeaders = listOfNewChainHeaders.Skip(5).ToList();
            Action connectAction = () =>
            {
                cht.ConnectNewHeaders(1, violatingHeaders);
            };

            connectAction.Should().Throw<CheckpointMismatchException>();

            // Make sure headers for violating chain don't exist.
            foreach (BlockHeader header in violatingHeaders)
                Assert.False(cht.GetChainedHeadersByHash().ContainsKey(header.GetHash()));
        }

        /// <summary>
        /// Issue 15 @ Checkpoint are disabled. Assume valid is enabled.
        /// Headers that pass assume valid and meet it is presented.
        /// Chain is marked for download.
        /// Alternative chain that is of the same lenght is presented but it doesnt meet the assume valid- also marked as to download.
        /// </summary>
        [Fact]
        public void ChainHasAssumeValidHeaderAndMarkedForDownloadWhenPresented_SecondChainWithoutAssumeValidAlsoMarkedForDownload()
        {
            // Chain header tree setup with disabled checkpoints.
            // Initial chain has 2 headers.
            // Example: h1=h2.
            const int initialChainSize = 2;
            TestContext ctx = new TestContextBuilder().WithInitialChain(initialChainSize).UseCheckpoints(false).Build();
            ChainedHeaderTree cht = ctx.ChainedHeaderTree;
            ChainedHeader initialChainTip = ctx.InitialChainTip;

            // Setup two alternative chains A and B of the same length.
            const int presentedChainSize = 4;
            ChainedHeader chainATip = ctx.ExtendAChain(presentedChainSize, initialChainTip); // i.e. h1=h2=a1=a2=a3=a4
            ChainedHeader chainBTip = ctx.ExtendAChain(presentedChainSize, initialChainTip); // i.e. h1=h2=b1=b2=b3=b4
            List<BlockHeader> listOfChainABlockHeaders = ctx.ChainedHeaderToList(chainATip, initialChainSize + presentedChainSize);
            List<BlockHeader> listOfChainBBlockHeaders = ctx.ChainedHeaderToList(chainBTip, initialChainSize + presentedChainSize);

            // Set "Assume Valid" to the 4th block of the chain A.
            // Example h1=h2=a1=(a2)=a3=a4.
            ctx.ConsensusSettings.BlockAssumedValid = listOfChainABlockHeaders[3].GetHash();

            // Chain A is presented by peer 1. It meets "assume valid" hash and should
            // be marked for a download.
            ConnectNewHeadersResult connectNewHeadersResult = cht.ConnectNewHeaders(1, listOfChainABlockHeaders);
            ChainedHeader chainedHeaderDownloadTo = connectNewHeadersResult.DownloadTo;
            chainedHeaderDownloadTo.HashBlock.Should().Be(chainATip.HashBlock);

            // Chain B is presented by peer 2. It doesn't meet "assume valid" hash but should still
            // be marked for a download.
            connectNewHeadersResult = cht.ConnectNewHeaders(2, listOfChainBBlockHeaders);
            chainedHeaderDownloadTo = connectNewHeadersResult.DownloadTo;
            chainedHeaderDownloadTo.HashBlock.Should().Be(chainBTip.HashBlock);
        }

        /// <summary>
        /// Issue 16 @ Checkpoints are enabled. After the last checkpoint, there is an assumed valid. The chain
        /// that covers them all is presented - marked for download. After that chain that covers the last checkpoint
        /// but doesn't cover assume valid and is longer is presented - marked for download.
        /// </summary>
        [Fact]
        public void ChainHasOneCheckPointAndAssumeValid_TwoAlternativeChainsArePresented_BothChainsAreMarkedForDownload()
        {
            // Chain header tree setup with disabled checkpoints.
            // Initial chain has 2 headers.
            // Example: h1=h2.
            const int initialChainSize = 2;
            const int extensionChainSize = 2;
            TestContext ctx = new TestContextBuilder().WithInitialChain(initialChainSize).UseCheckpoints().Build();
            ChainedHeaderTree cht = ctx.ChainedHeaderTree;
            ChainedHeader initialChainTip = ctx.InitialChainTip;

            // Extend chain with 2 more headers.
            initialChainTip = ctx.ExtendAChain(extensionChainSize, initialChainTip); // i.e. h1=h2=h3=h4
            List<BlockHeader> listOfCurrentChainHeaders = ctx.ChainedHeaderToList(initialChainTip, initialChainSize + extensionChainSize);

            // Setup a known checkpoint at header 4.
            // Example: h1=h2=h3=(h4).
            const int checkpointHeight = 4;
            var checkpoint = new CheckpointFixture(checkpointHeight, listOfCurrentChainHeaders.Last());
            ctx.SetupCheckpoints(checkpoint);

            // Extend chain and add "Assume valid" at block 6.
            // Example: h1=h2=h3=(h4)=h5=[h6].
            const int chainExtension = 2;
            ChainedHeader extendedChainTip = ctx.ExtendAChain(chainExtension, initialChainTip);
            ctx.ConsensusSettings.BlockAssumedValid = extendedChainTip.HashBlock;

            // Setup two alternative chains A and B. Chain A covers the last checkpoint (4) and "assume valid" (6).
            // Chain B only covers the last checkpoint (4).
            const int chainAExtensionSize = 2;
            const int chainBExtensionSize = 6;
            ChainedHeader chainATip = ctx.ExtendAChain(chainAExtensionSize, extendedChainTip); // i.e. h1=h2=h3=(h4)=h5=[h6]=a7=a8
            ChainedHeader chainBTip = ctx.ExtendAChain(chainBExtensionSize, initialChainTip); // i.e. h1=h2=h3=(h4)=b5=b6=b7=b8=b9=b10
            List<BlockHeader> listOfChainABlockHeaders = ctx.ChainedHeaderToList(chainATip, initialChainSize + extensionChainSize + chainExtension + chainAExtensionSize);
            List<BlockHeader> listOfChainBBlockHeaders = ctx.ChainedHeaderToList(chainBTip, initialChainSize + extensionChainSize + chainBExtensionSize);

            // Chain A is presented by peer 1.
            // DownloadFrom should be set to header 3. 
            // DownloadTo should be set to header 8. 
            ConnectNewHeadersResult result = cht.ConnectNewHeaders(1, listOfChainABlockHeaders);
            result.DownloadFrom.HashBlock.Should().Be(listOfChainABlockHeaders.Skip(2).First().GetHash());
            result.DownloadTo.HashBlock.Should().Be(listOfChainABlockHeaders.Last().GetHash());

            // Chain B is presented by peer 2.
            // DownloadFrom should be set to header 5. 
            // DownloadTo should be set to header 10. 
            result = cht.ConnectNewHeaders(2, listOfChainBBlockHeaders);
            result.DownloadFrom.HashBlock.Should().Be(listOfChainBBlockHeaders[checkpointHeight].GetHash());
            result.DownloadTo.HashBlock.Should().Be(listOfChainBBlockHeaders.Last().GetHash());
        }

        /// <summary>
        /// Issue 16 @ Checkpoints are enabled. After the last checkpoint, there is an assumed valid. The chain that covers
        /// the last checkpoint but doesn't cover assume valid is presented - marked for download.
        /// </summary>
        [Fact]
        public void ChainHasOneCheckPointAndAssumeValid_ChainsWithCheckpointButMissedAssumeValidIsPresented_BothChainsAreMarkedForDownload()
        {
            // Chain header tree setup with disabled checkpoints.
            // Initial chain has 2 headers.
            // Example: h1=h2.
            const int initialChainSize = 2;
            const int extensionChainSize = 2;
            TestContext ctx = new TestContextBuilder().WithInitialChain(initialChainSize).UseCheckpoints().Build();
            ChainedHeaderTree cht = ctx.ChainedHeaderTree;
            ChainedHeader initialChainTip = ctx.InitialChainTip;

            // Extend chain with 2 more headers.
            initialChainTip = ctx.ExtendAChain(extensionChainSize, initialChainTip); // i.e. h1=h2=h3=h4
            List<BlockHeader> listOfCurrentChainHeaders = ctx.ChainedHeaderToList(initialChainTip, initialChainSize + extensionChainSize);

            // Setup a known checkpoint at header 4.
            // Example: h1=h2=h3=(h4).
            const int checkpointHeight = 4;
            var checkpoint = new CheckpointFixture(checkpointHeight, listOfCurrentChainHeaders.Last());
            ctx.SetupCheckpoints(checkpoint);

            // Extend chain and add "Assume valid" at block 6.
            // Example: h1=h2=h3=(h4)=h5=[h6].
            const int chainExtension = 2;
            ChainedHeader extendedChainTip = ctx.ExtendAChain(chainExtension, initialChainTip);
            ctx.ConsensusSettings.BlockAssumedValid = extendedChainTip.HashBlock;

            // Setup new chain, which covers the last checkpoint (4), but misses "assumed valid".
            const int newChainExtensionSize = 6;
            ChainedHeader newChainTip = ctx.ExtendAChain(newChainExtensionSize, initialChainTip); // i.e. h1=h2=h3=(h4)=b5=b6=b7=b8=b9=b10
            listOfCurrentChainHeaders = ctx.ChainedHeaderToList(newChainTip, initialChainSize + extensionChainSize + newChainExtensionSize);

            // Chain is presented by peer 2.
            // DownloadFrom should be set to header 3. 
            // DownloadTo should be set to header 10. 
            ConnectNewHeadersResult result = cht.ConnectNewHeaders(2, listOfCurrentChainHeaders);
            result.DownloadFrom.HashBlock.Should().Be(listOfCurrentChainHeaders.Skip(2).First().GetHash());
            result.DownloadTo.HashBlock.Should().Be(listOfCurrentChainHeaders.Last().GetHash());
        }

        /// <summary>
        /// Issue 17 @ We advanced consensus tip (CT) and there are some partially validated (PV) headers after the CT.
        /// Now we receive headers that are after the last PV header and include assume valid (AV). Make sure that those
        /// headers that are before the AV header and after the last PV are all marked as AV. 
        /// </summary>
        [Fact]
        public void ChainHasPartiallyValidatedAfterConsensusTip_NewHeadersWithAssumeValidPresented_CorrectHeadersAreMarkedAsAssumedValid()
        {
            // Chain header tree setup.
            // Initial chain has 4 headers with the consensus tip at header 4.
            // Example: fv1=fv2=fv3=fv4 (fv - fully validated).
            const int initialChainSize = 4;
            TestContext ctx = new TestContextBuilder().WithInitialChain(initialChainSize).Build();
            ChainedHeaderTree cht = ctx.ChainedHeaderTree;
            ChainedHeader chainTip = ctx.InitialChainTip;

            // Extend the chain with 2 partially validated headers.
            // Example: fv1=fv2=fv3=(fv4)=pv5=pv6 (pv - partially validated).
            const int partiallyValidatedHeadersCount = 2;
            chainTip = ctx.ExtendAChain(partiallyValidatedHeadersCount, chainTip);
            
            // Chain is presented by peer 1.
            // Mark pv5 and pv6 as partially validated.
            List<BlockHeader> listOfCurrentChainHeaders = ctx.ChainedHeaderToList(chainTip, partiallyValidatedHeadersCount);
            ConnectNewHeadersResult result = cht.ConnectNewHeaders(1, listOfCurrentChainHeaders);
            chainTip = result.Consumed;
            chainTip.BlockValidationState = ValidationState.PartiallyValidated;
            chainTip.Previous.BlockValidationState = ValidationState.PartiallyValidated;

            // Extend the chain with 6 normal headers, where header at the height 9 is an "assumed valid" header.
            // Example: fv1=fv2=fv3=(fv4)=pv5=pv6=h7=h8=(av9)=h10=h11=h12 (av - assumed valid).
            const int extensionHeadersCount = 6;
            chainTip = ctx.ExtendAChain(extensionHeadersCount, chainTip);
            ChainedHeader assumedValidHeader = chainTip.GetAncestor(9);
            ctx.ConsensusSettings.BlockAssumedValid = assumedValidHeader.HashBlock;
            listOfCurrentChainHeaders = ctx.ChainedHeaderToList(chainTip, extensionHeadersCount);
            
            // Chain is presented by peer 1.
            result = cht.ConnectNewHeaders(1, listOfCurrentChainHeaders);

            // Headers h7-h9 are marked as "assumed valid".
            ChainedHeader consumed = result.Consumed;
            var expectedState = ValidationState.HeaderValidated;
            while (consumed.Height > initialChainSize)
            {
                if (consumed.Height == 9) expectedState = ValidationState.AssumedValid;
                if (consumed.Height == 6) expectedState = ValidationState.PartiallyValidated;
                consumed.BlockValidationState.Should().Be(expectedState);
                consumed = consumed.Previous;
            }
        }

        /// <summary>
        /// Issue 21 @ FindHeaderAndVerifyBlockIntegrity called for some bogus block. Should throw because not connected.
        /// </summary>
        [Fact]
        public void FindHeaderAndVerifyBlockIntegrityCalledForBogusBlock_ExceptionShouldBeThrown()
        {
            // Chain header tree setup. Initial chain has 4 headers.
            // Example: h1=h2=h3=h4.
            const int initialChainSize = 4;
            const int extensionChainSize = 2;
            TestContext ctx = new TestContextBuilder().WithInitialChain(initialChainSize).UseCheckpoints().Build();
            ChainedHeaderTree cht = ctx.ChainedHeaderTree;
            ChainedHeader initialChainTip = ctx.InitialChainTip;

            // Extend chain with 2 more headers.
            // Example: h1=h2=h3=h4=h5=h6.
            initialChainTip = ctx.ExtendAChain(extensionChainSize, initialChainTip);

            // Call FindHeaderAndVerifyBlockIntegrity on the block from header 6.
            // BlockDownloadedForMissingChainedHeaderException should be thrown.
            Action verificationAction = () => cht.FindHeaderAndVerifyBlockIntegrity(initialChainTip.Block);
            verificationAction.Should().Throw<BlockDownloadedForMissingChainedHeaderException>();
        }

        /// <summary>
        /// Issue 23 @ Block data received (BlockDataDownloaded is called) for already FV block with null pointer.
        /// Nothing should be chained, pointer shouldn't be assigned and result should be false.
        /// </summary>
        [Fact]
        public void BlockDataDownloadedIsCalled_ForFvBlockWithNullPointer_ResultShouldBeFalse()
        {
            // Chain header tree setup. Initial chain has 4 headers with no blocks.
            // Example: h1=h2=h3=h4.
            const int initialChainSize = 4;
            TestContext ctx = new TestContextBuilder()
                .WithInitialChain(initialChainSize, assignBlocks: false)
                .Build();
            ChainedHeaderTree cht = ctx.ChainedHeaderTree;
            ChainedHeader initialChainTip = ctx.InitialChainTip;

            // Call BlockDataDownloaded and make sure that result is false and nothing is chained.
            Block fakeBlock = ctx.Network.Consensus.ConsensusFactory.CreateBlock();
            bool result = cht.BlockDataDownloaded(initialChainTip, fakeBlock);
            result.Should().BeFalse();
            initialChainTip.Block.Should().BeNull();
        }

        /// <summary>
        /// Issue 24 @ BlockDataDownloaded called for some blocks. Make sure CH.Block is not null and for the
        /// first block true is returned and false for others.
        /// </summary>
        [Fact]
        public void BlockDataDownloadedIsCalled_ForValidBlocksAfterFv_ResultShouldBeTrueForTHeFirstAndFalseForTheRest()
        {
            TestContext ctx = new TestContextBuilder().WithInitialChain(1).Build();
            ChainedHeaderTree cht = ctx.ChainedHeaderTree;
            ChainedHeader chainTip = ctx.InitialChainTip;
            
            // Extend the chain with 3 headers.
            // Example: h1=h2=h3=h4.
            ChainedHeader newChainTip = ctx.ExtendAChain(3, chainTip);
            
            List<BlockHeader> listOfChainABlockHeaders = ctx.ChainedHeaderToList(newChainTip, 3);
            chainTip = cht.ConnectNewHeaders(1, listOfChainABlockHeaders).Consumed;

            // Call BlockDataDownloaded on h2, h3 and h4.
            ChainedHeader chainTip4 = chainTip;
            ChainedHeader chainTip3 = chainTip.Previous;
            ChainedHeader chainTip2 = chainTip3.Previous;
            bool resultForH4 = cht.BlockDataDownloaded(chainTip4, newChainTip.Block);
            bool resultForH3 = cht.BlockDataDownloaded(chainTip3, newChainTip.Previous.Block);
            bool resultForH2 = cht.BlockDataDownloaded(chainTip2, newChainTip.Previous.Previous.Block);

            // Blocks should be set and only header 1 result is true.
            resultForH4.Should().BeFalse();
            chainTip4.Block.Should().NotBeNull();

            resultForH3.Should().BeFalse();
            chainTip3.Block.Should().NotBeNull();

            resultForH2.Should().BeTrue();
            chainTip2.Block.Should().NotBeNull();
        }

        /// <summary>
        /// Issue 25 @ Consensus and headers are at block 5. Block 6 is presented and PV is successful.
        /// Call PartialOrFullValidationFailed and after make sure that there is a single US_CONSTANT on CT.
        /// </summary>
        [Fact]
        public void ConsensusAndHeadersAreAtBlock5_Block6Presented_PartialOrFullValidationFailedCalled_ThereShouldBeASingleConstant()
        {
            // Chain header tree setup. Initial chain has 5 headers.
            // Example: h1=h2=h3=h4=h5.
            const int initialChainSize = 5;
            TestContext ctx = new TestContextBuilder()
                .WithInitialChain(initialChainSize)
                .Build();
            ChainedHeaderTree cht = ctx.ChainedHeaderTree;
            ChainedHeader chainTip = ctx.InitialChainTip;

            // Extend a chain by 1 header.
            // Example: h1=h2=h3=h4=h5=h6.
            chainTip = ctx.ExtendAChain(1, chainTip);
            List<BlockHeader> listOfCurrentChainHeaders = ctx.ChainedHeaderToList(chainTip, 1);

            // Present header by peer with id 1.
            // Then call PartialOrFullValidationFailed on it, followed by PartialOrFullValidationFailed.
            const int peerId = 1;
            ConnectNewHeadersResult connectionResult = cht.ConnectNewHeaders(peerId, listOfCurrentChainHeaders);

            cht.BlockDataDownloaded(connectionResult.Consumed, chainTip.Block);

            cht.PartialValidationSucceeded(connectionResult.Consumed, out bool fullValidationRequired);
            fullValidationRequired.Should().BeTrue();
            cht.PartialOrFullValidationFailed(connectionResult.Consumed);

            // Peer id must be found only once on header 5.
            Dictionary<uint256, HashSet<int>> peerIdsByTipHash = cht.GetPeerIdsByTipHash();
            peerIdsByTipHash.Should().HaveCount(1);
            uint256 header5Hash = connectionResult.Consumed.GetAncestor(5).HashBlock;
            peerIdsByTipHash[header5Hash].Should().HaveCount(1);
            peerIdsByTipHash[header5Hash].Single().Should().Be(ChainedHeaderTree.LocalPeerId);
        }

        /// <summary>
        /// Issue 26 @ CT is at block 5. Call PartialValidationSucceeded with header 6. ConsensusTipChanged on block 6.
        /// Make sure PID moved to 6.
        /// </summary>
        [Fact]
        public void ConsensusAndHeadersAreAtBlock5_Block6Presented_PartialValidationSucceededCalled_LocalPeerIdIsMovedTo6()
        {
            // Chain header tree setup. Initial chain has 5 headers.
            // Example: h1=h2=h3=h4=h5.
            const int initialChainSize = 5;
            TestContext ctx = new TestContextBuilder()
                .WithInitialChain(initialChainSize)
                .Build();
            ChainedHeaderTree cht = ctx.ChainedHeaderTree;
            ChainedHeader chainTip = ctx.InitialChainTip;

            // Extend a chain by 1 header.
            // Example: h1=h2=h3=h4=h5=h6.
            chainTip = ctx.ExtendAChain(1, chainTip);
            List<BlockHeader> listOfCurrentChainHeaders = ctx.ChainedHeaderToList(chainTip, 1);

            // Present header by peer with id 1 and then call PartialValidationSucceeded on it.
            const int peerId = 1;
            ConnectNewHeadersResult connectionResult = cht.ConnectNewHeaders(peerId, listOfCurrentChainHeaders);

            cht.BlockDataDownloaded(connectionResult.Consumed, chainTip.Block);

            cht.PartialValidationSucceeded(connectionResult.Consumed, out bool fullValidationRequired);
            fullValidationRequired.Should().BeTrue();

            // Call ConsensusTipChanged on chaintip at header 6.
            cht.ConsensusTipChanged(chainTip);

            // PID moved to header 6.
            Dictionary<uint256, HashSet<int>> peerIdsByTipHash = cht.GetPeerIdsByTipHash();
            uint256 header5Hash = connectionResult.Consumed.GetAncestor(5).HashBlock;
            uint256 header6Hash = connectionResult.Consumed.HashBlock;

            peerIdsByTipHash.Should().HaveCount(1);
            peerIdsByTipHash.Should().NotContainKey(header5Hash);
            peerIdsByTipHash[header6Hash].Should().HaveCount(2);
            peerIdsByTipHash[header6Hash].Should().Contain(ChainedHeaderTree.LocalPeerId);
            peerIdsByTipHash[header6Hash].Should().Contain(peerId);
        }

        /// <summary>
        /// Issue 27 @  Checkpoints are disabled. Chain tip is at header 5. Present a chain A with headers equal to max reorg of 500 blocks plus extra 50. 
        /// Then start syncing until block 490. Peer 2 presents the alternative chain with 2 headers after fork point at header 5. We then you join the rest of
        /// 60 blocks. ConsensusTipChanged should return identifier of the second peer at block number 505.
        /// </summary>
        [Fact]
        public void ChainWithMaxReorgPlusExtraHeadersIsCalled_AnotherChainIsPresented_ConsensusTipChangedReturnsSecondPeerId()
        {
            // Chain header tree setup. Initial chain has 5 headers.
            // Example: h1=h2=h3=h4=h5.
            const int initialChainSize = 5;
            TestContext ctx = new TestContextBuilder().WithInitialChain(initialChainSize).Build();
            ChainedHeaderTree cht = ctx.ChainedHeaderTree;
            ChainedHeader initialChainTip = ctx.InitialChainTip;

            // Extend the chain (chain A) with max reorg headers (500) + 50 extra.
            // Example: h1=h2=h3=h4=(h5)=a6=...=a555.
            const int maxReorg = 500;
            ctx.ChainStateMock.Setup(x => x.MaxReorgLength).Returns(maxReorg);
            ChainedHeader chainATip = ctx.ExtendAChain(maxReorg + 50, initialChainTip);

            // Chain A is presented by peer 1.
            List<BlockHeader> listOfChainABlockHeaders = ctx.ChainedHeaderToList(chainATip, maxReorg + 50);
            ChainedHeader[] chainAChainHeaders = chainATip.ToArray(maxReorg + 50);
            ChainedHeader consumed = cht.ConnectNewHeaders(1, listOfChainABlockHeaders).Consumed;
            ChainedHeader[] consumedHeaders = consumed.ToArray(maxReorg + 50);

            // Sync 490 blocks from chain A.
            for (int i = 0; i < maxReorg - 10; i++)
            {
                ChainedHeader currentChainTip = consumedHeaders[i];
                Block block = chainAChainHeaders[i].Block;

                cht.BlockDataDownloaded(currentChainTip, block);
                cht.PartialValidationSucceeded(currentChainTip, out bool fullValidationRequired);
                ctx.FinalizedBlockMock.Setup(m => m.GetFinalizedBlockHeight()).Returns(currentChainTip.Height - maxReorg);
                List<int> peerIds = cht.ConsensusTipChanged(currentChainTip);
                peerIds.Should().BeEmpty();
            }

            // Create new chain B with 2 headers after the fork point.
            // Example: h1=h2=h3=h4=(h5)=b7=b8.
            const int chainBExtension = 2;
            ChainedHeader chainBTip = ctx.ExtendAChain(chainBExtension, initialChainTip);

            // Chain B is presented by peer 2.
            List<BlockHeader> listOfChainBHeaders = ctx.ChainedHeaderToList(chainBTip, chainBExtension);
            cht.ConnectNewHeaders(2, listOfChainBHeaders);

            // Continue syncing remaining blocks from chain A.
            for (int i = maxReorg - 10; i < maxReorg + 50; i++)
            {
                ChainedHeader currentChainTip = consumedHeaders[i];
                Block block = chainAChainHeaders[i].Block;

                cht.BlockDataDownloaded(currentChainTip, block);
                cht.PartialValidationSucceeded(currentChainTip, out bool fullValidationRequired);
                ctx.FinalizedBlockMock.Setup(m => m.GetFinalizedBlockHeight()).Returns(currentChainTip.Height - maxReorg);
                List<int> peerIds = cht.ConsensusTipChanged(currentChainTip);
                if (currentChainTip.Height >= maxReorg + initialChainSize)
                {
                    peerIds.Should().HaveCount(1);
                    peerIds[0].Should().Be(2);
                }
                else
                {
                    peerIds.Should().BeEmpty();
                }
            }
        }

        /// <summary>
<<<<<<< HEAD
        /// Issue 40 @ CT advances after last checkpoint to height LC + MaxReorg + 10. New chain is presented with
        /// fork point at LC + 5, chain is not accepted.
        /// </summary>
        [Fact]
        public void ChainAdvancesAfterACheckpoint_NewChainIsPresentedWithForkPoint_ChainIsNotAccepted()
        {
            // Chain header tree setup. Initial chain has 5 headers and checkpoint at h5.
            // Example: h1=h2=h3=h4=(h5).
            const int initialChainSize = 5;
            TestContext ctx = new TestContextBuilder().WithInitialChain(initialChainSize).UseCheckpoints().Build();
            ChainedHeaderTree cht = ctx.ChainedHeaderTree;
            ChainedHeader chainTip = ctx.InitialChainTip;

            const int checkpointHeight = 5;
            var checkpoint = new CheckpointFixture(checkpointHeight, chainTip.Header);
            ctx.SetupCheckpoints(checkpoint);

            // Setup max reorg to 100.
            const int maxReorg = 100;
            ctx.ChainStateMock.Setup(x => x.MaxReorgLength).Returns(maxReorg);

            // Extend the chain with (checkpoint + MaxReorg + 10) headers, i.e. 115 headers.
            const int extensionSize = 10;
            const int chainASize = checkpointHeight + maxReorg + extensionSize;
            ChainedHeader chainATip = ctx.ExtendAChain(chainASize, chainTip);

            // Chain A is presented by peer 1.
            List<BlockHeader> listOfChainABlockHeaders = ctx.ChainedHeaderToList(chainATip, chainASize);
            ChainedHeader consumed = cht.ConnectNewHeaders(1, listOfChainABlockHeaders).Consumed;
            ChainedHeader[] consumedChainAHeaders = consumed.ToArray(chainASize);
            ChainedHeader[] originalChainAHeaders = chainATip.ToArray(chainASize);

            // Sync all blocks from chain A.
            for (int i = 0; i < chainASize; i++)
            {
                ChainedHeader currentChainTip = consumedChainAHeaders[i];
                Block block = originalChainAHeaders[i].Block;

                cht.BlockDataDownloaded(currentChainTip, block);
                cht.PartialValidationSucceeded(currentChainTip, out bool fullValidationRequired);
                cht.ConsensusTipChanged(currentChainTip);
            }

            // Create new chain B with 20 headers and a fork point at height 10.
            const int forkPointHeight = 10;
            const int chainBSize = 20;
            ChainedHeader forkTip = chainATip.GetAncestor(checkpointHeight + forkPointHeight);
            ChainedHeader chainBTip = ctx.ExtendAChain(initialChainSize + chainBSize - forkPointHeight, forkTip);

            // Chain B is presented by peer 2.
            List<BlockHeader> listOfChainBHeaders = ctx.ChainedHeaderToList(chainBTip, chainBSize);
            ConnectNewHeadersResult connectNewHeadersResult = cht.ConnectNewHeaders(2, listOfChainBHeaders);

            // Nothing is marked for download.
            connectNewHeadersResult.DownloadFrom.Should().BeNull();
            connectNewHeadersResult.DownloadTo.Should().BeNull();
=======
        /// Issue 29 @ Peer presents at least two headers. Those headers will be connected to the tree. 
        /// Then we save the first such connected block to variable X and simulate block downloaded for both blocks.
        /// Then the peer is disconnected, which removes its chain from the tree. 
        /// Partial validation succeeded is then called on X. No headers to validate should be returned and
        /// full validation required should be false.
        /// </summary>
        [Fact]
        public void ChainedHeaderIsRemovedFromTheTree_PartialValidationSucceededCalled_NothingIsReturned()
        {
            // Chain header tree setup. Initial chain has 5 headers.
            // Example: h1=h2=h3=h4=h5.
            const int initialChainSize = 5;
            TestContext ctx = new TestContextBuilder()
                .WithInitialChain(initialChainSize)
                .Build();
            ChainedHeaderTree cht = ctx.ChainedHeaderTree;
            ChainedHeader chainTip = ctx.InitialChainTip;

            // Extend chaintip with 2 headers, i.e. h1=h2=h3=h4=h5=h6=h7.
            const int chainExtension = 2;
            chainTip = ctx.ExtendAChain(chainExtension, chainTip);
            
            // Peer 1 presents these 2 headers.
            const int peer1Id = 1;
            List<BlockHeader> listOfHeaders = ctx.ChainedHeaderToList(chainTip, chainExtension);
            ConnectNewHeadersResult connectionResult = cht.ConnectNewHeaders(peer1Id, listOfHeaders);
            ChainedHeader consumedHeader = connectionResult.Consumed;

            // Download both blocks.
            ChainedHeader firstPresentedHeader = consumedHeader.Previous;
            cht.BlockDataDownloaded(consumedHeader, chainTip.Block);
            cht.BlockDataDownloaded(firstPresentedHeader, chainTip.Previous.Block);

            // Disconnect peer 1.
            cht.PeerDisconnected(peer1Id);

            // Attempt to call PartialValidationSucceeded on a saved bock.
            List<ChainedHeader> headersToValidate = cht.PartialValidationSucceeded(firstPresentedHeader, out bool fullValidationRequired);
            headersToValidate.Should().BeNull();
            fullValidationRequired.Should().BeFalse();
        }

        /// <summary>
        /// Issue 36 @ The list of headers is presented where the 1st half of them can be connected but then there is
        /// header which is not consecutive – its previous hash is not hash of the previous header in the list.
        /// The 1st nonconsecutive header should be header that we saw before, so that it actually connects but it
        /// is out of order.
        /// </summary>
        [Fact]
        public void ListWithOnlyHalfConnectableHeadersPresented_TheFirstNonconsecutiveHeaderShouldBeHeaderWeSawBefore()
        {
            // Chain header tree setup. Initial chain has 2 headers.
            // Example: h1=h2.
            const int initialChainSize = 2;
            TestContext ctx = new TestContextBuilder().WithInitialChain(initialChainSize).Build();
            ChainedHeaderTree cht = ctx.ChainedHeaderTree;
            ChainedHeader chainTip = ctx.InitialChainTip;

            // Extend chain with 10 more headers.
            // Example: h1=h2=a3=a4=a5=a6=a7=a8=a9=a10=a11=a12.
            // Then swap h8 with h2 before connecting it.
            const int extensionChainSize = 10;
            chainTip = ctx.ExtendAChain(extensionChainSize, chainTip);
            List<BlockHeader> listOfHeaders = ctx.ChainedHeaderToList(chainTip, extensionChainSize);
            listOfHeaders[initialChainSize + 5] = chainTip.GetAncestor(2).Header;

            // Present headers that contain out of order header.
            Action connectHeadersAction = () =>
            {
                cht.ConnectNewHeaders(1, listOfHeaders);
            };

            // Exception is thrown and no new headers are connected.
            ChainedHeader[] allHeaders = chainTip.ToArray(initialChainSize + extensionChainSize + 1);
            connectHeadersAction.Should().Throw<ArgumentException>();
            Dictionary<uint256, ChainedHeader> currentHeaders = cht.GetChainedHeadersByHash();
            currentHeaders.Should().HaveCount(initialChainSize + 1); // initial chain size + genesis.
            currentHeaders.Should().ContainKey(allHeaders[0].HashBlock);
            currentHeaders.Should().ContainKey(allHeaders[1].HashBlock);
            currentHeaders.Should().ContainKey(allHeaders[2].HashBlock);
            currentHeaders[allHeaders[2].HashBlock].Next.Should().BeEmpty();
>>>>>>> 46394a1d
        }
    }
}<|MERGE_RESOLUTION|>--- conflicted
+++ resolved
@@ -12,6 +12,7 @@
 using Stratis.Bitcoin.Configuration.Settings;
 using Stratis.Bitcoin.Consensus;
 using Stratis.Bitcoin.Consensus.Validators;
+using Stratis.Bitcoin.Primitives;
 using Stratis.Bitcoin.Utilities;
 using Xunit;
 
@@ -1325,64 +1326,6 @@
         }
 
         /// <summary>
-<<<<<<< HEAD
-        /// Issue 40 @ CT advances after last checkpoint to height LC + MaxReorg + 10. New chain is presented with
-        /// fork point at LC + 5, chain is not accepted.
-        /// </summary>
-        [Fact]
-        public void ChainAdvancesAfterACheckpoint_NewChainIsPresentedWithForkPoint_ChainIsNotAccepted()
-        {
-            // Chain header tree setup. Initial chain has 5 headers and checkpoint at h5.
-            // Example: h1=h2=h3=h4=(h5).
-            const int initialChainSize = 5;
-            TestContext ctx = new TestContextBuilder().WithInitialChain(initialChainSize).UseCheckpoints().Build();
-            ChainedHeaderTree cht = ctx.ChainedHeaderTree;
-            ChainedHeader chainTip = ctx.InitialChainTip;
-
-            const int checkpointHeight = 5;
-            var checkpoint = new CheckpointFixture(checkpointHeight, chainTip.Header);
-            ctx.SetupCheckpoints(checkpoint);
-
-            // Setup max reorg to 100.
-            const int maxReorg = 100;
-            ctx.ChainStateMock.Setup(x => x.MaxReorgLength).Returns(maxReorg);
-
-            // Extend the chain with (checkpoint + MaxReorg + 10) headers, i.e. 115 headers.
-            const int extensionSize = 10;
-            const int chainASize = checkpointHeight + maxReorg + extensionSize;
-            ChainedHeader chainATip = ctx.ExtendAChain(chainASize, chainTip);
-
-            // Chain A is presented by peer 1.
-            List<BlockHeader> listOfChainABlockHeaders = ctx.ChainedHeaderToList(chainATip, chainASize);
-            ChainedHeader consumed = cht.ConnectNewHeaders(1, listOfChainABlockHeaders).Consumed;
-            ChainedHeader[] consumedChainAHeaders = consumed.ToArray(chainASize);
-            ChainedHeader[] originalChainAHeaders = chainATip.ToArray(chainASize);
-
-            // Sync all blocks from chain A.
-            for (int i = 0; i < chainASize; i++)
-            {
-                ChainedHeader currentChainTip = consumedChainAHeaders[i];
-                Block block = originalChainAHeaders[i].Block;
-
-                cht.BlockDataDownloaded(currentChainTip, block);
-                cht.PartialValidationSucceeded(currentChainTip, out bool fullValidationRequired);
-                cht.ConsensusTipChanged(currentChainTip);
-            }
-
-            // Create new chain B with 20 headers and a fork point at height 10.
-            const int forkPointHeight = 10;
-            const int chainBSize = 20;
-            ChainedHeader forkTip = chainATip.GetAncestor(checkpointHeight + forkPointHeight);
-            ChainedHeader chainBTip = ctx.ExtendAChain(initialChainSize + chainBSize - forkPointHeight, forkTip);
-
-            // Chain B is presented by peer 2.
-            List<BlockHeader> listOfChainBHeaders = ctx.ChainedHeaderToList(chainBTip, chainBSize);
-            ConnectNewHeadersResult connectNewHeadersResult = cht.ConnectNewHeaders(2, listOfChainBHeaders);
-
-            // Nothing is marked for download.
-            connectNewHeadersResult.DownloadFrom.Should().BeNull();
-            connectNewHeadersResult.DownloadTo.Should().BeNull();
-=======
         /// Issue 29 @ Peer presents at least two headers. Those headers will be connected to the tree. 
         /// Then we save the first such connected block to variable X and simulate block downloaded for both blocks.
         /// Then the peer is disconnected, which removes its chain from the tree. 
@@ -1420,7 +1363,7 @@
             cht.PeerDisconnected(peer1Id);
 
             // Attempt to call PartialValidationSucceeded on a saved bock.
-            List<ChainedHeader> headersToValidate = cht.PartialValidationSucceeded(firstPresentedHeader, out bool fullValidationRequired);
+            List<ChainedHeaderBlock> headersToValidate = cht.PartialValidationSucceeded(firstPresentedHeader, out bool fullValidationRequired);
             headersToValidate.Should().BeNull();
             fullValidationRequired.Should().BeFalse();
         }
@@ -1464,7 +1407,65 @@
             currentHeaders.Should().ContainKey(allHeaders[1].HashBlock);
             currentHeaders.Should().ContainKey(allHeaders[2].HashBlock);
             currentHeaders[allHeaders[2].HashBlock].Next.Should().BeEmpty();
->>>>>>> 46394a1d
+        }
+
+        /// <summary>
+        /// Issue 40 @ CT advances after last checkpoint to height LC + MaxReorg + 10. New chain is presented with
+        /// fork point at LC + 5, chain is not accepted.
+        /// </summary>
+        [Fact]
+        public void ChainAdvancesAfterACheckpoint_NewChainIsPresentedWithForkPoint_ChainIsNotAccepted()
+        {
+            // Chain header tree setup. Initial chain has 5 headers and checkpoint at h5.
+            // Example: h1=h2=h3=h4=(h5).
+            const int initialChainSize = 5;
+            TestContext ctx = new TestContextBuilder().WithInitialChain(initialChainSize).UseCheckpoints().Build();
+            ChainedHeaderTree cht = ctx.ChainedHeaderTree;
+            ChainedHeader chainTip = ctx.InitialChainTip;
+
+            const int checkpointHeight = 5;
+            var checkpoint = new CheckpointFixture(checkpointHeight, chainTip.Header);
+            ctx.SetupCheckpoints(checkpoint);
+
+            // Setup max reorg to 100.
+            const int maxReorg = 100;
+            ctx.ChainStateMock.Setup(x => x.MaxReorgLength).Returns(maxReorg);
+
+            // Extend the chain with (checkpoint + MaxReorg + 10) headers, i.e. 115 headers.
+            const int extensionSize = 10;
+            const int chainASize = checkpointHeight + maxReorg + extensionSize;
+            ChainedHeader chainATip = ctx.ExtendAChain(chainASize, chainTip);
+
+            // Chain A is presented by peer 1.
+            List<BlockHeader> listOfChainABlockHeaders = ctx.ChainedHeaderToList(chainATip, chainASize);
+            ChainedHeader consumed = cht.ConnectNewHeaders(1, listOfChainABlockHeaders).Consumed;
+            ChainedHeader[] consumedChainAHeaders = consumed.ToArray(chainASize);
+            ChainedHeader[] originalChainAHeaders = chainATip.ToArray(chainASize);
+
+            // Sync all blocks from chain A.
+            for (int i = 0; i < chainASize; i++)
+            {
+                ChainedHeader currentChainTip = consumedChainAHeaders[i];
+                Block block = originalChainAHeaders[i].Block;
+
+                cht.BlockDataDownloaded(currentChainTip, block);
+                cht.PartialValidationSucceeded(currentChainTip, out bool fullValidationRequired);
+                cht.ConsensusTipChanged(currentChainTip);
+            }
+
+            // Create new chain B with 20 headers and a fork point at height 10.
+            const int forkPointHeight = 10;
+            const int chainBSize = 20;
+            ChainedHeader forkTip = chainATip.GetAncestor(checkpointHeight + forkPointHeight);
+            ChainedHeader chainBTip = ctx.ExtendAChain(initialChainSize + chainBSize - forkPointHeight, forkTip);
+
+            // Chain B is presented by peer 2.
+            List<BlockHeader> listOfChainBHeaders = ctx.ChainedHeaderToList(chainBTip, chainBSize);
+            ConnectNewHeadersResult connectNewHeadersResult = cht.ConnectNewHeaders(2, listOfChainBHeaders);
+
+            // Nothing is marked for download.
+            connectNewHeadersResult.DownloadFrom.Should().BeNull();
+            connectNewHeadersResult.DownloadTo.Should().BeNull();
         }
     }
 }