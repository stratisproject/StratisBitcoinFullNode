--- conflicted
+++ resolved
@@ -145,11 +145,7 @@
             this.deployments = new NodeDeployments(this.Network, this.chainIndexer);
 
             this.consensusRules = new PowConsensusRuleEngine(this.Network, this.loggerFactory, this.dateTimeProvider, this.chainIndexer, this.deployments, this.ConsensusSettings,
-<<<<<<< HEAD
-                     this.checkpoints.Object, this.coinView, this.ChainState.Object, this.hashStore, this.nodeStats, new ConsensusRulesContainer());
-=======
-                     this.checkpoints.Object, this.coinView, this.ChainState.Object, this.hashStore, this.nodeStats, this.asyncProvider);
->>>>>>> b6436665
+                     this.checkpoints.Object, this.coinView, this.ChainState.Object, this.hashStore, this.nodeStats, this.asyncProvider, new ConsensusRulesContainer());
 
             this.consensusRules.SetupRulesEngineParent();
 
