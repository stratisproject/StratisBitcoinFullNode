--- conflicted
+++ resolved
@@ -27,7 +27,20 @@
             return chainedHeaderTree.GetChainedHeadersByHash()[chainedHeaderTree.GetPeerTipsByPeerId()[peer]];
         }
 
-<<<<<<< HEAD
+        public static ChainedHeader[] ToArray(this ChainedHeader chainedHeader, int headersToTake)
+        {
+            var headers = new ChainedHeader[headersToTake];
+            ChainedHeader current = chainedHeader;
+
+            for (int i = headersToTake - 1; (i >= 0) && (current != null); i--)
+            {
+                headers[i] = current;
+                current = current.Previous;
+            }
+
+            return headers;
+        }
+
         public static bool HaveBlockDataAvailabilityStateOf(this ConnectNewHeadersResult connectNewHeadersResult, BlockDataAvailabilityState blockDataAvailabilityState)
         {
             if (connectNewHeadersResult.DownloadFrom == null || connectNewHeadersResult.DownloadTo == null)
@@ -46,20 +59,6 @@
             }
 
             return true;
-=======
-        public static ChainedHeader[] ToArray(this ChainedHeader chainedHeader, int headersToTake)
-        {
-            var headers = new ChainedHeader[headersToTake];
-            ChainedHeader current = chainedHeader;
-
-            for (int i = headersToTake - 1; (i >= 0) && (current != null); i--)
-            {
-                headers[i] = current;
-                current = current.Previous;
-            }
-
-            return headers;
->>>>>>> ff7c55ef
         }
     }
 }