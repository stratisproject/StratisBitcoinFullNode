﻿using System;
using System.IO;
using System.Linq;
using System.Net;
using Microsoft.Extensions.Logging;
using NBitcoin.Protocol;
using Stratis.Bitcoin.P2P;
using Xunit;

namespace Stratis.Bitcoin.Tests.P2P
{
    public sealed class PeerAddressManagerTests : TestBase
    {
        [Fact]
        public void CanSaveAndLoadPeerAddressFile_PeerConnected()
        {
            var ipAddress = IPAddress.Parse("::ffff:192.168.0.1");
            var networkAddress = new NetworkAddress(ipAddress, 80);

            var peerFolder = AssureEmptyDirAsDataFolder(Path.Combine(AppContext.BaseDirectory, "PeerAddressManager"));
            var addressManager = new PeerAddressManager(peerFolder, new LoggerFactory());
            addressManager.AddPeer(networkAddress, IPAddress.Loopback);

            var applicableDate = DateTime.UtcNow.Date;

            addressManager.PeerAttempted(networkAddress.Endpoint, applicableDate);
            addressManager.PeerConnected(networkAddress.Endpoint, applicableDate);

            addressManager.SavePeers();
            addressManager.LoadPeers();

            var savedPeer = addressManager.FindPeer(networkAddress.Endpoint);

            Assert.Equal("::ffff:192.168.0.1", savedPeer.NetworkAddress.Endpoint.Address.ToString());
            Assert.Equal(applicableDate, savedPeer.NetworkAddress.Time);
            Assert.Equal(80, savedPeer.NetworkAddress.Endpoint.Port);
            Assert.Equal(0, savedPeer.ConnectionAttempts);
            Assert.Equal(applicableDate, savedPeer.LastConnectionSuccess.Value.Date);
            Assert.Null(savedPeer.LastConnectionHandshake);
            Assert.Equal("127.0.0.1", savedPeer.Loopback.ToString());
        }

        [Fact]
        public void CanSaveAndLoadPeerAddressFile_PeerHandshaked()
        {
            var ipAddress = IPAddress.Parse("::ffff:192.168.0.1");
            var networkAddress = new NetworkAddress(ipAddress, 80);

            var peerFolder = AssureEmptyDirAsDataFolder(Path.Combine(AppContext.BaseDirectory, "PeerAddressManager"));

            var addressManager = new PeerAddressManager(peerFolder, new LoggerFactory());
            addressManager.AddPeer(networkAddress, IPAddress.Loopback);

            var applicableDate = DateTime.UtcNow.Date;

            addressManager.PeerAttempted(networkAddress.Endpoint, applicableDate);
            addressManager.PeerConnected(networkAddress.Endpoint, applicableDate);
            addressManager.PeerHandshaked(networkAddress.Endpoint, applicableDate);

            addressManager.SavePeers();
            addressManager.LoadPeers();

            var savedPeer = addressManager.FindPeer(networkAddress.Endpoint);

            Assert.Equal("::ffff:192.168.0.1", savedPeer.NetworkAddress.Endpoint.Address.ToString());
            Assert.Equal(applicableDate, savedPeer.NetworkAddress.Time);
            Assert.Equal(80, savedPeer.NetworkAddress.Endpoint.Port);
            Assert.Equal(0, savedPeer.ConnectionAttempts);
            Assert.Equal(applicableDate, savedPeer.LastConnectionSuccess.Value.Date);
            Assert.Equal(applicableDate, savedPeer.LastConnectionHandshake.Value.Date);
            Assert.Equal("127.0.0.1", savedPeer.Loopback.ToString());
        }

        [Fact]
        public void PeerConnected_AllConnectionDataGetsReset()
        {
            var ipAddress = IPAddress.Parse("::ffff:192.168.0.1");
            var networkAddress = new NetworkAddress(ipAddress, 80);

            var peerFolder = AssureEmptyDirAsDataFolder(Path.Combine(AppContext.BaseDirectory, "PeerAddressManager"));
            var addressManager = new PeerAddressManager(peerFolder, new LoggerFactory());
            addressManager.AddPeer(networkAddress, IPAddress.Loopback);

            addressManager.PeerConnected(networkAddress.Endpoint, DateTime.UtcNow);

            addressManager.PeerAttempted(networkAddress.Endpoint, DateTime.UtcNow);
            addressManager.PeerAttempted(networkAddress.Endpoint, DateTime.UtcNow);
            addressManager.PeerAttempted(networkAddress.Endpoint, DateTime.UtcNow);

            addressManager.PeerConnected(networkAddress.Endpoint, DateTime.UtcNow);

            var peerOne = addressManager.FindPeer(networkAddress.Endpoint);

            Assert.Equal(0, peerOne.ConnectionAttempts);
            Assert.Null(peerOne.LastConnectionAttempt);
            Assert.NotNull(peerOne.LastConnectionSuccess);
        }

        /// <summary>
        /// Ensures that after a peer has had a connection attempt,
        /// it doesn't get returned in the fresh set of peers.
        /// </summary>
        [Fact]
        public void CanSelectRandomPeerToConnectTo_AllPeersAreNew()
        {
            var ipAddress = IPAddress.Parse("::ffff:192.168.0.1");
            var addressOne = new NetworkAddress(ipAddress, 80);

            ipAddress = IPAddress.Parse("::ffff:192.168.0.2");
            var addressTwo = new NetworkAddress(ipAddress, 80);

            ipAddress = IPAddress.Parse("::ffff:192.168.0.3");
            var addressThree = new NetworkAddress(ipAddress, 80);

            ipAddress = IPAddress.Parse("::ffff:192.168.0.4");
            var addressFour = new NetworkAddress(ipAddress, 80);

            var peerFolder = AssureEmptyDirAsDataFolder(Path.Combine(AppContext.BaseDirectory, "PeerAddressManager"));
            var addressManager = new PeerAddressManager(peerFolder, new LoggerFactory());
            addressManager.AddPeer(addressOne, IPAddress.Loopback);
            addressManager.AddPeer(addressTwo, IPAddress.Loopback);
            addressManager.AddPeer(addressThree, IPAddress.Loopback);
            addressManager.AddPeer(addressFour, IPAddress.Loopback);

<<<<<<< HEAD
            var randomPeer = addressManager.Selector.SelectPeer();
            addressManager.PeerAttempted(randomPeer.NetworkAddress.Endpoint, DateTimeOffset.Now);
=======
            var randomPeer = addressManager.SelectPeerToConnectTo();
            addressManager.PeerAttempted(randomPeer.Endpoint, DateTime.UtcNow);
>>>>>>> 4e655408

            var selected = addressManager.Peers.Fresh().FirstOrDefault(p => p.NetworkAddress.Endpoint.Match(randomPeer.NetworkAddress.Endpoint));
            Assert.Null(selected);
        }

        /// <summary>
        /// Ensures that a particular peer can be regarded as preferred.
        ///
        /// Scenario 1:
        /// No peers in the database has had a connection attempted to or previously connected to.
        ///
        /// Result:
        /// All 3 peers can be connected to.
        /// </summary>
        [Fact]
        public void PeerCanBeReturnedAsPreferred_NeverBeenConnectedTo_Scenario1()
        {
            var ipAddress = IPAddress.Parse("::ffff:192.168.0.1");
            var addressOne = new NetworkAddress(ipAddress, 80);

            ipAddress = IPAddress.Parse("::ffff:192.168.0.2");
            var addressTwo = new NetworkAddress(ipAddress, 80);

            ipAddress = IPAddress.Parse("::ffff:192.168.0.3");
            var addressThree = new NetworkAddress(ipAddress, 80);

            var peerFolder = AssureEmptyDirAsDataFolder(Path.Combine(AppContext.BaseDirectory, "PeerAddressManager"));
            var addressManager = new PeerAddressManager(peerFolder, new LoggerFactory());
            addressManager.AddPeer(addressOne, IPAddress.Loopback);
            addressManager.AddPeer(addressTwo, IPAddress.Loopback);
            addressManager.AddPeer(addressThree, IPAddress.Loopback);

            var networkAddresses = addressManager.Selector.SelectPeers();
            Assert.Equal(3, networkAddresses.Count());
        }

        /// <summary>
        /// Ensures that a particular peer can be regarded as preferred.
        ///
        /// Scenario 2:
        /// Peer 2 has had a connection attempted to.
        ///
        /// Result:
        /// All 3 peers can be connected to.
        /// </summary>
        [Fact]
        public void PeerCanBeReturnedAsPreferred_NeverBeenConnectedTo_Scenario2()
        {
            var ipAddress = IPAddress.Parse("::ffff:192.168.0.1");
            var addressOne = new NetworkAddress(ipAddress, 80);

            ipAddress = IPAddress.Parse("::ffff:192.168.0.2");
            var addressTwo = new NetworkAddress(ipAddress, 80);

            ipAddress = IPAddress.Parse("::ffff:192.168.0.3");
            var addressThree = new NetworkAddress(ipAddress, 80);

            var peerFolder = AssureEmptyDirAsDataFolder(Path.Combine(AppContext.BaseDirectory, "PeerAddressManager"));
            var addressManager = new PeerAddressManager(peerFolder, new LoggerFactory());
            addressManager.AddPeer(addressOne, IPAddress.Loopback);
            addressManager.AddPeer(addressTwo, IPAddress.Loopback);
            addressManager.AddPeer(addressThree, IPAddress.Loopback);

            addressManager.PeerAttempted(addressTwo.Endpoint, DateTime.UtcNow);

            var peers = addressManager.Selector.SelectPeers();
            Assert.Equal(3, peers.Count());
        }

        /// <summary>
        /// Ensures that a particular peer can be regarded as preferred.
        ///
        /// Scenario 3:
        /// Peer 2 has had 2 connection attempts.
        /// Peer 2 has last attempted more than 60 secs ago.
        ///
        /// Result:
        /// All 3 peers can be connected to.
        /// </summary>
        [Fact]
        public void PeerCanBeReturnedAsPreferred_NeverBeenConnectedTo_Scenario3()
        {
            var ipAddress = IPAddress.Parse("::ffff:192.168.0.1");
            var addressOne = new NetworkAddress(ipAddress, 80);

            ipAddress = IPAddress.Parse("::ffff:192.168.0.2");
            var addressTwo = new NetworkAddress(ipAddress, 80);

            ipAddress = IPAddress.Parse("::ffff:192.168.0.3");
            var addressThree = new NetworkAddress(ipAddress, 80);

            var peerFolder = AssureEmptyDirAsDataFolder(Path.Combine(AppContext.BaseDirectory, "PeerAddressManager"));
            var addressManager = new PeerAddressManager(peerFolder, new LoggerFactory());
            addressManager.AddPeer(addressOne, IPAddress.Loopback);
            addressManager.AddPeer(addressTwo, IPAddress.Loopback);
            addressManager.AddPeer(addressThree, IPAddress.Loopback);

            addressManager.PeerAttempted(addressTwo.Endpoint, DateTime.UtcNow);
            addressManager.PeerAttempted(addressTwo.Endpoint, DateTime.UtcNow - TimeSpan.FromSeconds(70));

            var networkAddresses = addressManager.Selector.SelectPeers();
            Assert.Equal(2, networkAddresses.Count());

            Assert.Null(networkAddresses.FirstOrDefault(n => n.NetworkAddress.Endpoint.Address.ToString() == addressTwo.Endpoint.Address.ToString()));
        }

        /// <summary>
        /// Ensures that a particular peer can be regarded as preferred.
        ///
        /// Scenario 3:
        /// Peer 1 has had 2 connection attempts.
        /// Peer 1 has attempted within the last 60 secs.
        ///
        /// Result:
        /// Peer 1 is filtered out.
        /// </summary>
        [Fact]
        public void PeerCanBeReturnedAsPreferred_NeverBeenConnectedTo_Scenario4()
        {
            var ipAddress = IPAddress.Parse("::ffff:192.168.0.1");
            var addressOne = new NetworkAddress(ipAddress, 80);

            ipAddress = IPAddress.Parse("::ffff:192.168.0.2");
            var addressTwo = new NetworkAddress(ipAddress, 80);

            ipAddress = IPAddress.Parse("::ffff:192.168.0.3");
            var addressThree = new NetworkAddress(ipAddress, 80);

            var peerFolder = AssureEmptyDirAsDataFolder(Path.Combine(AppContext.BaseDirectory, "PeerAddressManager"));
            var addressManager = new PeerAddressManager(peerFolder, new LoggerFactory());
            addressManager.AddPeer(addressOne, IPAddress.Loopback);
            addressManager.AddPeer(addressTwo, IPAddress.Loopback);
            addressManager.AddPeer(addressThree, IPAddress.Loopback);

            addressManager.PeerAttempted(addressOne.Endpoint, DateTime.UtcNow);
            addressManager.PeerAttempted(addressOne.Endpoint, DateTime.UtcNow.AddSeconds(-65));

            var networkAddresses = addressManager.Selector.SelectPeers();
            Assert.Equal(2, networkAddresses.Count());

            Assert.Null(networkAddresses.FirstOrDefault(n => n.NetworkAddress.Endpoint.Address.ToString() == addressOne.Endpoint.Address.ToString()));
        }

        /// <summary>
        /// Ensures that a particular peer can be regarded as preferred.
        ///
        /// Scenario 4:
        /// Peer 2 has had more than the maximum amount of connection attempts.
        ///
        /// Result:
        /// There are 2 peers to connect to.
        /// Peer 1 has been filtered out.
        /// </summary>
        [Fact]
        public void PeerCanBeReturnedAsPreferred_NeverBeenConnectedTo_Scenario5()
        {
            var ipAddress = IPAddress.Parse("::ffff:192.168.0.1");
            var addressOne = new NetworkAddress(ipAddress, 80);

            ipAddress = IPAddress.Parse("::ffff:192.168.0.2");
            var addressTwo = new NetworkAddress(ipAddress, 80);

            ipAddress = IPAddress.Parse("::ffff:192.168.0.3");
            var addressThree = new NetworkAddress(ipAddress, 80);

            var peerFolder = AssureEmptyDirAsDataFolder(Path.Combine(AppContext.BaseDirectory, "PeerAddressManager"));
            var addressManager = new PeerAddressManager(peerFolder, new LoggerFactory());
            addressManager.AddPeer(addressOne, IPAddress.Loopback);
            addressManager.AddPeer(addressTwo, IPAddress.Loopback);
            addressManager.AddPeer(addressThree, IPAddress.Loopback);

            addressManager.PeerAttempted(addressOne.Endpoint, DateTime.UtcNow);
            addressManager.PeerAttempted(addressOne.Endpoint, DateTime.UtcNow);
            addressManager.PeerAttempted(addressOne.Endpoint, DateTime.UtcNow);

            var networkAddresses = addressManager.Selector.SelectPeers();
            Assert.Equal(2, networkAddresses.Count());

            Assert.Null(networkAddresses.FirstOrDefault(n => n.NetworkAddress.Endpoint.Address.ToString() == addressOne.Endpoint.Address.ToString()));
        }

        /// <summary>
        /// Ensures that a particular peer can be regarded as preferred after it has been
        /// connected to before.
        ///
        /// Scenario 1:
        /// Peer 3 has had a successful connection made to it.
        ///
        /// Result:
        /// All 3 peers can be connected to.
        /// </summary>
        [Fact]
        public void PeerCanBeReturnedAsPreferred_HasBeenConnectedTo_Scenario1()
        {
            var ipAddress = IPAddress.Parse("::ffff:192.168.0.1");
            var addressOne = new NetworkAddress(ipAddress, 80);

            ipAddress = IPAddress.Parse("::ffff:192.168.0.2");
            var addressTwo = new NetworkAddress(ipAddress, 80);

            ipAddress = IPAddress.Parse("::ffff:192.168.0.3");
            var addressThree = new NetworkAddress(ipAddress, 80);

            var peerFolder = AssureEmptyDirAsDataFolder(Path.Combine(AppContext.BaseDirectory, "PeerAddressManager"));
            var addressManager = new PeerAddressManager(peerFolder, new LoggerFactory());
            addressManager.AddPeer(addressOne, IPAddress.Loopback);
            addressManager.AddPeer(addressTwo, IPAddress.Loopback);
            addressManager.AddPeer(addressThree, IPAddress.Loopback);

            addressManager.PeerConnected(addressThree.Endpoint, DateTime.UtcNow);

            var networkAddresses = addressManager.Selector.SelectPeers();
            Assert.Equal(3, networkAddresses.Count());
        }

        /// <summary>
        /// Ensures that a particular peer can be regarded as preferred after it has been
        /// connected to before.
        ///
        /// Scenario 2:
        /// Peer 3 has had a successful connection made to it but it
        /// last happened 8 days ago.
        ///
        /// Result:
        /// There are 2 peers to connect to.
        /// Peer 3 has been filtered out.
        /// </summary>
        [Fact]
        public void PeerCanBeReturnedAsPreferred_HasBeenConnectedTo_Scenario2()
        {
            var ipAddress = IPAddress.Parse("::ffff:192.168.0.1");
            var addressOne = new NetworkAddress(ipAddress, 80);

            ipAddress = IPAddress.Parse("::ffff:192.168.0.2");
            var addressTwo = new NetworkAddress(ipAddress, 80);

            ipAddress = IPAddress.Parse("::ffff:192.168.0.3");
            var addressThree = new NetworkAddress(ipAddress, 80);

            var peerFolder = AssureEmptyDirAsDataFolder(Path.Combine(AppContext.BaseDirectory, "PeerAddressManager"));
            var addressManager = new PeerAddressManager(peerFolder, new LoggerFactory());
            addressManager.AddPeer(addressOne, IPAddress.Loopback);
            addressManager.AddPeer(addressTwo, IPAddress.Loopback);
            addressManager.AddPeer(addressThree, IPAddress.Loopback);

            addressManager.PeerConnected(addressThree.Endpoint, DateTime.UtcNow.AddDays(-8));

            var networkAddresses = addressManager.Selector.SelectPeers();
            Assert.Equal(2, networkAddresses.Count());

            Assert.Null(networkAddresses.FirstOrDefault(n => n.NetworkAddress.Endpoint.Address.ToString() == addressThree.Endpoint.Address.ToString()));
        }

        /// <summary>
        /// Ensures that a particular peer can be regarded as preferred after it has been
        /// connected to before.
        ///
        /// Scenario 3:
        /// Peer 1 has had a successful connection made to.
        /// Peer 1 has had 11 unsuccessful attempts since then.
        ///
        /// Result:
        /// There are 2 peers to connect to.
        /// Peer 1 has been filtered out.
        /// </summary>
        [Fact]
        public void PeerCanBeReturnedAsPreferred_HasBeenConnectedTo_Scenario3()
        {
            var ipAddress = IPAddress.Parse("::ffff:192.168.0.1");
            var addressOne = new NetworkAddress(ipAddress, 80);

            ipAddress = IPAddress.Parse("::ffff:192.168.0.2");
            var addressTwo = new NetworkAddress(ipAddress, 80);

            ipAddress = IPAddress.Parse("::ffff:192.168.0.3");
            var addressThree = new NetworkAddress(ipAddress, 80);

            var peerFolder = AssureEmptyDirAsDataFolder(Path.Combine(AppContext.BaseDirectory, "PeerAddressManager"));
            var addressManager = new PeerAddressManager(peerFolder, new LoggerFactory());
            addressManager.AddPeer(addressOne, IPAddress.Loopback);
            addressManager.AddPeer(addressTwo, IPAddress.Loopback);
            addressManager.AddPeer(addressThree, IPAddress.Loopback);

            addressManager.PeerConnected(addressOne.Endpoint, DateTime.UtcNow.AddDays(-5));
            for (int i = 0; i < 11; i++)
            {
                addressManager.PeerAttempted(addressOne.Endpoint, DateTime.UtcNow);
            }

            var networkAddresses = addressManager.Selector.SelectPeers();
            Assert.Equal(2, networkAddresses.Count());

            Assert.Null(networkAddresses.FirstOrDefault(n => n.NetworkAddress.Endpoint.Address.ToString() == addressOne.Endpoint.Address.ToString()));
        }

        [Fact]
        public void PeerSelectability_Decreases_AfterEachFailedAttempt()
        {
            var ipAddress = IPAddress.Parse("::ffff:192.168.0.1");
            var addressOne = new NetworkAddress(ipAddress, 80);

            var peerFolder = AssureEmptyDirAsDataFolder(Path.Combine(AppContext.BaseDirectory, "PeerAddressManager"));
            var addressManager = new PeerAddressManager(peerFolder, new LoggerFactory());
            addressManager.AddPeer(addressOne, IPAddress.Loopback);

            var peer = addressManager.FindPeer(addressOne.Endpoint);
<<<<<<< HEAD
            peer.SetAttempted(DateTimeOffset.Now);
            var resultOne = peer.Selectability;

            peer.SetAttempted(DateTimeOffset.Now);
=======
            peer.Attempted(DateTime.UtcNow);
            var resultOne = peer.Selectability;

            peer.Attempted(DateTime.UtcNow);
>>>>>>> 4e655408
            var resultTwo = peer.Selectability;

            Assert.True(resultOne > resultTwo);
        }
    }
}<|MERGE_RESOLUTION|>--- conflicted
+++ resolved
@@ -2,7 +2,6 @@
 using System.IO;
 using System.Linq;
 using System.Net;
-using Microsoft.Extensions.Logging;
 using NBitcoin.Protocol;
 using Stratis.Bitcoin.P2P;
 using Xunit;
@@ -18,7 +17,7 @@
             var networkAddress = new NetworkAddress(ipAddress, 80);
 
             var peerFolder = AssureEmptyDirAsDataFolder(Path.Combine(AppContext.BaseDirectory, "PeerAddressManager"));
-            var addressManager = new PeerAddressManager(peerFolder, new LoggerFactory());
+            var addressManager = new PeerAddressManager(peerFolder, this.loggerFactory);
             addressManager.AddPeer(networkAddress, IPAddress.Loopback);
 
             var applicableDate = DateTime.UtcNow.Date;
@@ -48,7 +47,7 @@
 
             var peerFolder = AssureEmptyDirAsDataFolder(Path.Combine(AppContext.BaseDirectory, "PeerAddressManager"));
 
-            var addressManager = new PeerAddressManager(peerFolder, new LoggerFactory());
+            var addressManager = new PeerAddressManager(peerFolder, this.loggerFactory);
             addressManager.AddPeer(networkAddress, IPAddress.Loopback);
 
             var applicableDate = DateTime.UtcNow.Date;
@@ -66,7 +65,7 @@
             Assert.Equal(applicableDate, savedPeer.NetworkAddress.Time);
             Assert.Equal(80, savedPeer.NetworkAddress.Endpoint.Port);
             Assert.Equal(0, savedPeer.ConnectionAttempts);
-            Assert.Equal(applicableDate, savedPeer.LastConnectionSuccess.Value.Date);
+            Assert.Null(savedPeer.LastConnectionSuccess);
             Assert.Equal(applicableDate, savedPeer.LastConnectionHandshake.Value.Date);
             Assert.Equal("127.0.0.1", savedPeer.Loopback.ToString());
         }
@@ -78,7 +77,7 @@
             var networkAddress = new NetworkAddress(ipAddress, 80);
 
             var peerFolder = AssureEmptyDirAsDataFolder(Path.Combine(AppContext.BaseDirectory, "PeerAddressManager"));
-            var addressManager = new PeerAddressManager(peerFolder, new LoggerFactory());
+            var addressManager = new PeerAddressManager(peerFolder, this.loggerFactory);
             addressManager.AddPeer(networkAddress, IPAddress.Loopback);
 
             addressManager.PeerConnected(networkAddress.Endpoint, DateTime.UtcNow);
@@ -116,19 +115,14 @@
             var addressFour = new NetworkAddress(ipAddress, 80);
 
             var peerFolder = AssureEmptyDirAsDataFolder(Path.Combine(AppContext.BaseDirectory, "PeerAddressManager"));
-            var addressManager = new PeerAddressManager(peerFolder, new LoggerFactory());
+            var addressManager = new PeerAddressManager(peerFolder, this.loggerFactory);
             addressManager.AddPeer(addressOne, IPAddress.Loopback);
             addressManager.AddPeer(addressTwo, IPAddress.Loopback);
             addressManager.AddPeer(addressThree, IPAddress.Loopback);
             addressManager.AddPeer(addressFour, IPAddress.Loopback);
 
-<<<<<<< HEAD
             var randomPeer = addressManager.Selector.SelectPeer();
-            addressManager.PeerAttempted(randomPeer.NetworkAddress.Endpoint, DateTimeOffset.Now);
-=======
-            var randomPeer = addressManager.SelectPeerToConnectTo();
-            addressManager.PeerAttempted(randomPeer.Endpoint, DateTime.UtcNow);
->>>>>>> 4e655408
+            addressManager.PeerAttempted(randomPeer.NetworkAddress.Endpoint, DateTime.UtcNow);
 
             var selected = addressManager.Peers.Fresh().FirstOrDefault(p => p.NetworkAddress.Endpoint.Match(randomPeer.NetworkAddress.Endpoint));
             Assert.Null(selected);
@@ -156,7 +150,7 @@
             var addressThree = new NetworkAddress(ipAddress, 80);
 
             var peerFolder = AssureEmptyDirAsDataFolder(Path.Combine(AppContext.BaseDirectory, "PeerAddressManager"));
-            var addressManager = new PeerAddressManager(peerFolder, new LoggerFactory());
+            var addressManager = new PeerAddressManager(peerFolder, this.loggerFactory);
             addressManager.AddPeer(addressOne, IPAddress.Loopback);
             addressManager.AddPeer(addressTwo, IPAddress.Loopback);
             addressManager.AddPeer(addressThree, IPAddress.Loopback);
@@ -187,7 +181,7 @@
             var addressThree = new NetworkAddress(ipAddress, 80);
 
             var peerFolder = AssureEmptyDirAsDataFolder(Path.Combine(AppContext.BaseDirectory, "PeerAddressManager"));
-            var addressManager = new PeerAddressManager(peerFolder, new LoggerFactory());
+            var addressManager = new PeerAddressManager(peerFolder, this.loggerFactory);
             addressManager.AddPeer(addressOne, IPAddress.Loopback);
             addressManager.AddPeer(addressTwo, IPAddress.Loopback);
             addressManager.AddPeer(addressThree, IPAddress.Loopback);
@@ -221,7 +215,7 @@
             var addressThree = new NetworkAddress(ipAddress, 80);
 
             var peerFolder = AssureEmptyDirAsDataFolder(Path.Combine(AppContext.BaseDirectory, "PeerAddressManager"));
-            var addressManager = new PeerAddressManager(peerFolder, new LoggerFactory());
+            var addressManager = new PeerAddressManager(peerFolder, this.loggerFactory);
             addressManager.AddPeer(addressOne, IPAddress.Loopback);
             addressManager.AddPeer(addressTwo, IPAddress.Loopback);
             addressManager.AddPeer(addressThree, IPAddress.Loopback);
@@ -258,7 +252,7 @@
             var addressThree = new NetworkAddress(ipAddress, 80);
 
             var peerFolder = AssureEmptyDirAsDataFolder(Path.Combine(AppContext.BaseDirectory, "PeerAddressManager"));
-            var addressManager = new PeerAddressManager(peerFolder, new LoggerFactory());
+            var addressManager = new PeerAddressManager(peerFolder, this.loggerFactory);
             addressManager.AddPeer(addressOne, IPAddress.Loopback);
             addressManager.AddPeer(addressTwo, IPAddress.Loopback);
             addressManager.AddPeer(addressThree, IPAddress.Loopback);
@@ -295,7 +289,7 @@
             var addressThree = new NetworkAddress(ipAddress, 80);
 
             var peerFolder = AssureEmptyDirAsDataFolder(Path.Combine(AppContext.BaseDirectory, "PeerAddressManager"));
-            var addressManager = new PeerAddressManager(peerFolder, new LoggerFactory());
+            var addressManager = new PeerAddressManager(peerFolder, this.loggerFactory);
             addressManager.AddPeer(addressOne, IPAddress.Loopback);
             addressManager.AddPeer(addressTwo, IPAddress.Loopback);
             addressManager.AddPeer(addressThree, IPAddress.Loopback);
@@ -333,7 +327,7 @@
             var addressThree = new NetworkAddress(ipAddress, 80);
 
             var peerFolder = AssureEmptyDirAsDataFolder(Path.Combine(AppContext.BaseDirectory, "PeerAddressManager"));
-            var addressManager = new PeerAddressManager(peerFolder, new LoggerFactory());
+            var addressManager = new PeerAddressManager(peerFolder, this.loggerFactory);
             addressManager.AddPeer(addressOne, IPAddress.Loopback);
             addressManager.AddPeer(addressTwo, IPAddress.Loopback);
             addressManager.AddPeer(addressThree, IPAddress.Loopback);
@@ -369,7 +363,7 @@
             var addressThree = new NetworkAddress(ipAddress, 80);
 
             var peerFolder = AssureEmptyDirAsDataFolder(Path.Combine(AppContext.BaseDirectory, "PeerAddressManager"));
-            var addressManager = new PeerAddressManager(peerFolder, new LoggerFactory());
+            var addressManager = new PeerAddressManager(peerFolder, this.loggerFactory);
             addressManager.AddPeer(addressOne, IPAddress.Loopback);
             addressManager.AddPeer(addressTwo, IPAddress.Loopback);
             addressManager.AddPeer(addressThree, IPAddress.Loopback);
@@ -407,7 +401,7 @@
             var addressThree = new NetworkAddress(ipAddress, 80);
 
             var peerFolder = AssureEmptyDirAsDataFolder(Path.Combine(AppContext.BaseDirectory, "PeerAddressManager"));
-            var addressManager = new PeerAddressManager(peerFolder, new LoggerFactory());
+            var addressManager = new PeerAddressManager(peerFolder, this.loggerFactory);
             addressManager.AddPeer(addressOne, IPAddress.Loopback);
             addressManager.AddPeer(addressTwo, IPAddress.Loopback);
             addressManager.AddPeer(addressThree, IPAddress.Loopback);
@@ -431,21 +425,14 @@
             var addressOne = new NetworkAddress(ipAddress, 80);
 
             var peerFolder = AssureEmptyDirAsDataFolder(Path.Combine(AppContext.BaseDirectory, "PeerAddressManager"));
-            var addressManager = new PeerAddressManager(peerFolder, new LoggerFactory());
+            var addressManager = new PeerAddressManager(peerFolder, this.loggerFactory);
             addressManager.AddPeer(addressOne, IPAddress.Loopback);
 
             var peer = addressManager.FindPeer(addressOne.Endpoint);
-<<<<<<< HEAD
-            peer.SetAttempted(DateTimeOffset.Now);
+            peer.SetAttempted(DateTime.UtcNow);
             var resultOne = peer.Selectability;
 
-            peer.SetAttempted(DateTimeOffset.Now);
-=======
-            peer.Attempted(DateTime.UtcNow);
-            var resultOne = peer.Selectability;
-
-            peer.Attempted(DateTime.UtcNow);
->>>>>>> 4e655408
+            peer.SetAttempted(DateTime.UtcNow);
             var resultTwo = peer.Selectability;
 
             Assert.True(resultOne > resultTwo);
