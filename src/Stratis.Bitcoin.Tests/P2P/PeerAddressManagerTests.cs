--- conflicted
+++ resolved
@@ -122,13 +122,8 @@
             addressManager.AddPeer(addressThree, IPAddress.Loopback);
             addressManager.AddPeer(addressFour, IPAddress.Loopback);
 
-<<<<<<< HEAD
             var randomPeer = addressManager.Selector.SelectPeer();
-            addressManager.PeerAttempted(randomPeer.NetworkAddress.Endpoint, DateTimeOffset.Now);
-=======
-            var randomPeer = addressManager.SelectPeerToConnectTo();
-            addressManager.PeerAttempted(randomPeer.Endpoint, DateTime.UtcNow);
->>>>>>> 9b154181
+            addressManager.PeerAttempted(randomPeer.NetworkAddress.Endpoint, DateTime.UtcNow);
 
             var selected = addressManager.Peers.New().FirstOrDefault(p => p.NetworkAddress.Endpoint.Match(randomPeer.NetworkAddress.Endpoint));
             Assert.Null(selected);
@@ -407,41 +402,21 @@
             var addressThree = new NetworkAddress(ipAddress, 80);
 
             var peerFolder = AssureEmptyDirAsDataFolder(Path.Combine(AppContext.BaseDirectory, "PeerAddressManager"));
-            var addressManager = new PeerAddressManager(peerFolder);
-            addressManager.AddPeer(addressOne, IPAddress.Loopback);
-            addressManager.AddPeer(addressTwo, IPAddress.Loopback);
-            addressManager.AddPeer(addressThree, IPAddress.Loopback);
-
-            addressManager.PeerConnected(addressOne.Endpoint, DateTime.UtcNow.AddDays(-5));
+            var peerAddressManager = new PeerAddressManager(peerFolder);
+            peerAddressManager.AddPeer(addressOne, IPAddress.Loopback);
+            peerAddressManager.AddPeer(addressTwo, IPAddress.Loopback);
+            peerAddressManager.AddPeer(addressThree, IPAddress.Loopback);
+
+            peerAddressManager.PeerConnected(addressOne.Endpoint, DateTime.UtcNow.AddDays(-5));
             for (int i = 0; i < 11; i++)
             {
-                addressManager.PeerAttempted(addressOne.Endpoint, DateTime.UtcNow);
+                peerAddressManager.PeerAttempted(addressOne.Endpoint, DateTime.UtcNow);
             }
 
-            var networkAddresses = addressManager.Selector.SelectPeers();
+            var networkAddresses = peerAddressManager.Selector.SelectPeers();
             Assert.Equal(2, networkAddresses.Count());
 
             Assert.Null(networkAddresses.FirstOrDefault(n => n.NetworkAddress.Endpoint.Address.ToString() == addressOne.Endpoint.Address.ToString()));
-        }
-
-        [Fact]
-        public void PeerSelectability_Decreases_AfterEachFailedAttempt()
-        {
-            var ipAddress = IPAddress.Parse("::ffff:192.168.0.1");
-            var addressOne = new NetworkAddress(ipAddress, 80);
-
-            var peerFolder = AssureEmptyDirAsDataFolder(Path.Combine(AppContext.BaseDirectory, "PeerAddressManager"));
-            var addressManager = new PeerAddressManager(peerFolder);
-            addressManager.AddPeer(addressOne, IPAddress.Loopback);
-
-            var peer = addressManager.FindPeer(addressOne.Endpoint);
-            peer.Attempted(DateTime.UtcNow);
-            var resultOne = peer.Selectability;
-
-            peer.Attempted(DateTime.UtcNow);
-            var resultTwo = peer.Selectability;
-
-            Assert.True(resultOne > resultTwo);
         }
     }
 }