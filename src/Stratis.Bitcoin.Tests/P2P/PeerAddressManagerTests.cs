﻿using System;
using System.IO;
using System.Linq;
using System.Net;
using NBitcoin.Protocol;
using Stratis.Bitcoin.P2P;
using Xunit;

namespace Stratis.Bitcoin.Tests.P2P
{
    public sealed class PeerAddressManagerTests : TestBase
    {
        [Fact]
        public void CanSaveAndLoadPeerAddressFile_PeerConnected()
        {
            var ipAddress = IPAddress.Parse("::ffff:192.168.0.1");
            var networkAddress = new NetworkAddress(ipAddress, 80);

            var peerFolder = AssureEmptyDirAsDataFolder(Path.Combine(AppContext.BaseDirectory, "PeerAddressManager"));

            var addressManager = new PeerAddressManager(peerFolder);
            addressManager.AddPeer(networkAddress, IPAddress.Loopback);

            var applicableDate = DateTime.UtcNow.Date;

            addressManager.PeerAttempted(networkAddress.Endpoint, applicableDate);
            addressManager.PeerConnected(networkAddress.Endpoint, applicableDate);

            addressManager.SavePeers();
            addressManager.LoadPeers();

            var savedPeer = addressManager.FindPeer(networkAddress.Endpoint);

            Assert.Equal("::ffff:192.168.0.1", savedPeer.NetworkAddress.Endpoint.Address.ToString());
            Assert.Equal(applicableDate, savedPeer.NetworkAddress.Time);
            Assert.Equal(80, savedPeer.NetworkAddress.Endpoint.Port);
            Assert.Equal(0, savedPeer.ConnectionAttempts);
            Assert.Equal(applicableDate, savedPeer.LastConnectionSuccess.Value.Date);
            Assert.Null(savedPeer.LastConnectionHandshake);
            Assert.Equal("127.0.0.1", savedPeer.Loopback.ToString());
        }

        [Fact]
        public void CanSaveAndLoadPeerAddressFile_PeerHandshaked()
        {
            var ipAddress = IPAddress.Parse("::ffff:192.168.0.1");
            var networkAddress = new NetworkAddress(ipAddress, 80);

            var peerFolder = AssureEmptyDirAsDataFolder(Path.Combine(AppContext.BaseDirectory, "PeerAddressManager"));

            var addressManager = new PeerAddressManager(peerFolder);
            addressManager.AddPeer(networkAddress, IPAddress.Loopback);

            var applicableDate = DateTime.UtcNow.Date;

            addressManager.PeerAttempted(networkAddress.Endpoint, applicableDate);
            addressManager.PeerConnected(networkAddress.Endpoint, applicableDate);
            addressManager.PeerHandshaked(networkAddress.Endpoint, applicableDate);

            addressManager.SavePeers();
            addressManager.LoadPeers();

            var savedPeer = addressManager.FindPeer(networkAddress.Endpoint);

            Assert.Equal("::ffff:192.168.0.1", savedPeer.NetworkAddress.Endpoint.Address.ToString());
            Assert.Equal(applicableDate, savedPeer.NetworkAddress.Time);
            Assert.Equal(80, savedPeer.NetworkAddress.Endpoint.Port);
            Assert.Equal(0, savedPeer.ConnectionAttempts);
            Assert.Equal(applicableDate, savedPeer.LastConnectionSuccess.Value.Date);
            Assert.Equal(applicableDate, savedPeer.LastConnectionHandshake.Value.Date);
            Assert.Equal("127.0.0.1", savedPeer.Loopback.ToString());
        }

        [Fact]
        public void PeerConnected_AllConnectionDataGetsReset()
        {
            var ipAddress = IPAddress.Parse("::ffff:192.168.0.1");
            var networkAddress = new NetworkAddress(ipAddress, 80);

            var peerFolder = AssureEmptyDirAsDataFolder(Path.Combine(AppContext.BaseDirectory, "PeerAddressManager"));
            var addressManager = new PeerAddressManager(peerFolder);
            addressManager.AddPeer(networkAddress, IPAddress.Loopback);

            addressManager.PeerConnected(networkAddress.Endpoint, DateTime.UtcNow);

            addressManager.PeerAttempted(networkAddress.Endpoint, DateTime.UtcNow);
            addressManager.PeerAttempted(networkAddress.Endpoint, DateTime.UtcNow);
            addressManager.PeerAttempted(networkAddress.Endpoint, DateTime.UtcNow);

            addressManager.PeerConnected(networkAddress.Endpoint, DateTime.UtcNow);

            var peerOne = addressManager.FindPeer(networkAddress.Endpoint);

            Assert.Equal(0, peerOne.ConnectionAttempts);
            Assert.Null(peerOne.LastConnectionAttempt);
            Assert.NotNull(peerOne.LastConnectionSuccess);
        }

        /// <summary>
        /// Ensures that after a peer has had a connection attempt,
        /// it doesn't get returned in the fresh set of peers.
        /// </summary>
        [Fact]
        public void CanSelectRandomPeerToConnectTo_AllPeersAreNew()
        {
            var ipAddress = IPAddress.Parse("::ffff:192.168.0.1");
            var addressOne = new NetworkAddress(ipAddress, 80);

            ipAddress = IPAddress.Parse("::ffff:192.168.0.2");
            var addressTwo = new NetworkAddress(ipAddress, 80);

            ipAddress = IPAddress.Parse("::ffff:192.168.0.3");
            var addressThree = new NetworkAddress(ipAddress, 80);

            ipAddress = IPAddress.Parse("::ffff:192.168.0.4");
            var addressFour = new NetworkAddress(ipAddress, 80);

            var peerFolder = AssureEmptyDirAsDataFolder(Path.Combine(AppContext.BaseDirectory, "PeerAddressManager"));
            var addressManager = new PeerAddressManager(peerFolder);
            addressManager.AddPeer(addressOne, IPAddress.Loopback);
            addressManager.AddPeer(addressTwo, IPAddress.Loopback);
            addressManager.AddPeer(addressThree, IPAddress.Loopback);
            addressManager.AddPeer(addressFour, IPAddress.Loopback);

<<<<<<< HEAD
            var randomPeer = addressManager.Selector.SelectPeer();
            addressManager.PeerAttempted(randomPeer.NetworkAddress.Endpoint, DateTimeOffset.Now);
=======
            var randomPeer = addressManager.SelectPeerToConnectTo();
            addressManager.PeerAttempted(randomPeer.Endpoint, DateTime.UtcNow);
>>>>>>> 9b154181

            var selected = addressManager.Peers.Fresh().FirstOrDefault(p => p.NetworkAddress.Endpoint.Match(randomPeer.NetworkAddress.Endpoint));
            Assert.Null(selected);
        }

        /// <summary>
        /// Ensures that a particular peer can be regarded as preferred.
        ///
        /// Scenario 1:
        /// No peers in the database has had a connection attempted to or previously connected to.
        ///
        /// Result:
        /// All 3 peers can be connected to.
        /// </summary>
        [Fact]
        public void PeerCanBeReturnedAsPreferred_NeverBeenConnectedTo_Scenario1()
        {
            var ipAddress = IPAddress.Parse("::ffff:192.168.0.1");
            var addressOne = new NetworkAddress(ipAddress, 80);

            ipAddress = IPAddress.Parse("::ffff:192.168.0.2");
            var addressTwo = new NetworkAddress(ipAddress, 80);

            ipAddress = IPAddress.Parse("::ffff:192.168.0.3");
            var addressThree = new NetworkAddress(ipAddress, 80);

            var peerFolder = AssureEmptyDirAsDataFolder(Path.Combine(AppContext.BaseDirectory, "PeerAddressManager"));
            var addressManager = new PeerAddressManager(peerFolder);
            addressManager.AddPeer(addressOne, IPAddress.Loopback);
            addressManager.AddPeer(addressTwo, IPAddress.Loopback);
            addressManager.AddPeer(addressThree, IPAddress.Loopback);

            var networkAddresses = addressManager.Selector.SelectPeers();
            Assert.Equal(3, networkAddresses.Count());
        }

        /// <summary>
        /// Ensures that a particular peer can be regarded as preferred.
        ///
        /// Scenario 2:
        /// Peer 2 has had a connection attempted to.
        ///
        /// Result:
        /// All 3 peers can be connected to.
        /// </summary>
        [Fact]
        public void PeerCanBeReturnedAsPreferred_NeverBeenConnectedTo_Scenario2()
        {
            var ipAddress = IPAddress.Parse("::ffff:192.168.0.1");
            var addressOne = new NetworkAddress(ipAddress, 80);

            ipAddress = IPAddress.Parse("::ffff:192.168.0.2");
            var addressTwo = new NetworkAddress(ipAddress, 80);

            ipAddress = IPAddress.Parse("::ffff:192.168.0.3");
            var addressThree = new NetworkAddress(ipAddress, 80);

            var peerFolder = AssureEmptyDirAsDataFolder(Path.Combine(AppContext.BaseDirectory, "PeerAddressManager"));
            var addressManager = new PeerAddressManager(peerFolder);
            addressManager.AddPeer(addressOne, IPAddress.Loopback);
            addressManager.AddPeer(addressTwo, IPAddress.Loopback);
            addressManager.AddPeer(addressThree, IPAddress.Loopback);

            addressManager.PeerAttempted(addressTwo.Endpoint, DateTime.UtcNow);

            var peers = addressManager.Selector.SelectPeers();
            Assert.Equal(3, peers.Count());
        }

        /// <summary>
        /// Ensures that a particular peer can be regarded as preferred.
        ///
        /// Scenario 3:
        /// Peer 2 has had 2 connection attempts.
        /// Peer 2 has last attempted more than 60 secs ago.
        ///
        /// Result:
        /// All 3 peers can be connected to.
        /// </summary>
        [Fact]
        public void PeerCanBeReturnedAsPreferred_NeverBeenConnectedTo_Scenario3()
        {
            var ipAddress = IPAddress.Parse("::ffff:192.168.0.1");
            var addressOne = new NetworkAddress(ipAddress, 80);

            ipAddress = IPAddress.Parse("::ffff:192.168.0.2");
            var addressTwo = new NetworkAddress(ipAddress, 80);

            ipAddress = IPAddress.Parse("::ffff:192.168.0.3");
            var addressThree = new NetworkAddress(ipAddress, 80);

            var peerFolder = AssureEmptyDirAsDataFolder(Path.Combine(AppContext.BaseDirectory, "PeerAddressManager"));
            var addressManager = new PeerAddressManager(peerFolder);
            addressManager.AddPeer(addressOne, IPAddress.Loopback);
            addressManager.AddPeer(addressTwo, IPAddress.Loopback);
            addressManager.AddPeer(addressThree, IPAddress.Loopback);

            addressManager.PeerAttempted(addressTwo.Endpoint, DateTime.UtcNow);
            addressManager.PeerAttempted(addressTwo.Endpoint, DateTime.UtcNow - TimeSpan.FromSeconds(70));

            var networkAddresses = addressManager.Selector.SelectPeers();
            Assert.Equal(2, networkAddresses.Count());

            Assert.Null(networkAddresses.FirstOrDefault(n => n.NetworkAddress.Endpoint.Address.ToString() == addressTwo.Endpoint.Address.ToString()));
        }

        /// <summary>
        /// Ensures that a particular peer can be regarded as preferred.
        ///
        /// Scenario 3:
        /// Peer 1 has had 2 connection attempts.
        /// Peer 1 has attempted within the last 60 secs.
        ///
        /// Result:
        /// Peer 1 is filtered out.
        /// </summary>
        [Fact]
        public void PeerCanBeReturnedAsPreferred_NeverBeenConnectedTo_Scenario4()
        {
            var ipAddress = IPAddress.Parse("::ffff:192.168.0.1");
            var addressOne = new NetworkAddress(ipAddress, 80);

            ipAddress = IPAddress.Parse("::ffff:192.168.0.2");
            var addressTwo = new NetworkAddress(ipAddress, 80);

            ipAddress = IPAddress.Parse("::ffff:192.168.0.3");
            var addressThree = new NetworkAddress(ipAddress, 80);

            var peerFolder = AssureEmptyDirAsDataFolder(Path.Combine(AppContext.BaseDirectory, "PeerAddressManager"));
            var addressManager = new PeerAddressManager(peerFolder);
            addressManager.AddPeer(addressOne, IPAddress.Loopback);
            addressManager.AddPeer(addressTwo, IPAddress.Loopback);
            addressManager.AddPeer(addressThree, IPAddress.Loopback);

            addressManager.PeerAttempted(addressOne.Endpoint, DateTime.UtcNow);
            addressManager.PeerAttempted(addressOne.Endpoint, DateTime.UtcNow.AddSeconds(-65));

            var networkAddresses = addressManager.Selector.SelectPeers();
            Assert.Equal(2, networkAddresses.Count());

            Assert.Null(networkAddresses.FirstOrDefault(n => n.NetworkAddress.Endpoint.Address.ToString() == addressOne.Endpoint.Address.ToString()));
        }

        /// <summary>
        /// Ensures that a particular peer can be regarded as preferred.
        ///
        /// Scenario 4:
        /// Peer 2 has had more than the maximum amount of connection attempts.
        ///
        /// Result:
        /// There are 2 peers to connect to.
        /// Peer 1 has been filtered out.
        /// </summary>
        [Fact]
        public void PeerCanBeReturnedAsPreferred_NeverBeenConnectedTo_Scenario5()
        {
            var ipAddress = IPAddress.Parse("::ffff:192.168.0.1");
            var addressOne = new NetworkAddress(ipAddress, 80);

            ipAddress = IPAddress.Parse("::ffff:192.168.0.2");
            var addressTwo = new NetworkAddress(ipAddress, 80);

            ipAddress = IPAddress.Parse("::ffff:192.168.0.3");
            var addressThree = new NetworkAddress(ipAddress, 80);

            var peerFolder = AssureEmptyDirAsDataFolder(Path.Combine(AppContext.BaseDirectory, "PeerAddressManager"));
            var addressManager = new PeerAddressManager(peerFolder);
            addressManager.AddPeer(addressOne, IPAddress.Loopback);
            addressManager.AddPeer(addressTwo, IPAddress.Loopback);
            addressManager.AddPeer(addressThree, IPAddress.Loopback);

            addressManager.PeerAttempted(addressOne.Endpoint, DateTime.UtcNow);
            addressManager.PeerAttempted(addressOne.Endpoint, DateTime.UtcNow);
            addressManager.PeerAttempted(addressOne.Endpoint, DateTime.UtcNow);

            var networkAddresses = addressManager.Selector.SelectPeers();
            Assert.Equal(2, networkAddresses.Count());

            Assert.Null(networkAddresses.FirstOrDefault(n => n.NetworkAddress.Endpoint.Address.ToString() == addressOne.Endpoint.Address.ToString()));
        }

        /// <summary>
        /// Ensures that a particular peer can be regarded as preferred after it has been
        /// connected to before.
        ///
        /// Scenario 1:
        /// Peer 3 has had a successful connection made to it.
        ///
        /// Result:
        /// All 3 peers can be connected to.
        /// </summary>
        [Fact]
        public void PeerCanBeReturnedAsPreferred_HasBeenConnectedTo_Scenario1()
        {
            var ipAddress = IPAddress.Parse("::ffff:192.168.0.1");
            var addressOne = new NetworkAddress(ipAddress, 80);

            ipAddress = IPAddress.Parse("::ffff:192.168.0.2");
            var addressTwo = new NetworkAddress(ipAddress, 80);

            ipAddress = IPAddress.Parse("::ffff:192.168.0.3");
            var addressThree = new NetworkAddress(ipAddress, 80);

            var peerFolder = AssureEmptyDirAsDataFolder(Path.Combine(AppContext.BaseDirectory, "PeerAddressManager"));
            var addressManager = new PeerAddressManager(peerFolder);
            addressManager.AddPeer(addressOne, IPAddress.Loopback);
            addressManager.AddPeer(addressTwo, IPAddress.Loopback);
            addressManager.AddPeer(addressThree, IPAddress.Loopback);

            addressManager.PeerConnected(addressThree.Endpoint, DateTime.UtcNow);

            var networkAddresses = addressManager.Selector.SelectPeers();
            Assert.Equal(3, networkAddresses.Count());
        }

        /// <summary>
        /// Ensures that a particular peer can be regarded as preferred after it has been
        /// connected to before.
        ///
        /// Scenario 2:
        /// Peer 3 has had a successful connection made to it but it
        /// last happened 8 days ago.
        ///
        /// Result:
        /// There are 2 peers to connect to.
        /// Peer 3 has been filtered out.
        /// </summary>
        [Fact]
        public void PeerCanBeReturnedAsPreferred_HasBeenConnectedTo_Scenario2()
        {
            var ipAddress = IPAddress.Parse("::ffff:192.168.0.1");
            var addressOne = new NetworkAddress(ipAddress, 80);

            ipAddress = IPAddress.Parse("::ffff:192.168.0.2");
            var addressTwo = new NetworkAddress(ipAddress, 80);

            ipAddress = IPAddress.Parse("::ffff:192.168.0.3");
            var addressThree = new NetworkAddress(ipAddress, 80);

            var peerFolder = AssureEmptyDirAsDataFolder(Path.Combine(AppContext.BaseDirectory, "PeerAddressManager"));
            var addressManager = new PeerAddressManager(peerFolder);
            addressManager.AddPeer(addressOne, IPAddress.Loopback);
            addressManager.AddPeer(addressTwo, IPAddress.Loopback);
            addressManager.AddPeer(addressThree, IPAddress.Loopback);

            addressManager.PeerConnected(addressThree.Endpoint, DateTime.UtcNow.AddDays(-8));

            var networkAddresses = addressManager.Selector.SelectPeers();
            Assert.Equal(2, networkAddresses.Count());

            Assert.Null(networkAddresses.FirstOrDefault(n => n.NetworkAddress.Endpoint.Address.ToString() == addressThree.Endpoint.Address.ToString()));
        }

        /// <summary>
        /// Ensures that a particular peer can be regarded as preferred after it has been
        /// connected to before.
        ///
        /// Scenario 3:
        /// Peer 1 has had a successful connection made to.
        /// Peer 1 has had 11 unsuccessful attempts since then.
        ///
        /// Result:
        /// There are 2 peers to connect to.
        /// Peer 1 has been filtered out.
        /// </summary>
        [Fact]
        public void PeerCanBeReturnedAsPreferred_HasBeenConnectedTo_Scenario3()
        {
            var ipAddress = IPAddress.Parse("::ffff:192.168.0.1");
            var addressOne = new NetworkAddress(ipAddress, 80);

            ipAddress = IPAddress.Parse("::ffff:192.168.0.2");
            var addressTwo = new NetworkAddress(ipAddress, 80);

            ipAddress = IPAddress.Parse("::ffff:192.168.0.3");
            var addressThree = new NetworkAddress(ipAddress, 80);

            var peerFolder = AssureEmptyDirAsDataFolder(Path.Combine(AppContext.BaseDirectory, "PeerAddressManager"));
            var addressManager = new PeerAddressManager(peerFolder);
            addressManager.AddPeer(addressOne, IPAddress.Loopback);
            addressManager.AddPeer(addressTwo, IPAddress.Loopback);
            addressManager.AddPeer(addressThree, IPAddress.Loopback);

            addressManager.PeerConnected(addressOne.Endpoint, DateTime.UtcNow.AddDays(-5));
            for (int i = 0; i < 11; i++)
            {
                addressManager.PeerAttempted(addressOne.Endpoint, DateTime.UtcNow);
            }

            var networkAddresses = addressManager.Selector.SelectPeers();
            Assert.Equal(2, networkAddresses.Count());

            Assert.Null(networkAddresses.FirstOrDefault(n => n.NetworkAddress.Endpoint.Address.ToString() == addressOne.Endpoint.Address.ToString()));
        }

        [Fact]
        public void PeerSelectability_Decreases_AfterEachFailedAttempt()
        {
            var ipAddress = IPAddress.Parse("::ffff:192.168.0.1");
            var addressOne = new NetworkAddress(ipAddress, 80);

            var peerFolder = AssureEmptyDirAsDataFolder(Path.Combine(AppContext.BaseDirectory, "PeerAddressManager"));
            var addressManager = new PeerAddressManager(peerFolder);
            addressManager.AddPeer(addressOne, IPAddress.Loopback);

            var peer = addressManager.FindPeer(addressOne.Endpoint);
<<<<<<< HEAD
            peer.SetAttempted(DateTimeOffset.Now);
            var resultOne = peer.Selectability;

            peer.SetAttempted(DateTimeOffset.Now);
=======
            peer.Attempted(DateTime.UtcNow);
            var resultOne = peer.Selectability;

            peer.Attempted(DateTime.UtcNow);
>>>>>>> 9b154181
            var resultTwo = peer.Selectability;

            Assert.True(resultOne > resultTwo);
        }
    }
}<|MERGE_RESOLUTION|>--- conflicted
+++ resolved
@@ -122,13 +122,9 @@
             addressManager.AddPeer(addressThree, IPAddress.Loopback);
             addressManager.AddPeer(addressFour, IPAddress.Loopback);
 
-<<<<<<< HEAD
+
             var randomPeer = addressManager.Selector.SelectPeer();
-            addressManager.PeerAttempted(randomPeer.NetworkAddress.Endpoint, DateTimeOffset.Now);
-=======
-            var randomPeer = addressManager.SelectPeerToConnectTo();
-            addressManager.PeerAttempted(randomPeer.Endpoint, DateTime.UtcNow);
->>>>>>> 9b154181
+            addressManager.PeerAttempted(randomPeer.NetworkAddress.Endpoint, DateTime.UtcNow);
 
             var selected = addressManager.Peers.Fresh().FirstOrDefault(p => p.NetworkAddress.Endpoint.Match(randomPeer.NetworkAddress.Endpoint));
             Assert.Null(selected);
@@ -435,17 +431,10 @@
             addressManager.AddPeer(addressOne, IPAddress.Loopback);
 
             var peer = addressManager.FindPeer(addressOne.Endpoint);
-<<<<<<< HEAD
-            peer.SetAttempted(DateTimeOffset.Now);
+            peer.SetAttempted(DateTime.UtcNow);
             var resultOne = peer.Selectability;
 
-            peer.SetAttempted(DateTimeOffset.Now);
-=======
-            peer.Attempted(DateTime.UtcNow);
-            var resultOne = peer.Selectability;
-
-            peer.Attempted(DateTime.UtcNow);
->>>>>>> 9b154181
+            peer.SetAttempted(DateTime.UtcNow);
             var resultTwo = peer.Selectability;
 
             Assert.True(resultOne > resultTwo);
