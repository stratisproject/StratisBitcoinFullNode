--- conflicted
+++ resolved
@@ -69,30 +69,13 @@
         }
 
         [Fact]
-<<<<<<< HEAD
-        public void PeerAddressManager_AttemptThresholdReach_ResetAttempts()
-=======
         public void PeerFile_CanSaveAndLoadPeers_PeerSeen()
->>>>>>> 8986203a
         {
             var ipAddress = IPAddress.Parse("::ffff:192.168.0.1");
             var networkAddress = new NetworkAddress(ipAddress, 80);
 
             var peerFolder = AssureEmptyDirAsDataFolder(Path.Combine(AppContext.BaseDirectory, "PeerAddressManager"));
 
-<<<<<<< HEAD
-            var addressManager = new PeerAddressManager(DateTimeProvider.Default, peerFolder, this.loggerFactory);
-            addressManager.AddPeer(networkAddress, IPAddress.Loopback);
-
-            var applicableDate = DateTimeProvider.Default.GetUtcNow();
-
-            for (int i = 0; i < 10; i++)
-            {
-                addressManager.PeerAttempted(networkAddress.Endpoint, applicableDate.AddHours(-i));
-            }
-
-            addressManager.PeerAttempted(networkAddress.Endpoint, applicableDate);
-=======
             var addressManager = new PeerAddressManager(peerFolder, this.loggerFactory);
             addressManager.AddPeer(networkAddress, IPAddress.Loopback);
 
@@ -105,21 +88,45 @@
 
             addressManager.SavePeers();
             addressManager.LoadPeers();
->>>>>>> 8986203a
 
             var savedPeer = addressManager.FindPeer(networkAddress.Endpoint);
 
             Assert.Equal("::ffff:192.168.0.1", savedPeer.EndPoint.Address.ToString());
             Assert.Equal(80, savedPeer.EndPoint.Port);
             Assert.Equal(0, savedPeer.ConnectionAttempts);
-<<<<<<< HEAD
-            Assert.Null(savedPeer.LastConnectionSuccess);
-            Assert.Null(savedPeer.LastConnectionHandshake);
-=======
             Assert.Equal(applicableDate, savedPeer.LastConnectionSuccess.Value.Date);
             Assert.Equal(applicableDate, savedPeer.LastConnectionHandshake.Value.Date);
             Assert.Equal(applicableDate, savedPeer.LastSeen.Value.Date);
->>>>>>> 8986203a
+            Assert.Equal("127.0.0.1", savedPeer.Loopback.ToString());
+        }
+
+        [Fact]
+        public void PeerAddressManager_AttemptThresholdReach_ResetAttempts()
+        {
+            var ipAddress = IPAddress.Parse("::ffff:192.168.0.1");
+            var networkAddress = new NetworkAddress(ipAddress, 80);
+
+            var peerFolder = AssureEmptyDirAsDataFolder(Path.Combine(AppContext.BaseDirectory, "PeerAddressManager"));
+
+            var addressManager = new PeerAddressManager(DateTimeProvider.Default, peerFolder, this.loggerFactory);
+            addressManager.AddPeer(networkAddress, IPAddress.Loopback);
+
+            var applicableDate = DateTimeProvider.Default.GetUtcNow();
+
+            for (int i = 0; i < 10; i++)
+            {
+                addressManager.PeerAttempted(networkAddress.Endpoint, applicableDate.AddHours(-i));
+            }
+
+            addressManager.PeerAttempted(networkAddress.Endpoint, applicableDate);
+
+            var savedPeer = addressManager.FindPeer(networkAddress.Endpoint);
+
+            Assert.Equal("::ffff:192.168.0.1", savedPeer.EndPoint.Address.ToString());
+            Assert.Equal(80, savedPeer.EndPoint.Port);
+            Assert.Equal(0, savedPeer.ConnectionAttempts);
+            Assert.Null(savedPeer.LastConnectionSuccess);
+            Assert.Null(savedPeer.LastConnectionHandshake);
             Assert.Equal("127.0.0.1", savedPeer.Loopback.ToString());
         }
     }
