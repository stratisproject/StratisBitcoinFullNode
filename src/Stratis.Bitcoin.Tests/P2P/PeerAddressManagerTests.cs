--- conflicted
+++ resolved
@@ -1,6 +1,5 @@
 ﻿using System;
 using System.IO;
-using System.Linq;
 using System.Net;
 using NBitcoin.Protocol;
 using Stratis.Bitcoin.P2P;
@@ -69,418 +68,5 @@
             Assert.Equal(applicableDate, savedPeer.LastConnectionHandshake.Value.Date);
             Assert.Equal("127.0.0.1", savedPeer.Loopback.ToString());
         }
-
-        [Fact]
-        public void PeerState_AllConnectionDataGetsReset()
-        {
-            var ipAddress = IPAddress.Parse("::ffff:192.168.0.1");
-            var networkAddress = new NetworkAddress(ipAddress, 80);
-
-            var peerFolder = AssureEmptyDirAsDataFolder(Path.Combine(AppContext.BaseDirectory, "PeerAddressManager"));
-            var addressManager = new PeerAddressManager(peerFolder, this.loggerFactory);
-            addressManager.AddPeer(networkAddress, IPAddress.Loopback);
-
-            addressManager.PeerConnected(networkAddress.Endpoint, DateTime.UtcNow);
-
-            addressManager.PeerAttempted(networkAddress.Endpoint, DateTime.UtcNow);
-            addressManager.PeerAttempted(networkAddress.Endpoint, DateTime.UtcNow);
-            addressManager.PeerAttempted(networkAddress.Endpoint, DateTime.UtcNow);
-
-            addressManager.PeerConnected(networkAddress.Endpoint, DateTime.UtcNow);
-
-            var peerOne = addressManager.FindPeer(networkAddress.Endpoint);
-
-            Assert.Equal(0, peerOne.ConnectionAttempts);
-            Assert.Null(peerOne.LastConnectionAttempt);
-            Assert.NotNull(peerOne.LastConnectionSuccess);
-        }
-
-        /// <summary>
-<<<<<<< HEAD
-        /// Ensures that a particular peer is returned from the fresh peers
-        /// set.
-=======
-        /// Ensures that after a peer has had a connection attempt,
-        /// that it doesn't get selected to be connected to again.
-        /// </summary>
-        [Fact]
-        public void CanSelectRandomPeerToConnectTo_AllPeersAreNew()
-        {
-            var ipAddress = IPAddress.Parse("::ffff:192.168.0.1");
-            var addressOne = new NetworkAddress(ipAddress, 80);
-
-            ipAddress = IPAddress.Parse("::ffff:192.168.0.2");
-            var addressTwo = new NetworkAddress(ipAddress, 80);
-
-            ipAddress = IPAddress.Parse("::ffff:192.168.0.3");
-            var addressThree = new NetworkAddress(ipAddress, 80);
-
-            ipAddress = IPAddress.Parse("::ffff:192.168.0.4");
-            var addressFour = new NetworkAddress(ipAddress, 80);
-
-            var peerFolder = AssureEmptyDirAsDataFolder(Path.Combine(AppContext.BaseDirectory, "PeerAddressManager"));
-            var addressManager = new PeerAddressManager(peerFolder);
-            addressManager.AddPeer(addressOne, IPAddress.Loopback);
-            addressManager.AddPeer(addressTwo, IPAddress.Loopback);
-            addressManager.AddPeer(addressThree, IPAddress.Loopback);
-            addressManager.AddPeer(addressFour, IPAddress.Loopback);
-
-            var randomPeer = addressManager.PeerSelector.SelectPeer();
-            addressManager.PeerAttempted(randomPeer.NetworkAddress.Endpoint, DateTime.UtcNow);
-
-            var selected = addressManager.Peers.New().FirstOrDefault(p => p.NetworkAddress.Endpoint.Match(randomPeer.NetworkAddress.Endpoint));
-            Assert.Null(selected);
-        }
-
-        /// <summary>
-        /// Ensures that a particular peer can be regarded as preferred.
->>>>>>> 6578654a
-        ///
-        /// Scenario 1:
-        /// Peer 1 has had no connection attempts.
-        /// Peer 2 has had no connection attempts.
-        /// Peer 3 has had no connection attempts.
-        /// 
-        /// Result:
-        /// All 3 peers are in the Fresh set.
-        /// </summary>
-        [Fact]
-        public void PeerState_TestReturnFromPeerFreshSet()
-        {
-            var ipAddress = IPAddress.Parse("::ffff:192.168.0.1");
-            var networkAddressOne = new NetworkAddress(ipAddress, 80);
-
-            ipAddress = IPAddress.Parse("::ffff:192.168.0.2");
-            var networkAddressTwo = new NetworkAddress(ipAddress, 80);
-
-            ipAddress = IPAddress.Parse("::ffff:192.168.0.3");
-            var networkAddressThree = new NetworkAddress(ipAddress, 80);
-
-            var peerFolder = AssureEmptyDirAsDataFolder(Path.Combine(AppContext.BaseDirectory, "PeerAddressManager"));
-
-<<<<<<< HEAD
-            var peerAddressManager = new PeerAddressManager(peerFolder, this.loggerFactory);
-            peerAddressManager.AddPeer(networkAddressOne, IPAddress.Loopback);
-            peerAddressManager.AddPeer(networkAddressTwo, IPAddress.Loopback);
-            peerAddressManager.AddPeer(networkAddressThree, IPAddress.Loopback);
-
-            var peers = peerAddressManager.Peers.Fresh();
-=======
-            var networkAddresses = addressManager.PeerSelector.SelectPeers();
-            Assert.Equal(3, networkAddresses.Count());
-        }
-
-        /// <summary>
-        /// Ensures that a particular peer can be regarded as preferred.
-        ///
-        /// Scenario 2:
-        /// Peer 2 has had a connection attempted to.
-        ///
-        /// Result:
-        /// All 3 peers can be connected to.
-        /// </summary>
-        [Fact]
-        public void PeerCanBeReturnedAsPreferred_NeverBeenConnectedTo_Scenario2()
-        {
-            var ipAddress = IPAddress.Parse("::ffff:192.168.0.1");
-            var addressOne = new NetworkAddress(ipAddress, 80);
-
-            ipAddress = IPAddress.Parse("::ffff:192.168.0.2");
-            var addressTwo = new NetworkAddress(ipAddress, 80);
-
-            ipAddress = IPAddress.Parse("::ffff:192.168.0.3");
-            var addressThree = new NetworkAddress(ipAddress, 80);
-
-            var peerFolder = AssureEmptyDirAsDataFolder(Path.Combine(AppContext.BaseDirectory, "PeerAddressManager"));
-            var addressManager = new PeerAddressManager(peerFolder);
-            addressManager.AddPeer(addressOne, IPAddress.Loopback);
-            addressManager.AddPeer(addressTwo, IPAddress.Loopback);
-            addressManager.AddPeer(addressThree, IPAddress.Loopback);
-
-            addressManager.PeerAttempted(addressTwo.Endpoint, DateTime.UtcNow);
-
-            var peers = addressManager.PeerSelector.SelectPeers();
->>>>>>> 6578654a
-            Assert.Equal(3, peers.Count());
-        }
-
-        /// <summary>
-        /// Ensures that a particular peer is returned from the attempted peers
-        /// set.
-        ///
-        /// Scenario:
-        /// Peer 1 has had a connection attempt (in the last 60 seconds).
-        /// Peer 2 has had a connection attempt (more than 60 seconds ago).
-        /// Peer 3 has had a connection attempt (more than 60 seconds ago).
-        /// 
-        /// Result:
-        /// Peers 2 & 3 are in the attempted set.
-        /// </summary>
-        [Fact]
-        public void PeerState_TestReturnFromPeerAttemptedSet_Scenario1()
-        {
-            var ipAddress = IPAddress.Parse("::ffff:192.168.0.1");
-            var networkAddressOne = new NetworkAddress(ipAddress, 80);
-
-            ipAddress = IPAddress.Parse("::ffff:192.168.0.2");
-            var networkAddressTwo = new NetworkAddress(ipAddress, 80);
-
-            ipAddress = IPAddress.Parse("::ffff:192.168.0.3");
-            var networkAddressThree = new NetworkAddress(ipAddress, 80);
-
-            var peerFolder = AssureEmptyDirAsDataFolder(Path.Combine(AppContext.BaseDirectory, "PeerAddressManager"));
-
-            var peerAddressManager = new PeerAddressManager(peerFolder, this.loggerFactory);
-            peerAddressManager.AddPeer(networkAddressOne, IPAddress.Loopback);
-            peerAddressManager.AddPeer(networkAddressTwo, IPAddress.Loopback);
-            peerAddressManager.AddPeer(networkAddressThree, IPAddress.Loopback);
-
-<<<<<<< HEAD
-            peerAddressManager.PeerAttempted(networkAddressOne.Endpoint, DateTime.UtcNow);
-            peerAddressManager.PeerAttempted(networkAddressTwo.Endpoint, DateTime.UtcNow.AddSeconds(-80));
-            peerAddressManager.PeerAttempted(networkAddressThree.Endpoint, DateTime.UtcNow.AddSeconds(-80));
-
-            var peers = peerAddressManager.Peers.Attempted();
-            Assert.Equal(2, peers.Count());
-            Assert.DoesNotContain(peers, p => p.NetworkAddress.Endpoint.Match(networkAddressOne.Endpoint));
-=======
-            var networkAddresses = addressManager.PeerSelector.SelectPeers();
-            Assert.Equal(2, networkAddresses.Count());
-
-            Assert.Null(networkAddresses.FirstOrDefault(n => n.NetworkAddress.Endpoint.Address.ToString() == addressTwo.Endpoint.Address.ToString()));
->>>>>>> 6578654a
-        }
-
-        /// <summary>
-        /// Ensures that a particular peer is returned from the attempted peers
-        /// set.
-        ///
-        /// Scenario:
-        /// Peer 1 has had a connection attempt (more than 60 seconds ago).
-        /// Peer 2 has had a connection attempt (more than 60 seconds ago).
-        /// Peer 3 was attempted unsuccessfully more than 10 times.
-        /// 
-        /// Result:
-        /// Peers 1 & 2 are in the attempted set.
-        /// </summary>
-        [Fact]
-        public void PeerState_TestReturnFromPeerAttemptedSet_Scenario2()
-        {
-            var ipAddress = IPAddress.Parse("::ffff:192.168.0.1");
-            var networkAddressOne = new NetworkAddress(ipAddress, 80);
-
-            ipAddress = IPAddress.Parse("::ffff:192.168.0.2");
-            var networkAddressTwo = new NetworkAddress(ipAddress, 80);
-
-            ipAddress = IPAddress.Parse("::ffff:192.168.0.3");
-            var networkAddressThree = new NetworkAddress(ipAddress, 80);
-
-            var peerFolder = AssureEmptyDirAsDataFolder(Path.Combine(AppContext.BaseDirectory, "PeerAddressManager"));
-<<<<<<< HEAD
-=======
-            var addressManager = new PeerAddressManager(peerFolder);
-            addressManager.AddPeer(addressOne, IPAddress.Loopback);
-            addressManager.AddPeer(addressTwo, IPAddress.Loopback);
-            addressManager.AddPeer(addressThree, IPAddress.Loopback);
-
-            addressManager.PeerAttempted(addressOne.Endpoint, DateTime.UtcNow);
-            addressManager.PeerAttempted(addressOne.Endpoint, DateTime.UtcNow.AddSeconds(-65));
-
-            var networkAddresses = addressManager.PeerSelector.SelectPeers();
-            Assert.Equal(2, networkAddresses.Count());
-
-            Assert.Null(networkAddresses.FirstOrDefault(n => n.NetworkAddress.Endpoint.Address.ToString() == addressOne.Endpoint.Address.ToString()));
-        }
-
-        /// <summary>
-        /// Ensures that a particular peer can be regarded as preferred.
-        ///
-        /// Scenario 4:
-        /// Peer 2 has had more than the maximum amount of connection attempts.
-        ///
-        /// Result:
-        /// There are 2 peers to connect to.
-        /// Peer 1 has been filtered out.
-        /// </summary>
-        [Fact]
-        public void PeerCanBeReturnedAsPreferred_NeverBeenConnectedTo_Scenario5()
-        {
-            var ipAddress = IPAddress.Parse("::ffff:192.168.0.1");
-            var addressOne = new NetworkAddress(ipAddress, 80);
-
-            ipAddress = IPAddress.Parse("::ffff:192.168.0.2");
-            var addressTwo = new NetworkAddress(ipAddress, 80);
-
-            ipAddress = IPAddress.Parse("::ffff:192.168.0.3");
-            var addressThree = new NetworkAddress(ipAddress, 80);
->>>>>>> 6578654a
-
-            var peerAddressManager = new PeerAddressManager(peerFolder, this.loggerFactory);
-            peerAddressManager.AddPeer(networkAddressOne, IPAddress.Loopback);
-            peerAddressManager.AddPeer(networkAddressTwo, IPAddress.Loopback);
-            peerAddressManager.AddPeer(networkAddressThree, IPAddress.Loopback);
-
-            peerAddressManager.PeerAttempted(networkAddressOne.Endpoint, DateTime.UtcNow.AddSeconds(-80));
-            peerAddressManager.PeerAttempted(networkAddressTwo.Endpoint, DateTime.UtcNow.AddSeconds(-80));
-
-<<<<<<< HEAD
-            for (int i = 0; i < 15; i++)
-            {
-                peerAddressManager.PeerAttempted(networkAddressThree.Endpoint, DateTime.UtcNow);
-            }
-
-            var peers = peerAddressManager.Peers.Attempted();
-            Assert.Equal(2, peers.Count());
-            Assert.DoesNotContain(peers, p => p.NetworkAddress.Endpoint.Match(networkAddressThree.Endpoint));
-=======
-            var networkAddresses = addressManager.PeerSelector.SelectPeers();
-            Assert.Equal(2, networkAddresses.Count());
-
-            Assert.Null(networkAddresses.FirstOrDefault(n => n.NetworkAddress.Endpoint.Address.ToString() == addressOne.Endpoint.Address.ToString()));
->>>>>>> 6578654a
-        }
-
-        /// <summary>
-        /// Ensures that a particular peer is returned from the connected peers
-        /// set.
-        ///
-        /// Scenario 1:
-        /// Peer 1 has had a successful connection made to it (in the last 60 seconds).
-        /// Peer 2 has had a successful connection made to it (more than 60 seconds ago).
-        /// Peer 3 has only had an unsuccessful connection attempt.
-        /// 
-        /// Result:
-        /// Peer 2 gets returned in the Connected set.
-        /// </summary>
-        [Fact]
-        public void PeerState_TestReturnFromPeerConnectedSet()
-        {
-            var ipAddress = IPAddress.Parse("::ffff:192.168.0.1");
-            var networkAddressOne = new NetworkAddress(ipAddress, 80);
-
-            ipAddress = IPAddress.Parse("::ffff:192.168.0.2");
-            var networkAddressTwo = new NetworkAddress(ipAddress, 80);
-
-            ipAddress = IPAddress.Parse("::ffff:192.168.0.3");
-            var networkAddressThree = new NetworkAddress(ipAddress, 80);
-
-            var peerFolder = AssureEmptyDirAsDataFolder(Path.Combine(AppContext.BaseDirectory, "PeerAddressManager"));
-
-<<<<<<< HEAD
-            var peerAddressManager = new PeerAddressManager(peerFolder, this.loggerFactory);
-            peerAddressManager.AddPeer(networkAddressOne, IPAddress.Loopback);
-            peerAddressManager.AddPeer(networkAddressTwo, IPAddress.Loopback);
-            peerAddressManager.AddPeer(networkAddressThree, IPAddress.Loopback);
-=======
-            var networkAddresses = addressManager.PeerSelector.SelectPeers();
-            Assert.Equal(3, networkAddresses.Count());
-        }
->>>>>>> 6578654a
-
-            peerAddressManager.PeerConnected(networkAddressOne.Endpoint, DateTime.UtcNow);
-            peerAddressManager.PeerConnected(networkAddressTwo.Endpoint, DateTime.UtcNow.AddSeconds(-80));
-            peerAddressManager.PeerAttempted(networkAddressThree.Endpoint, DateTime.UtcNow);
-
-<<<<<<< HEAD
-            var peers = peerAddressManager.Peers.Connected();
-            Assert.Single(peers);
-            Assert.Contains(peers, p => p.NetworkAddress.Endpoint.Match(networkAddressTwo.Endpoint));
-=======
-            ipAddress = IPAddress.Parse("::ffff:192.168.0.2");
-            var addressTwo = new NetworkAddress(ipAddress, 80);
-
-            ipAddress = IPAddress.Parse("::ffff:192.168.0.3");
-            var addressThree = new NetworkAddress(ipAddress, 80);
-
-            var peerFolder = AssureEmptyDirAsDataFolder(Path.Combine(AppContext.BaseDirectory, "PeerAddressManager"));
-            var addressManager = new PeerAddressManager(peerFolder);
-            addressManager.AddPeer(addressOne, IPAddress.Loopback);
-            addressManager.AddPeer(addressTwo, IPAddress.Loopback);
-            addressManager.AddPeer(addressThree, IPAddress.Loopback);
-
-            addressManager.PeerConnected(addressThree.Endpoint, DateTime.UtcNow.AddDays(-8));
-
-            var networkAddresses = addressManager.PeerSelector.SelectPeers();
-            Assert.Equal(2, networkAddresses.Count());
-
-            Assert.Null(networkAddresses.FirstOrDefault(n => n.NetworkAddress.Endpoint.Address.ToString() == addressThree.Endpoint.Address.ToString()));
->>>>>>> 6578654a
-        }
-
-        /// <summary>
-        /// Ensures that a particular peer is returned from the handshaked peers
-        /// set.
-        ///
-        /// Scenario 1:
-        /// Peer 1 has had a successful handshake (in the last 60 seconds).
-        /// Peer 2 has had a successful handshake (more than 60 seconds ago).
-        /// Peer 3 has only had an unsuccessful connection attempt.
-        /// 
-        /// Result:
-        /// Peer 2 gets returned in the Connected set.
-        /// </summary>
-        [Fact]
-        public void PeerState_TestReturnFromPeerHandshakedSet()
-        {
-            var ipAddress = IPAddress.Parse("::ffff:192.168.0.1");
-            var networkAddressOne = new NetworkAddress(ipAddress, 80);
-
-            ipAddress = IPAddress.Parse("::ffff:192.168.0.2");
-            var networkAddressTwo = new NetworkAddress(ipAddress, 80);
-
-            ipAddress = IPAddress.Parse("::ffff:192.168.0.3");
-<<<<<<< HEAD
-            var networkAddressThree = new NetworkAddress(ipAddress, 80);
-
-            var peerFolder = AssureEmptyDirAsDataFolder(Path.Combine(AppContext.BaseDirectory, "PeerAddressManager"));
-
-            var peerAddressManager = new PeerAddressManager(peerFolder, this.loggerFactory);
-            peerAddressManager.AddPeer(networkAddressOne, IPAddress.Loopback);
-            peerAddressManager.AddPeer(networkAddressTwo, IPAddress.Loopback);
-            peerAddressManager.AddPeer(networkAddressThree, IPAddress.Loopback);
-=======
-            var addressThree = new NetworkAddress(ipAddress, 80);
-
-            var peerFolder = AssureEmptyDirAsDataFolder(Path.Combine(AppContext.BaseDirectory, "PeerAddressManager"));
-            var peerAddressManager = new PeerAddressManager(peerFolder);
-            peerAddressManager.AddPeer(addressOne, IPAddress.Loopback);
-            peerAddressManager.AddPeer(addressTwo, IPAddress.Loopback);
-            peerAddressManager.AddPeer(addressThree, IPAddress.Loopback);
-
-            peerAddressManager.PeerConnected(addressOne.Endpoint, DateTime.UtcNow.AddDays(-5));
-            for (int i = 0; i < 11; i++)
-            {
-                peerAddressManager.PeerAttempted(addressOne.Endpoint, DateTime.UtcNow);
-            }
-
-            var networkAddresses = peerAddressManager.PeerSelector.SelectPeers();
-            Assert.Equal(2, networkAddresses.Count());
-
-            Assert.Null(networkAddresses.FirstOrDefault(n => n.NetworkAddress.Endpoint.Address.ToString() == addressOne.Endpoint.Address.ToString()));
-        }
-
-        [Fact]
-        public void PeerSelectability_Decreases_AfterEachFailedAttempt()
-        {
-            var ipAddress = IPAddress.Parse("::ffff:192.168.0.1");
-            var addressOne = new NetworkAddress(ipAddress, 80);
-
-            var peerFolder = AssureEmptyDirAsDataFolder(Path.Combine(AppContext.BaseDirectory, "PeerAddressManager"));
-            var peerAddressManager = new PeerAddressManager(peerFolder);
-            peerAddressManager.AddPeer(addressOne, IPAddress.Loopback);
-
-            var peer = peerAddressManager.FindPeer(addressOne.Endpoint);
-            peer.Attempted(DateTime.UtcNow);
-            var resultOne = peer.Selectability;
->>>>>>> 6578654a
-
-            peerAddressManager.PeerHandshaked(networkAddressOne.Endpoint, DateTime.UtcNow);
-            peerAddressManager.PeerHandshaked(networkAddressTwo.Endpoint, DateTime.UtcNow.AddSeconds(-80));
-            peerAddressManager.PeerAttempted(networkAddressThree.Endpoint, DateTime.UtcNow);
-
-            var peers = peerAddressManager.Peers.Handshaked();
-            Assert.Single(peers);
-            Assert.Contains(peers, p => p.NetworkAddress.Endpoint.Match(networkAddressTwo.Endpoint));
-        }
     }
 }