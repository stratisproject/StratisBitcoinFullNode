--- conflicted
+++ resolved
@@ -53,12 +53,7 @@
             peerAddressManager.AddPeer(endpointDiscoveredNode, IPAddress.Loopback);
 
             var nodeSettings = new NodeSettings();
-<<<<<<< HEAD
-            nodeSettings.LoadArguments(new string[] { });
-=======
-            var connectionSettings = new ConnectionManagerSettings();
-            connectionSettings.Load(nodeSettings);
->>>>>>> 35a3e917
+            nodeSettings.LoadConfiguration();
 
             var connectionManagerSettings = new ConnectionManagerSettings();
             connectionManagerSettings.Load(nodeSettings);
@@ -90,11 +85,8 @@
             var peerAddressManager = new PeerAddressManager(DateTimeProvider.Default, peerFolder, this.extendedLoggerFactory);
 
             var nodeSettings = new NodeSettings();
-<<<<<<< HEAD
-            nodeSettings.LoadArguments(new string[] { });
-
-=======
->>>>>>> 35a3e917
+            nodeSettings.LoadConfiguration();
+
             var connectionSettings = new ConnectionManagerSettings();
             connectionSettings.Load(nodeSettings);
 
