<<<<<<< HEAD
﻿using System;
using System.IO;
using System.Net;
using Microsoft.Extensions.Logging;
=======
﻿using System.Net;
using NBitcoin;
>>>>>>> 4e655408
using NBitcoin.Protocol;
using Stratis.Bitcoin.Configuration;
using Stratis.Bitcoin.Configuration.Logging;
using Stratis.Bitcoin.Connection;
using Stratis.Bitcoin.P2P;
using Stratis.Bitcoin.P2P.Peer;
using Stratis.Bitcoin.Utilities;
using Xunit;

namespace Stratis.Bitcoin.Tests.P2P
{
    public sealed class PeerConnectorTests : TestBase
    {
        private readonly IAsyncLoopFactory asyncLoopFactory;
        private readonly IConnectionManager connectionManager;
        private readonly ExtendedLoggerFactory loggerFactory;
        private readonly NetworkPeerFactory networkPeerFactory;
        private readonly NetworkPeerConnectionParameters networkPeerParameters;
        private readonly NodeLifetime nodeLifetime;

        public PeerConnectorTests()
        {
            this.loggerFactory = new ExtendedLoggerFactory();
            this.loggerFactory.AddConsoleWithFilters();

            this.asyncLoopFactory = new AsyncLoopFactory(this.loggerFactory);
            this.networkPeerFactory = new NetworkPeerFactory(DateTimeProvider.Default, this.loggerFactory);
            this.networkPeerParameters = new NetworkPeerConnectionParameters();
            this.nodeLifetime = new NodeLifetime();
        }

        [Fact]
        public void PeerConnectorAddNode_FindPeerToConnectTo_Returns_AddNodePeers()
        {
            var peerFolder = AssureEmptyDirAsDataFolder(Path.Combine(AppContext.BaseDirectory, "PeerConnectorTests"));
            var peerAddressManager = new PeerAddressManager(peerFolder, new LoggerFactory());

            var ipAddressOne = IPAddress.Parse("::ffff:192.168.0.1");
            var networkAddressAddNode = new NetworkAddress(ipAddressOne, 80);

            var ipAddressTwo = IPAddress.Parse("::ffff:192.168.0.2");
            var networkAddressDiscoverNode = new NetworkAddress(ipAddressTwo, 80);

            peerAddressManager.AddPeer(networkAddressAddNode, IPAddress.Loopback);
            peerAddressManager.AddPeer(networkAddressDiscoverNode, IPAddress.Loopback);

            var nodeSettings = new NodeSettings
            {
                ConnectionManager = new Configuration.Settings.ConnectionManagerSettings()
            };

            nodeSettings.ConnectionManager.AddNode.Add(networkAddressAddNode.Endpoint);

            var connector = this.CreatePeerConnecterAddNode(nodeSettings, peerAddressManager);

            var peer = connector.FindPeerToConnectTo();
            Assert.Equal(networkAddressAddNode.Endpoint, peer.NetworkAddress.Endpoint);
        }

        [Fact]
        public void PeerConnectorAddNode_CanAlwaysStart()
        {
            var peerFolder = AssureEmptyDirAsDataFolder(Path.Combine(AppContext.BaseDirectory, "PeerConnectorTests"));
            var peerAddressManager = new PeerAddressManager(peerFolder, new LoggerFactory());

            var nodeSettings = new NodeSettings
            {
                ConnectionManager = new Configuration.Settings.ConnectionManagerSettings()
            };

            var connector = this.CreatePeerConnecterAddNode(nodeSettings, peerAddressManager);
            Assert.True(connector.CanStartConnect);
        }

        [Fact]
        public void PeerConnectorConnect_FindPeerToConnectTo_Returns_ConnectNodePeers()
        {
            var peerFolder = AssureEmptyDirAsDataFolder(Path.Combine(AppContext.BaseDirectory, "PeerConnectorTests"));
            var peerAddressManager = new PeerAddressManager(peerFolder, new LoggerFactory());

            var ipAddressOne = IPAddress.Parse("::ffff:192.168.0.1");
            var networkAddressAddNode = new NetworkAddress(ipAddressOne, 80);

            var ipAddressTwo = IPAddress.Parse("::ffff:192.168.0.2");
            var networkAddressDiscoverNode = new NetworkAddress(ipAddressTwo, 80);

            var ipAddressThree = IPAddress.Parse("::ffff:192.168.0.3");
            var networkAddressConnectNode = new NetworkAddress(ipAddressThree, 80);

            peerAddressManager.AddPeer(networkAddressAddNode, IPAddress.Loopback);
            peerAddressManager.AddPeer(networkAddressConnectNode, IPAddress.Loopback);
            peerAddressManager.AddPeer(networkAddressDiscoverNode, IPAddress.Loopback);

            var nodeSettings = new NodeSettings
            {
                ConnectionManager = new Configuration.Settings.ConnectionManagerSettings()
            };
            nodeSettings.ConnectionManager.Connect.Add(networkAddressConnectNode.Endpoint);
            var connector = this.CreatePeerConnectorConnectNode(nodeSettings, peerAddressManager);

            var peer = connector.FindPeerToConnectTo();
            Assert.Equal(networkAddressConnectNode.Endpoint, peer.NetworkAddress.Endpoint);
        }

        [Fact]
        public void PeerConnectorConnect_WithConnectPeersSpecified_CanStart()
        {
            var peerFolder = AssureEmptyDirAsDataFolder(Path.Combine(AppContext.BaseDirectory, "PeerConnectorTests"));
            var peerAddressManager = new PeerAddressManager(peerFolder, new LoggerFactory());

            var ipAddressThree = IPAddress.Parse("::ffff:192.168.0.3");
            var networkAddressConnectNode = new NetworkAddress(ipAddressThree, 80);

            var nodeSettings = new NodeSettings
            {
                ConnectionManager = new Configuration.Settings.ConnectionManagerSettings()
            };

            nodeSettings.ConnectionManager.Connect.Add(networkAddressConnectNode.Endpoint);

            var connector = this.CreatePeerConnectorConnectNode(nodeSettings, peerAddressManager);
            Assert.True(connector.CanStartConnect);
        }

        [Fact]
        public void PeerConnectorConnect_WithNoConnectPeersSpecified_CanNotStart()
        {
            var peerFolder = AssureEmptyDirAsDataFolder(Path.Combine(AppContext.BaseDirectory, "PeerConnectorTests"));
            var peerAddressManager = new PeerAddressManager(peerFolder, new LoggerFactory());
            var nodeSettings = new NodeSettings
            {
                ConnectionManager = new Configuration.Settings.ConnectionManagerSettings()
            };

            var connector = this.CreatePeerConnectorConnectNode(nodeSettings, peerAddressManager);
            Assert.False(connector.CanStartConnect);
        }

        [Fact]
        public void PeerConnectorDiscovery_FindPeerToConnectTo_Returns_DiscoveredPeers()
        {
            var peerFolder = AssureEmptyDirAsDataFolder(Path.Combine(AppContext.BaseDirectory, "PeerConnectorTests"));
            var peerAddressManager = new PeerAddressManager(peerFolder, new LoggerFactory());

            var ipAddressOne = IPAddress.Parse("::ffff:192.168.0.1");
            var networkAddressAddNode = new NetworkAddress(ipAddressOne, 80);

            var ipAddressThree = IPAddress.Parse("::ffff:192.168.0.3");
            var networkAddressConnectNode = new NetworkAddress(ipAddressThree, 80);

            var ipAddressTwo = IPAddress.Parse("::ffff:192.168.0.2");
            var networkAddressDiscoverNode = new NetworkAddress(ipAddressTwo, 80);

            peerAddressManager.AddPeer(networkAddressAddNode, IPAddress.Loopback);
            peerAddressManager.AddPeer(networkAddressConnectNode, IPAddress.Loopback);
            peerAddressManager.AddPeer(networkAddressDiscoverNode, IPAddress.Loopback);

            var nodeSettings = new NodeSettings
            {
                ConnectionManager = new Configuration.Settings.ConnectionManagerSettings()
            };
            nodeSettings.ConnectionManager.AddNode.Add(networkAddressAddNode.Endpoint);
            nodeSettings.ConnectionManager.Connect.Add(networkAddressConnectNode.Endpoint);
            var connector = this.CreatePeerConnectorDiscovery(nodeSettings, peerAddressManager);

            var peer = connector.FindPeerToConnectTo();
            Assert.Equal(networkAddressDiscoverNode.Endpoint, peer.NetworkAddress.Endpoint);
        }

        [Fact]
        public void PeerConnectorDiscover_WithNoConnectPeersSpecified_CanStart()
        {
            var peerFolder = AssureEmptyDirAsDataFolder(Path.Combine(AppContext.BaseDirectory, "PeerConnectorTests"));
            var peerAddressManager = new PeerAddressManager(peerFolder, new LoggerFactory());

            var nodeSettings = new NodeSettings
            {
                ConnectionManager = new Configuration.Settings.ConnectionManagerSettings()
            };

            var connector = this.CreatePeerConnectorDiscovery(nodeSettings, peerAddressManager);
            Assert.True(connector.CanStartConnect);
        }

        [Fact]
        public void PeerConnectorDiscover_WithConnectPeersSpecified_CanNotStart()
        {
            var nodeSettings = new NodeSettings
            {
                ConnectionManager = new Configuration.Settings.ConnectionManagerSettings()
            };

            var ipAddressThree = IPAddress.Parse("::ffff:192.168.0.3");
            var networkAddressConnectNode = new NetworkAddress(ipAddressThree, 80);

            nodeSettings.ConnectionManager.Connect.Add(networkAddressConnectNode.Endpoint);

<<<<<<< HEAD
            var peerFolder = AssureEmptyDirAsDataFolder(Path.Combine(AppContext.BaseDirectory, "PeerConnectorTests"));
            var peerAddressManager = new PeerAddressManager(peerFolder, new LoggerFactory());

            var connector = new PeerConnectorDiscovery(nodeSettings, peerAddressManager);
=======
            var peerAddressManager = new PeerAddressManager();
            var connector = this.CreatePeerConnectorDiscovery(nodeSettings, peerAddressManager);
>>>>>>> 4e655408
            Assert.False(connector.CanStartConnect);
        }

        private PeerConnectorAddNode CreatePeerConnecterAddNode(NodeSettings nodeSettings, IPeerAddressManager peerAddressManager)
        {
            var peerConnector = new PeerConnectorAddNode(this.asyncLoopFactory, DateTimeProvider.Default, this.loggerFactory, Network.StratisTest, this.networkPeerFactory, this.nodeLifetime, nodeSettings, peerAddressManager);
            var connectionManager = CreateConnectionManager(nodeSettings, peerAddressManager, peerConnector);
            peerConnector.Initialize(connectionManager);
            return peerConnector;
        }

        private PeerConnectorConnectNode CreatePeerConnectorConnectNode(NodeSettings nodeSettings, IPeerAddressManager peerAddressManager)
        {
            var peerConnector = new PeerConnectorConnectNode(this.asyncLoopFactory, DateTimeProvider.Default, this.loggerFactory, Network.StratisTest, this.networkPeerFactory, this.nodeLifetime, nodeSettings, peerAddressManager);
            var connectionManager = CreateConnectionManager(nodeSettings, peerAddressManager, peerConnector);
            peerConnector.Initialize(connectionManager);
            return peerConnector;
        }

        private PeerConnectorDiscovery CreatePeerConnectorDiscovery(NodeSettings nodeSettings, IPeerAddressManager peerAddressManager)
        {
            var peerConnector = new PeerConnectorDiscovery(this.asyncLoopFactory, DateTimeProvider.Default, this.loggerFactory, Network.StratisTest, this.networkPeerFactory, this.nodeLifetime, nodeSettings, peerAddressManager);
            var connectionManager = CreateConnectionManager(nodeSettings, peerAddressManager, peerConnector);
            peerConnector.Initialize(connectionManager);
            return peerConnector;
        }

        private IConnectionManager CreateConnectionManager(NodeSettings nodeSettings, IPeerAddressManager peerAddressManager, IPeerConnector peerConnector)
        {
            var connectionManager = new ConnectionManager(
                new AsyncLoopFactory(this.loggerFactory),
                DateTimeProvider.Default,
                this.loggerFactory,
                Network.StratisTest,
                this.networkPeerFactory,
                nodeSettings,
                this.nodeLifetime,
                this.networkPeerParameters,
                peerAddressManager,
                new IPeerConnector[] { peerConnector },
                null);

            return connectionManager;
        }
    }
}<|MERGE_RESOLUTION|>--- conflicted
+++ resolved
@@ -1,12 +1,7 @@
-<<<<<<< HEAD
 ﻿using System;
 using System.IO;
 using System.Net;
-using Microsoft.Extensions.Logging;
-=======
-﻿using System.Net;
 using NBitcoin;
->>>>>>> 4e655408
 using NBitcoin.Protocol;
 using Stratis.Bitcoin.Configuration;
 using Stratis.Bitcoin.Configuration.Logging;
@@ -21,18 +16,17 @@
     public sealed class PeerConnectorTests : TestBase
     {
         private readonly IAsyncLoopFactory asyncLoopFactory;
-        private readonly IConnectionManager connectionManager;
-        private readonly ExtendedLoggerFactory loggerFactory;
+        private readonly ExtendedLoggerFactory extendedLoggerFactory;
         private readonly NetworkPeerFactory networkPeerFactory;
         private readonly NetworkPeerConnectionParameters networkPeerParameters;
         private readonly NodeLifetime nodeLifetime;
 
         public PeerConnectorTests()
         {
-            this.loggerFactory = new ExtendedLoggerFactory();
-            this.loggerFactory.AddConsoleWithFilters();
-
-            this.asyncLoopFactory = new AsyncLoopFactory(this.loggerFactory);
+            this.extendedLoggerFactory = new ExtendedLoggerFactory();
+            this.extendedLoggerFactory.AddConsoleWithFilters();
+
+            this.asyncLoopFactory = new AsyncLoopFactory(this.extendedLoggerFactory);
             this.networkPeerFactory = new NetworkPeerFactory(DateTimeProvider.Default, this.loggerFactory);
             this.networkPeerParameters = new NetworkPeerConnectionParameters();
             this.nodeLifetime = new NodeLifetime();
@@ -42,7 +36,7 @@
         public void PeerConnectorAddNode_FindPeerToConnectTo_Returns_AddNodePeers()
         {
             var peerFolder = AssureEmptyDirAsDataFolder(Path.Combine(AppContext.BaseDirectory, "PeerConnectorTests"));
-            var peerAddressManager = new PeerAddressManager(peerFolder, new LoggerFactory());
+            var peerAddressManager = new PeerAddressManager(peerFolder, this.extendedLoggerFactory);
 
             var ipAddressOne = IPAddress.Parse("::ffff:192.168.0.1");
             var networkAddressAddNode = new NetworkAddress(ipAddressOne, 80);
@@ -70,7 +64,7 @@
         public void PeerConnectorAddNode_CanAlwaysStart()
         {
             var peerFolder = AssureEmptyDirAsDataFolder(Path.Combine(AppContext.BaseDirectory, "PeerConnectorTests"));
-            var peerAddressManager = new PeerAddressManager(peerFolder, new LoggerFactory());
+            var peerAddressManager = new PeerAddressManager(peerFolder, this.extendedLoggerFactory);
 
             var nodeSettings = new NodeSettings
             {
@@ -85,7 +79,7 @@
         public void PeerConnectorConnect_FindPeerToConnectTo_Returns_ConnectNodePeers()
         {
             var peerFolder = AssureEmptyDirAsDataFolder(Path.Combine(AppContext.BaseDirectory, "PeerConnectorTests"));
-            var peerAddressManager = new PeerAddressManager(peerFolder, new LoggerFactory());
+            var peerAddressManager = new PeerAddressManager(peerFolder, this.extendedLoggerFactory);
 
             var ipAddressOne = IPAddress.Parse("::ffff:192.168.0.1");
             var networkAddressAddNode = new NetworkAddress(ipAddressOne, 80);
@@ -115,7 +109,7 @@
         public void PeerConnectorConnect_WithConnectPeersSpecified_CanStart()
         {
             var peerFolder = AssureEmptyDirAsDataFolder(Path.Combine(AppContext.BaseDirectory, "PeerConnectorTests"));
-            var peerAddressManager = new PeerAddressManager(peerFolder, new LoggerFactory());
+            var peerAddressManager = new PeerAddressManager(peerFolder, this.extendedLoggerFactory);
 
             var ipAddressThree = IPAddress.Parse("::ffff:192.168.0.3");
             var networkAddressConnectNode = new NetworkAddress(ipAddressThree, 80);
@@ -135,7 +129,7 @@
         public void PeerConnectorConnect_WithNoConnectPeersSpecified_CanNotStart()
         {
             var peerFolder = AssureEmptyDirAsDataFolder(Path.Combine(AppContext.BaseDirectory, "PeerConnectorTests"));
-            var peerAddressManager = new PeerAddressManager(peerFolder, new LoggerFactory());
+            var peerAddressManager = new PeerAddressManager(peerFolder, this.extendedLoggerFactory);
             var nodeSettings = new NodeSettings
             {
                 ConnectionManager = new Configuration.Settings.ConnectionManagerSettings()
@@ -149,7 +143,7 @@
         public void PeerConnectorDiscovery_FindPeerToConnectTo_Returns_DiscoveredPeers()
         {
             var peerFolder = AssureEmptyDirAsDataFolder(Path.Combine(AppContext.BaseDirectory, "PeerConnectorTests"));
-            var peerAddressManager = new PeerAddressManager(peerFolder, new LoggerFactory());
+            var peerAddressManager = new PeerAddressManager(peerFolder, this.extendedLoggerFactory);
 
             var ipAddressOne = IPAddress.Parse("::ffff:192.168.0.1");
             var networkAddressAddNode = new NetworkAddress(ipAddressOne, 80);
@@ -180,7 +174,7 @@
         public void PeerConnectorDiscover_WithNoConnectPeersSpecified_CanStart()
         {
             var peerFolder = AssureEmptyDirAsDataFolder(Path.Combine(AppContext.BaseDirectory, "PeerConnectorTests"));
-            var peerAddressManager = new PeerAddressManager(peerFolder, new LoggerFactory());
+            var peerAddressManager = new PeerAddressManager(peerFolder, this.extendedLoggerFactory);
 
             var nodeSettings = new NodeSettings
             {
@@ -204,21 +198,16 @@
 
             nodeSettings.ConnectionManager.Connect.Add(networkAddressConnectNode.Endpoint);
 
-<<<<<<< HEAD
-            var peerFolder = AssureEmptyDirAsDataFolder(Path.Combine(AppContext.BaseDirectory, "PeerConnectorTests"));
-            var peerAddressManager = new PeerAddressManager(peerFolder, new LoggerFactory());
-
-            var connector = new PeerConnectorDiscovery(nodeSettings, peerAddressManager);
-=======
-            var peerAddressManager = new PeerAddressManager();
+            var peerFolder = AssureEmptyDirAsDataFolder(Path.Combine(AppContext.BaseDirectory, "PeerConnectorTests"));
+            var peerAddressManager = new PeerAddressManager(peerFolder, this.extendedLoggerFactory);
+
             var connector = this.CreatePeerConnectorDiscovery(nodeSettings, peerAddressManager);
->>>>>>> 4e655408
             Assert.False(connector.CanStartConnect);
         }
 
         private PeerConnectorAddNode CreatePeerConnecterAddNode(NodeSettings nodeSettings, IPeerAddressManager peerAddressManager)
         {
-            var peerConnector = new PeerConnectorAddNode(this.asyncLoopFactory, DateTimeProvider.Default, this.loggerFactory, Network.StratisTest, this.networkPeerFactory, this.nodeLifetime, nodeSettings, peerAddressManager);
+            var peerConnector = new PeerConnectorAddNode(this.asyncLoopFactory, DateTimeProvider.Default, this.extendedLoggerFactory, Network.StratisMain, this.networkPeerFactory, this.nodeLifetime, nodeSettings, peerAddressManager);
             var connectionManager = CreateConnectionManager(nodeSettings, peerAddressManager, peerConnector);
             peerConnector.Initialize(connectionManager);
             return peerConnector;
@@ -226,7 +215,7 @@
 
         private PeerConnectorConnectNode CreatePeerConnectorConnectNode(NodeSettings nodeSettings, IPeerAddressManager peerAddressManager)
         {
-            var peerConnector = new PeerConnectorConnectNode(this.asyncLoopFactory, DateTimeProvider.Default, this.loggerFactory, Network.StratisTest, this.networkPeerFactory, this.nodeLifetime, nodeSettings, peerAddressManager);
+            var peerConnector = new PeerConnectorConnectNode(this.asyncLoopFactory, DateTimeProvider.Default, this.extendedLoggerFactory, Network.StratisMain, this.networkPeerFactory, this.nodeLifetime, nodeSettings, peerAddressManager);
             var connectionManager = CreateConnectionManager(nodeSettings, peerAddressManager, peerConnector);
             peerConnector.Initialize(connectionManager);
             return peerConnector;
@@ -234,7 +223,7 @@
 
         private PeerConnectorDiscovery CreatePeerConnectorDiscovery(NodeSettings nodeSettings, IPeerAddressManager peerAddressManager)
         {
-            var peerConnector = new PeerConnectorDiscovery(this.asyncLoopFactory, DateTimeProvider.Default, this.loggerFactory, Network.StratisTest, this.networkPeerFactory, this.nodeLifetime, nodeSettings, peerAddressManager);
+            var peerConnector = new PeerConnectorDiscovery(this.asyncLoopFactory, DateTimeProvider.Default, this.extendedLoggerFactory, Network.StratisMain, this.networkPeerFactory, this.nodeLifetime, nodeSettings, peerAddressManager);
             var connectionManager = CreateConnectionManager(nodeSettings, peerAddressManager, peerConnector);
             peerConnector.Initialize(connectionManager);
             return peerConnector;
@@ -243,10 +232,10 @@
         private IConnectionManager CreateConnectionManager(NodeSettings nodeSettings, IPeerAddressManager peerAddressManager, IPeerConnector peerConnector)
         {
             var connectionManager = new ConnectionManager(
-                new AsyncLoopFactory(this.loggerFactory),
+                new AsyncLoopFactory(this.extendedLoggerFactory),
                 DateTimeProvider.Default,
-                this.loggerFactory,
-                Network.StratisTest,
+                this.extendedLoggerFactory,
+                Network.StratisMain,
                 this.networkPeerFactory,
                 nodeSettings,
                 this.nodeLifetime,
