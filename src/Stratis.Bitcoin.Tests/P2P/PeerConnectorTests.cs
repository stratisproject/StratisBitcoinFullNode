--- conflicted
+++ resolved
@@ -3,6 +3,7 @@
 using NBitcoin.Protocol;
 using Stratis.Bitcoin.Configuration;
 using Stratis.Bitcoin.Configuration.Logging;
+using Stratis.Bitcoin.Connection;
 using Stratis.Bitcoin.P2P;
 using Stratis.Bitcoin.P2P.Peer;
 using Stratis.Bitcoin.Utilities;
@@ -13,9 +14,11 @@
     public sealed class PeerConnectorTests
     {
         private readonly IAsyncLoopFactory asyncLoopFactory;
+        private readonly IConnectionManager connectionManager;
         private readonly ExtendedLoggerFactory loggerFactory;
         private readonly NetworkPeerFactory networkPeerFactory;
-        private readonly NodeLifetime nodeLifeTime;
+        private readonly NetworkPeerConnectionParameters networkPeerParameters;
+        private readonly NodeLifetime nodeLifetime;
 
         public PeerConnectorTests()
         {
@@ -24,7 +27,8 @@
 
             this.asyncLoopFactory = new AsyncLoopFactory(this.loggerFactory);
             this.networkPeerFactory = new NetworkPeerFactory(DateTimeProvider.Default, this.loggerFactory);
-            this.nodeLifeTime = new NodeLifetime();
+            this.networkPeerParameters = new NetworkPeerConnectionParameters();
+            this.nodeLifetime = new NodeLifetime();
         }
 
         [Fact]
@@ -47,12 +51,8 @@
             };
 
             nodeSettings.ConnectionManager.AddNode.Add(networkAddressAddNode.Endpoint);
-<<<<<<< HEAD
-            var connector = new PeerConnectorAddNode(new ExtendedLoggerFactory(), nodeSettings, peerAddressManager);
-=======
 
             var connector = this.CreatePeerConnecterAddNode(nodeSettings, peerAddressManager);
->>>>>>> 9b154181
 
             var peer = connector.FindPeerToConnectTo();
             Assert.Equal(networkAddressAddNode.Endpoint, peer.Endpoint);
@@ -68,11 +68,7 @@
                 ConnectionManager = new Configuration.Settings.ConnectionManagerSettings()
             };
 
-<<<<<<< HEAD
-            var connector = new PeerConnectorAddNode(new ExtendedLoggerFactory(), nodeSettings, peerAddressManager);
-=======
             var connector = this.CreatePeerConnecterAddNode(nodeSettings, peerAddressManager);
->>>>>>> 9b154181
             Assert.True(connector.CanStartConnect);
         }
 
@@ -99,11 +95,7 @@
                 ConnectionManager = new Configuration.Settings.ConnectionManagerSettings()
             };
             nodeSettings.ConnectionManager.Connect.Add(networkAddressConnectNode.Endpoint);
-<<<<<<< HEAD
-            var connector = new PeerConnectorConnectNode(new ExtendedLoggerFactory(), nodeSettings, peerAddressManager);
-=======
             var connector = this.CreatePeerConnectorConnectNode(nodeSettings, peerAddressManager);
->>>>>>> 9b154181
 
             var peer = connector.FindPeerToConnectTo();
             Assert.Equal(networkAddressConnectNode.Endpoint, peer.Endpoint);
@@ -124,11 +116,7 @@
 
             nodeSettings.ConnectionManager.Connect.Add(networkAddressConnectNode.Endpoint);
 
-<<<<<<< HEAD
-            var connector = new PeerConnectorConnectNode(new ExtendedLoggerFactory(), nodeSettings, peerAddressManager);
-=======
             var connector = this.CreatePeerConnectorConnectNode(nodeSettings, peerAddressManager);
->>>>>>> 9b154181
             Assert.True(connector.CanStartConnect);
         }
 
@@ -141,11 +129,7 @@
                 ConnectionManager = new Configuration.Settings.ConnectionManagerSettings()
             };
 
-<<<<<<< HEAD
-            var connector = new PeerConnectorConnectNode(new ExtendedLoggerFactory(), nodeSettings, peerAddressManager);
-=======
             var connector = this.CreatePeerConnectorConnectNode(nodeSettings, peerAddressManager);
->>>>>>> 9b154181
             Assert.False(connector.CanStartConnect);
         }
 
@@ -173,11 +157,7 @@
             };
             nodeSettings.ConnectionManager.AddNode.Add(networkAddressAddNode.Endpoint);
             nodeSettings.ConnectionManager.Connect.Add(networkAddressConnectNode.Endpoint);
-<<<<<<< HEAD
-            var connector = new PeerConnectorDiscovery(new ExtendedLoggerFactory(), nodeSettings, peerAddressManager);
-=======
             var connector = this.CreatePeerConnectorDiscovery(nodeSettings, peerAddressManager);
->>>>>>> 9b154181
 
             var peer = connector.FindPeerToConnectTo();
             Assert.Equal(networkAddressDiscoverNode.Endpoint, peer.Endpoint);
@@ -193,11 +173,7 @@
                 ConnectionManager = new Configuration.Settings.ConnectionManagerSettings()
             };
 
-<<<<<<< HEAD
-            var connector = new PeerConnectorDiscovery(new ExtendedLoggerFactory(), nodeSettings, peerAddressManager);
-=======
             var connector = this.CreatePeerConnectorDiscovery(nodeSettings, peerAddressManager);
->>>>>>> 9b154181
             Assert.True(connector.CanStartConnect);
         }
 
@@ -215,33 +191,50 @@
             nodeSettings.ConnectionManager.Connect.Add(networkAddressConnectNode.Endpoint);
 
             var peerAddressManager = new PeerAddressManager();
-<<<<<<< HEAD
-            var connector = new PeerConnectorDiscovery(new ExtendedLoggerFactory(), nodeSettings, peerAddressManager);
-=======
-            var connector = CreatePeerConnectorDiscovery(nodeSettings, peerAddressManager);
->>>>>>> 9b154181
+            var connector = this.CreatePeerConnectorDiscovery(nodeSettings, peerAddressManager);
             Assert.False(connector.CanStartConnect);
         }
 
         private PeerConnectorAddNode CreatePeerConnecterAddNode(NodeSettings nodeSettings, IPeerAddressManager peerAddressManager)
         {
-            var connector = new PeerConnectorAddNode(this.asyncLoopFactory, DateTimeProvider.Default, this.loggerFactory, Network.StratisTest, this.networkPeerFactory, this.nodeLifeTime, nodeSettings, peerAddressManager);
-            connector.RelatedPeerConnector = new RelatedPeerConnectors();
-            return connector;
+            var peerConnector = new PeerConnectorAddNode(this.asyncLoopFactory, DateTimeProvider.Default, this.loggerFactory, Network.StratisTest, this.networkPeerFactory, this.nodeLifetime, nodeSettings, peerAddressManager);
+            var connectionManager = CreateConnectionManager(nodeSettings, peerAddressManager, peerConnector);
+            peerConnector.Initialize(connectionManager);
+            return peerConnector;
         }
 
         private PeerConnectorConnectNode CreatePeerConnectorConnectNode(NodeSettings nodeSettings, IPeerAddressManager peerAddressManager)
         {
-            var connector = new PeerConnectorConnectNode(this.asyncLoopFactory, DateTimeProvider.Default, this.loggerFactory, Network.StratisTest, this.networkPeerFactory, this.nodeLifeTime, nodeSettings, peerAddressManager);
-            connector.RelatedPeerConnector = new RelatedPeerConnectors();
-            return connector;
+            var peerConnector = new PeerConnectorConnectNode(this.asyncLoopFactory, DateTimeProvider.Default, this.loggerFactory, Network.StratisTest, this.networkPeerFactory, this.nodeLifetime, nodeSettings, peerAddressManager);
+            var connectionManager = CreateConnectionManager(nodeSettings, peerAddressManager, peerConnector);
+            peerConnector.Initialize(connectionManager);
+            return peerConnector;
         }
 
         private PeerConnectorDiscovery CreatePeerConnectorDiscovery(NodeSettings nodeSettings, IPeerAddressManager peerAddressManager)
         {
-            var connector = new PeerConnectorDiscovery(this.asyncLoopFactory, DateTimeProvider.Default, this.loggerFactory, Network.StratisTest, this.networkPeerFactory, this.nodeLifeTime, nodeSettings, peerAddressManager);
-            connector.RelatedPeerConnector = new RelatedPeerConnectors();
-            return connector;
+            var peerConnector = new PeerConnectorDiscovery(this.asyncLoopFactory, DateTimeProvider.Default, this.loggerFactory, Network.StratisTest, this.networkPeerFactory, this.nodeLifetime, nodeSettings, peerAddressManager);
+            var connectionManager = CreateConnectionManager(nodeSettings, peerAddressManager, peerConnector);
+            peerConnector.Initialize(connectionManager);
+            return peerConnector;
+        }
+
+        private IConnectionManager CreateConnectionManager(NodeSettings nodeSettings, IPeerAddressManager peerAddressManager, IPeerConnector peerConnector)
+        {
+            var connectionManager = new ConnectionManager(
+                new AsyncLoopFactory(this.loggerFactory),
+                DateTimeProvider.Default,
+                this.loggerFactory,
+                Network.StratisTest,
+                this.networkPeerFactory,
+                nodeSettings,
+                this.nodeLifetime,
+                this.networkPeerParameters,
+                peerAddressManager,
+                new IPeerConnector[] { peerConnector },
+                null);
+
+            return connectionManager;
         }
     }
 }