--- conflicted
+++ resolved
@@ -24,7 +24,6 @@
             this.extendedLoggerFactory = new ExtendedLoggerFactory();
             this.extendedLoggerFactory.AddConsoleWithFilters();
 
-<<<<<<< HEAD
             this.networkPeerFactory = new NetworkPeerFactory(this.Network, 
                 DateTimeProvider.Default, 
                 this.extendedLoggerFactory, 
@@ -32,9 +31,6 @@
                 new SelfEndpointTracker(),
                 new Mock<IInitialBlockDownloadState>().Object,
                 new Configuration.Settings.ConnectionManagerSettings());
-=======
-            this.networkPeerFactory = new NetworkPeerFactory(this.Network, DateTimeProvider.Default, this.extendedLoggerFactory, new PayloadProvider().DiscoverPayloads(), new SelfEndpointTracker(this.extendedLoggerFactory));
->>>>>>> 8ad0df8a
         }
 
         [Fact]
