﻿using System;
using System.IO;
using System.Net;
using Moq;
using NBitcoin;
using Stratis.Bitcoin.Configuration.Logging;
using Stratis.Bitcoin.P2P;
using Stratis.Bitcoin.P2P.Peer;
using Stratis.Bitcoin.P2P.Protocol;
using Stratis.Bitcoin.P2P.Protocol.Payloads;
using Stratis.Bitcoin.Tests.Common.Logging;
using Stratis.Bitcoin.Utilities;
using Xunit;

namespace Stratis.Bitcoin.Tests.P2P
{
    public sealed class PeerAddressManagerBehaviourTests : LogsTestBase
    {
        private readonly ExtendedLoggerFactory extendedLoggerFactory;
        private readonly Network network;
        private readonly INetworkPeerFactory networkPeerFactory;

        public PeerAddressManagerBehaviourTests()
        {
            this.extendedLoggerFactory = new ExtendedLoggerFactory();
            this.extendedLoggerFactory.AddConsoleWithFilters();

            this.network = Network.Main;
            this.networkPeerFactory = new NetworkPeerFactory(this.network, DateTimeProvider.Default, this.extendedLoggerFactory, new PayloadProvider().DiscoverPayloads(), new SelfEndpointTracker());
        }

        [Fact]
        public void PeerAddressManagerBehaviour_ReceivedPing_UpdateLastSeen()
        {
            var ipAddress = IPAddress.Parse("::ffff:192.168.0.1");
            var endpoint = new IPEndPoint(ipAddress, 80);

<<<<<<< HEAD
            var peerFolder = AssureEmptyDirAsDataFolder(Path.Combine(AppContext.BaseDirectory, "PeerAddressManagerBehaviourTests"));
            var addressManager = new PeerAddressManager(DateTimeProvider.Default, peerFolder, this.LoggerFactory.Object, new SelfEndpointTracker());
=======
            var peerFolder = CreateDataFolder(this);
            var addressManager = new PeerAddressManager(DateTimeProvider.Default, peerFolder, this.loggerFactory, new SelfEndpointTracker());
>>>>>>> 4f06efa9
            addressManager.AddPeer(endpoint, IPAddress.Loopback);

            var networkPeer = new Mock<INetworkPeer>();
            networkPeer.SetupGet(n => n.PeerEndPoint).Returns(endpoint);
            networkPeer.SetupGet(n => n.State).Returns(NetworkPeerState.HandShaked);

            var messageReceived = new AsyncExecutionEvent<INetworkPeer, IncomingMessage>();
            networkPeer.SetupGet(n => n.MessageReceived).Returns(messageReceived);

            var stateChanged = new AsyncExecutionEvent<INetworkPeer, NetworkPeerState>();
            networkPeer.SetupGet(n => n.StateChanged).Returns(stateChanged); 

            var behaviour = new PeerAddressManagerBehaviour(DateTimeProvider.Default, addressManager) { Mode = PeerAddressManagerBehaviourMode.AdvertiseDiscover };
            behaviour.Attach(networkPeer.Object);

            var incomingMessage = new IncomingMessage();
            incomingMessage.Message = new Message(new PayloadProvider().DiscoverPayloads())
            {
                Magic = this.network.Magic,
                Payload = new PingPayload(),
            };

            //Trigger the event handler
            networkPeer.Object.MessageReceived.ExecuteCallbacksAsync(networkPeer.Object, incomingMessage).GetAwaiter().GetResult();

            var peer = addressManager.FindPeer(endpoint);
            Assert.Equal(DateTimeProvider.Default.GetUtcNow().Date, peer.LastSeen.Value.Date);
        }

        [Fact]
        public void PeerAddressManagerBehaviour_ReceivedPong_UpdateLastSeen()
        {
            var ipAddress = IPAddress.Parse("::ffff:192.168.0.1");
            var endpoint = new IPEndPoint(ipAddress, 80);

<<<<<<< HEAD
            var peerFolder = AssureEmptyDirAsDataFolder(Path.Combine(AppContext.BaseDirectory, "PeerAddressManagerBehaviourTests"));
            var addressManager = new PeerAddressManager(DateTimeProvider.Default, peerFolder, this.LoggerFactory.Object, new SelfEndpointTracker());
=======
            var peerFolder = CreateDataFolder(this);
            var addressManager = new PeerAddressManager(DateTimeProvider.Default, peerFolder, this.loggerFactory, new SelfEndpointTracker());
>>>>>>> 4f06efa9
            addressManager.AddPeer(endpoint, IPAddress.Loopback);

            var networkPeer = new Mock<INetworkPeer>();
            networkPeer.SetupGet(n => n.PeerEndPoint).Returns(endpoint);
            networkPeer.SetupGet(n => n.State).Returns(NetworkPeerState.HandShaked);

            var messageReceived = new AsyncExecutionEvent<INetworkPeer, IncomingMessage>();
            networkPeer.SetupGet(n => n.MessageReceived).Returns(messageReceived);

            var stateChanged = new AsyncExecutionEvent<INetworkPeer, NetworkPeerState>();
            networkPeer.SetupGet(n => n.StateChanged).Returns(stateChanged);

            var behaviour = new PeerAddressManagerBehaviour(DateTimeProvider.Default, addressManager) { Mode = PeerAddressManagerBehaviourMode.AdvertiseDiscover };
            behaviour.Attach(networkPeer.Object);

            var incomingMessage = new IncomingMessage();
            incomingMessage.Message = new Message(new PayloadProvider().DiscoverPayloads())
            {
                Magic = this.network.Magic,
                Payload = new PingPayload(),
            };

            //Trigger the event handler
            networkPeer.Object.MessageReceived.ExecuteCallbacksAsync(networkPeer.Object, incomingMessage).GetAwaiter().GetResult();

            var peer = addressManager.FindPeer(endpoint);
            Assert.Equal(DateTimeProvider.Default.GetUtcNow().Date, peer.LastSeen.Value.Date);
        }
    }
}<|MERGE_RESOLUTION|>--- conflicted
+++ resolved
@@ -35,13 +35,8 @@
             var ipAddress = IPAddress.Parse("::ffff:192.168.0.1");
             var endpoint = new IPEndPoint(ipAddress, 80);
 
-<<<<<<< HEAD
-            var peerFolder = AssureEmptyDirAsDataFolder(Path.Combine(AppContext.BaseDirectory, "PeerAddressManagerBehaviourTests"));
-            var addressManager = new PeerAddressManager(DateTimeProvider.Default, peerFolder, this.LoggerFactory.Object, new SelfEndpointTracker());
-=======
             var peerFolder = CreateDataFolder(this);
             var addressManager = new PeerAddressManager(DateTimeProvider.Default, peerFolder, this.loggerFactory, new SelfEndpointTracker());
->>>>>>> 4f06efa9
             addressManager.AddPeer(endpoint, IPAddress.Loopback);
 
             var networkPeer = new Mock<INetworkPeer>();
@@ -77,13 +72,8 @@
             var ipAddress = IPAddress.Parse("::ffff:192.168.0.1");
             var endpoint = new IPEndPoint(ipAddress, 80);
 
-<<<<<<< HEAD
-            var peerFolder = AssureEmptyDirAsDataFolder(Path.Combine(AppContext.BaseDirectory, "PeerAddressManagerBehaviourTests"));
-            var addressManager = new PeerAddressManager(DateTimeProvider.Default, peerFolder, this.LoggerFactory.Object, new SelfEndpointTracker());
-=======
             var peerFolder = CreateDataFolder(this);
             var addressManager = new PeerAddressManager(DateTimeProvider.Default, peerFolder, this.loggerFactory, new SelfEndpointTracker());
->>>>>>> 4f06efa9
             addressManager.AddPeer(endpoint, IPAddress.Loopback);
 
             var networkPeer = new Mock<INetworkPeer>();
