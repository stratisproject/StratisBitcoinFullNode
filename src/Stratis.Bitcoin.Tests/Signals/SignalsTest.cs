--- conflicted
+++ resolved
@@ -8,29 +8,17 @@
 {
     public class SignalsTest
     {
-<<<<<<< HEAD
-        private readonly Mock<ISignaler<Block>> blockSignaler;
-        private readonly Mock<ISignaler<ChainedHeader>> blockReorgSignaler;
-=======
         private readonly Mock<ISignaler<Block>> blockConnectedSignaler;
         private readonly Mock<ISignaler<Block>> blockDisconnectedSignaler;
->>>>>>> 8ff6821f
         private readonly Bitcoin.Signals.Signals signals;
         private readonly Mock<ISignaler<Transaction>> transactionSignaler;
 
         public SignalsTest()
         {
-<<<<<<< HEAD
-            this.blockSignaler = new Mock<ISignaler<Block>>();
-            this.blockReorgSignaler = new Mock<ISignaler<ChainedHeader>>();
-            this.transactionSignaler = new Mock<ISignaler<Transaction>>();
-            this.signals = new Bitcoin.Signals.Signals(this.blockSignaler.Object, this.blockReorgSignaler.Object, this.transactionSignaler.Object);
-=======
             this.blockConnectedSignaler = new Mock<ISignaler<Block>>();
             this.blockDisconnectedSignaler = new Mock<ISignaler<Block>>();
             this.transactionSignaler = new Mock<ISignaler<Transaction>>();
             this.signals = new Bitcoin.Signals.Signals(this.blockConnectedSignaler.Object, this.blockDisconnectedSignaler.Object, this.transactionSignaler.Object);
->>>>>>> 8ff6821f
         }
 
         [Fact]
@@ -54,16 +42,6 @@
         }
 
         [Fact]
-        public void SignalBlockReorgBroadcastsToBlockSignaler()
-        {
-            var header = ChainedHeadersHelper.CreateGenesisChainedHeader();
-
-            this.signals.SignalReorgedBlock(header);
-
-            this.blockReorgSignaler.Verify(b => b.Broadcast(header), Times.Exactly(1));
-        }
-
-        [Fact]
         public void SignalTransactionBroadcastsToTransactionSignaler()
         {
             Transaction transaction = Network.StratisMain.CreateTransaction();
