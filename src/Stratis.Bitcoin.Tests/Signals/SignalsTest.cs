--- conflicted
+++ resolved
@@ -34,11 +34,7 @@
         [Fact]
         public void SignalBlockDisconnectedToBlockSignaler()
         {
-<<<<<<< HEAD
-            Block block = KnownNetworks.StratisMain.CreateBlock();
-=======
             Block block = Networks.StratisMain.CreateBlock();
->>>>>>> 989a38b1
 
             this.signals.SignalBlockDisconnected(block);
 
