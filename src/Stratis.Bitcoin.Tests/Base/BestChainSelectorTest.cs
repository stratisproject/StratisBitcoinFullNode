--- conflicted
+++ resolved
@@ -31,11 +31,7 @@
                     Bits = Target.Difficulty1
                 };
 
-<<<<<<< HEAD
-                var chainedHeader = new ChainedHeader(header, header.GetHash(Network.StratisMain.NetworkOptions), chain.Tip);
-=======
                 var chainedBlock = new ChainedBlock(header, header.GetHash(), chain.Tip);
->>>>>>> ad8041cf
 
                 chain.SetTip(chainedHeader);
                 
