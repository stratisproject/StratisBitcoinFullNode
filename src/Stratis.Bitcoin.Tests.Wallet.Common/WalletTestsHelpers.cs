﻿using System;
using System.Collections.Generic;
using System.Linq;
using NBitcoin;
using Stratis.Bitcoin.Features.Wallet;
using Stratis.Bitcoin.Networks;

namespace Stratis.Bitcoin.Tests.Wallet.Common
{
    /// <summary>
    /// Helper class containing a bunch of methods used for testing the wallet functionality.
    /// </summary>
    public class WalletTestsHelpers
    {
        public static HdAccount CreateAccount(string name)
        {
            return new HdAccount
            {
                Name = name,
                HdPath = "1/2/3/4/5",
            };
        }

        public static SpendingDetails CreateSpendingDetails(TransactionData changeTransaction, PaymentDetails paymentDetails)
        {
            var spendingDetails = new SpendingDetails
            {
                TransactionId = changeTransaction.Id,
                CreationTime = new DateTimeOffset(new DateTime(2017, 6, 23, 1, 2, 3)),
                BlockHeight = changeTransaction.BlockHeight
            };

            spendingDetails.Payments.Add(paymentDetails);
            return spendingDetails;
        }

        public static PaymentDetails CreatePaymentDetails(Money amount, HdAddress destinationAddress)
        {
            return new PaymentDetails
            {
                Amount = amount,
                DestinationAddress = destinationAddress.Address,
                DestinationScriptPubKey = destinationAddress.ScriptPubKey
            };
        }

        public static TransactionData CreateTransaction(uint256 id, Money amount, int? blockHeight, SpendingDetails spendingDetails = null, DateTimeOffset? creationTime = null, Script script = null)
        {
            if (creationTime == null)
            {
                creationTime = new DateTimeOffset(new DateTime(2017, 6, 23, 1, 2, 3));
            }

            return new TransactionData
            {
                Amount = amount,
                Id = id,
                CreationTime = creationTime.Value,
                BlockHeight = blockHeight,
                SpendingDetails = spendingDetails,
                ScriptPubKey = script
            };
        }

        public static HdAddress CreateAddress(bool changeAddress = false)
        {
            string hdPath = "1/2/3/4/5";
            if (changeAddress)
            {
                hdPath = "1/2/3/4/1";
            }
            var key = new Key();
            var address = new HdAddress
            {
                Address = key.PubKey.GetAddress(Networks.Main).ToString(),
                HdPath = hdPath,
                ScriptPubKey = key.ScriptPubKey
            };

            return address;
        }

        public static ChainedHeader AppendBlock(Network network, ChainedHeader previous = null, params ConcurrentChain[] chains)
        {
            ChainedHeader last = null;
            uint nonce = RandomUtils.GetUInt32();
            foreach (ConcurrentChain chain in chains)
            {
                Block block = network.CreateBlock();
                block.AddTransaction(network.CreateTransaction());
                block.UpdateMerkleRoot();
                block.Header.HashPrevBlock = previous == null ? chain.Tip.HashBlock : previous.HashBlock;
                block.Header.Nonce = nonce;
                if (!chain.TrySetTip(block.Header, out last))
                    throw new InvalidOperationException("Previous not existing");
            }
            return last;
        }

        public static (ChainedHeader ChainedHeader, Block Block) AppendBlock(Network network, ChainedHeader previous, ConcurrentChain chain)
        {
            ChainedHeader last = null;
            uint nonce = RandomUtils.GetUInt32();
            Block block = network.CreateBlock();

            block.AddTransaction(network.CreateTransaction());
            block.UpdateMerkleRoot();
            block.Header.HashPrevBlock = previous == null ? chain.Tip.HashBlock : previous.HashBlock;
            block.Header.Nonce = nonce;
            if (!chain.TrySetTip(block.Header, out last))
                throw new InvalidOperationException("Previous not existing");

            return (last, block);
        }

        public static TransactionBuildContext CreateContext(Network network, WalletAccountReference accountReference, string password,
            Script destinationScript, Money amount, FeeType feeType, int minConfirmations)
        {
            return new TransactionBuildContext(
                network,
                accountReference,
                new[] { new Recipient { Amount = amount, ScriptPubKey = destinationScript } }.ToList(), password)
            {
                MinConfirmations = minConfirmations,
                FeeType = feeType
            };
        }

        public static Features.Wallet.Wallet CreateWallet(string name)
        {
            return new Features.Wallet.Wallet
            {
                Name = name,
                AccountsRoot = new List<AccountRoot>(),
                BlockLocator = null
            };
        }

        public static Features.Wallet.Wallet GenerateBlankWallet(string name, string password)
        {
            return GenerateBlankWalletWithExtKey(name, password).wallet;
        }

        public static (Features.Wallet.Wallet wallet, ExtKey key) GenerateBlankWalletWithExtKey(string name, string password)
        {
            var mnemonic = new Mnemonic("grass industry beef stereo soap employ million leader frequent salmon crumble banana");
            ExtKey extendedKey = mnemonic.DeriveExtKey(password);

            var walletFile = new Features.Wallet.Wallet
            {
                Name = name,
                EncryptedSeed = extendedKey.PrivateKey.GetEncryptedBitcoinSecret(password, Networks.Main).ToWif(),
                ChainCode = extendedKey.ChainCode,
                CreationTime = DateTimeOffset.Now,
                Network = Networks.Main,
                AccountsRoot = new List<AccountRoot> { new AccountRoot() { Accounts = new List<HdAccount>(), CoinType = (CoinType)Networks.Main.Consensus.CoinType } },
            };

            return (walletFile, extendedKey);
        }

        public static Block AppendTransactionInNewBlockToChain(ConcurrentChain chain, Transaction transaction)
        {
            ChainedHeader last = null;
            uint nonce = RandomUtils.GetUInt32();
            Block block = chain.Network.Consensus.ConsensusFactory.CreateBlock();
            block.AddTransaction(transaction);
            block.UpdateMerkleRoot();
            block.Header.HashPrevBlock = chain.Tip.HashBlock;
            block.Header.Nonce = nonce;
            if (!chain.TrySetTip(block.Header, out last))
                throw new InvalidOperationException("Previous not existing");

            return block;
        }

        public static Transaction SetupValidTransaction(Features.Wallet.Wallet wallet, string password, HdAddress spendingAddress, PubKey destinationPubKey, HdAddress changeAddress, Money amount, Money fee)
        {
            TransactionData spendingTransaction = spendingAddress.Transactions.ElementAt(0);
            var coin = new Coin(spendingTransaction.Id, (uint)spendingTransaction.Index, spendingTransaction.Amount, spendingTransaction.ScriptPubKey);

            Key privateKey = Key.Parse(wallet.EncryptedSeed, password, wallet.Network);

            var builder = new TransactionBuilder(wallet.Network);
            Transaction tx = builder
                .AddCoins(new List<Coin> { coin })
                .AddKeys(new ExtKey(privateKey, wallet.ChainCode).Derive(new KeyPath(spendingAddress.HdPath)).GetWif(wallet.Network))
                .Send(destinationPubKey.ScriptPubKey, amount)
                .SetChange(changeAddress.ScriptPubKey)
                .SendFees(fee)
                .BuildTransaction(true);

            if (!builder.Verify(tx))
            {
                throw new WalletException("Could not build transaction, please make sure you entered the correct data.");
            }

            return tx;
        }

        public static void AddAddressesToWallet(WalletManager walletManager, int count)
        {
            foreach (Features.Wallet.Wallet wallet in walletManager.Wallets)
            {
                wallet.AccountsRoot.Add(new AccountRoot()
                {
                    CoinType = CoinType.Bitcoin,
                    Accounts = new List<HdAccount>
                    {
                        new HdAccount
                        {
                            ExternalAddresses = GenerateAddresses(count),
                            InternalAddresses = GenerateAddresses(count)
                        },
                        new HdAccount
                        {
                            ExternalAddresses = GenerateAddresses(count),
                            InternalAddresses = GenerateAddresses(count)
                        } }
                });
            }
        }

        public static HdAddress CreateAddressWithoutTransaction(int index, string addressName)
        {
            return new HdAddress
            {
                Index = index,
                Address = addressName,
                ScriptPubKey = new Script(),
                Transactions = new List<TransactionData>()
            };
        }

        public static HdAddress CreateAddressWithEmptyTransaction(int index, string addressName)
        {
            return new HdAddress
            {
                Index = index,
                Address = addressName,
                ScriptPubKey = new Script(),
                Transactions = new List<TransactionData> { new TransactionData() }
            };
        }

        public static List<HdAddress> GenerateAddresses(int count)
        {
            var addresses = new List<HdAddress>();
            for (int i = 0; i < count; i++)
            {
                var address = new HdAddress
                {
                    ScriptPubKey = new Key().ScriptPubKey
                };
                addresses.Add(address);
            }
            return addresses;
        }

        public static (ExtKey ExtKey, string ExtPubKey) GenerateAccountKeys(Features.Wallet.Wallet wallet, string password, string keyPath)
        {
            var accountExtKey = new ExtKey(Key.Parse(wallet.EncryptedSeed, password, wallet.Network), wallet.ChainCode);
            string accountExtendedPubKey = accountExtKey.Derive(new KeyPath(keyPath)).Neuter().ToString(wallet.Network);
            return (accountExtKey, accountExtendedPubKey);
        }

        public static (PubKey PubKey, BitcoinPubKeyAddress Address) GenerateAddressKeys(Features.Wallet.Wallet wallet, string accountExtendedPubKey, string keyPath)
        {
            PubKey addressPubKey = ExtPubKey.Parse(accountExtendedPubKey).Derive(new KeyPath(keyPath)).PubKey;
            BitcoinPubKeyAddress address = addressPubKey.GetAddress(wallet.Network);

            return (addressPubKey, address);
        }

        public static ConcurrentChain GenerateChainWithHeight(int blockAmount, Network network)
        {
            var chain = new ConcurrentChain(network);
            uint nonce = RandomUtils.GetUInt32();
            uint256 prevBlockHash = chain.Genesis.HashBlock;
            for (int i = 0; i < blockAmount; i++)
            {
                Block block = network.Consensus.ConsensusFactory.CreateBlock();
                block.AddTransaction(network.CreateTransaction());
                block.UpdateMerkleRoot();
                block.Header.BlockTime = new DateTimeOffset(new DateTime(2017, 1, 1, 0, 0, 0, DateTimeKind.Utc).AddDays(i));
                block.Header.HashPrevBlock = prevBlockHash;
                block.Header.Nonce = nonce;
                chain.SetTip(block.Header);
                prevBlockHash = block.GetHash();
            }

            return chain;
        }

        /// <summary>
        /// Creates a set of chains 'forking' at a specific block height. You can see the left chain as the old one and the right as the new chain.
        /// </summary>
        /// <param name="blockAmount">Amount of blocks on each chain.</param>
        /// <param name="network">The network to use</param>
        /// <param name="forkBlock">The height at which to put the fork.</param>
        /// <returns></returns>
        public static (ConcurrentChain LeftChain, ConcurrentChain RightChain, List<Block> LeftForkBlocks, List<Block> RightForkBlocks)
            GenerateForkedChainAndBlocksWithHeight(int blockAmount, Network network, int forkBlock)
        {
            var rightchain = new ConcurrentChain(network);
            var leftchain = new ConcurrentChain(network);
            uint256 prevBlockHash = rightchain.Genesis.HashBlock;
            var leftForkBlocks = new List<Block>();
            var rightForkBlocks = new List<Block>();

            // build up left fork fully and right fork until forkblock
            uint256 forkBlockPrevHash = null;
            for (int i = 0; i < blockAmount; i++)
            {
                Block block = network.Consensus.ConsensusFactory.CreateBlock();
                block.AddTransaction(network.CreateTransaction());
                block.UpdateMerkleRoot();
                block.Header.HashPrevBlock = prevBlockHash;
                block.Header.Nonce = RandomUtils.GetUInt32();
                leftchain.SetTip(block.Header);

                if (leftchain.Height == forkBlock)
                {
                    forkBlockPrevHash = block.GetHash();
                }
                prevBlockHash = block.GetHash();
                leftForkBlocks.Add(block);

                if (rightchain.Height < forkBlock)
                {
                    rightForkBlocks.Add(block);
                    rightchain.SetTip(block.Header);
                }
            }

            // build up the right fork further.
            for (int i = forkBlock; i < blockAmount; i++)
            {
                Block block = network.Consensus.ConsensusFactory.CreateBlock();
                block.AddTransaction(network.CreateTransaction());
                block.UpdateMerkleRoot();
                block.Header.HashPrevBlock = forkBlockPrevHash;
                block.Header.Nonce = RandomUtils.GetUInt32();
                rightchain.SetTip(block.Header);
                forkBlockPrevHash = block.GetHash();
                rightForkBlocks.Add(block);
            }

            // if all blocks are on both sides the fork fails.
            if (leftForkBlocks.All(l => rightForkBlocks.Select(r => r.GetHash()).Contains(l.GetHash())))
            {
                throw new InvalidOperationException("No fork created.");
            }

            return (leftchain, rightchain, leftForkBlocks, rightForkBlocks);
        }

        public static (ConcurrentChain Chain, List<Block> Blocks) GenerateChainAndBlocksWithHeight(int blockAmount, Network network)
        {
            var chain = new ConcurrentChain(network);
            uint nonce = RandomUtils.GetUInt32();
            uint256 prevBlockHash = chain.Genesis.HashBlock;
            var blocks = new List<Block>();
            for (int i = 0; i < blockAmount; i++)
            {
                Block block = network.Consensus.ConsensusFactory.CreateBlock();
                block.AddTransaction(network.CreateTransaction());
                block.UpdateMerkleRoot();
                block.Header.HashPrevBlock = prevBlockHash;
                block.Header.Nonce = nonce;
                chain.SetTip(block.Header);
                prevBlockHash = block.GetHash();
                blocks.Add(block);
            }

            return (chain, blocks);
        }

        public static ConcurrentChain PrepareChainWithBlock()
        {
<<<<<<< HEAD
            var chain = new ConcurrentChain(StratisNetworks.StratisMain);
            uint nonce = RandomUtils.GetUInt32();
            Block block = StratisNetworks.StratisMain.Consensus.ConsensusFactory.CreateBlock();
            block.AddTransaction(StratisNetworks.StratisMain.CreateTransaction());
=======
            var chain = new ConcurrentChain(Networks.StratisMain);
            uint nonce = RandomUtils.GetUInt32();
            Block block = Networks.StratisMain.Consensus.ConsensusFactory.CreateBlock();
            block.AddTransaction(Networks.StratisMain.CreateTransaction());
>>>>>>> 336bf07a
            block.UpdateMerkleRoot();
            block.Header.HashPrevBlock = chain.Genesis.HashBlock;
            block.Header.Nonce = nonce;
            block.Header.BlockTime = DateTimeOffset.Now;
            chain.SetTip(block.Header);
            return chain;
        }

        public static ICollection<HdAddress> CreateSpentTransactionsOfBlockHeights(Network network, params int[] blockHeights)
        {
            var addresses = new List<HdAddress>();

            foreach (int height in blockHeights)
            {
                var key = new Key();
                var address = new HdAddress
                {
                    Address = key.PubKey.GetAddress(network).ToString(),
                    ScriptPubKey = key.ScriptPubKey,
                    Transactions = new List<TransactionData> {
                        new TransactionData
                        {
                            BlockHeight = height,
                            Amount = new Money(new Random().Next(500000, 1000000)),
                            SpendingDetails = new SpendingDetails(),
                            Id = new uint256()
                        }
                    }
                };

                addresses.Add(address);
            }

            return addresses;
        }

        public static ICollection<HdAddress> CreateUnspentTransactionsOfBlockHeights(Network network, params int[] blockHeights)
        {
            var addresses = new List<HdAddress>();

            foreach (int height in blockHeights)
            {
                var key = new Key();
                var address = new HdAddress
                {
                    Address = key.PubKey.GetAddress(network).ToString(),
                    ScriptPubKey = key.ScriptPubKey,
                    Transactions = new List<TransactionData> {
                        new TransactionData
                        {
                            BlockHeight = height,
                            Amount = new Money(new Random().Next(500000, 1000000))
                        }
                    }
                };

                addresses.Add(address);
            }

            return addresses;
        }

        public static TransactionData CreateTransactionDataFromFirstBlock((ConcurrentChain chain, uint256 blockHash, Block block) chainInfo)
        {
            Transaction transaction = chainInfo.block.Transactions[0];

            var addressTransaction = new TransactionData
            {
                Amount = transaction.TotalOut,
                BlockHash = chainInfo.blockHash,
                BlockHeight = chainInfo.chain.GetBlock(chainInfo.blockHash).Height,
                CreationTime = DateTimeOffset.FromUnixTimeSeconds(chainInfo.block.Header.Time),
                Id = transaction.GetHash(),
                Index = 0,
                ScriptPubKey = transaction.Outputs[0].ScriptPubKey,
            };

            return addressTransaction;
        }

        public static (ConcurrentChain chain, uint256 blockhash, Block block) CreateChainAndCreateFirstBlockWithPaymentToAddress(Network network, HdAddress address)
        {
            var chain = new ConcurrentChain(network);

            Block block = network.Consensus.ConsensusFactory.CreateBlock();
            block.Header.HashPrevBlock = chain.Tip.HashBlock;
            block.Header.Bits = block.Header.GetWorkRequired(network, chain.Tip);
            block.Header.UpdateTime(DateTimeOffset.UtcNow, network, chain.Tip);

            Transaction coinbase = network.CreateTransaction();
            coinbase.AddInput(TxIn.CreateCoinbase(chain.Height + 1));
            coinbase.AddOutput(new TxOut(network.GetReward(chain.Height + 1), address.ScriptPubKey));

            block.AddTransaction(coinbase);
            block.Header.Nonce = 0;
            block.UpdateMerkleRoot();
            block.Header.PrecomputeHash();

            chain.SetTip(block.Header);

            return (chain, block.GetHash(), block);
        }

        public static List<Block> AddBlocksWithCoinbaseToChain(Network network, ConcurrentChain chain, HdAddress address, int blocks = 1)
        {
            var blockList = new List<Block>();

            for (int i = 0; i < blocks; i++)
            {
                Block block = network.Consensus.ConsensusFactory.CreateBlock();
                block.Header.HashPrevBlock = chain.Tip.HashBlock;
                block.Header.Bits = block.Header.GetWorkRequired(network, chain.Tip);
                block.Header.UpdateTime(DateTimeOffset.UtcNow, network, chain.Tip);

                Transaction coinbase = network.CreateTransaction();
                coinbase.AddInput(TxIn.CreateCoinbase(chain.Height + 1));
                coinbase.AddOutput(new TxOut(network.GetReward(chain.Height + 1), address.ScriptPubKey));

                block.AddTransaction(coinbase);
                block.Header.Nonce = 0;
                block.UpdateMerkleRoot();
                block.Header.PrecomputeHash();

                chain.SetTip(block.Header);

                var addressTransaction = new TransactionData
                {
                    Amount = coinbase.TotalOut,
                    BlockHash = block.GetHash(),
                    BlockHeight = chain.GetBlock(block.GetHash()).Height,
                    CreationTime = DateTimeOffset.FromUnixTimeSeconds(block.Header.Time),
                    Id = coinbase.GetHash(),
                    Index = 0,
                    ScriptPubKey = coinbase.Outputs[0].ScriptPubKey,
                };

                address.Transactions.Add(addressTransaction);

                blockList.Add(block);
            }

            return blockList;
        }
    }
}<|MERGE_RESOLUTION|>--- conflicted
+++ resolved
@@ -378,17 +378,10 @@
 
         public static ConcurrentChain PrepareChainWithBlock()
         {
-<<<<<<< HEAD
             var chain = new ConcurrentChain(StratisNetworks.StratisMain);
             uint nonce = RandomUtils.GetUInt32();
-            Block block = StratisNetworks.StratisMain.Consensus.ConsensusFactory.CreateBlock();
+            Block block = StratisNetworks.StratisMain.CreateBlock();
             block.AddTransaction(StratisNetworks.StratisMain.CreateTransaction());
-=======
-            var chain = new ConcurrentChain(Networks.StratisMain);
-            uint nonce = RandomUtils.GetUInt32();
-            Block block = Networks.StratisMain.Consensus.ConsensusFactory.CreateBlock();
-            block.AddTransaction(Networks.StratisMain.CreateTransaction());
->>>>>>> 336bf07a
             block.UpdateMerkleRoot();
             block.Header.HashPrevBlock = chain.Genesis.HashBlock;
             block.Header.Nonce = nonce;
