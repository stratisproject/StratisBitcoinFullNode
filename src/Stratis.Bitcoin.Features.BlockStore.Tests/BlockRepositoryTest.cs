--- conflicted
+++ resolved
@@ -429,13 +429,8 @@
         public void DeleteAsyncRemovesBlocksAndTransactions()
         {
             string dir = CreateTestDir(this);
-<<<<<<< HEAD
-            Block block = Network.Main.CreateBlock();
-            block.Transactions.Add(Network.Main.CreateTransaction());
-=======
             Block block = this.Network.CreateBlock();
             block.Transactions.Add(this.Network.CreateTransaction());
->>>>>>> 67180ab3
 
             using (var engine = new DBreezeEngine(dir))
             {
@@ -470,13 +465,8 @@
         public void ReIndexAsync_TxIndex_OffToOn()
         {
             string dir = CreateTestDir(this);
-<<<<<<< HEAD
-            Block block = Network.Main.CreateBlock();
-            Transaction transaction = Network.Main.CreateTransaction();
-=======
             Block block = this.Network.CreateBlock();
             Transaction transaction = this.Network.CreateTransaction();
->>>>>>> 67180ab3
             block.Transactions.Add(transaction);
 
             // Set up database to mimic that created when TxIndex was off. No transactions stored.
@@ -488,11 +478,7 @@
             }
 
             // Turn TxIndex on and then reindex database, as would happen on node startup if -txindex and -reindex are set.
-<<<<<<< HEAD
-            using (IBlockRepository repository = this.SetupRepository(Network.Main, dir))
-=======
-            using (IBlockRepository repository = this.SetupRepository(this.Network, dir))
->>>>>>> 67180ab3
+            using (IBlockRepository repository = this.SetupRepository(this.Network, dir))
             {
                 Task setIndexTask = repository.SetTxIndexAsync(true);
                 setIndexTask.Wait();
@@ -524,13 +510,8 @@
         public void ReIndexAsync_TxIndex_OnToOff()
         {
             string dir = CreateTestDir(this);
-<<<<<<< HEAD
-            Block block = Network.Main.CreateBlock();
-            Transaction transaction = Network.Main.CreateTransaction();
-=======
             Block block = this.Network.CreateBlock();
             Transaction transaction = this.Network.CreateTransaction();
->>>>>>> 67180ab3
             block.Transactions.Add(transaction);
 
             // Set up database to mimic that created when TxIndex was on. Transaction from block is stored.
@@ -543,11 +524,7 @@
             }
 
             // Turn TxIndex off and then reindex database, as would happen on node startup if -txindex=0 and -reindex are set.
-<<<<<<< HEAD
-            using (IBlockRepository repository = this.SetupRepository(Network.Main, dir))
-=======
-            using (IBlockRepository repository = this.SetupRepository(this.Network, dir))
->>>>>>> 67180ab3
+            using (IBlockRepository repository = this.SetupRepository(this.Network, dir))
             {
                 Task setIndexTask = repository.SetTxIndexAsync(false);
                 setIndexTask.Wait();
