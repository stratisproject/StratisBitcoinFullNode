﻿using System.Collections.Generic;
using System.Linq;
using System.Threading.Tasks;
using DBreeze;
using DBreeze.DataTypes;
using NBitcoin;
using Stratis.Bitcoin.Tests.Common.Logging;
using Stratis.Bitcoin.Utilities;
using Xunit;

namespace Stratis.Bitcoin.Features.BlockStore.Tests
{
    public class BlockRepositoryTest : LogsTestBase
    {
        [Fact]
        public void InitializesGenBlockAndTxIndexOnFirstLoad()
        {
            string dir = CreateTestDir(this);
            using (IBlockRepository repository = this.SetupRepository(this.Network, dir))
            {
            }

            using (var engine = new DBreezeEngine(dir))
            {
                DBreeze.Transactions.Transaction transaction = engine.GetTransaction();

                Row<byte[], byte[]> blockRow = transaction.Select<byte[], byte[]>("Common", new byte[0]);
                Row<byte[], bool> txIndexRow = transaction.Select<byte[], bool>("Common", new byte[1]);

                Assert.Equal(this.Network.GetGenesis().GetHash(), this.DBreezeSerializer.Deserialize<HashHeightPair>(blockRow.Value).Hash);
                Assert.False(txIndexRow.Value);
            }
        }

        [Fact]
        public void DoesNotOverwriteExistingBlockAndTxIndexOnFirstLoad()
        {
            string dir = CreateTestDir(this);

            using (var engine = new DBreezeEngine(dir))
            {
                DBreeze.Transactions.Transaction transaction = engine.GetTransaction();

                transaction.Insert<byte[], byte[]>("Common", new byte[0], this.DBreezeSerializer.Serialize(new HashHeightPair(new uint256(56), 1)));
                transaction.Insert("Common", new byte[1], true);
                transaction.Commit();
            }

            using (IBlockRepository repository = this.SetupRepository(this.Network, dir))
            {
            }

            using (var engine = new DBreezeEngine(dir))
            {
                DBreeze.Transactions.Transaction transaction = engine.GetTransaction();

                Row<byte[], byte[]> blockRow = transaction.Select<byte[], byte[]>("Common", new byte[0]);
                Row<byte[], bool> txIndexRow = transaction.Select<byte[], bool>("Common", new byte[1]);

                Assert.Equal(new HashHeightPair(new uint256(56), 1), this.DBreezeSerializer.Deserialize<HashHeightPair>(blockRow.Value));
                Assert.True(txIndexRow.Value);
            }
        }

        [Fact]
        public void GetTrxAsyncWithoutTransactionIndexReturnsNewTransaction()
        {
            string dir = CreateTestDir(this);

            using (var engine = new DBreezeEngine(dir))
            {
                DBreeze.Transactions.Transaction transaction = engine.GetTransaction();

                transaction.Insert<byte[], byte[]>("Common", new byte[0], this.DBreezeSerializer.Serialize(new HashHeightPair(uint256.Zero, 1)));
                transaction.Insert<byte[], bool>("Common", new byte[1], false);
                transaction.Commit();
            }

            using (IBlockRepository repository = this.SetupRepository(this.Network, dir))
            {
                Task<Transaction> task = repository.GetTransactionByIdAsync(uint256.Zero);
                task.Wait();

                Assert.Equal(default(Transaction), task.Result);
            }
        }

        [Fact]
        public void GetTrxAsyncWithoutTransactionInIndexReturnsNull()
        {
            string dir = CreateTestDir(this);

            using (var engine = new DBreezeEngine(dir))
            {
                DBreeze.Transactions.Transaction transaction = engine.GetTransaction();
                var blockId = new uint256(8920);
                transaction.Insert<byte[], byte[]>("Common", new byte[0], this.DBreezeSerializer.Serialize(new HashHeightPair(uint256.Zero, 1)));
                transaction.Insert<byte[], bool>("Common", new byte[1], true);
                transaction.Commit();
            }

            using (IBlockRepository repository = this.SetupRepository(this.Network, dir))
            {
                Task<Transaction> task = repository.GetTransactionByIdAsync(new uint256(65));
                task.Wait();

                Assert.Null(task.Result);
            }
        }

        [Fact]
        public void GetTrxAsyncWithTransactionReturnsExistingTransaction()
        {
            string dir = CreateTestDir(this);
            Transaction trans = this.Network.CreateTransaction();
            trans.Version = 125;

            using (var engine = new DBreezeEngine(dir))
            {
                Block block = this.Network.CreateBlock();
                block.Header.GetHash();
                block.Transactions.Add(trans);

                DBreeze.Transactions.Transaction transaction = engine.GetTransaction();
                transaction.Insert<byte[], byte[]>("Block", block.Header.GetHash().ToBytes(), block.ToBytes());
                transaction.Insert<byte[], byte[]>("Transaction", trans.GetHash().ToBytes(), block.Header.GetHash().ToBytes());
                transaction.Insert<byte[], byte[]>("Common", new byte[0], this.DBreezeSerializer.Serialize(new HashHeightPair(uint256.Zero, 1)));
                transaction.Insert<byte[], bool>("Common", new byte[1], true);
                transaction.Commit();
            }

            using (IBlockRepository repository = this.SetupRepository(this.Network, dir))
            {
                Task<Transaction> task = repository.GetTransactionByIdAsync(trans.GetHash());
                task.Wait();

                Assert.Equal((uint)125, task.Result.Version);
            }
        }

        [Fact]
        public void GetTrxBlockIdAsyncWithoutTxIndexReturnsDefaultId()
        {
            string dir = CreateTestDir(this);

            using (var engine = new DBreezeEngine(dir))
            {
                DBreeze.Transactions.Transaction transaction = engine.GetTransaction();
                transaction.Insert<byte[], byte[]>("Common", new byte[0], this.DBreezeSerializer.Serialize(new HashHeightPair(uint256.Zero, 1)));
                transaction.Insert<byte[], bool>("Common", new byte[1], false);
                transaction.Commit();
            }

            using (IBlockRepository repository = this.SetupRepository(this.Network, dir))
            {
                Task<uint256> task = repository.GetBlockIdByTransactionIdAsync(new uint256(26));
                task.Wait();

                Assert.Equal(default(uint256), task.Result);
            }
        }

        [Fact]
        public void GetTrxBlockIdAsyncWithoutExistingTransactionReturnsNull()
        {
            string dir = CreateTestDir(this);

            using (var engine = new DBreezeEngine(dir))
            {
                DBreeze.Transactions.Transaction transaction = engine.GetTransaction();
                transaction.Insert<byte[], byte[]>("Common", new byte[0], this.DBreezeSerializer.Serialize(new HashHeightPair(uint256.Zero, 1)));
                transaction.Insert<byte[], bool>("Common", new byte[1], true);
                transaction.Commit();
            }

            using (IBlockRepository repository = this.SetupRepository(this.Network, dir))
            {
                Task<uint256> task = repository.GetBlockIdByTransactionIdAsync(new uint256(26));
                task.Wait();

                Assert.Null(task.Result);
            }
        }

        [Fact]
        public void GetTrxBlockIdAsyncWithTransactionReturnsBlockId()
        {
            string dir = CreateTestDir(this);

            using (var engine = new DBreezeEngine(dir))
            {
                DBreeze.Transactions.Transaction transaction = engine.GetTransaction();
                transaction.Insert<byte[], byte[]>("Transaction", new uint256(26).ToBytes(), new uint256(42).ToBytes());
                transaction.Insert<byte[], byte[]>("Common", new byte[0], this.DBreezeSerializer.Serialize(new HashHeightPair(uint256.Zero, 1)));
                transaction.Insert<byte[], bool>("Common", new byte[1], true);
                transaction.Commit();
            }

            using (IBlockRepository repository = this.SetupRepository(this.Network, dir))
            {
                Task<uint256> task = repository.GetBlockIdByTransactionIdAsync(new uint256(26));
                task.Wait();

                Assert.Equal(new uint256(42), task.Result);
            }
        }

        [Fact]
        public void PutAsyncWritesBlocksAndTransactionsToDbAndSavesNextBlockHash()
        {
            string dir = CreateTestDir(this);

            var nextBlockHash = new uint256(1241256);
            var blocks = new List<Block>();
            Block block = this.Network.Consensus.ConsensusFactory.CreateBlock();
            BlockHeader blockHeader = block.Header;
            blockHeader.Bits = new Target(12);
            Transaction transaction = this.Network.CreateTransaction();
            transaction.Version = 32;
            block.Transactions.Add(transaction);
            transaction = this.Network.CreateTransaction();
            transaction.Version = 48;
            block.Transactions.Add(transaction);
            blocks.Add(block);

            Block block2 = this.Network.Consensus.ConsensusFactory.CreateBlock();
            transaction = this.Network.CreateTransaction();
            transaction.Version = 15;
            block2.Transactions.Add(transaction);
            blocks.Add(block2);

            using (var engine = new DBreezeEngine(dir))
            {
                DBreeze.Transactions.Transaction trans = engine.GetTransaction();
                trans.Insert<byte[], byte[]>("Common", new byte[0], this.DBreezeSerializer.Serialize(new HashHeightPair(uint256.Zero, 1)));
                trans.Insert<byte[], bool>("Common", new byte[1], true);
                trans.Commit();
            }

            using (IBlockRepository repository = this.SetupRepository(this.Network, dir))
            {
                Task task = repository.PutAsync(new HashHeightPair(nextBlockHash, 100), blocks);
                task.Wait();
            }

            using (var engine = new DBreezeEngine(dir))
            {
                DBreeze.Transactions.Transaction trans = engine.GetTransaction();

                Row<byte[], byte[]> blockHashKeyRow = trans.Select<byte[], byte[]>("Common", new byte[0]);
                Dictionary<byte[], byte[]> blockDict = trans.SelectDictionary<byte[], byte[]>("Block");
                Dictionary<byte[], byte[]> transDict = trans.SelectDictionary<byte[], byte[]>("Transaction");

                Assert.Equal(new HashHeightPair(nextBlockHash, 100), this.DBreezeSerializer.Deserialize<HashHeightPair>(blockHashKeyRow.Value));
                Assert.Equal(2, blockDict.Count);
                Assert.Equal(3, transDict.Count);

                foreach (KeyValuePair<byte[], byte[]> item in blockDict)
                {
                    Block bl = blocks.Single(b => b.GetHash() == new uint256(item.Key));
                    Assert.Equal(bl.Header.GetHash(), Block.Load(item.Value, this.Network).Header.GetHash());
                }

                foreach (KeyValuePair<byte[], byte[]> item in transDict)
                {
                    Block bl = blocks.Single(b => b.Transactions.Any(t => t.GetHash() == new uint256(item.Key)));
                    Assert.Equal(bl.GetHash(), new uint256(item.Value));
                }
            }
        }

        [Fact]
        public void SetTxIndexUpdatesTxIndex()
        {
            string dir = CreateTestDir(this);
            using (var engine = new DBreezeEngine(dir))
            {
                DBreeze.Transactions.Transaction trans = engine.GetTransaction();
                trans.Insert<byte[], bool>("Common", new byte[1], true);
                trans.Commit();
            }

            using (IBlockRepository repository = this.SetupRepository(this.Network, dir))
            {
                Task task = repository.SetTxIndexAsync(false);
                task.Wait();
            }

            using (var engine = new DBreezeEngine(dir))
            {
                DBreeze.Transactions.Transaction trans = engine.GetTransaction();

                Row<byte[], bool> txIndexRow = trans.Select<byte[], bool>("Common", new byte[1]);
                Assert.False(txIndexRow.Value);
            }
        }

        [Fact]
        public void GetAsyncWithExistingBlockReturnsBlock()
        {
            string dir = CreateTestDir(this);
            Block block = this.Network.Consensus.ConsensusFactory.CreateBlock();

            using (var engine = new DBreezeEngine(dir))
            {
                DBreeze.Transactions.Transaction transaction = engine.GetTransaction();
                transaction.Insert<byte[], byte[]>("Block", block.GetHash().ToBytes(), block.ToBytes());
                transaction.Commit();
            }

            using (IBlockRepository repository = this.SetupRepository(this.Network, dir))
            {
                Task<Block> task = repository.GetBlockAsync(block.GetHash());
                task.Wait();

                Assert.Equal(block.GetHash(), task.Result.GetHash());
            }
        }

        [Fact]
        public void GetAsyncWithExistingBlocksReturnsBlocks()
        {
            string dir = CreateTestDir(this);
            var blocks = new Block[10];

            blocks[0] = this.Network.Consensus.ConsensusFactory.CreateBlock();
            for (int i = 1; i < blocks.Length; i++)
            {
                blocks[i] = this.Network.Consensus.ConsensusFactory.CreateBlock();
                blocks[i].Header.HashPrevBlock = blocks[i - 1].Header.GetHash();
            }

            using (var engine = new DBreezeEngine(dir))
            {
                DBreeze.Transactions.Transaction transaction = engine.GetTransaction();
                for (int i = 0; i < blocks.Length; i++)
                    transaction.Insert<byte[], byte[]>("Block", blocks[i].GetHash().ToBytes(), blocks[i].ToBytes());
                transaction.Commit();
            }

            using (IBlockRepository repository = this.SetupRepository(this.Network, dir))
            {
                Task<List<Block>> task = repository.GetBlocksAsync(blocks.Select(b => b.GetHash()).ToList());
                task.Wait();

                Assert.Equal(blocks.Length, task.Result.Count);
                for (int i = 0; i < 10; i++)
                    Assert.Equal(blocks[i].GetHash(), task.Result[i].GetHash());
            }
        }

        [Fact]
        public void GetAsyncWithoutExistingBlockReturnsNull()
        {
            string dir = CreateTestDir(this);

            using (IBlockRepository repository = this.SetupRepository(this.Network, dir))
            {
                Task<Block> task = repository.GetBlockAsync(new uint256());
                task.Wait();

                Assert.Null(task.Result);
            }
        }

        [Fact]
        public void ExistAsyncWithExistingBlockReturnsTrue()
        {
            string dir = CreateTestDir(this);
            Block block = this.Network.Consensus.ConsensusFactory.CreateBlock();

            using (var engine = new DBreezeEngine(dir))
            {
                DBreeze.Transactions.Transaction transaction = engine.GetTransaction();
                transaction.Insert<byte[], byte[]>("Block", block.GetHash().ToBytes(), block.ToBytes());
                transaction.Commit();
            }

            using (IBlockRepository repository = this.SetupRepository(this.Network, dir))
            {
                Task<bool> task = repository.ExistAsync(block.GetHash());
                task.Wait();

                Assert.True(task.Result);
            }
        }

        [Fact]
        public void ExistAsyncWithoutExistingBlockReturnsFalse()
        {
            string dir = CreateTestDir(this);

            using (IBlockRepository repository = this.SetupRepository(this.Network, dir))
            {
                Task<bool> task = repository.ExistAsync(new uint256());
                task.Wait();

                Assert.False(task.Result);
            }
        }

        [Fact]
        public void DeleteAsyncRemovesBlocksAndTransactions()
        {
            string dir = CreateTestDir(this);
            Block block = this.Network.CreateBlock();
            block.Transactions.Add(this.Network.CreateTransaction());

            using (var engine = new DBreezeEngine(dir))
            {
                DBreeze.Transactions.Transaction transaction = engine.GetTransaction();
                transaction.Insert<byte[], byte[]>("Block", block.GetHash().ToBytes(), block.ToBytes());
                transaction.Insert<byte[], byte[]>("Transaction", block.Transactions[0].GetHash().ToBytes(), block.GetHash().ToBytes());
                transaction.Insert<byte[], bool>("Common", new byte[1], true);
                transaction.Commit();
            }

            var tip = new HashHeightPair(new uint256(45), 100);

            using (IBlockRepository repository = this.SetupRepository(this.Network, dir))
            {
                Task task = repository.DeleteAsync(tip, new List<uint256> { block.GetHash() });
                task.Wait();
            }

            using (var engine = new DBreezeEngine(dir))
            {
                DBreeze.Transactions.Transaction trans = engine.GetTransaction();

                Row<byte[], byte[]> blockHashKeyRow = trans.Select<byte[], byte[]>("Common", new byte[0]);
                Dictionary<byte[], byte[]> blockDict = trans.SelectDictionary<byte[], byte[]>("Block");
                Dictionary<byte[], byte[]> transDict = trans.SelectDictionary<byte[], byte[]>("Transaction");

                Assert.Equal(tip, this.DBreezeSerializer.Deserialize<HashHeightPair>(blockHashKeyRow.Value));
                Assert.Empty(blockDict);
                Assert.Empty(transDict);
            }
        }

        [Fact]
        public void ReIndexAsync_TxIndex_OffToOn()
        {
            string dir = CreateTestDir(this);
            Block block = this.Network.CreateBlock();
            Transaction transaction = this.Network.CreateTransaction();
            block.Transactions.Add(transaction);

            // Set up database to mimic that created when TxIndex was off. No transactions stored.
            using (var engine = new DBreezeEngine(dir))
            {
                DBreeze.Transactions.Transaction dbreezeTransaction = engine.GetTransaction();
                dbreezeTransaction.Insert<byte[], byte[]>("Block", block.GetHash().ToBytes(), block.ToBytes());
                dbreezeTransaction.Commit();
            }

            // Turn TxIndex on and then reindex database, as would happen on node startup if -txindex and -reindex are set.
            using (IBlockRepository repository = this.SetupRepository(this.Network, dir))
            {
                Task setIndexTask = repository.SetTxIndexAsync(true);
                setIndexTask.Wait();

                Task reindexTask = repository.ReIndexAsync();
                reindexTask.Wait();
            }

            // Check that after indexing database, the transaction inside the block is now indexed.
            using (var engine = new DBreezeEngine(dir))
            {
                DBreeze.Transactions.Transaction dbreezeTransaction = engine.GetTransaction();
                Dictionary<byte[], byte[]> blockDict = dbreezeTransaction.SelectDictionary<byte[], byte[]>("Block");
                Dictionary<byte[], byte[]> transDict = dbreezeTransaction.SelectDictionary<byte[], byte[]>("Transaction");

                // Block stored as expected.
                Assert.Single(blockDict);
                Assert.Equal(block.GetHash(), this.DBreezeSerializer.Deserialize<Block>(blockDict.FirstOrDefault().Value).GetHash());

                // Transaction row in database stored as expected.
                Assert.Single(transDict);
                KeyValuePair<byte[], byte[]> savedTransactionRow = transDict.FirstOrDefault();
                Assert.Equal(transaction.GetHash().ToBytes(), savedTransactionRow.Key);
                Assert.Equal(block.GetHash().ToBytes(), savedTransactionRow.Value);
            }
        }

        [Fact]
        public void ReIndexAsync_TxIndex_OnToOff()
        {
            string dir = CreateTestDir(this);
            Block block = this.Network.CreateBlock();
            Transaction transaction = this.Network.CreateTransaction();
            block.Transactions.Add(transaction);

            // Set up database to mimic that created when TxIndex was on. Transaction from block is stored.
            using (var engine = new DBreezeEngine(dir))
            {
                DBreeze.Transactions.Transaction dbreezeTransaction = engine.GetTransaction();
                dbreezeTransaction.Insert<byte[], byte[]>("Block", block.GetHash().ToBytes(), block.ToBytes());
                dbreezeTransaction.Insert<byte[], byte[]>("Transaction", transaction.GetHash().ToBytes(), block.GetHash().ToBytes());
                dbreezeTransaction.Commit();
            }

            // Turn TxIndex off and then reindex database, as would happen on node startup if -txindex=0 and -reindex are set.
            using (IBlockRepository repository = this.SetupRepository(this.Network, dir))
            {
                Task setIndexTask = repository.SetTxIndexAsync(false);
                setIndexTask.Wait();

                Task reindexTask = repository.ReIndexAsync();
                reindexTask.Wait();
            }

            // Check that after indexing database, the transaction is no longer stored.
            using (var engine = new DBreezeEngine(dir))
            {
                DBreeze.Transactions.Transaction dbreezeTransaction = engine.GetTransaction();
                Dictionary<byte[], byte[]> blockDict = dbreezeTransaction.SelectDictionary<byte[], byte[]>("Block");
                Dictionary<byte[], byte[]> transDict = dbreezeTransaction.SelectDictionary<byte[], byte[]>("Transaction");

                // Block still stored as expected.
                Assert.Single(blockDict);
                Assert.Equal(block.GetHash(), this.DBreezeSerializer.Deserialize<Block>(blockDict.FirstOrDefault().Value).GetHash());

                // No transactions indexed.
                Assert.Empty(transDict);
            }
        }

        private IBlockRepository SetupRepository(Network main, string dir)
        {
<<<<<<< HEAD
            var repository = new BlockRepository(main, dir, this.LoggerFactory.Object);
=======
            var dBreezeSerializer = new DBreezeSerializer(main);

            var repository = new BlockRepository(main, dir, DateTimeProvider.Default, this.LoggerFactory.Object, dBreezeSerializer);
>>>>>>> 0738e7f5
            repository.InitializeAsync().GetAwaiter().GetResult();

            return repository;
        }
    }
}<|MERGE_RESOLUTION|>--- conflicted
+++ resolved
@@ -527,13 +527,9 @@
 
         private IBlockRepository SetupRepository(Network main, string dir)
         {
-<<<<<<< HEAD
-            var repository = new BlockRepository(main, dir, this.LoggerFactory.Object);
-=======
             var dBreezeSerializer = new DBreezeSerializer(main);
 
-            var repository = new BlockRepository(main, dir, DateTimeProvider.Default, this.LoggerFactory.Object, dBreezeSerializer);
->>>>>>> 0738e7f5
+            var repository = new BlockRepository(main, dir, this.LoggerFactory.Object, dBreezeSerializer);
             repository.InitializeAsync().GetAwaiter().GetResult();
 
             return repository;
