--- conflicted
+++ resolved
@@ -168,11 +168,7 @@
             chainState.Setup(c => c.ConsensusTip)
                 .Returns(chain.GetBlock(2));
 
-<<<<<<< HEAD
-            var controller = new BlockStoreController(Networks.StratisTest, logger.Object, cache.Object, chainState.Object);
-=======
             var controller = new BlockStoreController(KnownNetworks.StratisTest, logger.Object, cache.Object, chainState.Object);
->>>>>>> aca73d99
 
             var json = (JsonResult)controller.GetBlockCount();
             int result = int.Parse(json.Value.ToString());
@@ -188,11 +184,7 @@
 
             logger.Setup(l => l.CreateLogger(It.IsAny<string>())).Returns(Mock.Of<ILogger>);
 
-<<<<<<< HEAD
-            var controller = new BlockStoreController(Networks.StratisTest, logger.Object, cache.Object, chainState.Object);
-=======
             var controller = new BlockStoreController(KnownNetworks.StratisTest, logger.Object, cache.Object, chainState.Object);
->>>>>>> aca73d99
 
             return (cache, controller);
         }
