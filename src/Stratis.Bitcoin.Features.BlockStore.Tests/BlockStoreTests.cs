--- conflicted
+++ resolved
@@ -112,13 +112,8 @@
         {
             int iterations = 0;
 
-<<<<<<< HEAD
-            var queue = this.blockStoreQueue.GetMemberValue("blocksQueue") as AsyncQueue<BlockPair>;
-
-=======
             var queue = this.blockStoreQueue.GetMemberValue("blocksQueue") as AsyncQueue<ChainedHeaderBlock>;
             
->>>>>>> 6cd301cc
             while (true)
             {
                 int itemsCount = ((Queue<ChainedHeaderBlock>)queue.GetMemberValue("items")).Count;
