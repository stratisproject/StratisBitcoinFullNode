--- conflicted
+++ resolved
@@ -16,101 +16,6 @@
             Block.BlockSignature = true;
         }
 
-<<<<<<< HEAD
-		[Fact]
-		[Trait("UnitTest", "UnitTest")]
-		public void CanCalculateDifficulty()
-		{
-			var histories = File.ReadAllLines(TestDataLocations.DataFolder(@"targethistory.csv"));
-
-			var store = new BlockStore(TestDataLocations.BlockFolderLocation, Network.StratisMain);
-			// todo: load the chain with a header only file
-			ConcurrentChain chain = store.GetStratisChain();
-
-			var stakeChain = new MemoryStakeChain(Network.StratisMain);
-			var indexStore = new IndexedBlockStore(new InMemoryNoSqlRepository(), store);
-			var reindexed = indexStore.ReIndex();
-			Assert.Equal(reindexed, 103952);
-
-			var lastIndex = 0;
-			foreach (var history in histories)
-			{
-				var height = int.Parse(history.Split(',')[0]);
-				var expectedTarget = new Target(new BigInteger(history.Split(',')[1].Trim(), 10));
-
-				var chainedBlock = chain.GetBlock(height);
-				for (int i = height; i > lastIndex; i--)
-				{
-					var g = chain.GetBlock(i);
-					var block = indexStore.Get(g.HashBlock);
-					stakeChain.Set(g.HashBlock, new BlockStake(block));
-				}
-				lastIndex = height;
-
-				Assert.Equal(expectedTarget, chainedBlock.Header.Bits);
-				var target = stakeChain.GetWorkRequired(chainedBlock, stakeChain.Get(chainedBlock.HashBlock), Network.StratisMain.Consensus);
-				//var target = chain.GetWorkRequired(Network.Main, height);
-				Assert.Equal(expectedTarget, target);
-			}
-		}
-
-		[Fact]
-		[Trait("UnitTest", "UnitTest")]
-		public void CanCalculatePowPosCorrectly()
-		{
-			var store = new BlockStore(TestDataLocations.BlockFolderLocation, Network.StratisMain);
-			var chain = store.GetChain();
-			var stakeChain = new MemoryStakeChain(Network.StratisMain);
-			var indexStore = new IndexedBlockStore(new InMemoryNoSqlRepository(TransactionOptions.POSAll), store);
-			var reindexed = indexStore.ReIndex();
-			Assert.Equal(reindexed, 103952);
-
-			foreach (var chainedBlock in chain.EnumerateAfter(chain.Genesis))
-			{
-				var block = indexStore.Get(chainedBlock.HashBlock);
-				var blockstake = new BlockStake(block);
-				stakeChain.Set(chainedBlock.HashBlock, blockstake);
-
-				Assert.True(stakeChain.CheckPowPosAndTarget(chainedBlock, blockstake, Network.StratisMain));
-			}
-		}
-
-		[Fact]
-		[Trait("UnitTest", "UnitTest")]
-		public void CheckBlockSignatureSerialization()
-		{
-			// validate a selection of block signatures
-
-			var store = new BlockStore(TestDataLocations.BlockFolderLocation, Network.StratisMain);
-
-			foreach (var block in store.EnumerateFolder().Take(30000))
-			{
-				var hash = block.Item.GetHash();
-				if(hash == uint256.Parse("d901e04f253bbcb10d842e4c3339c277e0862a02c6dab21f0288b9c9c839856c")) Assert.Equal(block.Item.BlockSignatur.ToString(), "3045022100a68a6b1e5310fe2e7eb565d7dc035952c5d2b79495de721eef602bf0258eeeb10220034a914dbf02e72c3d99c86cb043757be96853bed9f1c9508969796402ff44c5");
-				if (hash == uint256.Parse("49be6e0ba43b614f361e764b984223fbb1fdee312efc98354b20ccba8219854e")) Assert.Equal(block.Item.BlockSignatur.ToString(), "304402205278aa1fdac9a492527fb94a071b5cd839b3eca22aec9e9ee89d203790f286570220690f9a696fa482b7ebb421fee0aebbcbce82ec0b884f88304a5090326b349ac7");
-				if (hash == uint256.Parse("541d330e312afd1545b01ef60cba5f94d35e22fb91559c12978c7b6a4e67b854")) Assert.Equal(block.Item.BlockSignatur.ToString(), "30440220471f1da87351728e5824c1b761b27e6b211a81e4da2847484c329723cce1a1f0022007d9e9aba5527601f7c22473f7295529bcf7b351a8923ea3d159a1a30e14ffe4");
-				if (hash == uint256.Parse("c477a0c0cfb9231f6cf2480a1b7499ea62150118b921dedcf70b56378de6b877")) Assert.Equal(block.Item.BlockSignatur.ToString(), "30440220116c697184df53abf9e54d9d198a3fec709996f0aea3ccaa57a800272595655f0220233f038a47fc04fef5d4635b241afa43ee9cb47bdf416df2602171219404df06");
-				if (hash == uint256.Parse("895a547a9fdef74835d9a3c47780fafea70c6989a16aa05c0a287980c69a8529")) Assert.Equal(block.Item.BlockSignatur.ToString(), "304402200f27e4d8c0ec8baff0d2561ca8396794434503bfdcb6497382191539a24cb436022021d4ddff020c1e3386d55010327abfc26258af7a44a56a49e6662c9ce81d8f96");
-				if (hash == uint256.Parse("e29a64e77957bafb984368df2635e1f9ff5ac93f985fd3cbd8cc812f013a7458")) Assert.Equal(block.Item.BlockSignatur.ToString(), "30440220099f604dbabc48bbd19aeb59e76b923e8cdb6142d3413211ec2cc0aa7889e8e60220690316b26d4f6797165a52dd4b4e9df17964edc12b919c5af9430787f6766d40");
-				
-			}
-		}
-
-		[Fact]
-		[Trait("UnitTest", "UnitTest")]
-		public void CheckBlockSignature()
-		{
-			// validate all block signatures
-
-			var store = new BlockStore(TestDataLocations.BlockFolderLocation, Network.StratisMain);
-
-			foreach (var block in store.EnumerateFolder().Take(30000))
-			{
-				Assert.True(BlockValidator.CheckBlockSignature(block.Item));
-			}
-		}
-	}
-=======
         [Fact]
         [Trait("UnitTest", "UnitTest")]
         public void CanCalculateDifficulty()
@@ -148,16 +53,16 @@
             }
         }
 
-        [Fact]
-        [Trait("UnitTest", "UnitTest")]
-        public void CanCalculatePowPosCorrectly()
-        {
-            var store = new BlockStore(TestDataLocations.BlockFolderLocation, Network.StratisMain);
-            var chain = store.GetChain();
-            var stakeChain = new MemoryStakeChain(Network.StratisMain);
-            var indexStore = new IndexedBlockStore(new InMemoryNoSqlRepository(), store);
-            var reindexed = indexStore.ReIndex();
-            Assert.Equal(reindexed, 103952);
+		[Fact]
+		[Trait("UnitTest", "UnitTest")]
+		public void CanCalculatePowPosCorrectly()
+		{
+			var store = new BlockStore(TestDataLocations.BlockFolderLocation, Network.StratisMain);
+			var chain = store.GetChain();
+			var stakeChain = new MemoryStakeChain(Network.StratisMain);
+			var indexStore = new IndexedBlockStore(new InMemoryNoSqlRepository(TransactionOptions.POSAll), store);
+			var reindexed = indexStore.ReIndex();
+			Assert.Equal(reindexed, 103952);
 
             foreach (var chainedBlock in chain.EnumerateAfter(chain.Genesis))
             {
@@ -204,5 +109,4 @@
             }
         }
     }
->>>>>>> 491119f7
 }