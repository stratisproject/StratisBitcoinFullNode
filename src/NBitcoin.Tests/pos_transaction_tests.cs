﻿using System;
using System.Collections.Generic;
using System.Diagnostics;
using System.IO;
using System.Linq;
using System.Text;
using NBitcoin.BitcoinCore;
using NBitcoin.BouncyCastle.Math;
using NBitcoin.Crypto;
using NBitcoin.DataEncoders;
using NBitcoin.OpenAsset;
using NBitcoin.Policy;
using NBitcoin.Stealth;
using Newtonsoft.Json.Linq;
using Xunit;

namespace NBitcoin.Tests
{
    public class pos_transaction_tests
    {
        [Fact]
        [Trait("UnitTest", "UnitTest")]
        public void CanParseOutpoint()
        {
            OutPoint outpoint = RandOutpoint();
            OutPoint actualOutpoint = CanParseOutpointCore(outpoint.ToString(), true);
            Assert.Equal(outpoint.Hash, actualOutpoint.Hash);
            Assert.Equal(outpoint.N, actualOutpoint.N);
            CanParseOutpointCore("abc-6", false);
            CanParseOutpointCore("bdaea31696b464c678c4bcc5d0565d58c86bb00c29f96bb86d1278c510d50aet-6", false);
            CanParseOutpointCore("bdaea31696b464c678c4bcc5d0565d58c86bb00c29f96bb86d1278c510d50aea-6", true);
            CanParseOutpointCore("bdaea31696b464c678c4bcc5d0565d58c86bb00c29f96bb86d1278c510d50aeaf-6", false);
        }

        [Fact]
        [Trait("UnitTest", "UnitTest")]
        public void CanGetMedianBlock()
        {
            var chain = new ConcurrentChain(Network.StratisMain);
            DateTimeOffset now = DateTimeOffset.UtcNow;
            chain.SetTip(CreateBlock(now, 0, chain));
            chain.SetTip(CreateBlock(now, -1, chain));
            chain.SetTip(CreateBlock(now, 1, chain));
            Assert.Equal(CreateBlock(now, 0).Header.BlockTime, chain.Tip.GetMedianTimePast()); // x -1 0 1
            chain.SetTip(CreateBlock(now, 2, chain));
            Assert.Equal(CreateBlock(now, 0).Header.BlockTime, chain.Tip.GetMedianTimePast()); // x -1 0 1 2
            chain.SetTip(CreateBlock(now, 3, chain));
            Assert.Equal(CreateBlock(now, 1).Header.BlockTime, chain.Tip.GetMedianTimePast()); // x -1 0 1 2 3
            chain.SetTip(CreateBlock(now, 4, chain));
            chain.SetTip(CreateBlock(now, 5, chain));
            chain.SetTip(CreateBlock(now, 6, chain));
            chain.SetTip(CreateBlock(now, 7, chain));
            chain.SetTip(CreateBlock(now, 8, chain));

            Assert.Equal(CreateBlock(now, 3).Header.BlockTime, chain.Tip.GetMedianTimePast()); // x -1 0 1 2 3 4 5 6 7 8

            chain.SetTip(CreateBlock(now, 9, chain));
            Assert.Equal(CreateBlock(now, 4).Header.BlockTime, chain.Tip.GetMedianTimePast()); // x -1 0 1 2 3 4 5 6 7 8 9
            chain.SetTip(CreateBlock(now, 10, chain));
            Assert.Equal(CreateBlock(now, 5).Header.BlockTime, chain.Tip.GetMedianTimePast()); // x -1 0 1 2 3 4 5 6 7 8 9 10
        }

        private ChainedHeader CreateBlock(DateTimeOffset now, int offset, ChainBase chain = null)
        {
            var b = new Block(new BlockHeader()
            {
                BlockTime = now + TimeSpan.FromMinutes(offset)
            });
            if (chain != null)
            {
                b.Header.HashPrevBlock = chain.Tip.HashBlock;
                return new ChainedHeader(b.Header, b.Header.GetHash(), chain.Tip);
            }
            else
                return new ChainedHeader(b.Header, b.Header.GetHash(), 0);
        }

        [Fact]
        [Trait("UnitTest", "UnitTest")]
        public void CanDetectFinalTransaction()
        {
            Transaction tx = Network.StratisMain.Consensus.ConsensusFactory.CreateTransaction();
            tx.Inputs.Add(new TxIn());
            tx.Inputs[0].Sequence = 1;
            Assert.True(tx.IsFinal(null));

            //Test on date, normal case
            tx.LockTime = new LockTime(new DateTimeOffset(2012, 8, 18, 0, 0, 0, TimeSpan.Zero));
            DateTimeOffset time = tx.LockTime.Date;
            Assert.False(tx.IsFinal(null));
            Assert.True(tx.IsFinal(time + TimeSpan.FromSeconds(1), 0));
            Assert.False(tx.IsFinal(time, 0));
            Assert.False(tx.IsFinal(time - TimeSpan.FromSeconds(1), 0));
            tx.Inputs[0].Sequence = uint.MaxValue;
            Assert.True(tx.IsFinal(time, 0));
            Assert.True(tx.IsFinal(time - TimeSpan.FromSeconds(1), 0));
            tx.Inputs[0].Sequence = 1;
            //////////

            //Test on heigh, normal case
            tx.LockTime = new LockTime(400);
            DateTimeOffset zero = Utils.UnixTimeToDateTime(0);
            Assert.False(tx.IsFinal(zero, 0));
            Assert.False(tx.IsFinal(zero, 400));
            Assert.True(tx.IsFinal(zero, 401));
            Assert.False(tx.IsFinal(zero, 399));
            //////////

            //Edge
            tx.LockTime = new LockTime(LockTime.LOCKTIME_THRESHOLD);
            time = tx.LockTime.Date;
            Assert.False(tx.IsFinal(null));
            Assert.True(tx.IsFinal(time + TimeSpan.FromSeconds(1), 0));
            Assert.False(tx.IsFinal(time, 0));
            Assert.False(tx.IsFinal(time - TimeSpan.FromSeconds(1), 0));
            tx.Inputs[0].Sequence = uint.MaxValue;
            Assert.True(tx.IsFinal(time, 0));
            Assert.True(tx.IsFinal(time - TimeSpan.FromSeconds(1), 0));
            tx.Inputs[0].Sequence = 1;
            //////////
        }

        private OutPoint CanParseOutpointCore(string str, bool valid)
        {
            try
            {
                OutPoint result = OutPoint.Parse(str);
                Assert.True(valid);
                return result;
            }
            catch
            {
                Assert.False(valid);
                return null;
            }
        }
        [Fact]
        [Trait("UnitTest", "UnitTest")]
        public void CanExtractTxOutDestinationEasily()
        {
            
            var secret = new BitcoinSecret("VHqBm5xVQvosc7u4dDwMmzbr8mL4KzZBn5VgqjunovgURtXBo5cV", Network.StratisMain);

            Transaction tx = Network.StratisMain.Consensus.ConsensusFactory.CreateTransaction();
            var p2pkh = new TxOut(new Money((UInt64)45000000), secret.GetAddress());
            var p2pk = new TxOut(new Money((UInt64)80000000), secret.PrivateKey.PubKey);

            tx.AddOutput(p2pkh);
            tx.AddOutput(p2pk);

            Assert.False(p2pkh.IsTo(secret.PrivateKey.PubKey));
            Assert.True(p2pkh.IsTo(secret.GetAddress()));
            Assert.True(p2pk.IsTo(secret.PrivateKey.PubKey));
            Assert.False(p2pk.IsTo(secret.GetAddress()));
        }

        [Fact]
        [Trait("UnitTest", "UnitTest")]
        public void CanSignTransaction()
        {
            var key = new Key();
            Script scriptPubKey = PayToPubkeyHashTemplate.Instance.GenerateScriptPubKey(key.PubKey);

            Transaction tx = Network.StratisMain.Consensus.ConsensusFactory.CreateTransaction();
            tx.AddInput(new TxIn(new OutPoint(tx.GetHash(), 0))
            {
                ScriptSig = scriptPubKey
            });
            tx.AddInput(new TxIn(new OutPoint(tx.GetHash(), 1))
            {
                ScriptSig = scriptPubKey
            });
            tx.AddOutput(new TxOut("21", key.PubKey.Hash));
            Transaction clone = tx.Clone(network: Network.StratisMain);
            tx.Sign(Network.StratisMain, key, false);
            AssertCorrectlySigned(tx, scriptPubKey);
            clone.Sign(Network.StratisMain, key, true);
            AssertCorrectlySigned(clone, scriptPubKey.Hash.ScriptPubKey);
        }

        [Fact]
        [Trait("UnitTest", "UnitTest")]
        public void CanSelectCoin()
        {
            var selector = new DefaultCoinSelector(0);
            Assert.Null(selector.Select(new ICoin[] { CreateCoin("9") }, Money.Parse("10.0")));
            Assert.NotNull(selector.Select(new ICoin[] { CreateCoin("9"), CreateCoin("1") }, Money.Parse("10.0")));
            Assert.NotNull(selector.Select(new ICoin[] { CreateCoin("10.0") }, Money.Parse("10.0")));
            Assert.NotNull(selector.Select(new ICoin[]
            {
                CreateCoin("5.0"),
                CreateCoin("4.0"),
                CreateCoin("11.0"),
            }, Money.Parse("10.0")));

            Assert.NotNull(selector.Select(new ICoin[]
            {
                CreateCoin("3.0"),
                CreateCoin("3.0"),
                CreateCoin("3.0"),
                CreateCoin("3.0"),
                CreateCoin("3.0")
            }, Money.Parse("10.0")));
        }

        private Coin CreateCoin(Money amount)
        {
            return new Coin(new OutPoint(Rand(), 0), new TxOut()
            {
                Value = amount
            });
        }

        [Fact]
        [Trait("UnitTest", "UnitTest")]
        public void CanBuildIssueColoredCoinWithMultiSigP2SH()
        {
            var satoshi = new Key();
            var bob = new Key();
            var alice = new Key();

            Script goldRedeem = PayToMultiSigTemplate.Instance
                                    .GenerateScriptPubKey(2, new[] { satoshi.PubKey, bob.PubKey, alice.PubKey });

            Script goldScriptPubKey = goldRedeem.Hash.ScriptPubKey;
            AssetId goldAssetId = goldScriptPubKey.Hash.ToAssetId();

            var issuanceCoin = new IssuanceCoin(
                new ScriptCoin(RandOutpoint(), new TxOut(new Money(2880), goldScriptPubKey), goldRedeem));

            var nico = new Key();

            Transaction bobSigned =
                new TransactionBuilder(Network.StratisMain)
                .AddCoins(issuanceCoin)
                .AddKeys(bob)
                .IssueAsset(nico.PubKey, new AssetMoney(goldAssetId, 1000))
                .BuildTransaction(true);

            Transaction aliceSigned =
                new TransactionBuilder(Network.StratisMain)
                    .AddCoins(issuanceCoin)
                    .AddKeys(alice)
                    .SignTransaction(bobSigned);

            Assert.True(
                new TransactionBuilder(Network.StratisMain)
                {
                    StandardTransactionPolicy = EasyPolicy
                }
                    .AddCoins(issuanceCoin)
                    .Verify(aliceSigned));

            //In one two one line

            var builder = new TransactionBuilder(Network.StratisMain);
            builder.StandardTransactionPolicy = RelayPolicy.Clone();
            builder.StandardTransactionPolicy.CheckFee = false;
            Transaction tx =
                builder
                .AddCoins(issuanceCoin)
                .AddKeys(alice, satoshi)
                .IssueAsset(nico.PubKey, new AssetMoney(goldAssetId, 1000))
                .BuildTransaction(true);
            Assert.True(builder.Verify(tx));
        }

        [Fact]
        [Trait("UnitTest", "UnitTest")]
        //https://github.com/NicolasDorier/NBitcoin/issues/34
        public void CanBuildAnyoneCanPayTransaction()
        {
            //Carla is buying from Alice. Bob is acting as a mediator between Alice and Carla.
            var aliceKey = new Key();
            var bobKey = new Key();
            var carlaKey = new Key();

            // Alice + Bob 2 of 2 multisig "wallet"
            Script aliceBobRedeemScript = PayToMultiSigTemplate.Instance.GenerateScriptPubKey(2, new PubKey[] { aliceKey.PubKey, bobKey.PubKey });

            var txBuilder = new TransactionBuilder(Network.StratisMain);
            Transaction funding = txBuilder
                .AddCoins(GetCoinSource(aliceKey))
                .AddKeys(aliceKey)
                .Send(aliceBobRedeemScript.Hash, "0.5")
                .SetChange(aliceKey.PubKey.Hash)
                .SendFees(Money.Satoshis(5000))
                .BuildTransaction(true);

            Assert.True(txBuilder.Verify(funding));

            var aliceBobCoins = new List<ICoin>();
            aliceBobCoins.Add(new ScriptCoin(funding, funding.Outputs.To(aliceBobRedeemScript.Hash).First(), aliceBobRedeemScript));

            // first Bob constructs the TX
            txBuilder = new TransactionBuilder(Network.StratisMain);
            Transaction unsigned = txBuilder
                // spend from the Alice+Bob wallet to Carla
                .AddCoins(aliceBobCoins)
                .Send(carlaKey.PubKey.Hash, "0.01")
                //and Carla pays Alice
                .Send(aliceKey.PubKey.Hash, "0.02")
                .CoverOnly("0.01")
                .SetChange(aliceBobRedeemScript.Hash)
                // Bob does not sign anything yet
                .BuildTransaction(false);

            Assert.True(unsigned.Outputs.Count == 3);
            Assert.True(unsigned.Outputs[0].IsTo(aliceBobRedeemScript.Hash));
            //Only 0.01 should be covered, not 0.03 so 0.49 goes back to Alice+Bob
            Assert.True(unsigned.Outputs[0].Value == Money.Parse("0.49"));


            Assert.True(unsigned.Outputs[1].IsTo(carlaKey.PubKey.Hash));
            Assert.True(unsigned.Outputs[1].Value == Money.Parse("0.01"));

            Assert.True(unsigned.Outputs[2].IsTo(aliceKey.PubKey.Hash));
            Assert.True(unsigned.Outputs[2].Value == Money.Parse("0.02"));

            //Alice signs    
            txBuilder = new TransactionBuilder(Network.StratisMain);
            Transaction aliceSigned = txBuilder
                    .AddCoins(aliceBobCoins)
                    .AddKeys(aliceKey)
                    .SignTransaction(unsigned, SigHash.All | SigHash.AnyoneCanPay);

            ICoin[] carlaCoins = GetCoinSource(carlaKey, "1.0", "0.8", "0.6", "0.2", "0.05");

            //Scenario 1 : Carla knows aliceBobCoins so she can calculate how much coin she need to complete the transaction
            //Carla fills and signs
            txBuilder = new TransactionBuilder(Network.StratisMain);
<<<<<<< HEAD
            ((DefaultCoinSelector)txBuilder.CoinSelector).GroupByScriptPubKey = false;
            var carlaSigned = txBuilder
=======
            Transaction carlaSigned = txBuilder
>>>>>>> 89b0f3f3
                .AddCoins(aliceBobCoins)
                .Then()
                .AddKeys(carlaKey)
                //Carla should complete 0.02, but with 0.03 of fees, she should have a coins of 0.05
                .AddCoins(carlaCoins)
                .ContinueToBuild(aliceSigned)
                .SendFees("0.03")
                .CoverTheRest()
                .BuildTransaction(true);


            //Bob review and signs
            txBuilder = new TransactionBuilder(Network.StratisMain);
            Transaction bobSigned = txBuilder
                .AddCoins(aliceBobCoins)
                .AddKeys(bobKey)
                .SignTransaction(carlaSigned);

            txBuilder.AddCoins(carlaCoins);
            Assert.True(txBuilder.Verify(bobSigned));


            //Scenario 2 : Carla is told by Bob to complete 0.05 BTC
            //Carla fills and signs
            txBuilder = new TransactionBuilder(Network.StratisMain);
            ((DefaultCoinSelector)txBuilder.CoinSelector).GroupByScriptPubKey = false;
            carlaSigned = txBuilder
                .AddKeys(carlaKey)
                .AddCoins(carlaCoins)
                //Carla should complete 0.02, but with 0.03 of fees, she should have a coins of 0.05
                .ContinueToBuild(aliceSigned)
                .CoverOnly("0.05")
                .BuildTransaction(true);


            //Bob review and signs
            txBuilder = new TransactionBuilder(Network.StratisMain);
            bobSigned = txBuilder
                .AddCoins(aliceBobCoins)
                .AddKeys(bobKey)
                .SignTransaction(carlaSigned);

            txBuilder.AddCoins(carlaCoins);
            Assert.True(txBuilder.Verify(bobSigned));
        }

        private ICoin[] GetCoinSource(Key destination, params Money[] amounts)
        {
            if (amounts.Length == 0)
                amounts = new[] { Money.Parse("100.0") };

            return amounts
                .Select(a => new Coin(RandOutpoint(), new TxOut(a, destination.PubKey.Hash)))
                .ToArray();
        }

        [Fact]
        [Trait("UnitTest", "UnitTest")]
        public void CanBuildShuffleColoredTransaction()
        {
            var gold = new Key();
            var silver = new Key();
            AssetId goldId = gold.PubKey.ScriptPubKey.Hash.ToAssetId();
            AssetId silverId = silver.PubKey.ScriptPubKey.Hash.ToAssetId();

            var satoshi = new Key();
            var bob = new Key();

            var repo = new NoSqlColoredTransactionRepository(new NoSqlTransactionRepository(Network.StratisMain), new InMemoryNoSqlRepository(Network.StratisMain));

            Transaction init = Network.StratisMain.Consensus.ConsensusFactory.CreateTransaction();
            
            init.Outputs.AddRange(new[]
            {
                new TxOut("1.0", gold.PubKey),
                new TxOut("1.0", silver.PubKey),
                new TxOut("1.0", satoshi.PubKey)
            });
            
            repo.Transactions.Put(init.GetHash(), init);

            ICoin[] issuanceCoins =
                init
                .Outputs
                .Take(2)
                .Select((o, i) => new IssuanceCoin(new OutPoint(init.GetHash(), i), init.Outputs[i]))
                .OfType<ICoin>().ToArray();

            var satoshiBTC = new Coin(new OutPoint(init.GetHash(), 2), init.Outputs[2]);

            var coins = new List<ICoin>();
            coins.AddRange(issuanceCoins);
            var txBuilder = new TransactionBuilder(1, Network.StratisMain);
            txBuilder.StandardTransactionPolicy = RelayPolicy;
            //Can issue gold to satoshi and bob
            Transaction tx = txBuilder
                .AddCoins(coins.ToArray())
                .AddKeys(gold)
                .IssueAsset(satoshi.PubKey, new AssetMoney(goldId, 1000))
                .IssueAsset(bob.PubKey, new AssetMoney(goldId, 500))
                .SendFees("0.1")
                .SetChange(gold.PubKey)
                .BuildTransaction(true);
            Assert.True(txBuilder.Verify(tx, "0.1"));

            //Ensure BTC from the IssuanceCoin are returned
            Assert.Equal(Money.Parse("0.89994240"), tx.Outputs[2].Value);
            Assert.Equal(gold.PubKey.ScriptPubKey, tx.Outputs[2].ScriptPubKey);

            //Can issue and send in same transaction
            repo.Transactions.Put(tx.GetHash(), tx);


            IEnumerable<ColoredCoin> cc = ColoredCoin.Find(tx, repo);
            for (int i = 0; i < 20; i++)
            {
                txBuilder = new TransactionBuilder(i, Network.StratisMain);
                txBuilder.StandardTransactionPolicy = RelayPolicy;
                tx = txBuilder
                    .AddCoins(satoshiBTC)
                    .AddCoins(cc)
                    .AddKeys(satoshi)
                    .SendAsset(gold, new AssetMoney(goldId, 10))
                    .SetChange(satoshi)
                    .Then()
                    .AddKeys(gold)
                    .AddCoins(issuanceCoins)
                    .IssueAsset(bob, new AssetMoney(goldId, 1))
                    .SetChange(gold)
                    .Shuffle()
                    .BuildTransaction(true);

                repo.Transactions.Put(tx.GetHash(), tx);

                ColoredTransaction ctx = tx.GetColoredTransaction(repo);
                Assert.Single(ctx.Issuances);
                Assert.Equal(2, ctx.Transfers.Count);
            }
        }

        //[Fact]
        //[Trait("UnitTest", "UnitTest")]
        private void CanBuildColoredTransaction()
        {
            // test is disabled for now
            // todo: not required for now if we use coloured coins we can revive this.

            var gold = new Key();
            var silver = new Key();
            AssetId goldId = gold.PubKey.ScriptPubKey.Hash.ToAssetId();
            AssetId silverId = silver.PubKey.ScriptPubKey.Hash.ToAssetId();

            var satoshi = new Key();
            var bob = new Key();
            var alice = new Key();

            var repo = new NoSqlColoredTransactionRepository();

            Transaction init = Network.StratisMain.Consensus.ConsensusFactory.CreateTransaction();
            init.Outputs.AddRange(new[]
            {
                new TxOut("1.0", gold.PubKey),
                new TxOut("1.0", silver.PubKey),
                new TxOut("1.0", satoshi.PubKey)
            });
            

            repo.Transactions.Put(init);

            ICoin[] issuanceCoins =
                init
                .Outputs
                .AsCoins()
                .Take(2)
                .Select((c, i) => new IssuanceCoin(c))
                .OfType<ICoin>().ToArray();

            Coin satoshiBTC = init.Outputs.AsCoins().Last();

            var coins = new List<ICoin>();
            coins.AddRange(issuanceCoins);
            var txBuilder = new TransactionBuilder(Network.StratisMain);
            txBuilder.StandardTransactionPolicy = RelayPolicy;
            //Can issue gold to satoshi and bob
            Transaction tx = txBuilder
                .AddCoins(coins.ToArray())
                .AddKeys(gold)
                .IssueAsset(satoshi.PubKey, new AssetMoney(goldId, 1000))
                .IssueAsset(bob.PubKey, new AssetMoney(goldId, 500))
                .SendFees("0.1")
                .SetChange(gold.PubKey)
                .BuildTransaction(true);
            Assert.True(txBuilder.Verify(tx, "0.1"));

            //Ensure BTC from the IssuanceCoin are returned
            Assert.Equal(Money.Parse("0.89994240"), tx.Outputs[2].Value);
            Assert.Equal(gold.PubKey.ScriptPubKey, tx.Outputs[2].ScriptPubKey);

            repo.Transactions.Put(tx);

            ColoredTransaction colored = tx.GetColoredTransaction(repo);
            Assert.Equal(2, colored.Issuances.Count);
            Assert.True(colored.Issuances.All(i => i.Asset.Id == goldId));
            AssertHasAsset(tx, colored, colored.Issuances[0], goldId, 500, bob.PubKey);
            AssertHasAsset(tx, colored, colored.Issuances[1], goldId, 1000, satoshi.PubKey);

            ColoredCoin[] coloredCoins = ColoredCoin.Find(tx, colored).ToArray();
            Assert.Equal(2, coloredCoins.Length);

            //Can issue silver to bob, and send some gold to satoshi
            coins.Add(coloredCoins.First(c => c.ScriptPubKey == bob.PubKey.ScriptPubKey));
            txBuilder = new TransactionBuilder(Network.StratisMain);
            txBuilder.StandardTransactionPolicy = EasyPolicy;
            tx = txBuilder
                .AddCoins(coins.ToArray())
                .AddKeys(silver, bob)
                .SetChange(bob.PubKey)
                .IssueAsset(bob.PubKey, new AssetMoney(silverId, 10))
                .SendAsset(satoshi.PubKey, new AssetMoney(goldId, 30))
                .BuildTransaction(true);

            Assert.True(txBuilder.Verify(tx));
            colored = tx.GetColoredTransaction(repo);
            Assert.Single(colored.Inputs);
            Assert.Equal(goldId, colored.Inputs[0].Asset.Id);
            Assert.Equal(500, colored.Inputs[0].Asset.Quantity);
            Assert.Single(colored.Issuances);
            Assert.Equal(2, colored.Transfers.Count);
            AssertHasAsset(tx, colored, colored.Transfers[0], goldId, 470, bob.PubKey);
            AssertHasAsset(tx, colored, colored.Transfers[1], goldId, 30, satoshi.PubKey);

            repo.Transactions.Put(tx);


            //Can swap : 
            //satoshi wants to send 100 gold to bob 
            //bob wants to send 200 silver, 5 gold and 0.9 BTC to satoshi

            //Satoshi receive gold
            txBuilder = new TransactionBuilder(Network.StratisMain);
            txBuilder.StandardTransactionPolicy = RelayPolicy;
            tx = txBuilder
                    .AddKeys(gold)
                    .AddCoins(issuanceCoins)
                    .IssueAsset(satoshi.PubKey, new AssetMoney(goldId, 1000UL))
                    .SetChange(gold.PubKey)
                    .SendFees(Money.Coins(0.0004m))
                    .BuildTransaction(true);
            Assert.True(txBuilder.Verify(tx));
            repo.Transactions.Put(tx);
            ColoredCoin satoshiCoin = ColoredCoin.Find(tx, repo).First();


            //Gold receive 2.5 BTC
            tx = Network.StratisMain.Consensus.ConsensusFactory.CreateTransaction();
            tx.Outputs.AddRange(new[]
            {
                new TxOut("2.5",gold.PubKey)
            });

            repo.Transactions.Put(tx.GetHash(), tx);

            //Bob receive silver and 2 btc
            txBuilder = new TransactionBuilder(Network.StratisMain);
            txBuilder.StandardTransactionPolicy = RelayPolicy;
            tx = txBuilder
                    .AddKeys(silver, gold)
                    .AddCoins(issuanceCoins)
                    .AddCoins(new Coin(new OutPoint(tx.GetHash(), 0), new TxOut("2.5", gold.PubKey.ScriptPubKey)))
                    .IssueAsset(bob.PubKey, new AssetMoney(silverId, 300UL))
                    .Send(bob.PubKey, "2.00")
                    .SendFees(Money.Coins(0.0004m))
                    .SetChange(gold.PubKey)
                    .BuildTransaction(true);
            Assert.True(txBuilder.Verify(tx));
            repo.Transactions.Put(tx);

            ColoredCoin bobSilverCoin = ColoredCoin.Find(tx, repo).First();
            var bobBitcoin = new Coin(new OutPoint(tx.GetHash(), 2), tx.Outputs[2]);

            //Bob receive gold
            txBuilder = new TransactionBuilder(Network.StratisMain);
            txBuilder.StandardTransactionPolicy = RelayPolicy;
            tx = txBuilder
                    .AddKeys(gold)
                    .AddCoins(issuanceCoins)
                    .IssueAsset(bob.PubKey, new AssetMoney(goldId, 50UL))
                    .SetChange(gold.PubKey)
                    .SendFees(Money.Coins(0.0004m))
                    .BuildTransaction(true);
            Assert.True(txBuilder.Verify(tx));
            repo.Transactions.Put(tx.GetHash(), tx);

            ColoredCoin bobGoldCoin = ColoredCoin.Find(tx, repo).First();

            txBuilder = new TransactionBuilder(Network.StratisMain);
            txBuilder.StandardTransactionPolicy = RelayPolicy;
            tx = txBuilder
                .AddCoins(satoshiCoin)
                .AddCoins(satoshiBTC)
                .SendAsset(bob.PubKey, new AssetMoney(goldId, 100))
                .SendFees(Money.Coins(0.0004m))
                .SetChange(satoshi.PubKey)
                .Then()
                .AddCoins(bobSilverCoin, bobGoldCoin, bobBitcoin)
                .SendAsset(satoshi.PubKey, new AssetMoney(silverId, 200))
                .Send(satoshi.PubKey, "0.9")
                .SendAsset(satoshi.PubKey, new AssetMoney(goldId, 5))
                .SetChange(bob.PubKey)
                .BuildTransaction(false);

            colored = tx.GetColoredTransaction(repo);

            AssertHasAsset(tx, colored, colored.Inputs[0], goldId, 1000, null);
            AssertHasAsset(tx, colored, colored.Inputs[1], silverId, 300, null);

            AssertHasAsset(tx, colored, colored.Transfers[0], goldId, 900, satoshi.PubKey);
            AssertHasAsset(tx, colored, colored.Transfers[1], goldId, 100, bob.PubKey);

            AssertHasAsset(tx, colored, colored.Transfers[2], silverId, 100, bob.PubKey);
            AssertHasAsset(tx, colored, colored.Transfers[3], silverId, 200, satoshi.PubKey);

            AssertHasAsset(tx, colored, colored.Transfers[4], goldId, 45, bob.PubKey);
            AssertHasAsset(tx, colored, colored.Transfers[5], goldId, 5, satoshi.PubKey);

            Assert.True(tx.Outputs[8].Value == Money.Parse("1.0999424"));
            Assert.True(tx.Outputs[8].ScriptPubKey == bob.PubKey.ScriptPubKey);
            Assert.True(tx.Outputs[9].Value == Money.Parse("0.9"));
            Assert.True(tx.Outputs[9].ScriptPubKey == satoshi.PubKey.ScriptPubKey);

            tx = txBuilder.AddKeys(satoshi, bob).SignTransaction(tx);
            Assert.True(txBuilder.Verify(tx));


            //Bob send coins to Satoshi, but alice pay for the dust
            Transaction funding =
                new TransactionBuilder(Network.StratisMain)
                {
                    StandardTransactionPolicy = RelayPolicy
                }
                .AddCoins(issuanceCoins)
                .AddKeys(gold)
                .IssueAsset(bob.PubKey.Hash, new AssetMoney(goldId, 100UL))
                .SetChange(gold.PubKey.Hash)
                .SendFees(Money.Coins(0.0004m))
                .BuildTransaction(true);

            repo.Transactions.Put(funding);

            ColoredCoin[] bobGold = ColoredCoin.Find(funding, repo).ToArray();

            Transaction transfer = null;
            try
            {
                transfer =
                    new TransactionBuilder(Network.StratisMain)
                    {
                        StandardTransactionPolicy = RelayPolicy
                    }
                    .AddCoins(bobGold)
                    .SendAsset(alice.PubKey.Hash, new AssetMoney(goldId, 40UL))
                    .SetChange(bob.PubKey.Hash)
                    .BuildTransaction(true);
                Assert.False(true, "Should have thrown");
            }
            catch (NotEnoughFundsException ex) //Not enough dust to send the change
            {
                Assert.True(((Money)ex.Missing).Satoshi == 2730);
                var rate = new FeeRate(Money.Coins(0.0004m));
                txBuilder = new TransactionBuilder(Network.StratisMain);
                txBuilder.StandardTransactionPolicy = RelayPolicy;
                transfer =
                    txBuilder
                    .AddCoins(bobGold)
                    .AddCoins(((IssuanceCoin)issuanceCoins[0]).Bearer)
                    .AddKeys(gold, bob)
                    .SendAsset(alice.PubKey, new AssetMoney(goldId, 40UL))
                    .SetChange(bob.PubKey, ChangeType.Colored)
                    .SetChange(gold.PubKey.Hash, ChangeType.Uncolored)
                    .SendEstimatedFees(rate)
                    .BuildTransaction(true);
                Money fee = transfer.GetFee(txBuilder.FindSpentCoins(transfer));
                Assert.True(txBuilder.Verify(transfer, fee));

                repo.Transactions.Put(funding.GetHash(), funding);

                colored = ColoredTransaction.FetchColors(transfer, repo);
                AssertHasAsset(transfer, colored, colored.Transfers[0], goldId, 60, bob.PubKey);
                AssertHasAsset(transfer, colored, colored.Transfers[1], goldId, 40, alice.PubKey);

                TxOut change = transfer.Outputs.Last(o => o.ScriptPubKey == gold.PubKey.Hash.ScriptPubKey);
                Assert.Equal(Money.Coins(0.99980450m), change.Value);

                Assert.Equal(gold.PubKey.Hash, change.ScriptPubKey.GetDestination(Network.StratisMain));

                //Verify issuancecoin can have an url
                var issuanceCoin = (IssuanceCoin)issuanceCoins[0];
                issuanceCoin.DefinitionUrl = new Uri("http://toto.com/");
                txBuilder = new TransactionBuilder(Network.StratisMain);
                tx = txBuilder
                    .AddKeys(gold)
                    .AddCoins(issuanceCoin)
                    .IssueAsset(bob, new AssetMoney(gold.PubKey, 10))
                    .SetChange(gold)
                    .BuildTransaction(true);

                Assert.Equal("http://toto.com/", tx.GetColoredMarker().GetMetadataUrl().AbsoluteUri);

                //Sending 0 asset should be a no op
                txBuilder = new TransactionBuilder(Network.StratisMain);
                transfer =
                    txBuilder
                    .AddCoins(bobGold)
                    .AddCoins(((IssuanceCoin)issuanceCoins[0]).Bearer)
                    .AddKeys(gold, bob)
                    .SendAsset(alice.PubKey, new AssetMoney(goldId, 0UL))
                    .Send(alice.PubKey, Money.Coins(0.01m))
                    .SetChange(bob.PubKey)
                    .BuildTransaction(true);

                foreach (TxOut output in transfer.Outputs)
                {
                    Assert.False(TxNullDataTemplate.Instance.CheckScriptPubKey(Network.StratisMain, output.ScriptPubKey));
                    Assert.False(output.Value == output.GetDustThreshold(txBuilder.StandardTransactionPolicy.MinRelayTxFee));
                }
            }
        }

        private void AssertHasAsset(Transaction tx, ColoredTransaction colored, ColoredEntry entry, AssetId assetId, int quantity, PubKey destination)
        {
            TxOut txout = tx.Outputs[entry.Index];
            Assert.True(entry.Asset.Id == assetId);
            Assert.True(entry.Asset.Quantity == quantity);
            if (destination != null)
                Assert.True(txout.ScriptPubKey == destination.ScriptPubKey);
        }

        [Fact]
        [Trait("UnitTest", "UnitTest")]
        public void CanBuildStealthTransaction()
        {
            Key[] stealthKeys = Enumerable.Range(0, 3).Select(_ => new Key()).ToArray();
            var scanKey = new Key();

            var darkSatoshi = new BitcoinStealthAddress(scanKey.PubKey, stealthKeys.Select(k => k.PubKey).ToArray(), 2, new BitField(3, 5), Network.Main);

            var bob = new Key();
            var coins = new Coin[] {
                new Coin()
                {
                    Outpoint = RandOutpoint(),
                    TxOut = new TxOut("1.00",bob.PubKey.Hash)
                } };

            //Bob sends money to satoshi
            var builder = new TransactionBuilder(Network.StratisMain);
            builder.StandardTransactionPolicy = EasyPolicy;
            Transaction tx =
                builder
                .AddCoins(coins)
                .AddKeys(bob)
                .Send(darkSatoshi, "1.00")
                .BuildTransaction(true);
            Assert.True(builder.Verify(tx));

            //Satoshi scans a StealthCoin in the transaction with his scan key
            StealthCoin stealthCoin = StealthCoin.Find(tx, darkSatoshi, scanKey);
            Assert.NotNull(stealthCoin);

            //Satoshi sends back the money to Bob
            builder = new TransactionBuilder(Network.StratisMain);
            builder.StandardTransactionPolicy = EasyPolicy;
            tx =
                builder
                    .AddCoins(stealthCoin)
                    .AddKeys(stealthKeys)
                    .AddKeys(scanKey)
                    .Send(bob.PubKey.Hash, "1.00")
                    .BuildTransaction(true);

            Assert.True(builder.Verify(tx)); //Signed !


            //Same scenario, Satoshi wants to send money back to Bob
            //However, his keys are spread on two machines
            //He partially signs on the 1st machine
            builder = new TransactionBuilder(Network.StratisMain);
            builder.StandardTransactionPolicy = EasyPolicy;
            tx =
                builder
                    .AddCoins(stealthCoin)
                    .AddKeys(stealthKeys.Skip(2).ToArray()) //Only one Stealth Key
                    .AddKeys(scanKey)
                    .Send(bob.PubKey.Hash, "1.00")
                    .BuildTransaction(true);

            Assert.False(builder.Verify(tx)); //Not fully signed

            //Then he partially signs on the 2nd machine
            builder = new TransactionBuilder(Network.StratisMain);
            builder.StandardTransactionPolicy = EasyPolicy;
            tx =
                builder
                    .AddCoins(stealthCoin)
                    .AddKeys(stealthKeys[0]) //Other key
                    .AddKeys(scanKey)
                    .SignTransaction(tx);

            Assert.True(builder.Verify(tx)); //Fully signed !
        }

        private OutPoint RandOutpoint()
        {
            return new OutPoint(Rand(), 0);
        }

        [Fact]
        [Trait("UnitTest", "UnitTest")]
        public void CanSwitchGroup()
        {
            var satoshi = new Key();
            var alice = new Key();
            var bob = new Key();

            var aliceCoins = new ICoin[] { RandomCoin("0.4", alice), RandomCoin("0.6", alice) };
            var bobCoins = new ICoin[] { RandomCoin("0.2", bob), RandomCoin("0.3", bob) };

            var builder = new TransactionBuilder(Network.StratisMain);
            var rate = new FeeRate(Money.Coins(0.0004m));
            Transaction tx1 = builder
                .AddCoins(aliceCoins)
                .AddKeys(alice)
                .Send(satoshi, Money.Coins(0.1m))
                .SetChange(alice)
                .Then()
                .AddCoins(bobCoins)
                .AddKeys(bob)
                .Send(satoshi, Money.Coins(0.01m))
                .SetChange(bob)
                .SendEstimatedFeesSplit(rate)
                .BuildTransaction(true);

            builder = new TransactionBuilder(Network.StratisMain);
            Transaction tx2 = builder
                .Then("Alice")
                .AddCoins(aliceCoins)
                .AddKeys(alice)
                .Send(satoshi, Money.Coins(0.1m))
                .Then("Bob")
                .AddCoins(bobCoins)
                .AddKeys(bob)
                .Send(satoshi, Money.Coins(0.01m))
                .SetChange(bob)
                .Then("Alice")
                .SetChange(alice)
                .SendEstimatedFeesSplit(rate)
                .BuildTransaction(true);

            Assert.Equal(tx1.ToString(), tx2.ToString());
        }

        [Fact]
        [Trait("UnitTest", "UnitTest")]
        public void CanSplitFees()
        {
            var satoshi = new Key();
            var alice = new Key();
            var bob = new Key();

            var aliceCoins = new ICoin[] { RandomCoin("0.4", alice), RandomCoin("0.6", alice) };
            var bobCoins = new ICoin[] { RandomCoin("0.2", bob), RandomCoin("0.3", bob) };

            var builder = new TransactionBuilder(Network.StratisMain);
            var rate = new FeeRate(Money.Coins(0.0004m));
            Transaction tx = builder
                .AddCoins(aliceCoins)
                .AddKeys(alice)
                .Send(satoshi, Money.Coins(0.1m))
                .SetChange(alice)
                .Then()
                .AddCoins(bobCoins)
                .AddKeys(bob)
                .Send(satoshi, Money.Coins(0.01m))
                .SetChange(bob)
                .SendEstimatedFeesSplit(rate)
                .BuildTransaction(true);

            Money estimated = builder.EstimateFees(tx, rate);

            Assert.True(builder.Verify(tx, estimated));

            // Alice should pay two times more fee than bob
            builder = new TransactionBuilder(Network.StratisMain);
            tx = builder
                .AddCoins(aliceCoins)
                .AddKeys(alice)
                .SetFeeWeight(2.0m)
                .Send(satoshi, Money.Coins(0.1m))
                .SetChange(alice)
                .Then()
                .AddCoins(bobCoins)
                .AddKeys(bob)
                .Send(satoshi, Money.Coins(0.01m))
                .SetChange(bob)
                .SendFeesSplit(Money.Coins(0.6m))
                .BuildTransaction(true);

            Money spentAlice = builder.FindSpentCoins(tx).Where(c => aliceCoins.Contains(c)).OfType<Coin>().Select(c => c.Amount).Sum();
            Money receivedAlice = tx.Outputs.AsCoins().Where(c => c.ScriptPubKey == alice.PubKey.Hash.ScriptPubKey).Select(c => c.Amount).Sum();
            Assert.Equal(Money.Coins(0.1m + 0.4m), spentAlice - receivedAlice);

            Money spentBob = builder.FindSpentCoins(tx).Where(c => bobCoins.Contains(c)).OfType<Coin>().Select(c => c.Amount).Sum();
            Money receivedBob = tx.Outputs.AsCoins().Where(c => c.ScriptPubKey == bob.PubKey.Hash.ScriptPubKey).Select(c => c.Amount).Sum();
            Assert.Equal(Money.Coins(0.01m + 0.2m), spentBob - receivedBob);
        }

        [Fact]
        [Trait("UnitTest", "UnitTest")]
        public void CanVerifySequenceLock()
        {
            var now = new DateTimeOffset(1988, 7, 18, 0, 0, 0, TimeSpan.Zero);
            TimeSpan step = TimeSpan.FromMinutes(10.0);
            TimeSpan smallStep = new Sequence(step).LockPeriod;
            CanVerifySequenceLockCore(new[] { new Sequence(1) }, new[] { 1 }, 2, now, true, new SequenceLock(1, -1));
            CanVerifySequenceLockCore(new[] { new Sequence(1) }, new[] { 1 }, 1, now, false, new SequenceLock(1, -1));
            CanVerifySequenceLockCore(
                new[]
                {
                    new Sequence(1),
                    new Sequence(5),
                    new Sequence(11),
                    new Sequence(8)
                },
                new[] { 1, 5, 7, 9 }, 10, DateTimeOffset.UtcNow, false, new SequenceLock(17, -1));

            CanVerifySequenceLockCore(
                new[]
                {
                    new Sequence(smallStep), //MTP(block[11] is +60min) 
                },
                new[] { 12 }, 13, now, true, new SequenceLock(-1, now + TimeSpan.FromMinutes(60.0) + smallStep - TimeSpan.FromSeconds(1)));

            CanVerifySequenceLockCore(
                new[]
                {
                    new Sequence(smallStep), //MTP(block[11] is +60min) 
                },
                new[] { 12 }, 12, now, false, new SequenceLock(-1, now + TimeSpan.FromMinutes(60.0) + smallStep - TimeSpan.FromSeconds(1)));
        }

        private void CanVerifySequenceLockCore(Sequence[] sequences, int[] prevHeights, int currentHeight, DateTimeOffset first, bool expected, SequenceLock expectedLock)
        {
            var chain = new ConcurrentChain(new BlockHeader()
            {
                BlockTime = first
            }, Network.StratisMain);
            first = first + TimeSpan.FromMinutes(10);
            while (currentHeight != chain.Height)
            {
                chain.SetTip(new BlockHeader()
                {
                    BlockTime = first,
                    HashPrevBlock = chain.Tip.HashBlock
                });
                first = first + TimeSpan.FromMinutes(10);
            }
            Transaction tx = Network.StratisMain.Consensus.ConsensusFactory.CreateTransaction();
            tx.Version = 2;
            for (int i = 0; i < sequences.Length; i++)
            {
                var input = new TxIn();
                input.Sequence = sequences[i];
                tx.Inputs.Add(input);
            }
            Assert.Equal(expected, tx.CheckSequenceLocks(prevHeights, chain.Tip));
            SequenceLock actualLock = tx.CalculateSequenceLocks(prevHeights, chain.Tip);
            Assert.Equal(expectedLock.MinTime, actualLock.MinTime);
            Assert.Equal(expectedLock.MinHeight, actualLock.MinHeight);
        }

        [Fact]
        [Trait("UnitTest", "UnitTest")]
        public void CanEstimateFees()
        {
            var alice = new Key();
            var bob = new Key();
            var satoshi = new Key();
            Script bobAlice = PayToMultiSigTemplate.Instance.GenerateScriptPubKey(2, alice.PubKey, bob.PubKey);

            //Alice sends money to bobAlice
            //Bob sends money to bobAlice
            //bobAlice sends money to satoshi

            var aliceCoins = new ICoin[] { RandomCoin("0.4", alice), RandomCoin("0.6", alice) };
            var bobCoins = new ICoin[] { RandomCoin("0.2", bob), RandomCoin("0.3", bob) };
            var bobAliceCoins = new ICoin[] { RandomCoin("1.5", bobAlice, false), RandomCoin("0.25", bobAlice, true) };

            var builder = new TransactionBuilder(Network.StratisMain);
            builder.StandardTransactionPolicy = EasyPolicy;
            Transaction unsigned = builder
                .AddCoins(aliceCoins)
                .Send(bobAlice, "1.0")
                .Then()
                .AddCoins(bobCoins)
                .Send(bobAlice, "0.5")
                .Then()
                .AddCoins(bobAliceCoins)
                .Send(satoshi.PubKey, "1.74")
                .SetChange(bobAlice)
                .BuildTransaction(false);

            builder.AddKeys(alice, bob, satoshi);
            Transaction signed = builder.BuildTransaction(true);
            Assert.True(builder.Verify(signed));

            Assert.True(Math.Abs(signed.ToBytes().Length - builder.EstimateSize(unsigned)) < 20);

            var rate = new FeeRate(Money.Coins(0.0004m));
            Money estimatedFees = builder.EstimateFees(unsigned, rate);
            builder.SendEstimatedFees(rate);
            signed = builder.BuildTransaction(true);
            Assert.True(builder.Verify(signed, estimatedFees));
        }

        private Coin RandomCoin(Money amount, Script scriptPubKey, bool p2sh)
        {
            OutPoint outpoint = RandOutpoint();
            if (!p2sh)
                return new Coin(outpoint, new TxOut(amount, scriptPubKey));
            return new ScriptCoin(outpoint, new TxOut(amount, scriptPubKey.Hash), scriptPubKey);
        }
        private Coin RandomCoin(Money amount, Key receiver)
        {
            return RandomCoin(amount, receiver.PubKey.GetAddress(Network.Main));
        }
        private Coin RandomCoin(Money amount, IDestination receiver)
        {
            OutPoint outpoint = RandOutpoint();
            return new Coin(outpoint, new TxOut(amount, receiver));
        }

        [Fact]
        [Trait("UnitTest", "UnitTest")]
        public void BigUIntCoverage()
        {
            Assert.True(new uint160("0102030405060708090102030405060708090102") == new uint160("0102030405060708090102030405060708090102"));
            Assert.True(new uint160("0102030405060708090102030405060708090102") == new uint160(new uint160("0102030405060708090102030405060708090102")));
            Assert.True(new uint160("0102030405060708090102030405060708090102") != new uint160(new uint160("0102030405060708090102030405060708090101")));
            Assert.False(new uint160("0102030405060708090102030405060708090102") != new uint160(new uint160("0102030405060708090102030405060708090102")));
            Assert.True(new uint160("0102030405060708090102030405060708090102").Equals(new uint160("0102030405060708090102030405060708090102")));
            Assert.True(new uint160("0102030405060708090102030405060708090102").GetHashCode() == new uint160("0102030405060708090102030405060708090102").GetHashCode());
            Assert.True(new uint160("0102030405060708090102030405060708090102") == uint160.Parse("0102030405060708090102030405060708090102"));
            uint160 a = null;
            Assert.True(uint160.TryParse("0102030405060708090102030405060708090102", out a));
            Assert.True(a == uint160.Parse("0102030405060708090102030405060708090102"));
            Assert.False(uint160.TryParse("01020304050607080901020304050607080901020", out a));
            Assert.True(new uint160("0102030405060708090102030405060708090102") > uint160.Parse("0102030405060708090102030405060708090101"));
            Assert.True(new uint160("0102030405060708090102030405060708090101") < uint160.Parse("0102030405060708090102030405060708090102"));
            Assert.True(new uint160("0102030405060708090102030405060708090101") <= uint160.Parse("0102030405060708090102030405060708090101"));
            Assert.True(new uint160("0102030405060708090102030405060708090101") >= uint160.Parse("0102030405060708090102030405060708090101"));
            Assert.True(new uint160("0102030405060708090102030405060708090101") <= uint160.Parse("0102030405060708090102030405060708090102"));
            Assert.True(new uint160("0102030405060708090102030405060708090102") >= uint160.Parse("0102030405060708090102030405060708090101"));

            var bytes = new List<byte>();
            a = new uint160("0102030405060708090102030405060708090102");
            for (int i = 0; i < 20; i++)
            {
                bytes.Add(a.GetByte(i));
            }
            bytes.Reverse();
            AssertEx.CollectionEquals(Encoders.Hex.DecodeData("0102030405060708090102030405060708090102"), bytes.ToArray());

            bytes = new List<byte>();
            var b = new uint256("0102030405060708090102030405060708090102030405060708090102030405");
            for (int i = 0; i < 32; i++)
            {
                bytes.Add(b.GetByte(i));
            }
            bytes.Reverse();
            AssertEx.CollectionEquals(Encoders.Hex.DecodeData("0102030405060708090102030405060708090102030405060708090102030405"), bytes.ToArray());
            Assert.True(new uint256("0102030405060708090102030405060708090102030405060708090102030405") == new uint256(new uint256("0102030405060708090102030405060708090102030405060708090102030405")));
        }
#if !NOSOCKET
        [Fact]
        [Trait("UnitTest", "UnitTest")]
        public void OtherCoverage()
        {
            Assert.Equal(System.Net.IPAddress.Parse("127.0.0.1").MapToIPv6(), Utils.MapToIPv6(System.Net.IPAddress.Parse("127.0.0.1")));
            Assert.False(Utils.IsIPv4MappedToIPv6(System.Net.IPAddress.Parse("127.0.0.1")));
            Assert.True(Utils.IsIPv4MappedToIPv6(Utils.MapToIPv6(System.Net.IPAddress.Parse("127.0.0.1"))));
        }
#endif
        [Fact]
        [Trait("UnitTest", "UnitTest")]
        public void BitcoinStreamCoverage()
        {
            BitcoinStreamCoverageCore(new ulong[] { 1, 2, 3, 4 }, (BitcoinStream bs, ref ulong[] items) =>
            {
                bs.ReadWrite(ref items);
            });
            BitcoinStreamCoverageCore(new ushort[] { 1, 2, 3, 4 }, (BitcoinStream bs, ref ushort[] items) =>
            {
                bs.ReadWrite(ref items);
            });
            BitcoinStreamCoverageCore(new uint[] { 1, 2, 3, 4 }, (BitcoinStream bs, ref uint[] items) =>
            {
                bs.ReadWrite(ref items);
            });
            BitcoinStreamCoverageCore(new short[] { -1, 1, 2, 3, 4 }, (BitcoinStream bs, ref short[] items) =>
            {
                bs.ReadWrite(ref items);
            });
            BitcoinStreamCoverageCore(new long[] { -1, 1, 2, 3, 4 }, (BitcoinStream bs, ref long[] items) =>
            {
                bs.ReadWrite(ref items);
            });
            BitcoinStreamCoverageCore(new byte[] { 1, 2, 3, 4 }, (BitcoinStream bs, ref byte[] items) =>
            {
                bs.ReadWrite(ref items);
            });
            BitcoinStreamCoverageCore(new uint160[] { new uint160(1), new uint160(2), new uint160(3), new uint160(4) }, (BitcoinStream bs, ref uint160[] items) =>
            {
                List<uint160> l = items.ToList();
                bs.ReadWrite(ref l);
                items = l.ToArray();
            });
        }

        private delegate void BitcoinStreamCoverageCoreDelegate<TItem>(BitcoinStream bs, ref TItem[] items);

        private void BitcoinStreamCoverageCore<TItem>(TItem[] input, BitcoinStreamCoverageCoreDelegate<TItem> roundTrip)
        {
            TItem[] before = input.ToArray();
            var ms = new MemoryStream();
            var bs = new BitcoinStream(ms, true);
            bs.ConsensusFactory = Network.StratisMain.Consensus.ConsensusFactory;

            TItem[] before2 = input;
            roundTrip(bs, ref input);
            Array.Clear(input, 0, input.Length);
            ms.Position = 0;
            bs = new BitcoinStream(ms, false);
            bs.ConsensusFactory = Network.StratisMain.Consensus.ConsensusFactory;
            roundTrip(bs, ref input);
            if (!(input is byte[])) //Byte serialization reuse the input array
                Assert.True(before2 != input);
            AssertEx.CollectionEquals(before, input);
        }

        //[Fact]
        //[Trait("UnitTest", "UnitTest")]
        //public void CanSerializeInvalidTransactionsBackAndForth()
        //{
        //    Transaction.TimeStamp = true;
        //    Transaction before = Network.StratisMain.Consensus.ConsensusFactory.CreateTransaction();
        //    var versionBefore = before.Version;
        //    before.Outputs.Add(new TxOut());
        //    Transaction after = AssertClone(before);
        //    Assert.Equal(before.Version, after.Version);
        //    Assert.Equal(versionBefore, after.Version);
        //    Assert.True(after.Outputs.Count == 1);

        //    before = Network.StratisMain.Consensus.ConsensusFactory.CreateTransaction();
        //    after = AssertClone(before);
        //    Assert.Equal(before.Version, versionBefore);
        //}

        private Transaction AssertClone(Transaction before)
        {
            Transaction after = before.Clone(network: Network.StratisMain);
            Transaction after2 = null;

            var ms = new MemoryStream();
            var stream = new BitcoinStream(ms, true);
            stream.TransactionOptions = TransactionOptions.None;
            stream.ConsensusFactory = Network.StratisMain.Consensus.ConsensusFactory;
            stream.ReadWrite(before);

            ms.Position = 0;

            stream = new BitcoinStream(ms, false);
            stream.TransactionOptions = TransactionOptions.Witness;
            stream.ConsensusFactory = Network.StratisMain.Consensus.ConsensusFactory;
            stream.ReadWrite(ref after2);

            Assert.Equal(after2.GetHash(), after.GetHash());
            Assert.Equal(before.GetHash(), after.GetHash());

            return after;
        }

        [Fact]
        [Trait("UnitTest", "UnitTest")]
        public void CanBuildWitTransaction()
        {
            Action<Transaction, TransactionBuilder> AssertEstimatedSize = (tx, b) =>
            {
                int expectedVSize = tx.GetVirtualSize();
                int actualVSize = b.EstimateSize(tx, true);
                int expectedSize = tx.GetSerializedSize();
                int actualSize = b.EstimateSize(tx, false);
                Assert.True(Math.Abs(expectedVSize - actualVSize) < Math.Abs(expectedVSize - actualSize));
                Assert.True(Math.Abs(expectedSize - actualSize) < Math.Abs(expectedSize - actualVSize));
                Assert.True(Math.Abs(expectedVSize - actualVSize) < Math.Abs(expectedSize - actualVSize));
                Assert.True(Math.Abs(expectedSize - actualSize) < Math.Abs(expectedVSize - actualSize));

                decimal error = (decimal)Math.Abs(expectedVSize - actualVSize) / Math.Min(expectedVSize, actualSize);
                Assert.True(error < 0.01m);
            };
            var alice = new Key();
            var bob = new Key();
            Transaction previousTx = null;
            Coin previousCoin = null;
            ScriptCoin witnessCoin = null;
            TransactionBuilder builder = null;
            Transaction signedTx = null;
            ScriptCoin scriptCoin = null;

            //P2WPKH
            previousTx = Network.StratisMain.Consensus.ConsensusFactory.CreateTransaction();
            previousTx.Outputs.Add(new TxOut(Money.Coins(1.0m), alice.PubKey.WitHash));
            previousCoin = previousTx.Outputs.AsCoins().First();

            builder = new TransactionBuilder(Network.StratisMain);
            builder.AddKeys(alice);
            builder.AddCoins(previousCoin);
            builder.Send(bob, Money.Coins(0.4m));
            builder.SendFees(Money.Satoshis(30000));
            builder.SetChange(alice);
            signedTx = builder.BuildTransaction(true);
            AssertEstimatedSize(signedTx, builder);
            Assert.True(builder.Verify(signedTx));

            //P2WSH
            previousTx = Network.StratisMain.Consensus.ConsensusFactory.CreateTransaction();
            previousTx.Outputs.Add(new TxOut(Money.Coins(1.0m), alice.PubKey.ScriptPubKey.WitHash));
            previousCoin = previousTx.Outputs.AsCoins().First();

            witnessCoin = new ScriptCoin(previousCoin, alice.PubKey.ScriptPubKey);
            builder = new TransactionBuilder(Network.StratisMain);
            builder.AddKeys(alice);
            builder.AddCoins(witnessCoin);
            builder.Send(bob, Money.Coins(0.4m));
            builder.SendFees(Money.Satoshis(30000));
            builder.SetChange(alice);
            signedTx = builder.BuildTransaction(true);
            AssertEstimatedSize(signedTx, builder);
            Assert.True(builder.Verify(signedTx));


            //P2SH(P2WPKH)
            previousTx = Network.StratisMain.Consensus.ConsensusFactory.CreateTransaction();
            previousTx.Outputs.Add(new TxOut(Money.Coins(1.0m), alice.PubKey.WitHash.ScriptPubKey.Hash));
            previousCoin = previousTx.Outputs.AsCoins().First();

            scriptCoin = new ScriptCoin(previousCoin, alice.PubKey.WitHash.ScriptPubKey);
            builder = new TransactionBuilder(Network.StratisMain);
            builder.AddKeys(alice);
            builder.AddCoins(scriptCoin);
            builder.Send(bob, Money.Coins(0.4m));
            builder.SendFees(Money.Satoshis(30000));
            builder.SetChange(alice);
            signedTx = builder.BuildTransaction(true);
            AssertEstimatedSize(signedTx, builder);
            Assert.True(builder.Verify(signedTx));

            //P2SH(P2WSH)
            previousTx = Network.StratisMain.Consensus.ConsensusFactory.CreateTransaction();
            previousTx.Outputs.Add(new TxOut(Money.Coins(1.0m), alice.PubKey.ScriptPubKey.WitHash.ScriptPubKey.Hash));
            previousCoin = previousTx.Outputs.AsCoins().First();

            witnessCoin = new ScriptCoin(previousCoin, alice.PubKey.ScriptPubKey);
            builder = new TransactionBuilder(Network.StratisMain);
            builder.AddKeys(alice);
            builder.AddCoins(witnessCoin);
            builder.Send(bob, Money.Coins(0.4m));
            builder.SendFees(Money.Satoshis(30000));
            builder.SetChange(alice);
            signedTx = builder.BuildTransaction(true);
            AssertEstimatedSize(signedTx, builder);
            Assert.True(builder.Verify(signedTx));

            //Can remove witness data from tx
            Transaction signedTx2 = signedTx.WithOptions(TransactionOptions.None, Network.StratisMain.Consensus.ConsensusFactory);
            Assert.Equal(signedTx.GetHash(), signedTx2.GetHash());
            Assert.True(signedTx2.GetSerializedSize() < signedTx.GetSerializedSize());
        }

        [Fact]
        [Trait("UnitTest", "UnitTest")]
        public void CanCheckSegwitPubkey()
        {
            var a = new Script("OP_DUP 033fbe0a2aa8dc28ee3b2e271e3fedc7568529ffa20df179b803bf9073c11b6a8b OP_CHECKSIG OP_IF OP_DROP 0382fdfb0a3898bc6504f63204e7d15a63be82a3b910b5b865690dc96d1249f98c OP_ELSE OP_CODESEPARATOR 033fbe0a2aa8dc28ee3b2e271e3fedc7568529ffa20df179b803bf9073c11b6a8b OP_ENDIF OP_CHECKSIG");
            Assert.False(PayToWitTemplate.Instance.CheckScriptPubKey(Network.StratisMain, a));
            a = new Script("1 033fbe0a2aa8dc28ee3b2e271e3fedc7568529ffa20df179b803bf9073c1");
            Assert.True(PayToWitTemplate.Instance.CheckScriptPubKey(Network.StratisMain, a));

            foreach (int pushSize in new[] { 2, 10, 20, 32 })
            {
                a = new Script("1 " + String.Concat(Enumerable.Range(0, pushSize * 2).Select(_ => "0").ToArray()));
                Assert.True(PayToWitTemplate.Instance.CheckScriptPubKey(Network.StratisMain, a));
            }
            a = new Script("1 " + String.Concat(Enumerable.Range(0, 33 * 2).Select(_ => "0").ToArray()));
            Assert.False(PayToWitTemplate.Instance.CheckScriptPubKey(Network.StratisMain, a));
        }

        [Fact]
        [Trait("UnitTest", "UnitTest")]
        public void CanEstimatedFeesCorrectlyIfFeesChangeTransactionSize()
        {
            Script redeem = PayToMultiSigTemplate.Instance.GenerateScriptPubKey(2, new Key().PubKey, new Key().PubKey, new Key().PubKey);
            var transactionBuilder = new TransactionBuilder(Network.StratisMain);
            transactionBuilder.AddCoins(new Coin(new OutPoint(uint256.Parse("75425c904289f21feef0cffab2081ba22030b633623115adf0780edad443e6c7"), 1), new TxOut("0.00010000", PayToScriptHashTemplate.Instance.GenerateScriptPubKey(redeem).GetDestinationAddress(Network.Main))).ToScriptCoin(redeem));
            transactionBuilder.AddCoins(new Coin(new OutPoint(uint256.Parse("75425c904289f21feef0cffab2081ba22030b633623115adf0780edad443e6c7"), 2), new TxOut("0.00091824", PayToScriptHashTemplate.Instance.GenerateScriptPubKey(redeem).GetDestinationAddress(Network.Main))).ToScriptCoin(redeem));
            transactionBuilder.AddCoins(new Coin(new OutPoint(uint256.Parse("75425c904289f21feef0cffab2081ba22030b633623115adf0780edad443e6c7"), 3), new TxOut("0.00100000", PayToScriptHashTemplate.Instance.GenerateScriptPubKey(redeem).GetDestinationAddress(Network.Main))).ToScriptCoin(redeem));
            transactionBuilder.AddCoins(new Coin(new OutPoint(uint256.Parse("75425c904289f21feef0cffab2081ba22030b633623115adf0780edad443e6c7"), 4), new TxOut("0.00100000", PayToScriptHashTemplate.Instance.GenerateScriptPubKey(redeem).GetDestinationAddress(Network.Main))).ToScriptCoin(redeem));
            transactionBuilder.AddCoins(new Coin(new OutPoint(uint256.Parse("75425c904289f21feef0cffab2081ba22030b633623115adf0780edad443e6c7"), 5), new TxOut("0.00246414", PayToScriptHashTemplate.Instance.GenerateScriptPubKey(redeem).GetDestinationAddress(Network.Main))).ToScriptCoin(redeem));
            transactionBuilder.AddCoins(new Coin(new OutPoint(uint256.Parse("75425c904289f21feef0cffab2081ba22030b633623115adf0780edad443e6c7"), 6), new TxOut("0.00250980", PayToScriptHashTemplate.Instance.GenerateScriptPubKey(redeem).GetDestinationAddress(Network.Main))).ToScriptCoin(redeem));
            transactionBuilder.AddCoins(new Coin(new OutPoint(uint256.Parse("75425c904289f21feef0cffab2081ba22030b633623115adf0780edad443e6c7"), 7), new TxOut("0.01000000", PayToScriptHashTemplate.Instance.GenerateScriptPubKey(redeem).GetDestinationAddress(Network.Main))).ToScriptCoin(redeem));
            transactionBuilder.Send(new Key().PubKey.GetAddress(Network.Main), "0.01000000");
            transactionBuilder.SetChange(new Key().PubKey.GetAddress(Network.Main));

            var feeRate = new FeeRate((long)32563);
            Money estimatedFeeBefore = transactionBuilder.EstimateFees(feeRate);
            //Adding the estimated fees will cause 6 more coins to be included, so let's verify the actual sent fees take that into account
            transactionBuilder.SendEstimatedFees(feeRate);
            Transaction tx = transactionBuilder.BuildTransaction(false);
            Money estimation = transactionBuilder.EstimateFees(tx, feeRate);
            Assert.Equal(estimation, tx.GetFee(transactionBuilder.FindSpentCoins(tx)));
            Assert.Equal(estimatedFeeBefore, estimation);
        }

        [Fact]
        [Trait("UnitTest", "UnitTest")]
        public void CanBuildTransaction()
        {
            Key[] keys = Enumerable.Range(0, 5).Select(i => new Key()).ToArray();

            Script multiSigPubKey = PayToMultiSigTemplate.Instance.GenerateScriptPubKey(2, keys.Select(k => k.PubKey).Take(3).ToArray());
            Script pubKeyPubKey = PayToPubkeyTemplate.Instance.GenerateScriptPubKey(keys[4].PubKey);
            Script pubKeyHashPubKey = PayToPubkeyHashTemplate.Instance.GenerateScriptPubKey(keys[4].PubKey.Hash);
            Script scriptHashPubKey1 = PayToScriptHashTemplate.Instance.GenerateScriptPubKey(multiSigPubKey.Hash);
            Script scriptHashPubKey2 = PayToScriptHashTemplate.Instance.GenerateScriptPubKey(pubKeyPubKey.Hash);
            Script scriptHashPubKey3 = PayToScriptHashTemplate.Instance.GenerateScriptPubKey(pubKeyHashPubKey.Hash);


            List<Coin> coins = new[] { multiSigPubKey, pubKeyPubKey, pubKeyHashPubKey }.Select((script, i) =>
                new Coin
                    (
                    new OutPoint(Rand(), i),
                    new TxOut(new Money((i + 1) * Money.COIN), script)
                    )).ToList();

            List<ScriptCoin> scriptCoins =
                new[] { scriptHashPubKey1, scriptHashPubKey2, scriptHashPubKey3 }
                .Zip(new[] { multiSigPubKey, pubKeyPubKey, pubKeyHashPubKey },
                    (script, redeem) => new
                    {
                        script,
                        redeem
                    })
                .Select((_, i) =>
                ScriptCoin.Create
                    (Network.StratisMain,
                    new OutPoint(Rand(), i),
                    new TxOut(new Money((i + 1) * Money.COIN), _.script), _.redeem
                    )).ToList();

            List<ScriptCoin> witCoins =
            new[] { scriptHashPubKey1, scriptHashPubKey2, scriptHashPubKey3 }
            .Zip(new[] { multiSigPubKey, pubKeyPubKey, pubKeyHashPubKey },
                (script, redeem) => new
                {
                    script,
                    redeem
                })
            .Select((_, i) =>
            ScriptCoin.Create
            (Network.StratisMain,
                new OutPoint(Rand(), i),
                new TxOut(new Money((i + 1) * Money.COIN), _.redeem.WitHash.ScriptPubKey.Hash),
                _.redeem
                )).ToList();
            Money a = witCoins.Select(c => c.Amount).Sum();
            Coin[] allCoins = coins.Concat(scriptCoins).Concat(witCoins).ToArray();
            BitcoinPubKeyAddress[] destinations = keys.Select(k => k.PubKey.GetAddress(Network.Main)).ToArray();

            var txBuilder = new TransactionBuilder(0, Network.StratisMain);
            txBuilder.StandardTransactionPolicy = EasyPolicy;
            Transaction tx = txBuilder
                .AddCoins(allCoins)
                .AddKeys(keys)
                .Send(destinations[0], Money.Parse("6") * 2)
                .Send(destinations[2], Money.Parse("5"))
                .Send(destinations[2], Money.Parse("0.9999"))
                .SendFees(Money.Parse("0.0001"))
                .SetChange(destinations[3])
                .BuildTransaction(true);
            Assert.True(txBuilder.Verify(tx, "0.0001"));

            Assert.Equal(3, tx.Outputs.Count);

            txBuilder = new TransactionBuilder(0, Network.StratisMain);
            txBuilder.StandardTransactionPolicy = EasyPolicy;
            tx = txBuilder
               .AddCoins(allCoins)
               .AddKeys(keys)
               .SetGroupName("test")
               .Send(destinations[0], Money.Parse("6") * 2)
               .Send(destinations[2], Money.Parse("5"))
               .Send(destinations[2], Money.Parse("0.9998"))
               .SendFees(Money.Parse("0.0001"))
               .SetChange(destinations[3])
               .BuildTransaction(true);

            Assert.Equal(4, tx.Outputs.Count); //+ Change

            txBuilder.Send(destinations[4], Money.Parse("1"));
            var ex = Assert.Throws<NotEnoughFundsException>(() => txBuilder.BuildTransaction(true));
            Assert.True(ex.Group == "test");
            Assert.True((Money)ex.Missing == Money.Parse("0.9999"));
            //Can sign partially
            txBuilder = new TransactionBuilder(0, Network.StratisMain);
            txBuilder.StandardTransactionPolicy = EasyPolicy;
            tx = txBuilder
                    .AddCoins(allCoins)
                    .AddKeys(keys.Skip(2).ToArray())  //One of the multi key missing
                    .Send(destinations[0], Money.Parse("6") * 2)
                    .Send(destinations[2], Money.Parse("5"))
                    .Send(destinations[2], Money.Parse("0.9998"))
                    .SendFees(Money.Parse("0.0001"))
                    .SetChange(destinations[3])
                    .Shuffle()
                    .BuildTransaction(true);
            Assert.False(txBuilder.Verify(tx, "0.0001"));

            txBuilder = new TransactionBuilder(0, Network.StratisMain);
            tx = txBuilder
                    .AddKeys(keys[0])
                    .AddCoins(allCoins)
                    .SignTransaction(tx);

            Assert.True(txBuilder.Verify(tx));

            //Test if signing separatly
            txBuilder = new TransactionBuilder(0, Network.StratisMain);
            txBuilder.StandardTransactionPolicy = EasyPolicy;
            tx = txBuilder
                    .AddCoins(allCoins)
                    .AddKeys(keys.Skip(2).ToArray())  //One of the multi key missing
                    .Send(destinations[0], Money.Parse("6") * 2)
                    .Send(destinations[2], Money.Parse("5"))
                    .Send(destinations[2], Money.Parse("0.9998"))
                    .SendFees(Money.Parse("0.0001"))
                    .SetChange(destinations[3])
                    .Shuffle()
                    .BuildTransaction(false);

            Transaction signed1 = txBuilder.SignTransaction(tx);

            txBuilder = new TransactionBuilder(0, Network.StratisMain);
            Transaction signed2 = txBuilder
                    .AddKeys(keys[0])
                    .AddCoins(allCoins)
                    .SignTransaction(tx);

            Assert.False(txBuilder.Verify(signed1));
            Assert.False(txBuilder.Verify(signed2));

            txBuilder = new TransactionBuilder(0, Network.StratisMain);
            txBuilder.StandardTransactionPolicy = EasyPolicy;
            tx = txBuilder
                .AddCoins(allCoins)
                .CombineSignatures(signed1, signed2);
            Assert.True(txBuilder.Verify(tx));

            //Check if can deduce scriptPubKey from P2SH and P2SPKH scriptSig
            allCoins = new[]
                {
                    RandomCoin(Money.Parse("1.0"), keys[0].PubKey.Hash.ScriptPubKey, false),
                    RandomCoin(Money.Parse("1.0"), keys[0].PubKey.Hash.ScriptPubKey, false),
                    RandomCoin(Money.Parse("1.0"), keys[1].PubKey.Hash.ScriptPubKey, false)
                };

            txBuilder = new TransactionBuilder(0, Network.StratisMain);
            txBuilder.StandardTransactionPolicy = EasyPolicy;
            tx =
                txBuilder.AddCoins(allCoins)
                     .Send(destinations[0], Money.Parse("3.0"))
                     .BuildTransaction(false);

            signed1 = new TransactionBuilder(0, Network.StratisMain)
                        .AddCoins(allCoins)
                        .AddKeys(keys[0])
                        .SignTransaction(tx);

            signed2 = new TransactionBuilder(0, Network.StratisMain)
                        .AddCoins(allCoins)
                        .AddKeys(keys[1])
                        .SignTransaction(tx);

            Assert.False(txBuilder.Verify(signed1));
            Assert.False(txBuilder.Verify(signed2));

            tx = new TransactionBuilder(0, Network.StratisMain)
                .CombineSignatures(signed1, signed2);

            Assert.True(txBuilder.Verify(tx));

            //Using the same set of coin in 2 group should not use two times the sames coins
            for (int i = 0; i < 3; i++)
            {
                txBuilder = new TransactionBuilder(Network.StratisMain);
                txBuilder.StandardTransactionPolicy = EasyPolicy;
                tx =
                    txBuilder
                    .AddCoins(allCoins)
                    .AddKeys(keys)
                    .Send(destinations[0], Money.Parse("2.0"))
                    .Then()
                    .AddCoins(allCoins)
                    .AddKeys(keys)
                    .Send(destinations[0], Money.Parse("1.0"))
                    .BuildTransaction(true);
                Assert.True(txBuilder.Verify(tx));
            }
        }

        private uint256 Rand()
        {
            return new uint256(RandomUtils.GetBytes(32));
        }

        [Fact]
        [Trait("UnitTest", "UnitTest")]
        //https://gist.github.com/gavinandresen/3966071
        public void CanBuildTransactionWithDustPrevention()
        {
            var bob = new Key();
            var alice = new Key();
            Transaction tx = Network.StratisMain.Consensus.ConsensusFactory.CreateTransaction();
            tx.Outputs.AddRange(new[]
            {
                new TxOut(Money.Coins(1.0m), bob)
            });

            Coin[] coins = tx.Outputs.AsCoins().ToArray();

            var builder = new TransactionBuilder(Network.StratisMain);
            builder.StandardTransactionPolicy = EasyPolicy.Clone();
            builder.StandardTransactionPolicy.MinRelayTxFee = new FeeRate(new Money(1000));

            Func<Transaction> create = () => builder
                .AddCoins(coins)
                .AddKeys(bob)
                .Send(alice, Money.Coins(0.99m))
                .Send(alice, Money.Satoshis(500))
                .Send(TxNullDataTemplate.Instance.GenerateScriptPubKey(new byte[] { 1, 2 }), Money.Zero)
                .SendFees(Money.Coins(0.0001m))
                .SetChange(bob)
                .BuildTransaction(true);

            Transaction signed = create();

            Assert.True(signed.Outputs.Count == 3);
            Assert.True(builder.Verify(signed, Money.Coins(0.0001m)));
            builder.DustPrevention = false;

            TransactionPolicyError[] errors;
            Assert.False(builder.Verify(signed, Money.Coins(0.0001m), out errors));
            var ex = (NotEnoughFundsPolicyError)errors.Single();
            Assert.True((Money)ex.Missing == Money.Parse("-0.00000500"));

            builder = new TransactionBuilder(Network.StratisMain);
            builder.DustPrevention = false;
            builder.StandardTransactionPolicy = EasyPolicy.Clone();
            builder.StandardTransactionPolicy.MinRelayTxFee = new FeeRate(new Money(1000));
            signed = create();
            Assert.True(signed.Outputs.Count == 4);
            Assert.False(builder.Verify(signed, out errors));
            Assert.True(errors.Length == 1);
            Assert.True(errors[0] is DustPolicyError);
        }

        [Fact]
        [Trait("UnitTest", "UnitTest")]
        //https://gist.github.com/gavinandresen/3966071
        public void CanPartiallySignTransaction()
        {
            Network network = Network.StratisMain;
            Key[] privKeys = new[]{"7R3MeCSVTTzp3w3Ny4g7RWpvMYu7CfuERZJcPqn1VRL3kyV9A2p",
                        "7R41movhhKW2ZencnZvzcoDssFpKfNCv4yRqHnXco85rBLN1C2D",
                        "7Qidst55wkYRJpJN4aEnGjz64Mnf7BrSehVuX2HqWWPpYNEkqQJ"}
                        .Select(k => new BitcoinSecret(k).PrivateKey).ToArray();

            //First: combine the three keys into a multisig address
            Script redeem = PayToMultiSigTemplate.Instance.GenerateScriptPubKey(2, privKeys.Select(k => k.PubKey).ToArray());
            BitcoinAddress scriptAddress = redeem.Hash.GetAddress(network);
            Assert.Equal("sgs9e5cF7ykb3ZXRztgwMhiGwjRF7hRkvn", scriptAddress.ToString());

            // Next, create a transaction to send funds into that multisig. Transaction d6f72... is
            // an unspent transaction in my wallet (which I got from the 'listunspent' RPC call):
            // Taken from example
            Transaction fundingTransaction = Transaction.Load("01000000ec7b1a580189632848f99722915727c5c75da8db2dbf194342a0429828f66ff88fab2af7d6000000008b483045022100abbc8a73fe2054480bda3f3281da2d0c51e2841391abd4c09f4f908a2034c18d02205bc9e4d68eafb918f3e9662338647a4419c0de1a650ab8983f1d216e2a31d8e30141046f55d7adeff6011c7eac294fe540c57830be80e9355c83869c9260a4b8bf4767a66bacbd70b804dc63d5beeb14180292ad7f3b083372b1d02d7a37dd97ff5c9effffffff0140420f000000000017a914f815b036d9bbbce5e9f2a00abd1bf3dc91e955108700000000", Network.StratisMain);

            // Create the spend-from-multisig transaction. Since the fund-the-multisig transaction
            // hasn't been sent yet, I need to give txid, scriptPubKey and redeemScript:
            Transaction spendTransaction = Network.StratisMain.Consensus.ConsensusFactory.CreateTransaction();
            spendTransaction.Inputs.Add(new TxIn()
            {
                PrevOut = new OutPoint(fundingTransaction.GetHash(), 0),
            });
            spendTransaction.Outputs.Add(new TxOut()
            {
                Value = "0.01000000",
                ScriptPubKey = new Script("OP_DUP OP_HASH160 ae56b4db13554d321c402db3961187aed1bbed5b OP_EQUALVERIFY OP_CHECKSIG")
            });

            spendTransaction.Inputs[0].ScriptSig = redeem; //The redeem should be in the scriptSig before signing

            Transaction partiallySigned = spendTransaction.Clone(network: Network.StratisMain);
            //... Now I can partially sign it using one private key:

            partiallySigned.Sign(Network.StratisMain, privKeys[0], true);

            //the other private keys (note the "hex" result getting longer):
            partiallySigned.Sign(Network.StratisMain, privKeys[1], true);

            AssertCorrectlySigned(partiallySigned, fundingTransaction.Outputs[0].ScriptPubKey, allowHighS);

            //Verify the transaction from the gist is also correctly signed
            Transaction gistTransaction = Transaction.Load("010000009d4f1b5801e1f87273f4e266d0f2d08a4a08807dc2c2e8f6e47bcc488201652a03778de19600000000fd5e0100483045022100d62e6327a72ca014778d87ba225ef8fc08610e2345fe1c543bb429777f82052a02207832b67b2f03bd8bfdfd79597a51a269c3f569fcd89a347db370a07146292c7501483045022100eff296780357c91f1b1334011e11150dac30de70be3d428e4799fd66456055ee02205313912c3c17e59533e1aa86c7526a365faef59c2dd55dd3bb5292cbada52eb9014cc952410491bba2510912a5bd37da1fb5b1673010e43d2c6d812c514e91bfa9f2eb129e1c183329db55bd868e209aac2fbc02cb33d98fe74bf23f0c235d6126b1d8334f864104865c40293a680cb9c020e7b1e106d8c1916d3cef99aa431a56d253e69256dac09ef122b1a986818a7cb624532f062c1d1f8722084861c5c3291ccffef4ec687441048d2455d2403e08708fc1f556002f1b6cd83f992d085097f9974ab08a28838f07896fbab08f39495e15fa6fad6edbfb1e754e35fa1c7844c41f322a1863d4621353aeffffffff0140420f00000000001976a914ae56b4db13554d321c402db3961187aed1bbed5b88ac00000000", Network.StratisMain);

            AssertCorrectlySigned(gistTransaction, fundingTransaction.Outputs[0].ScriptPubKey, allowHighS); //One sig in the hard code tx is high

            //Can sign out of order
            partiallySigned = spendTransaction.Clone(network: Network.StratisMain);
            partiallySigned.Sign(Network.StratisMain, privKeys[2], true);
            partiallySigned.Sign(Network.StratisMain, privKeys[0], true);
            AssertCorrectlySigned(partiallySigned, fundingTransaction.Outputs[0].ScriptPubKey);

            //Can sign multiple inputs
            partiallySigned = spendTransaction.Clone(network: Network.StratisMain);
            partiallySigned.Inputs.Add(new TxIn()
            {
                PrevOut = new OutPoint(fundingTransaction.GetHash(), 1),
            });
            partiallySigned.Inputs[1].ScriptSig = redeem; //The redeem should be in the scriptSig before signing
            partiallySigned.Sign(Network.StratisMain, privKeys[2], true);
            partiallySigned.Sign(Network.StratisMain, privKeys[0], true);
        }

        private void AssertCorrectlySigned(Transaction tx, Script scriptPubKey, ScriptVerify scriptVerify = ScriptVerify.Standard)
        {
            for (int i = 0; i < tx.Inputs.Count; i++)
            {
                Assert.True(Script.VerifyScript(Network.StratisMain, scriptPubKey, tx, i, null, scriptVerify));
            }
        }

        private static StandardTransactionPolicy EasyPolicy = new StandardTransactionPolicy(Network.StratisMain)
        {
            MaxTransactionSize = null,
            MaxTxFee = null,
            MinRelayTxFee = null,
            ScriptVerify = ScriptVerify.Standard & ~ScriptVerify.LowS
        };

        private static StandardTransactionPolicy RelayPolicy = new StandardTransactionPolicy(Network.StratisMain)
        {
            MaxTransactionSize = null,
            MaxTxFee = null,
            MinRelayTxFee = new FeeRate(Money.Satoshis(5000)),
            ScriptVerify = ScriptVerify.Standard & ~ScriptVerify.LowS
        };

        //[Trait("UnitTest", "UnitTest")]
        //[Fact]
        private void CanMutateSignature()
        {
            // test is disabled for now

            Transaction funding = Transaction.Load("0100000070b2b357014473839a1b714fc2a4d40a0f7591ae34027f776b0fc4441dcc0d48248411bc5c020000004847304402201cca79f56f1ecae454ebf56702d5c518674fe76f8830efccb56158c3af23946e0220128daad11ed40f25f36b752f5a98c3027312e2f8fe7371fe352db9ceb98f4b5901ffffffff03000000000000000000400788a12000000023210379a3e0dba7f8739ce5730a0afd22110d56a24a86114697b4b802c48a937106e0ac400788a12000000023210379a3e0dba7f8739ce5730a0afd22110d56a24a86114697b4b802c48a937106e0ac00000000", Network.StratisMain);

            Transaction spending = Transaction.Load("0100000080c3af5701b3436109108f717be2eeaac32482cad8d60944826fe09f97069abafdc4bebaf602000000484730440220284494bd9bbd60857f0936e2fa9673a9c15b5079bb192c88747c874a000f379f02204c6caa1ec9ef4153f670e0959f727001f8576ca4b6c59bca47d079153c7e937001ffffffff03000000000000000000802d1a3d4100000023210379a3e0dba7f8739ce5730a0afd22110d56a24a86114697b4b802c48a937106e0ac802d1a3d4100000023210379a3e0dba7f8739ce5730a0afd22110d56a24a86114697b4b802c48a937106e0ac00000000", Network.StratisMain);


            var builder = new TransactionBuilder(Network.StratisMain);
            builder.StandardTransactionPolicy = EasyPolicy;
            builder.AddCoins(funding.Outputs.AsCoins());
            Assert.True(builder.Verify(spending));

            foreach (IndexedTxIn input in spending.Inputs.AsIndexedInputs())
            {
                Op[] ops = input.TxIn.ScriptSig.ToOps().ToArray();
                foreach (var sig in ops.Select(o =>
                {
                    try
                    {
                        return new TransactionSignature(o.PushData);
                    }
                    catch
                    {
                        return null;
                    }
                })
                    .Select((sig, i) => new
                    {
                        sig,
                        i
                    })
                    .Where(i => i.sig != null))
                {
                    ops[sig.i] = Op.GetPushOp(sig.sig.MakeCanonical().ToBytes());
                }
                input.TxIn.ScriptSig = new Script(ops);
            }
            Assert.True(builder.Verify(spending));
        }

        private ScriptVerify allowHighS = ScriptVerify.Standard & ~ScriptVerify.LowS;
        [Fact]
        [Trait("UnitTest", "UnitTest")]
        public void CanUseLockTime()
        {
            Transaction tx = Network.StratisMain.Consensus.ConsensusFactory.CreateTransaction();
            tx.LockTime = new LockTime(4);
            Transaction clone = tx.Clone(network: Network.StratisMain);
            Assert.Equal(tx.LockTime, clone.LockTime);

            Assert.Equal("Height : 0", new LockTime().ToString());
            Assert.Equal(3, (int)new LockTime(3));
            Assert.Equal((uint)3, (uint)new LockTime(3));
            Assert.Throws<InvalidOperationException>(() => (DateTimeOffset)new LockTime(3));

            DateTimeOffset now = DateTimeOffset.UtcNow;
            Assert.Equal("Date : " + now, new LockTime(now).ToString());
            Assert.Equal((int)Utils.DateTimeToUnixTime(now), (int)new LockTime(now));
            Assert.Equal(Utils.DateTimeToUnixTime(now), (uint)new LockTime(now));
            Assert.Equal(now.ToString(), ((DateTimeOffset)new LockTime(now)).ToString());
        }

        [Fact]
        [Trait("UnitTest", "UnitTest")]
        //http://brainwallet.org/#tx
        public void CanGetTransactionErrors()
        {
            var bob = new Key();
            var alice = new Key();

            Transaction funding = Network.StratisMain.Consensus.ConsensusFactory.CreateTransaction();
            funding.Outputs.Add(new TxOut(Money.Coins(1.0m), bob));
            funding.Outputs.Add(new TxOut(Money.Coins(1.1m), bob));
            funding.Outputs.Add(new TxOut(Money.Coins(1.2m), alice));

            Transaction spending = Network.StratisMain.Consensus.ConsensusFactory.CreateTransaction();
            spending.Inputs.Add(new TxIn(new OutPoint(funding, 0)));
            spending.Inputs.Add(new TxIn(new OutPoint(funding, 0))); //Duplicate
            spending.Inputs.Add(new TxIn(new OutPoint(funding, 1)));
            spending.Inputs.Add(new TxIn(new OutPoint(funding, 2))); //Alice will not sign

            spending.Outputs.Add(new TxOut(Money.Coins(4.0m), bob));


            TransactionPolicyError[] errors = null;
            var builder = new TransactionBuilder(Network.StratisMain);
            builder.StandardTransactionPolicy = EasyPolicy;
            builder.AddKeys(bob);
            builder.AddCoins(funding.Outputs.AsCoins());
            builder.SignTransactionInPlace(spending);
            Assert.False(builder.Verify(spending, Money.Coins(1.0m), out errors));

            DuplicateInputPolicyError dup = errors.OfType<DuplicateInputPolicyError>().Single();
            AssertEx.CollectionEquals(new uint[] { 0, 1 }, dup.InputIndices);
            AssertEx.Equals(new OutPoint(funding, 0), dup.OutPoint);

            ScriptPolicyError script = errors.OfType<ScriptPolicyError>().Single();
            AssertEx.Equals(alice.ScriptPubKey, script.ScriptPubKey);
            AssertEx.Equals(3, script.InputIndex);

            NotEnoughFundsPolicyError fees = errors.OfType<NotEnoughFundsPolicyError>().Single();
            Assert.Equal(fees.Missing, Money.Coins(0.7m));

            spending.Inputs.Add(new TxIn(new OutPoint(funding, 3))); //Coins not found
            builder.Verify(spending, Money.Coins(1.0m), out errors);
            CoinNotFoundPolicyError coin = errors.OfType<CoinNotFoundPolicyError>().Single();
            Assert.Equal(4UL, coin.InputIndex);
            Assert.Equal(3UL, coin.OutPoint.N);
        }

        //[Fact]
        //[Trait("UnitTest", "UnitTest")]
        private void CanCheckSegwitSig()
        {
            // SegWit test disabled for now

            Transaction tx = Transaction.Load("010000000001015d896079097272b13ed9cb22acfabeca9ce83f586d98cc15a08ea2f9c558013b0300000000ffffffff01605af40500000000160014a8cbb5eca9af499cecaa08457690ab367f23d95b0247304402200b6baba4287f3321ae4ec6ba66420d9a48c3f3bc331603e7dca6b12ca75cce6102207fa582041b025605c0474b99a2d3ab5080d6ea14ae3a50b7de92596abf40fb4b012102cdfc0f4701e0c8db3a0913de5f635d0ea76663a8f80925567358d558603fae3500000000", Network.StratisMain);
            CanCheckSegwitSigCore(tx, 0, Money.Coins(1.0m));

            Transaction toCheck = Transaction.Load("01000000000103b019e2344634c5b34aeb867f2cd8b09dbbd95b5bf8c5d56d58be1dd9077f9d3a00000000da0047304402201b2be1016abd4df4ca699e0430b97bc8dcd4c1c90b6a6ee382be75f42956566402205ab38fddace15ba4b2c4dbacc6793bb1f35a371aa8386f1348bd65dfeda9657201483045022100db1dbea1a5d05ff7daf6d106931ab701a29d2dddd8cd7781e9eb7fefd31139790220319eb8a238e6c635ebe2960f5960eeb96371f5a38503cf41aa89a33807c8b6a50147522102a96e9843b846b8cc3277ea54638f1454378219854ef89c81a8a4e9217f1f3ca02103d5feb2e2f2fa1403ede18aaac7631dd2c9a893953a9ab338e7d9fa749d91f03b52aeffffffffb019e2344634c5b34aeb867f2cd8b09dbbd95b5bf8c5d56d58be1dd9077f9d3a01000000db00483045022100aec68f5760337efdf425007387f094df284a576e824492597b0d046e038034100220434cb22f056e97cd823a13751c482a9f2d3fb956abcfa69db4dcd2679379070101483045022100c7ce0a9617cbcaa9308758092d336b228f67d358ad25a786711a87a29e2f72d102203d608bf6a4416e9493a5d89552633da300e9a237811e9affea3cda3320a3257c0147522102c4bd91a554815c73814848b311051c43ad6a75810269e1ff0eb9c13d828fc6fb21031035e69a48e04bc4d6315590620f784ab79d8369d122bd45ad7e77c81ac1cb1c52aeffffffffbcf750fad5ddd1909d8b3e2edda94f7ae3c866952932823763291b9467e3b9580000000023220020e0be53749d09a8e2d3843633cf11133e51e73944334d11a147f1ae53f1c3dfe5ffffffff019cbaf0080000000017a9148d52e4999751ec43c07eb371119f8c45047d26dc870000040047304402205bdc03fac6c3be92309e4fdd1572147ca56210dbb4413539874a4e3b0670ac0b02206422cd069e6078bcdc8f698ff77aed65566b6fa1ff028cc322d14d036d2c192401473044022022fa0bda2e8e21716b9d74499665e4f31cbcf2bf49d0b535188e7e196e8e90d8022076ad55655fbd54637c0cf5bbd7f07905446e23a621f82a940cb07677dab2f8fe0147522102d01cf4abc1b6c22cc0e0e43e5277f1a7fb544eca52244cd4cb88bef5943c5563210284a2ffb3e6b6ac0ac9444b0ecd9856f79b53bbd3100894ec6dc80e6e956edbeb52ae00000000", Network.StratisMain);

            ScriptError error;
            Assert.True(toCheck.Inputs.AsIndexedInputs().Skip(0).First().VerifyScript(Network.StratisMain, new Script("OP_HASH160 442afa4f034468652c571202da0bf277cb729def OP_EQUAL"), Money.Satoshis(100000), ScriptVerify.Mandatory, out error));
        }

        private static void CanCheckSegwitSigCore(Transaction tx, int input, Money amount, string scriptCodeHex = null)
        {
            Script scriptCode = null;
            if (scriptCodeHex == null)
            {
                PayToWitPubkeyHashScriptSigParameters param1 = PayToWitPubKeyHashTemplate.Instance.ExtractWitScriptParameters(Network.StratisMain, tx.Inputs[input].WitScript);
                Assert.NotNull(param1);
                WitKeyId param2 = PayToWitPubKeyHashTemplate.Instance.ExtractScriptPubKeyParameters(Network.StratisMain, param1.PublicKey.GetSegwitAddress(Network.Main).Hash.ScriptPubKey);
                Assert.Equal(param1.PublicKey.WitHash, param2);
                scriptCode = param1.ScriptPubKey;
            }
            else
            {
                scriptCode = new Script(Encoders.Hex.DecodeData(scriptCodeHex));
            }

            ScriptError err;
            bool r = Script.VerifyScript(Network.StratisMain, scriptCode, tx, 0, amount, out err);
            Assert.True(r);
        }

        [Fact]
        [Trait("UnitTest", "UnitTest")]
        public void CanParseWitTransaction()
        {
            string hex = "01000000ec7b1a580001015d896079097272b13ed9cb22acfabeca9ce83f586d98cc15a08ea2f9c558013b0300000000ffffffff01605af40500000000160014a8cbb5eca9af499cecaa08457690ab367f23d95b0247304402200b6baba4287f3321ae4ec6ba66420d9a48c3f3bc331603e7dca6b12ca75cce6102207fa582041b025605c0474b99a2d3ab5080d6ea14ae3a50b7de92596abf40fb4b012102cdfc0f4701e0c8db3a0913de5f635d0ea76663a8f80925567358d558603fae3500000000";
            Transaction tx = Transaction.Load(hex, Network.StratisMain);
            byte[] bytes = tx.ToBytes();
            Assert.Equal(Encoders.Hex.EncodeData(bytes), hex);

            Assert.Equal("0d66186b23359c2ea9e4f87f0d5784c23025be8f077c4c87a34454c115afeaac", tx.GetHash().ToString());
            Assert.Equal("fee5cfa83e2fe1e516788963b00412667d70c1667609fa73f3bfe9dc6254689d", tx.GetWitHash().ToString());

            Transaction noWit = tx.WithOptions(TransactionOptions.None, Network.StratisMain.Consensus.ConsensusFactory);
            Assert.True(noWit.GetSerializedSize() < tx.GetSerializedSize());

            tx = Transaction.Load("01000000ec7b1a580001015d896079097272b13ed9cb22acfabeca9ce83f586d98cc15a08ea2f9c558013b0200000000ffffffff01605af40500000000160014a8cbb5eca9af499cecaa08457690ab367f23d95b02483045022100d3edd272c4ff247c36a1af34a2394859ece319f61ee85f759b94ec0ecd61912402206dbdc7c6ca8f7279405464d2d935b5e171dfd76656872f76399dbf333c0ac3a001fd08020000000000000000000000000000000000000000000000000000000000000000000000000000000000000000000000000000000000000000000000000000000000000000000000000000000000000000000000000000000000000000000000000000000000000000000000000000000000000000000000000000000000000000000000000000000000000000000000000000000000000000000000000000000000000000000000000000000000000000000000000000000000000000000000000000000000000000000000000000000000000000000000000000000000000000000000000000000000000000000000000000000000000000000000000000000000000000000000000000000000000000000000000000000000000000000000000000000000000000000000000000000000000000000000000000000000000000000000000000000000000000000000000000000000000000000000000000000000000000000000000000000000000000000000000000000000000000000000000000000000000000000000000000000000000000000000000000000000000000000000000000000000000000000000000000000000000000000000000000000000000000000000000000000000000000000000000000000000000000000000000000000000000000000000000000000000000000000000000000000000000000000000000000000100000000", Network.StratisMain);

            ScriptError error;
            Assert.False(tx.Inputs.AsIndexedInputs().First().VerifyScript(Network.StratisMain, new Script("0 b7854eb547106248b136ca2bf48d8df2f1167588"), out error));
            Assert.Equal(ScriptError.EqualVerify, error);
        }

        //[Fact]
        //[Trait("UnitTest", "UnitTest")]
        private void bip143Test()
        {
            // this test is disable dor now as it is part of SegWit
            Transaction tx = Transaction.Load("0100000002fff7f7881a8099afa6940d42d1e7f6362bec38171ea3edf433541db4e4ad969f0000000000eeffffffef51e1b804cc89d182d279655c3aa89e815b1b309fe287d9b2b55d57b90ec68a0100000000ffffffff02202cb206000000001976a9148280b37df378db99f66f85c95a783a76ac7a6d5988ac9093510d000000001976a9143bde42dbee7e4dbe6a21b2d50ce2f0167faa815988ac11000000", Network.StratisMain);
            uint256 h = Script.SignatureHash(Network.StratisMain, new Script(Encoders.Hex.DecodeData("76a9141d0f172a0ecb48aee1be1f2687d2963ae33f71a188ac")), tx, 1, SigHash.All, Money.Satoshis(0x23c34600L), HashVersion.Witness);
            Assert.Equal(new uint256(Encoders.Hex.DecodeData("c37af31116d1b27caf68aae9e3ac82f1477929014d5b917657d0eb49478cb670"), true), h);
        }
        [Fact]
        [Trait("UnitTest", "UnitTest")]
        public void witnessHasPushSizeLimit()
        {
            var bob = new Key();
            Transaction tx = Network.StratisMain.Consensus.ConsensusFactory.CreateTransaction();
            tx.Outputs.Add(new TxOut(Money.Coins(1.0m), bob.PubKey.ScriptPubKey.WitHash));
            var coin = new ScriptCoin(tx.Outputs.AsCoins().First(), bob.PubKey.ScriptPubKey);

            Transaction spending = Network.StratisMain.Consensus.ConsensusFactory.CreateTransaction();
            spending.AddInput(tx, 0);
            spending.Sign(Network.StratisMain, bob, coin);
            ScriptError error;
            Assert.True(spending.Inputs.AsIndexedInputs().First().VerifyScript(Network.StratisMain, coin, out error));
            spending.Inputs[0].WitScript = new WitScript(new[] { new byte[521] }.Concat(spending.Inputs[0].WitScript.Pushes).ToArray());
            Assert.False(spending.Inputs.AsIndexedInputs().First().VerifyScript(Network.StratisMain, coin, out error));
            Assert.Equal(ScriptError.PushSize, error);
        }

        [Fact]
        [Trait("UnitTest", "UnitTest")]
        //http://brainwallet.org/#tx
        public void CanParseTransaction()
        {
            TestCase[] tests = TestCase.read_json(TestDataLocations.GetFileFromDataPosFolder("can_parse_transaction.json"));

            foreach (dynamic test in tests.Select(t => t.GetDynamic(0)))
            {
                string raw = test.Raw;
                Transaction tx = Transaction.Load(raw, Network.StratisMain);
                Assert.Equal((int)test.JSON.vin_sz, tx.Inputs.Count);
                Assert.Equal((int)test.JSON.vout_sz, tx.Outputs.Count);
                Assert.Equal((uint)test.JSON.lock_time, (uint)tx.LockTime);

                for (int i = 0; i < tx.Inputs.Count; i++)
                {
                    TxIn actualVIn = tx.Inputs[i];
                    dynamic expectedVIn = test.JSON.@in[i];
                    Assert.Equal(uint256.Parse((string)expectedVIn.prev_out.hash), actualVIn.PrevOut.Hash);
                    Assert.Equal((uint)expectedVIn.prev_out.n, actualVIn.PrevOut.N);
                    if (expectedVIn.sequence != null)
                        Assert.Equal((uint)expectedVIn.sequence, (uint)actualVIn.Sequence);
                    Assert.Equal((string)expectedVIn.scriptSig, actualVIn.ScriptSig.ToString());
                    //Can parse the string
                    Assert.Equal((string)expectedVIn.scriptSig, (string)expectedVIn.scriptSig.ToString());
                }

                for (int i = 0; i < tx.Outputs.Count; i++)
                {
                    TxOut actualVOut = tx.Outputs[i];
                    dynamic expectedVOut = test.JSON.@out[i];
                    Assert.Equal((string)expectedVOut.scriptPubKey, actualVOut.ScriptPubKey.ToString());
                    Assert.Equal(Money.Parse((string)expectedVOut.value), actualVOut.Value);
                }
                string hash = (string)test.JSON.hash;
                var expectedHash = new uint256(Encoders.Hex.DecodeData(hash), false);
                Assert.Equal(expectedHash, tx.GetHash());
            }
        }

        //[Fact]
        //http://bitcoin.stackexchange.com/questions/25814/ecdsa-signature-and-the-z-value
        //http://www.nilsschneider.net/2013/01/28/recovering-bitcoin-private-keys.html
        private void PlayingWithSignatures()
        {
            var script1 = new Script("30440220d47ce4c025c35ec440bc81d99834a624875161a26bf56ef7fdc0f5d52f843ad1022044e1ff2dfd8102cf7a47c21d5c9fd5701610d04953c6836596b4fe9dd2f53e3e01 04dbd0c61532279cf72981c3584fc32216e0127699635c2789f549e0730c059b81ae133016a69c21e23f1859a95f06d52b7bf149a8f2fe4e8535c8a829b449c5ff");

            var script2 = new Script("30440220d47ce4c025c35ec440bc81d99834a624875161a26bf56ef7fdc0f5d52f843ad102209a5f1c75e461d7ceb1cf3cab9013eb2dc85b6d0da8c3c6e27e3a5a5b3faa5bab01 04dbd0c61532279cf72981c3584fc32216e0127699635c2789f549e0730c059b81ae133016a69c21e23f1859a95f06d52b7bf149a8f2fe4e8535c8a829b449c5ff");

            ECDSASignature sig1 = (PayToPubkeyHashTemplate.Instance.ExtractScriptSigParameters(Network.StratisMain, script1).TransactionSignature.Signature);
            ECDSASignature sig2 = (PayToPubkeyHashTemplate.Instance.ExtractScriptSigParameters(Network.StratisMain, script2).TransactionSignature.Signature);

            BigInteger n = ECKey.CURVE.N;
            var z1 = new BigInteger(1, Encoders.Hex.DecodeData("c0e2d0a89a348de88fda08211c70d1d7e52ccef2eb9459911bf977d587784c6e"));
            var z2 = new BigInteger(1, Encoders.Hex.DecodeData("17b0f41c8c337ac1e18c98759e83a8cccbc368dd9d89e5f03cb633c265fd0ddc"));

            BigInteger z = z1.Subtract(z2);
            BigInteger s = sig1.S.Subtract(sig2.S);
            BigInteger n2 = BigInteger.Two.Pow(256).Subtract(new BigInteger("432420386565659656852420866394968145599"));

            var expected = new Key(Encoders.Hex.DecodeData("c477f9f65c22cce20657faa5b2d1d8122336f851a508a1ed04e479c34985bf96"), fCompressedIn: false);

            var expectedBigInt = new BigInteger(1, Encoders.Hex.DecodeData("c477f9f65c22cce20657faa5b2d1d8122336f851a508a1ed04e479c34985bf96"));
            BigInteger priv = (z1.Multiply(sig2.S).Subtract(z2.Multiply(sig1.S)).Mod(n)).Divide(sig1.R.Multiply(sig1.S.Subtract(sig2.S)).Mod(n));
            Assert.Equal(expectedBigInt.ToString(), priv.ToString());

        }

        protected virtual BigInteger CalculateE(BigInteger n, byte[] message)
        {
            int messageBitLength = message.Length * 8;
            var trunc = new BigInteger(1, message);

            if (n.BitLength < messageBitLength)
            {
                trunc = trunc.ShiftRight(messageBitLength - n.BitLength);
            }

            return trunc;
        }

        private ECDSASignature ToPositive(ECDSASignature sig)
        {
            return new ECDSASignature(new BigInteger(1, sig.R.ToByteArray()), new BigInteger(1, sig.S.ToByteArray()));
        }

        public enum HashModification
        {
            NoModification,
            Modification,
            Invalid
        }

        private class Combinaison
        {
            public SigHash SigHash
            {
                get;
                set;
            }
            public bool Segwit
            {
                get;
                set;
            }
        }

        private IEnumerable<Combinaison> GetCombinaisons()
        {
            foreach (SigHash sighash in new[] { SigHash.All, SigHash.Single, SigHash.None })
            {
                foreach (bool anyoneCanPay in new[] { false, true })
                {
                    foreach (bool segwit in new[] { false, true })
                    {
                        yield return new Combinaison()
                        {
                            SigHash = anyoneCanPay ? sighash | SigHash.AnyoneCanPay : sighash,
                            Segwit = segwit
                        };
                    }
                }
            }
        }

        [Fact]
        [Trait("UnitTest", "UnitTest")]
        public void CanCacheHashes()
        {
            Transaction tx = Network.StratisMain.Consensus.ConsensusFactory.CreateTransaction();
            uint256 original = tx.GetHash();
            tx.Version = 4;
            Assert.True(tx.GetHash() != original);

            tx.CacheHashes();
            original = tx.GetHash();
            tx.Version = 5;
            Assert.True(tx.GetHash() == original);
        }

        [Fact]
        [Trait("UnitTest", "UnitTest")]
        public void CheckScriptCoinIsCoherent()
        {
            var key = new Key();
            Coin c = RandomCoin(Money.Zero, key.PubKey.ScriptPubKey.Hash);

            //P2SH
            var scriptCoin = new ScriptCoin(c, key.PubKey.ScriptPubKey);
            Assert.True(scriptCoin.RedeemType == RedeemType.P2SH);
            Assert.True(scriptCoin.IsP2SH);
            Assert.True(scriptCoin.GetHashVersion(Network.StratisMain) == HashVersion.Original);

            //P2SH(P2WPKH)
            c.ScriptPubKey = key.PubKey.WitHash.ScriptPubKey.Hash.ScriptPubKey;
            scriptCoin = new ScriptCoin(c, key.PubKey.WitHash.ScriptPubKey);
            Assert.True(scriptCoin.RedeemType == RedeemType.P2SH);
            Assert.True(scriptCoin.IsP2SH);
            Assert.True(scriptCoin.GetHashVersion(Network.StratisMain) == HashVersion.Witness);

            //P2WSH
            c.ScriptPubKey = key.PubKey.ScriptPubKey.WitHash.ScriptPubKey;
            scriptCoin = new ScriptCoin(c, key.PubKey.ScriptPubKey);
            Assert.True(scriptCoin.RedeemType == RedeemType.WitnessV0);
            Assert.True(!scriptCoin.IsP2SH);
            Assert.True(scriptCoin.GetHashVersion(Network.StratisMain) == HashVersion.Witness);

            //P2SH(P2WSH)
            c.ScriptPubKey = key.PubKey.ScriptPubKey.WitHash.ScriptPubKey.Hash.ScriptPubKey;
            scriptCoin = new ScriptCoin(c, key.PubKey.ScriptPubKey);
            Assert.True(scriptCoin.RedeemType == RedeemType.WitnessV0);
            Assert.True(scriptCoin.IsP2SH);
            Assert.True(scriptCoin.GetHashVersion(Network.StratisMain) == HashVersion.Witness);


            Assert.Throws<ArgumentException>(() => ScriptCoin.Create(Network.StratisMain, c, key.PubKey.ScriptPubKey.WitHash.ScriptPubKey));
        }

        [Fact]
        [Trait("UnitTest", "UnitTest")]
        public void CheckWitnessSize()
        {
            var scriptPubKey = new Script(OpcodeType.OP_DROP, OpcodeType.OP_TRUE);
            ICoin coin1 = new Coin(
                                new uint256("0000000000000000000000000000000000000000000000000000000000000100"), 0,
                                Money.Satoshis(1000), scriptPubKey.WitHash.ScriptPubKey);
            coin1 = new ScriptCoin(coin1, scriptPubKey);
            Transaction tx = Network.StratisMain.Consensus.ConsensusFactory.CreateTransaction();
            tx.Inputs.Add(new TxIn(coin1.Outpoint));
            tx.Inputs[0].ScriptSig = tx.Inputs[0].ScriptSig + Op.GetPushOp(new byte[520]);
            tx.Inputs[0].ScriptSig = tx.Inputs[0].ScriptSig + Op.GetPushOp(scriptPubKey.ToBytes());
            tx.Inputs[0].WitScript = tx.Inputs[0].ScriptSig;
            tx.Inputs[0].ScriptSig = Script.Empty;
            tx.Outputs.Add(new TxOut(Money.Zero, new Script(OpcodeType.OP_TRUE)));
            ScriptError error;
            Assert.True(tx.Inputs.AsIndexedInputs().First().VerifyScript(Network.StratisMain, coin1, ScriptVerify.Standard, out error));

            tx = Network.StratisMain.Consensus.ConsensusFactory.CreateTransaction();
            tx.Inputs.Add(new TxIn(coin1.Outpoint));
            tx.Inputs[0].ScriptSig = tx.Inputs[0].ScriptSig + Op.GetPushOp(new byte[521]);
            tx.Inputs[0].ScriptSig = tx.Inputs[0].ScriptSig + Op.GetPushOp(scriptPubKey.ToBytes());
            tx.Inputs[0].WitScript = tx.Inputs[0].ScriptSig;
            tx.Inputs[0].ScriptSig = Script.Empty;
            tx.Outputs.Add(new TxOut(Money.Zero, new Script(OpcodeType.OP_TRUE)));
            Assert.False(tx.Inputs.AsIndexedInputs().First().VerifyScript(Network.StratisMain, coin1, ScriptVerify.Standard, out error));
            Assert.True(error == ScriptError.PushSize);
        }


        [Fact]
        [Trait("UnitTest", "UnitTest")]
        public void TestSigHashes()
        {
            var secret = new BitcoinSecret("L5AQtV2HDm4xGsseLokK2VAT2EtYKcTm3c7HwqnJBFt9LdaQULsM", Network.Main);
            Key key = secret.PrivateKey;
            var output = new StringBuilder();
            foreach (bool segwit in new[] { false, true })
            {
                foreach (SigHash flag in new[] { SigHash.Single, SigHash.None, SigHash.All })
                {
                    foreach (bool anyoneCanPay in new[] { true, false })
                    {
                        var invalidChanges = new List<string>();
                        SigHash actualFlag = anyoneCanPay ? flag | SigHash.AnyoneCanPay : flag;
                        var signatures = new List<TransactionSignature>();
                        var transactions = new List<Transaction>();
                        foreach (HashModification modification in new[] { HashModification.NoModification, HashModification.Modification, HashModification.Invalid })
                        {
                            var knownCoins = new List<Coin>();

                            var coin1 = new Coin(
                                new uint256("0000000000000000000000000000000000000000000000000000000000000100"), 0,
                                Money.Satoshis(1000), new Script(OpcodeType.OP_TRUE));
                            var signedCoin = new Coin(
                                new uint256("0000000000000000000000000000000000000000000000000000000000000100"), 1,
                                Money.Satoshis(2000), segwit ? key.PubKey.WitHash.ScriptPubKey : key.PubKey.Hash.ScriptPubKey);
                            var coin2 = new Coin(
                                new uint256("0000000000000000000000000000000000000000000000000000000000000100"), 2,
                                Money.Satoshis(3000), new Script(OpcodeType.OP_TRUE));
                            knownCoins.AddRange(new[] { coin1, signedCoin, coin2 });
                            var coin4 = new Coin(
                                new uint256("0000000000000000000000000000000000000000000000000000000000000100"), 3,
                                Money.Satoshis(4000), new Script(OpcodeType.OP_TRUE));

                            Transaction txx = Network.StratisMain.Consensus.ConsensusFactory.CreateTransaction();
                            if (anyoneCanPay && modification == HashModification.Modification)
                            {
                                if (flag != SigHash.Single)
                                {
                                    txx.Inputs.Add(new TxIn(coin2.Outpoint));
                                    txx.Inputs.Add(new TxIn(coin1.Outpoint));
                                    txx.Inputs.Add(new TxIn(signedCoin.Outpoint));
                                }
                                else
                                {
                                    txx.Inputs.Add(new TxIn(coin2.Outpoint));
                                    txx.Inputs.Add(new TxIn(signedCoin.Outpoint));
                                    txx.Inputs.Add(new TxIn(coin1.Outpoint));
                                }
                                txx.Inputs.Add(new TxIn(coin4.Outpoint));
                                knownCoins.Add(coin4);
                            }
                            else if (!anyoneCanPay && modification == HashModification.Invalid)
                            {
                                txx.Inputs.Add(new TxIn(coin1.Outpoint));
                                txx.Inputs.Add(new TxIn(signedCoin.Outpoint));
                                txx.Inputs.Add(new TxIn(coin4.Outpoint));
                                knownCoins.Remove(coin2);
                                knownCoins.Add(coin4);
                                invalidChanges.Add("third input replaced");
                            }
                            else
                            {
                                txx.Inputs.Add(new TxIn(coin1.Outpoint));
                                txx.Inputs.Add(new TxIn(signedCoin.Outpoint));
                                txx.Inputs.Add(new TxIn(coin2.Outpoint));
                            }

                            if (flag == SigHash.All)
                            {
                                txx.Outputs.Add(new TxOut(coin1.Amount, new Script(OpcodeType.OP_TRUE)));
                                txx.Outputs.Add(new TxOut(signedCoin.Amount, new Script(OpcodeType.OP_TRUE)));
                                txx.Outputs.Add(new TxOut(coin2.Amount, new Script(OpcodeType.OP_TRUE)));
                                if (modification == HashModification.Invalid)
                                {
                                    txx.Outputs[2].Value = coin2.Amount - Money.Satoshis(100);
                                    invalidChanges.Add("third output value changed");
                                }
                            }
                            else if (flag == SigHash.None)
                            {
                                if (modification == HashModification.Modification)
                                {
                                    Money bump = Money.Satoshis(50);
                                    txx.Outputs.Add(new TxOut(coin1.Amount - bump, new Script(OpcodeType.OP_TRUE)));
                                    txx.Outputs.Add(new TxOut(signedCoin.Amount - bump, new Script(OpcodeType.OP_TRUE)));
                                    txx.Outputs.Add(new TxOut(coin2.Amount - bump, new Script(OpcodeType.OP_FALSE)));
                                    txx.Outputs.Add(new TxOut(3 * bump, new Script(OpcodeType.OP_TRUE)));
                                }
                                else if (modification == HashModification.NoModification)
                                {
                                    txx.Outputs.Add(new TxOut(coin1.Amount, new Script(OpcodeType.OP_TRUE)));
                                    txx.Outputs.Add(new TxOut(signedCoin.Amount, new Script(OpcodeType.OP_TRUE)));
                                    txx.Outputs.Add(new TxOut(coin2.Amount, new Script(OpcodeType.OP_TRUE)));
                                }
                                else if (modification == HashModification.Invalid)
                                {
                                    TxIn input = txx.Inputs.FirstOrDefault(i => i.PrevOut == signedCoin.Outpoint);
                                    input.Sequence = 1;
                                    invalidChanges.Add("input sequence changed");
                                }
                            }
                            else if (flag == SigHash.Single)
                            {
                                int index = txx.Inputs.Select((txin, i) => txin.PrevOut == signedCoin.Outpoint ? i : -1).Where(ii => ii != -1).FirstOrDefault();
                                foreach (Coin coin in knownCoins)
                                {
                                    txx.Outputs.Add(new TxOut(coin.Amount, new Script(OpcodeType.OP_TRUE)));
                                }

                                if (modification == HashModification.Modification)
                                {
                                    TxOut signed = txx.Outputs[index];
                                    TxOut[] outputs = txx.Outputs.ToArray();
                                    Utils.Shuffle(outputs, 50);
                                    int newIndex = Array.IndexOf(outputs, signed);
                                    if (newIndex == index)
                                        throw new InvalidOperationException();
                                    TxOut temp = outputs[index];
                                    outputs[index] = signed;
                                    outputs[newIndex] = temp;
                                    txx.Outputs.Clear();
                                    txx.Outputs.AddRange(outputs);
                                    Money bumps = Money.Zero;
                                    for (int i = 0; i < txx.Outputs.Count; i++)
                                    {
                                        if (i != index)
                                        {
                                            Money bump = Money.Satoshis(100);
                                            bumps += bump;
                                            txx.Outputs[i].Value -= bump;
                                        }
                                    }
                                    txx.Outputs.Add(new TxOut(bumps, new Script(OpcodeType.OP_TRUE)));
                                }
                                else if (modification == HashModification.Invalid)
                                {
                                    txx.Outputs[index].Value -= Money.Satoshis(100);
                                    invalidChanges.Add("same index output value changed");
                                }
                            }

                            if (anyoneCanPay & modification == HashModification.Modification)
                            {
                                foreach (Coin coin in knownCoins)
                                {
                                    if (coin != signedCoin)
                                        coin.Amount += Money.Satoshis(100);
                                }
                            }

                            var builder = new TransactionBuilder(Network.StratisMain);
                            builder.SetTransactionPolicy(new StandardTransactionPolicy(Network.StratisMain)
                            {
                                CheckFee = false,
                                CheckScriptPubKey = false,
                                MinRelayTxFee = null
                            });
                            builder.StandardTransactionPolicy.ScriptVerify &= ~ScriptVerify.NullFail;
                            builder.AddKeys(secret);
                            builder.AddCoins(knownCoins);
                            if (txx.Outputs.Count == 0)
                                txx.Outputs.Add(new TxOut(coin1.Amount, new Script(OpcodeType.OP_TRUE)));
                            Transaction result = builder.SignTransaction(txx, actualFlag);
                            Assert.True(builder.Verify(result));

                            if (flag == SigHash.None)
                            {
                                Transaction clone = result.Clone(network: Network.StratisMain);
                                foreach (TxIn input in clone.Inputs)
                                {
                                    if (input.PrevOut != signedCoin.Outpoint)
                                        input.Sequence = 2;
                                }
                                Assert.True(builder.Verify(clone));
                                TxIn signedClone = clone.Inputs.FirstOrDefault(ii => ii.PrevOut == signedCoin.Outpoint);
                                signedClone.Sequence = 2;
                                Assert.False(builder.Verify(clone));
                            }

                            TxIn signedInput = result.Inputs.FirstOrDefault(txin => txin.PrevOut == signedCoin.Outpoint);
                            TransactionSignature sig = PayToPubkeyHashTemplate.Instance.ExtractScriptSigParameters(Network.StratisMain, signedInput.WitScript == WitScript.Empty ? signedInput.ScriptSig : signedInput.WitScript.ToScript()).TransactionSignature;
                            if (modification != HashModification.Invalid)
                            {
                                signatures.Add(sig);
                                if (actualFlag != SigHash.All)
                                    Assert.True(transactions.All(s => s.GetHash() != result.GetHash()));
                                transactions.Add(result);
                                Assert.True(signatures.All(s => s.ToBytes().SequenceEqual(sig.ToBytes())));
                            }
                            else
                            {
                                Assert.Contains(signatures, s => !s.ToBytes().SequenceEqual(sig.ToBytes()));
                                TransactionSignature noModifSignature = signatures[0];
                                Script replacement = PayToPubkeyHashTemplate.Instance.GenerateScriptSig(noModifSignature, secret.PubKey);
                                if (signedInput.WitScript != WitScript.Empty)
                                {
                                    signedInput.WitScript = replacement;
                                }
                                else
                                {
                                    signedInput.ScriptSig = replacement;
                                }
                                TransactionPolicyError[] errors;
                                Assert.False(builder.Verify(result, out errors));
                                Assert.Single(errors);
                                var scriptError = (ScriptPolicyError)errors[0];
                                Assert.True(scriptError.ScriptError == ScriptError.EvalFalse);
                            }

                            if (segwit && actualFlag != SigHash.All && modification == HashModification.Invalid)
                            {
                                output.Append("[\"Witness with SigHash " + ToString(anyoneCanPay, flag));
                                if (transactions.Count == 2 && modification != HashModification.Invalid)
                                {
                                    output.Append(" (same signature as previous)");
                                }
                                else if (transactions.Count == 2 && modification == HashModification.Invalid)
                                {
                                    string changes = String.Join(", ", invalidChanges);
                                    output.Append(" (" + changes + ")");
                                }

                                output.Append("\"],");
                                output.AppendLine();
                                WriteTest(output, knownCoins, result);
                            }
                        }
                    }
                }
            }
        }

        private static void WriteTest(StringBuilder output, List<Coin> knownCoins, Transaction result)
        {
            output.Append("[[");

            var coinParts = new List<string>();
            var parts = new List<string>();
            foreach (Coin coin in knownCoins)
            {
                var coinOutput = new StringBuilder();
                coinOutput.Append("[\"");
                coinOutput.Append(coin.Outpoint.Hash);
                coinOutput.Append("\", ");
                coinOutput.Append(coin.Outpoint.N);
                coinOutput.Append(", \"");
                string script = coin.ScriptPubKey.ToString();
                string[] words = script.Split(' ');
                var scriptParts = new List<string>();
                foreach (string word in words)
                {
                    var scriptOutput = new StringBuilder();
                    if (word.StartsWith("OP_"))
                        scriptOutput.Append(word.Substring(3, word.Length - 3));
                    else if (word == "0")
                        scriptOutput.Append("0x00");
                    else if (word == "1")
                        scriptOutput.Append("0x51");
                    else if (word == "16")
                        scriptOutput.Append("0x60");
                    else
                    {
                        int size = word.Length / 2;
                        scriptOutput.Append("0x" + size.ToString("x2"));
                        scriptOutput.Append(" ");
                        scriptOutput.Append("0x" + word);
                    }
                    scriptParts.Add(scriptOutput.ToString());
                }
                coinOutput.Append(String.Join(" ", scriptParts));
                coinOutput.Append("\", ");
                coinOutput.Append(coin.Amount.Satoshi);
                coinOutput.Append("]");
                coinParts.Add(coinOutput.ToString());
            }
            output.Append(String.Join(",\n", coinParts));
            output.Append("],\n\"");
            output.Append(result.ToHex());
            output.Append("\", \"P2SH,WITNESS\"],\n\n");
        }

        private string ToString(bool anyoneCanPay, SigHash flag)
        {
            if (anyoneCanPay)
            {
                return flag.ToString() + "|AnyoneCanPay";
            }
            else
                return flag.ToString();
        }

        //[Fact]
        //[Trait("Core", "Core")]
        private void tx_valid()
        {
            // test is disabled for now
            // todo: get test data for the stratis blockchain

            // Read tests from test/data/tx_valid.json
            // Format is an array of arrays
            // Inner arrays are either [ "comment" ]
            // or [[[prevout hash, prevout index, prevout scriptPubKey], [input 2], ...],"], serializedTransaction, enforceP2SH
            // ... where all scripts are stringified scripts.
            TestCase[] tests = TestCase.read_json(TestDataLocations.GetFileFromDataPosFolder("tx_valid.json"));
            foreach (TestCase test in tests)
            {
                string strTest = test.ToString();
                //Skip comments
                if (!(test[0] is JArray))
                    continue;
                var inputs = (JArray)test[0];
                if (test.Count != 3 || !(test[1] is string) || !(test[2] is string))
                {
                    Assert.False(true, "Bad test: " + strTest);
                    continue;
                }

                var mapprevOutScriptPubKeys = new Dictionary<OutPoint, Script>();
                var mapprevOutScriptPubKeysAmount = new Dictionary<OutPoint, Money>();
                foreach (JToken vinput in inputs)
                {
                    var outpoint = new OutPoint(uint256.Parse(vinput[0].ToString()), int.Parse(vinput[1].ToString()));
                    mapprevOutScriptPubKeys[outpoint] = script_tests.ParseScript(vinput[2].ToString());
                    if (vinput.Count() >= 4)
                        mapprevOutScriptPubKeysAmount[outpoint] = Money.Satoshis(vinput[3].Value<long>());
                }

                Transaction tx = Transaction.Load((string)test[1], Network.StratisMain);


                for (int i = 0; i < tx.Inputs.Count; i++)
                {
                    if (!mapprevOutScriptPubKeys.ContainsKey(tx.Inputs[i].PrevOut))
                    {
                        Assert.False(true, "Bad test: " + strTest);
                        continue;
                    }

                    bool valid = Script.VerifyScript(Network.StratisMain,
                        mapprevOutScriptPubKeys[tx.Inputs[i].PrevOut],
                        tx,
                        i,
                        mapprevOutScriptPubKeysAmount.TryGet(tx.Inputs[i].PrevOut),
                        ParseFlags(test[2].ToString())
                        , 0);
                    Assert.True(valid, strTest + " failed");
                    Assert.True(tx.Check() == TransactionCheckResult.Success);
                }
            }
        }

        private ScriptVerify ParseFlags(string strFlags)
        {
            ScriptVerify flags = 0;
            string[] words = strFlags.Split(',');


            // Note how NOCACHE is not included as it is a runtime-only flag.
            var mapFlagNames = new Dictionary<string, ScriptVerify>();
            if (mapFlagNames.Count == 0)
            {
                mapFlagNames["NONE"] = ScriptVerify.None;
                mapFlagNames["P2SH"] = ScriptVerify.P2SH;
                mapFlagNames["STRICTENC"] = ScriptVerify.StrictEnc;
                mapFlagNames["LOW_S"] = ScriptVerify.LowS;
                mapFlagNames["NULLDUMMY"] = ScriptVerify.NullDummy;
                mapFlagNames["CHECKLOCKTIMEVERIFY"] = ScriptVerify.CheckLockTimeVerify;
                mapFlagNames["CHECKSEQUENCEVERIFY"] = ScriptVerify.CheckSequenceVerify;
                mapFlagNames["DERSIG"] = ScriptVerify.DerSig;
                mapFlagNames["WITNESS"] = ScriptVerify.Witness;
                mapFlagNames["DISCOURAGE_UPGRADABLE_WITNESS_PROGRAM"] = ScriptVerify.DiscourageUpgradableWitnessProgram;
            }

            foreach (string word in words)
            {
                if (!mapFlagNames.ContainsKey(word))
                    Assert.False(true, "Bad test: unknown verification flag '" + word + "'");
                flags |= mapFlagNames[word];
            }

            return flags;
        }

        [Fact]
        [Trait("UnitTest", "UnitTest")]
        public void SequenceStructParsedCorrectly()
        {
            Assert.True(new Sequence() == 0xFFFFFFFFU);
            Assert.False(new Sequence().IsRelativeLock);
            Assert.False(new Sequence().IsRBF);

            Assert.True(new Sequence(1) == 1U);
            Assert.True(new Sequence(1).IsRelativeLock);
            Assert.True(new Sequence(1).IsRBF);
            Assert.True(new Sequence(1).LockType == SequenceLockType.Height);
            Assert.True(new Sequence(1) == 1U);
            Assert.True(new Sequence(1).LockHeight == 1);
            Assert.Throws<InvalidOperationException>(() => new Sequence(1).LockPeriod);

            Assert.True(new Sequence(0xFFFF).LockHeight == 0xFFFF);
            Assert.Throws<ArgumentOutOfRangeException>(() => new Sequence(0xFFFF + 1));
            Assert.Throws<ArgumentOutOfRangeException>(() => new Sequence(-1));

            TimeSpan time = TimeSpan.FromSeconds(512 * 0xFF);
            Assert.True(new Sequence(time) == (uint)(0xFF | 1 << 22));
            Assert.True(new Sequence(time).IsRelativeLock);
            Assert.True(new Sequence(time).IsRBF);
            Assert.Throws<ArgumentOutOfRangeException>(() => new Sequence(TimeSpan.FromSeconds(512 * (0xFFFF + 1))));
            new Sequence(TimeSpan.FromSeconds(512 * (0xFFFF)));
            Assert.Throws<InvalidOperationException>(() => new Sequence(time).LockHeight);
        }

        //[Fact]
        //[Trait("Core", "Core")]
        private void tx_invalid()
        {
            // test is disabled for now
            // todo: get test data for the stratis blockchain

            // Read tests from test/data/tx_valid.json
            // Format is an array of arrays
            // Inner arrays are either [ "comment" ]
            // or [[[prevout hash, prevout index, prevout scriptPubKey], [input 2], ...],"], serializedTransaction, enforceP2SH
            // ... where all scripts are stringified scripts.
            TestCase[] tests = TestCase.read_json(TestDataLocations.GetFileFromDataPosFolder("tx_invalid.json"));
            string comment = null;
            foreach (TestCase test in tests)
            {
                string strTest = test.ToString();
                //Skip comments
                if (!(test[0] is JArray))
                {
                    comment = test[0].ToString();
                    continue;
                }
                var inputs = (JArray)test[0];
                if (test.Count != 3 || !(test[1] is string) || !(test[2] is string))
                {
                    Assert.False(true, "Bad test: " + strTest);
                    continue;
                }
                var mapprevOutScriptPubKeys = new Dictionary<OutPoint, Script>();
                var mapprevOutScriptPubKeysAmount = new Dictionary<OutPoint, Money>();
                foreach (JToken vinput in inputs)
                {
                    var outpoint = new OutPoint(uint256.Parse(vinput[0].ToString()), int.Parse(vinput[1].ToString()));
                    mapprevOutScriptPubKeys[new OutPoint(uint256.Parse(vinput[0].ToString()), int.Parse(vinput[1].ToString()))] = script_tests.ParseScript(vinput[2].ToString());
                    if (vinput.Count() >= 4)
                        mapprevOutScriptPubKeysAmount[outpoint] = Money.Satoshis(vinput[3].Value<int>());
                }

                Transaction tx = Transaction.Load((string)test[1], Network.StratisMain);

                bool fValid = true;
                fValid = tx.Check() == TransactionCheckResult.Success;
                for (int i = 0; i < tx.Inputs.Count && fValid; i++)
                {
                    if (!mapprevOutScriptPubKeys.ContainsKey(tx.Inputs[i].PrevOut))
                    {
                        Assert.False(true, "Bad test: " + strTest);
                        continue;
                    }

                    fValid = Script.VerifyScript(Network.StratisMain,
                       mapprevOutScriptPubKeys[tx.Inputs[i].PrevOut],
                       tx,
                       i,
                       mapprevOutScriptPubKeysAmount.TryGet(tx.Inputs[i].PrevOut),
                       ParseFlags(test[2].ToString())
                       , 0);
                }
                if (fValid)
                    Debugger.Break();
                Assert.True(!fValid, strTest + " failed");
            }
        }

        [Fact]
        [Trait("Core", "Core")]
        public void test_Get()
        {
            byte[] dummyPubKey = TransactionSignature.Empty.ToBytes();

            var dummyPubKey2 = new byte[33];
            dummyPubKey2[0] = 0x02;
            //CBasicKeyStore keystore;
            //CCoinsView coinsDummy;
            var coins = new CoinsView();//(coinsDummy);           
            Transaction[] dummyTransactions = SetupDummyInputs(coins);//(keystore, coins);

            Transaction t1 = Network.StratisMain.Consensus.ConsensusFactory.CreateTransaction();
            t1.Inputs.AddRange(Enumerable.Range(0, 3).Select(_ => new TxIn()));
            t1.Inputs[0].PrevOut.Hash = dummyTransactions[0].GetHash();
            t1.Inputs[0].PrevOut.N = 1;
            t1.Inputs[0].ScriptSig += dummyPubKey;
            t1.Inputs[1].PrevOut.Hash = dummyTransactions[1].GetHash();
            t1.Inputs[1].PrevOut.N = 0;
            t1.Inputs[1].ScriptSig = t1.Inputs[1].ScriptSig + dummyPubKey + dummyPubKey2;
            t1.Inputs[2].PrevOut.Hash = dummyTransactions[1].GetHash();
            t1.Inputs[2].PrevOut.N = 1;
            t1.Inputs[2].ScriptSig = t1.Inputs[2].ScriptSig + dummyPubKey + dummyPubKey2;
            t1.Outputs.AddRange(Enumerable.Range(0, 2).Select(_ => new TxOut()));
            t1.Outputs[0].Value = 90 * Money.CENT;
            t1.Outputs[0].ScriptPubKey += OpcodeType.OP_1;

            Assert.True(StandardScripts.AreInputsStandard(Network.StratisMain, t1, coins));
            //Assert.Equal(coins.GetValueIn(t1), (50+21+22)*Money.CENT);

            //// Adding extra junk to the scriptSig should make it non-standard:
            t1.Inputs[0].ScriptSig += OpcodeType.OP_11;
            Assert.True(!StandardScripts.AreInputsStandard(Network.StratisMain, t1, coins));

            //// ... as should not having enough:
            t1.Inputs[0].ScriptSig = new Script();
            Assert.True(!StandardScripts.AreInputsStandard(Network.StratisMain, t1, coins));
        }

        private Transaction[] SetupDummyInputs(CoinsView coinsRet)
        {
            Transaction[] dummyTransactions = Enumerable.Range(0, 2).Select(_ => Network.StratisMain.Consensus.ConsensusFactory.CreateTransaction()).ToArray();

            // Add some keys to the keystore:
            Key[] key = Enumerable.Range(0, 4).Select((_, i) => new Key(i % 2 != 0)).ToArray();


            // Create some dummy input transactions
            dummyTransactions[0].Outputs.AddRange(Enumerable.Range(0, 2).Select(_ => new TxOut()));
            dummyTransactions[0].Outputs[0].Value = 11 * Money.CENT;
            dummyTransactions[0].Outputs[0].ScriptPubKey = dummyTransactions[0].Outputs[0].ScriptPubKey + key[0].PubKey.ToBytes() + OpcodeType.OP_CHECKSIG;
            dummyTransactions[0].Outputs[1].Value = 50 * Money.CENT;
            dummyTransactions[0].Outputs[1].ScriptPubKey = dummyTransactions[0].Outputs[1].ScriptPubKey + key[1].PubKey.ToBytes() + OpcodeType.OP_CHECKSIG;
            coinsRet.AddTransaction(Network.StratisMain.Consensus, dummyTransactions[0], 0);


            dummyTransactions[1].Outputs.AddRange(Enumerable.Range(0, 2).Select(_ => new TxOut()));
            dummyTransactions[1].Outputs[0].Value = 21 * Money.CENT;
            dummyTransactions[1].Outputs[0].ScriptPubKey = key[2].PubKey.GetAddress(Network.Main).ScriptPubKey;
            dummyTransactions[1].Outputs[1].Value = 22 * Money.CENT;
            dummyTransactions[1].Outputs[1].ScriptPubKey = key[3].PubKey.GetAddress(Network.Main).ScriptPubKey;
            coinsRet.AddTransaction(Network.StratisMain.Consensus, dummyTransactions[1], 0);


            return dummyTransactions;
        }

        private class CKeyStore
        {
            internal List<Tuple<Key, PubKey>> _Keys = new List<Tuple<Key, PubKey>>();
            internal List<Script> _Scripts = new List<Script>();
            internal void AddKeyPubKey(Key key, PubKey pubkey)
            {
                _Keys.Add(Tuple.Create(key, pubkey));
            }

            internal void RemoveKeyPubKey(Key key)
            {
                _Keys.Remove(_Keys.First(o => o.Item1 == key));
            }

            internal void AddCScript(Script scriptPubkey)
            {
                _Scripts.Add(scriptPubkey);
            }
        }

        private void CreateCreditAndSpend(CKeyStore keystore, Script outscript, ref Transaction output, ref Transaction input, bool success = true)
        {
            CreateCreditAndSpend(keystore, outscript, ref output, ref input, DateTime.Now, success);
        }

        private void CreateCreditAndSpend(CKeyStore keystore, Script outscript, ref Transaction output, ref Transaction input, DateTime posTimeStamp, bool success = true)
        {
            Transaction outputm = Network.StratisMain.Consensus.ConsensusFactory.CreateTransaction();
            outputm.Version = 1;
            outputm.Time = Utils.DateTimeToUnixTime(posTimeStamp);
            outputm.Inputs.Add(new TxIn());
            outputm.Inputs[0].PrevOut = new OutPoint();
            outputm.Inputs[0].ScriptSig = Script.Empty;
            outputm.Inputs[0].WitScript = new WitScript();
            outputm.Outputs.Add(new TxOut());
            outputm.Outputs[0].Value = Money.Satoshis(1);
            outputm.Outputs[0].ScriptPubKey = outscript;

            output = outputm.Clone(network: Network.StratisMain);

            Assert.True(output.Inputs.Count == 1);
            Assert.True(output.Inputs[0].ToBytes().SequenceEqual(outputm.Inputs[0].ToBytes()));
            Assert.True(output.Outputs.Count == 1);
            Assert.True(output.Inputs[0].ToBytes().SequenceEqual(outputm.Inputs[0].ToBytes()));
            Assert.True(!output.HasWitness);

            Transaction inputm = Network.StratisMain.Consensus.ConsensusFactory.CreateTransaction();
            inputm.Version = 1;
            outputm.Time = Utils.DateTimeToUnixTime(posTimeStamp);
            inputm.Inputs.Add(new TxIn());
            inputm.Inputs[0].PrevOut.Hash = output.GetHash();
            inputm.Inputs[0].PrevOut.N = 0;
            inputm.Inputs[0].WitScript = new WitScript();
            inputm.Outputs.Add(new TxOut());
            inputm.Outputs[0].Value = Money.Satoshis(1);
            inputm.Outputs[0].ScriptPubKey = Script.Empty;
            bool ret = SignSignature(keystore, output, inputm, 0);
            Assert.True(ret == success);
            input = inputm.Clone(network: Network.StratisMain);
            Assert.True(input.Inputs.Count == 1);
            Assert.True(input.Inputs[0].ToBytes().SequenceEqual(inputm.Inputs[0].ToBytes()));
            Assert.True(input.Outputs.Count == 1);
            Assert.True(input.Outputs[0].ToBytes().SequenceEqual(inputm.Outputs[0].ToBytes()));
            if (!inputm.HasWitness)
            {
                Assert.True(!input.HasWitness);
            }
            else
            {
                Assert.True(input.HasWitness);
                Assert.True(input.Inputs[0].WitScript.ToBytes().SequenceEqual(inputm.Inputs[0].WitScript.ToBytes()));
            }
        }

        private bool SignSignature(CKeyStore keystore, Transaction txFrom, Transaction txTo, int nIn)
        {
            TransactionBuilder builder = CreateBuilder(keystore, txFrom);
            builder.SignTransactionInPlace(txTo);
            return builder.Verify(txTo);
        }

        private void CombineSignatures(CKeyStore keystore, Transaction txFrom, ref Transaction input1, Transaction input2)
        {
            TransactionBuilder builder = CreateBuilder(keystore, txFrom);
            input1 = builder.CombineSignatures(input1, input2);
        }

        private static TransactionBuilder CreateBuilder(CKeyStore keystore, Transaction txFrom)
        {
            Coin[] coins = txFrom.Outputs.AsCoins().ToArray();
            TransactionBuilder builder = new TransactionBuilder(Network.StratisMain)
            {
                StandardTransactionPolicy = new StandardTransactionPolicy(Network.StratisMain)
                {
                    CheckFee = false,
                    MinRelayTxFee = null,
#if !NOCONSENSUSLIB
                    UseConsensusLib = false,
#endif
                    CheckScriptPubKey = false
                }
            }
            .AddCoins(coins)
            .AddKeys(keystore._Keys.Select(k => k.Item1).ToArray())
            .AddKnownRedeems(keystore._Scripts.ToArray());
            return builder;
        }

        private void CheckWithFlag(Transaction output, Transaction input, ScriptVerify flags, bool success)
        {
            Transaction inputi = input.Clone(network: Network.StratisMain);
            var ctx = new ScriptEvaluationContext(Network.StratisMain);
            ctx.ScriptVerify = flags;
            bool ret = ctx.VerifyScript(inputi.Inputs[0].ScriptSig, output.Outputs[0].ScriptPubKey, new TransactionChecker(inputi, 0, output.Outputs[0].Value));
            Assert.True(ret == success);
        }

        private static Script PushAll(ContextStack<byte[]> values)
        {
            var result = new List<Op>();
            foreach (byte[] v in values.Reverse())
            {
                if (v.Length == 0)
                {
                    result.Add(OpcodeType.OP_0);
                }
                else
                {
                    result.Add(Op.GetPushOp(v));
                }
            }
            return new Script(result.ToArray());
        }

        private void ReplaceRedeemScript(TxIn input, Script redeemScript)
        {
            var ctx = new ScriptEvaluationContext(Network.StratisMain);
            ctx.ScriptVerify = ScriptVerify.StrictEnc;
            ctx.EvalScript(input.ScriptSig, Network.StratisMain.Consensus.ConsensusFactory.CreateTransaction(), 0);
            ContextStack<byte[]> stack = ctx.Stack;
            Assert.True(stack.Count > 0);
            stack.Pop();
            stack.Push(redeemScript.ToBytes());
            input.ScriptSig = PushAll(stack);
        }

        [Fact]
        [Trait("Core", "Core")]
        public void test_witness()
        {
            var keystore = new CKeyStore();
            var keystore2 = new CKeyStore();
            var key1 = new Key(true);
            var key2 = new Key(true);
            var key3 = new Key(true);
            var key1L = new Key(false);
            var key2L = new Key(false);
            PubKey pubkey1 = key1.PubKey;
            PubKey pubkey2 = key2.PubKey;
            PubKey pubkey3 = key3.PubKey;
            PubKey pubkey1L = key1L.PubKey;
            PubKey pubkey2L = key2L.PubKey;
            keystore.AddKeyPubKey(key1, pubkey1);
            keystore.AddKeyPubKey(key2, pubkey2);
            keystore.AddKeyPubKey(key1L, pubkey1L);
            keystore.AddKeyPubKey(key2L, pubkey2L);
            Script scriptPubkey1, scriptPubkey2, scriptPubkey1L, scriptPubkey2L, scriptMulti;
            scriptPubkey1 = new Script(Op.GetPushOp(pubkey1.ToBytes()), OpcodeType.OP_CHECKSIG);
            scriptPubkey2 = new Script(Op.GetPushOp(pubkey2.ToBytes()), OpcodeType.OP_CHECKSIG);
            scriptPubkey1L = new Script(Op.GetPushOp(pubkey1L.ToBytes()), OpcodeType.OP_CHECKSIG);
            scriptPubkey2L = new Script(Op.GetPushOp(pubkey2L.ToBytes()), OpcodeType.OP_CHECKSIG);
            var oneandthree = new List<PubKey>();
            oneandthree.Add(pubkey1);
            oneandthree.Add(pubkey3);
            scriptMulti = PayToMultiSigTemplate.Instance.GenerateScriptPubKey(2, oneandthree.ToArray());
            keystore.AddCScript(scriptPubkey1);
            keystore.AddCScript(scriptPubkey2);
            keystore.AddCScript(scriptPubkey1L);
            keystore.AddCScript(scriptPubkey2L);
            keystore.AddCScript(scriptMulti);
            keystore.AddCScript(GetScriptForWitness(scriptPubkey1));
            keystore.AddCScript(GetScriptForWitness(scriptPubkey2));
            keystore.AddCScript(GetScriptForWitness(scriptPubkey1L));
            keystore.AddCScript(GetScriptForWitness(scriptPubkey2L));
            keystore.AddCScript(GetScriptForWitness(scriptMulti));
            keystore2.AddCScript(scriptMulti);
            keystore2.AddCScript(GetScriptForWitness(scriptMulti));
            keystore2.AddKeyPubKey(key3, pubkey3);

            Transaction output1, output2;
            output1 = Network.StratisMain.Consensus.ConsensusFactory.CreateTransaction();
            output2 = Network.StratisMain.Consensus.ConsensusFactory.CreateTransaction();
            Transaction input1, input2;
            input1 = Network.StratisMain.Consensus.ConsensusFactory.CreateTransaction();
            input2 = Network.StratisMain.Consensus.ConsensusFactory.CreateTransaction();
            DateTime commonTimestamp = DateTime.Now;

            // Normal pay-to-compressed-pubkey.
            CreateCreditAndSpend(keystore, scriptPubkey1, ref output1, ref input1);
            CreateCreditAndSpend(keystore, scriptPubkey2, ref output2, ref input2);
            CheckWithFlag(output1, input1, 0, true);
            CheckWithFlag(output1, input1, ScriptVerify.P2SH, true);
            CheckWithFlag(output1, input1, ScriptVerify.Witness | ScriptVerify.P2SH, true);
            CheckWithFlag(output1, input1, ScriptVerify.Standard, true);
            CheckWithFlag(output1, input2, 0, false);
            CheckWithFlag(output1, input2, ScriptVerify.P2SH, false);
            CheckWithFlag(output1, input2, ScriptVerify.Witness | ScriptVerify.P2SH, false);
            CheckWithFlag(output1, input2, ScriptVerify.Standard, false);

            // P2SH pay-to-compressed-pubkey.
            CreateCreditAndSpend(keystore, scriptPubkey1.Hash.ScriptPubKey, ref output1, ref input1);
            CreateCreditAndSpend(keystore, scriptPubkey2.Hash.ScriptPubKey, ref output2, ref input2);
            ReplaceRedeemScript(input2.Inputs[0], scriptPubkey1);
            CheckWithFlag(output1, input1, 0, true);
            CheckWithFlag(output1, input1, ScriptVerify.P2SH, true);
            CheckWithFlag(output1, input1, ScriptVerify.Witness | ScriptVerify.P2SH, true);
            CheckWithFlag(output1, input1, ScriptVerify.Standard, true);
            CheckWithFlag(output1, input2, 0, true);
            CheckWithFlag(output1, input2, ScriptVerify.P2SH, false);
            CheckWithFlag(output1, input2, ScriptVerify.Witness | ScriptVerify.P2SH, false);
            CheckWithFlag(output1, input2, ScriptVerify.Standard, false);

            // Witness pay-to-compressed-pubkey (v0).
            CreateCreditAndSpend(keystore, GetScriptForWitness(scriptPubkey1), ref output1, ref input1);
            CreateCreditAndSpend(keystore, GetScriptForWitness(scriptPubkey2), ref output2, ref input2);
            CheckWithFlag(output1, input1, 0, true);
            CheckWithFlag(output1, input1, ScriptVerify.P2SH, true);
            CheckWithFlag(output1, input1, ScriptVerify.Witness | ScriptVerify.P2SH, true);
            CheckWithFlag(output1, input1, ScriptVerify.Standard, true);
            CheckWithFlag(output1, input2, 0, true);
            CheckWithFlag(output1, input2, ScriptVerify.P2SH, true);
            CheckWithFlag(output1, input2, ScriptVerify.Witness | ScriptVerify.P2SH, false);
            CheckWithFlag(output1, input2, ScriptVerify.Standard, false);

            // P2SH witness pay-to-compressed-pubkey (v0).
            CreateCreditAndSpend(keystore, GetScriptForWitness(scriptPubkey1).Hash.ScriptPubKey, ref output1, ref input1);
            CreateCreditAndSpend(keystore, GetScriptForWitness(scriptPubkey2).Hash.ScriptPubKey, ref output2, ref input2);
            ReplaceRedeemScript(input2.Inputs[0], GetScriptForWitness(scriptPubkey1));
            CheckWithFlag(output1, input1, 0, true);
            CheckWithFlag(output1, input1, ScriptVerify.P2SH, true);
            CheckWithFlag(output1, input1, ScriptVerify.Witness | ScriptVerify.P2SH, true);
            CheckWithFlag(output1, input1, ScriptVerify.Standard, true);
            CheckWithFlag(output1, input2, 0, true);
            CheckWithFlag(output1, input2, ScriptVerify.P2SH, true);
            CheckWithFlag(output1, input2, ScriptVerify.Witness | ScriptVerify.P2SH, false);
            CheckWithFlag(output1, input2, ScriptVerify.Standard, false);

            // Normal pay-to-uncompressed-pubkey.
            CreateCreditAndSpend(keystore, scriptPubkey1L, ref output1, ref input1);
            CreateCreditAndSpend(keystore, scriptPubkey2L, ref output2, ref input2);
            CheckWithFlag(output1, input1, 0, true);
            CheckWithFlag(output1, input1, ScriptVerify.P2SH, true);
            CheckWithFlag(output1, input1, ScriptVerify.Witness | ScriptVerify.P2SH, true);
            CheckWithFlag(output1, input1, ScriptVerify.Standard, true);
            CheckWithFlag(output1, input2, 0, false);
            CheckWithFlag(output1, input2, ScriptVerify.P2SH, false);
            CheckWithFlag(output1, input2, ScriptVerify.Witness | ScriptVerify.P2SH, false);
            CheckWithFlag(output1, input2, ScriptVerify.Standard, false);

            // P2SH pay-to-uncompressed-pubkey.
            CreateCreditAndSpend(keystore, scriptPubkey1L.Hash.ScriptPubKey, ref output1, ref input1);
            CreateCreditAndSpend(keystore, scriptPubkey2L.Hash.ScriptPubKey, ref output2, ref input2);
            ReplaceRedeemScript(input2.Inputs[0], scriptPubkey1L);
            CheckWithFlag(output1, input1, 0, true);
            CheckWithFlag(output1, input1, ScriptVerify.P2SH, true);
            CheckWithFlag(output1, input1, ScriptVerify.Witness | ScriptVerify.P2SH, true);
            CheckWithFlag(output1, input1, ScriptVerify.Standard, true);
            CheckWithFlag(output1, input2, 0, true);
            CheckWithFlag(output1, input2, ScriptVerify.P2SH, false);
            CheckWithFlag(output1, input2, ScriptVerify.Witness | ScriptVerify.P2SH, false);
            CheckWithFlag(output1, input2, ScriptVerify.Standard, false);

            // Witness pay-to-uncompressed-pubkey (v1).
            CreateCreditAndSpend(keystore, GetScriptForWitness(scriptPubkey1L), ref output1, ref input1);
            CreateCreditAndSpend(keystore, GetScriptForWitness(scriptPubkey2L), ref output2, ref input2);
            CheckWithFlag(output1, input1, 0, true);
            CheckWithFlag(output1, input1, ScriptVerify.P2SH, true);
            CheckWithFlag(output1, input1, ScriptVerify.Witness | ScriptVerify.P2SH, true);
            CheckWithFlag(output1, input1, ScriptVerify.Standard, true);
            CheckWithFlag(output1, input2, 0, true);
            CheckWithFlag(output1, input2, ScriptVerify.P2SH, true);
            CheckWithFlag(output1, input2, ScriptVerify.Witness | ScriptVerify.P2SH, false);
            CheckWithFlag(output1, input2, ScriptVerify.Standard, false);

            // P2SH witness pay-to-uncompressed-pubkey (v1).
            CreateCreditAndSpend(keystore, GetScriptForWitness(scriptPubkey1L).Hash.ScriptPubKey, ref output1, ref input1);
            CreateCreditAndSpend(keystore, GetScriptForWitness(scriptPubkey2L).Hash.ScriptPubKey, ref output2, ref input2);
            ReplaceRedeemScript(input2.Inputs[0], GetScriptForWitness(scriptPubkey1L));
            CheckWithFlag(output1, input1, 0, true);
            CheckWithFlag(output1, input1, ScriptVerify.P2SH, true);
            CheckWithFlag(output1, input1, ScriptVerify.Witness | ScriptVerify.P2SH, true);
            CheckWithFlag(output1, input1, ScriptVerify.Standard, true);
            CheckWithFlag(output1, input2, 0, true);
            CheckWithFlag(output1, input2, ScriptVerify.P2SH, true);
            CheckWithFlag(output1, input2, ScriptVerify.Witness | ScriptVerify.P2SH, false);
            CheckWithFlag(output1, input2, ScriptVerify.Standard, false);

            // Normal 2-of-2 multisig
            CreateCreditAndSpend(keystore, scriptMulti, ref output1, ref input1, commonTimestamp, false);
            CheckWithFlag(output1, input1, 0, false);
            CreateCreditAndSpend(keystore2, scriptMulti, ref output2, ref input2, commonTimestamp, false);
            CheckWithFlag(output2, input2, 0, false);
            Assert.True(output1.ToBytes().SequenceEqual(output2.ToBytes()));
            CombineSignatures(keystore, output1, ref input1, input2);
            CheckWithFlag(output1, input1, ScriptVerify.Standard, true);

            // P2SH 2-of-2 multisig
            CreateCreditAndSpend(keystore, scriptMulti.Hash.ScriptPubKey, ref output1, ref input1, commonTimestamp, false);
            CheckWithFlag(output1, input1, 0, true);
            CheckWithFlag(output1, input1, ScriptVerify.P2SH, false);
            CreateCreditAndSpend(keystore2, scriptMulti.Hash.ScriptPubKey, ref output2, ref input2, commonTimestamp, false);
            CheckWithFlag(output2, input2, 0, true);
            CheckWithFlag(output2, input2, ScriptVerify.P2SH, false);
            Assert.True(output1.ToBytes().SequenceEqual(output2.ToBytes()));
            CombineSignatures(keystore, output1, ref input1, input2);
            CheckWithFlag(output1, input1, ScriptVerify.P2SH, true);
            CheckWithFlag(output1, input1, ScriptVerify.Standard, true);

            // Witness 2-of-2 multisig
            CreateCreditAndSpend(keystore, GetScriptForWitness(scriptMulti), ref output1, ref input1, commonTimestamp, false);
            CheckWithFlag(output1, input1, 0, true);
            CheckWithFlag(output1, input1, ScriptVerify.P2SH | ScriptVerify.Witness, false);
            CreateCreditAndSpend(keystore2, GetScriptForWitness(scriptMulti), ref output2, ref input2, commonTimestamp, false);
            CheckWithFlag(output2, input2, 0, true);
            CheckWithFlag(output2, input2, ScriptVerify.P2SH | ScriptVerify.Witness, false);
            Assert.True(output1.ToBytes().SequenceEqual(output2.ToBytes()));
            CombineSignatures(keystore, output1, ref input1, input2);
            CheckWithFlag(output1, input1, ScriptVerify.P2SH | ScriptVerify.Witness, true);
            CheckWithFlag(output1, input1, ScriptVerify.Standard, true);

            // P2SH witness 2-of-2 multisig
            CreateCreditAndSpend(keystore, GetScriptForWitness(scriptMulti).Hash.ScriptPubKey, ref output1, ref input1, commonTimestamp, false);
            CheckWithFlag(output1, input1, ScriptVerify.P2SH, true);
            CheckWithFlag(output1, input1, ScriptVerify.P2SH | ScriptVerify.Witness, false);
            CreateCreditAndSpend(keystore2, GetScriptForWitness(scriptMulti).Hash.ScriptPubKey, ref output2, ref input2, commonTimestamp, false);
            CheckWithFlag(output2, input2, ScriptVerify.P2SH, true);
            CheckWithFlag(output2, input2, ScriptVerify.P2SH | ScriptVerify.Witness, false);
            Assert.True(output1.ToBytes().SequenceEqual(output2.ToBytes()));
            CombineSignatures(keystore, output1, ref input1, input2);
            CheckWithFlag(output1, input1, ScriptVerify.P2SH | ScriptVerify.Witness, true);
            CheckWithFlag(output1, input1, ScriptVerify.Standard, true);
        }


        private Script GetScriptForWitness(Script scriptPubKey)
        {
            PubKey pubkey = PayToPubkeyTemplate.Instance.ExtractScriptPubKeyParameters(scriptPubKey);
            if (pubkey != null)
                return new Script(OpcodeType.OP_0, Op.GetPushOp(pubkey.Hash.ToBytes()));
            KeyId pkh = PayToPubkeyHashTemplate.Instance.ExtractScriptPubKeyParameters(scriptPubKey);
            if (pkh != null)
                return new Script(OpcodeType.OP_0, Op.GetPushOp(pkh.ToBytes()));

            return new Script(OpcodeType.OP_0, Op.GetPushOp(scriptPubKey.WitHash.ToBytes()));
        }


        [Fact]
        [Trait("Core", "Core")]
        public void test_IsStandard()
        {
            var coins = new CoinsView();
            Transaction[] dummyTransactions = SetupDummyInputs(coins);

            Transaction t = Network.StratisMain.Consensus.ConsensusFactory.CreateTransaction();
            t.Inputs.Add(new TxIn());
            t.Inputs[0].PrevOut.Hash = dummyTransactions[0].GetHash();
            t.Inputs[0].PrevOut.N = 1;
            t.Inputs[0].ScriptSig = new Script(Op.GetPushOp(new byte[65]));
            t.Outputs.Add(new TxOut());
            t.Outputs[0].Value = 90 * Money.CENT;
            var key = new Key(true);
            t.Outputs[0].ScriptPubKey = PayToPubkeyHashTemplate.Instance.GenerateScriptPubKey(key.PubKey.Hash);

            Assert.True(StandardScripts.IsStandardTransaction(t));

            t.Outputs[0].Value = 501; //dust
            Assert.True(!StandardScripts.IsStandardTransaction(t));

            t.Outputs[0].Value = 2730; // not dust
            Assert.True(StandardScripts.IsStandardTransaction(t));

            t.Outputs[0].ScriptPubKey = new Script() + OpcodeType.OP_1;
            Assert.True(!StandardScripts.IsStandardTransaction(t));

            // 80-byte TX_NULL_DATA (standard)
            t.Outputs[0].ScriptPubKey = new Script() + OpcodeType.OP_RETURN + ParseHex("04678afdb0fe5548271967f1a67130b7105cd6a828e03909a67962e0ea1f61deb649f6bc3f4cef3804678afdb0fe5548271967f1a67130b7105cd6a828e03909a67962e0ea1f61deb649f6bc3f4cef38");
            Assert.True(StandardScripts.IsStandardTransaction(t));

            // 81-byte TX_NULL_DATA (non-standard)
            t.Outputs[0].ScriptPubKey = new Script() + OpcodeType.OP_RETURN + ParseHex("04678afdb0fe5548271967f1a67130b7105cd6a828e03909a67962e0ea1f61deb649f6bc3f4cef3804678afdb0fe5548271967f1a67130b7105cd6a828e03909a67962e0ea1f61deb649f6bc3f4cef3800");
            Assert.True(!StandardScripts.IsStandardTransaction(t));

            // TX_NULL_DATA w/o PUSHDATA
            t.Outputs.Clear();
            t.Outputs.Add(new TxOut());
            t.Outputs[0].ScriptPubKey = new Script() + OpcodeType.OP_RETURN;
            Assert.True(StandardScripts.IsStandardTransaction(t));

            // Only one TX_NULL_DATA permitted in all cases
            t.Outputs.Clear();
            t.Outputs.Add(new TxOut());
            t.Outputs.Add(new TxOut());
            t.Outputs[0].ScriptPubKey = new Script() + OpcodeType.OP_RETURN + ParseHex("04678afdb0fe5548271967f1a67130b7105cd6a828e03909a67962e0ea1f61deb649f6bc3f4cef38");
            t.Outputs[1].ScriptPubKey = new Script() + OpcodeType.OP_RETURN + ParseHex("04678afdb0fe5548271967f1a67130b7105cd6a828e03909a67962e0ea1f61deb649f6bc3f4cef38");
            Assert.True(!StandardScripts.IsStandardTransaction(t));

            t.Outputs[0].ScriptPubKey = new Script() + OpcodeType.OP_RETURN + ParseHex("04678afdb0fe5548271967f1a67130b7105cd6a828e03909a67962e0ea1f61deb649f6bc3f4cef38");
            t.Outputs[1].ScriptPubKey = new Script() + OpcodeType.OP_RETURN;
            Assert.True(!StandardScripts.IsStandardTransaction(t));

            t.Outputs[0].ScriptPubKey = new Script() + OpcodeType.OP_RETURN;
            t.Outputs[1].ScriptPubKey = new Script() + OpcodeType.OP_RETURN;
            Assert.True(!StandardScripts.IsStandardTransaction(t));
        }

        //[Fact]
        //public void CanDecodeAndEncodeRawTransaction()
        //{
        //    //var a = new Protocol.AddressManager().Select();
        //    var tests = TestCase.read_json(TestDataLocations.GetFileFromDataFolder("tx_raw.json"));
        //    foreach (var test in tests)
        //    {
        //        var format = (RawFormat)Enum.Parse(typeof(RawFormat), (string)test[0], true);
        //        var network = ((string)test[1]) == "Main" ? Network.StratisMain : Network.StratisMain;
        //        var testData = ((JObject)test[2]).ToString();

        //        Transaction raw = Transaction.Parse(testData, format, network);

        //        TestUtils.AssertJsonEquals(raw.ToString(format, network), testData);

        //        var raw3 = Transaction.Parse(raw.ToString(format, network), format);
        //        Assert.Equal(raw.ToString(format, network), raw3.ToString(format, network));
        //    }
        //}

        private byte[] ParseHex(string data)
        {
            return Encoders.Hex.DecodeData(data);
        }
    }
}<|MERGE_RESOLUTION|>--- conflicted
+++ resolved
@@ -329,12 +329,8 @@
             //Scenario 1 : Carla knows aliceBobCoins so she can calculate how much coin she need to complete the transaction
             //Carla fills and signs
             txBuilder = new TransactionBuilder(Network.StratisMain);
-<<<<<<< HEAD
             ((DefaultCoinSelector)txBuilder.CoinSelector).GroupByScriptPubKey = false;
-            var carlaSigned = txBuilder
-=======
             Transaction carlaSigned = txBuilder
->>>>>>> 89b0f3f3
                 .AddCoins(aliceBobCoins)
                 .Then()
                 .AddKeys(carlaKey)
