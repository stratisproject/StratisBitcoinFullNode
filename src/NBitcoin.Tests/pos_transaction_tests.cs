--- conflicted
+++ resolved
@@ -24,11 +24,7 @@
 
         public Pos_Transaction_Tests()
         {
-<<<<<<< HEAD
             this.network = new StratisMain();
-=======
-            this.network = Networks.StratisMain;
->>>>>>> 336bf07a
             this.consensusFactory = this.network.Consensus.ConsensusFactory;
         }
 
@@ -151,11 +147,7 @@
         [Trait("UnitTest", "UnitTest")]
         public void CanExtractTxOutDestinationEasily()
         {
-<<<<<<< HEAD
             var secret = new BitcoinSecret("VHqBm5xVQvosc7u4dDwMmzbr8mL4KzZBn5VgqjunovgURtXBo5cV", this.network);
-=======
-            var secret = new BitcoinSecret("VHqBm5xVQvosc7u4dDwMmzbr8mL4KzZBn5VgqjunovgURtXBo5cV", Networks.StratisMain);
->>>>>>> 336bf07a
 
             Transaction tx = this.network.CreateTransaction();
             var p2pkh = new TxOut(new Money((UInt64)45000000), secret.GetAddress());
@@ -436,13 +428,8 @@
 
             var coins = new List<ICoin>();
             coins.AddRange(issuanceCoins);
-<<<<<<< HEAD
             var txBuilder = new TransactionBuilder(1, this.network);
             txBuilder.StandardTransactionPolicy = RelayPolicy(this.network);
-=======
-            var txBuilder = new TransactionBuilder(1, Networks.StratisMain);
-            txBuilder.StandardTransactionPolicy = RelayPolicy;
->>>>>>> 336bf07a
             //Can issue gold to satoshi and bob
             Transaction tx = txBuilder
                 .AddCoins(coins.ToArray())
@@ -465,13 +452,8 @@
             IEnumerable<ColoredCoin> cc = ColoredCoin.Find(tx, repo);
             for (int i = 0; i < 20; i++)
             {
-<<<<<<< HEAD
                 txBuilder = new TransactionBuilder(i, this.network);
                 txBuilder.StandardTransactionPolicy = RelayPolicy(this.network);
-=======
-                txBuilder = new TransactionBuilder(i, Networks.StratisMain);
-                txBuilder.StandardTransactionPolicy = RelayPolicy;
->>>>>>> 336bf07a
                 tx = txBuilder
                     .AddCoins(satoshiBTC)
                     .AddCoins(cc)
@@ -1006,11 +988,7 @@
 
         private void CanVerifySequenceLockCore(Sequence[] sequences, int[] prevHeights, int currentHeight, DateTimeOffset first, bool expected, SequenceLock expectedLock)
         {
-<<<<<<< HEAD
             Network network = this.network;
-=======
-            Network network = Networks.StratisMain;
->>>>>>> 336bf07a
             BlockHeader blockHeader = network.Consensus.ConsensusFactory.CreateBlockHeader();
             blockHeader.BlockTime = first;
 
@@ -1451,13 +1429,8 @@
             Coin[] allCoins = coins.Concat(scriptCoins).Concat(witCoins).ToArray();
             BitcoinPubKeyAddress[] destinations = keys.Select(k => k.PubKey.GetAddress(Networks.Main)).ToArray();
 
-<<<<<<< HEAD
             var txBuilder = new TransactionBuilder(0, this.network);
             txBuilder.StandardTransactionPolicy = EasyPolicy(this.network);
-=======
-            var txBuilder = new TransactionBuilder(0, Networks.StratisMain);
-            txBuilder.StandardTransactionPolicy = EasyPolicy;
->>>>>>> 336bf07a
             Transaction tx = txBuilder
                 .AddCoins(allCoins)
                 .AddKeys(keys)
@@ -1471,13 +1444,8 @@
 
             Assert.Equal(3, tx.Outputs.Count);
 
-<<<<<<< HEAD
             txBuilder = new TransactionBuilder(0, this.network);
             txBuilder.StandardTransactionPolicy = EasyPolicy(this.network);
-=======
-            txBuilder = new TransactionBuilder(0, Networks.StratisMain);
-            txBuilder.StandardTransactionPolicy = EasyPolicy;
->>>>>>> 336bf07a
             tx = txBuilder
                .AddCoins(allCoins)
                .AddKeys(keys)
@@ -1496,13 +1464,8 @@
             Assert.True(ex.Group == "test");
             Assert.True((Money)ex.Missing == Money.Parse("0.9999"));
             //Can sign partially
-<<<<<<< HEAD
             txBuilder = new TransactionBuilder(0, this.network);
             txBuilder.StandardTransactionPolicy = EasyPolicy(this.network);
-=======
-            txBuilder = new TransactionBuilder(0, Networks.StratisMain);
-            txBuilder.StandardTransactionPolicy = EasyPolicy;
->>>>>>> 336bf07a
             tx = txBuilder
                     .AddCoins(allCoins)
                     .AddKeys(keys.Skip(2).ToArray())  //One of the multi key missing
@@ -1515,11 +1478,7 @@
                     .BuildTransaction(true);
             Assert.False(txBuilder.Verify(tx, "0.0001"));
 
-<<<<<<< HEAD
             txBuilder = new TransactionBuilder(0, this.network);
-=======
-            txBuilder = new TransactionBuilder(0, Networks.StratisMain);
->>>>>>> 336bf07a
             tx = txBuilder
                     .AddKeys(keys[0])
                     .AddCoins(allCoins)
@@ -1528,13 +1487,8 @@
             Assert.True(txBuilder.Verify(tx));
 
             //Test if signing separatly
-<<<<<<< HEAD
             txBuilder = new TransactionBuilder(0, this.network);
             txBuilder.StandardTransactionPolicy = EasyPolicy(this.network);
-=======
-            txBuilder = new TransactionBuilder(0, Networks.StratisMain);
-            txBuilder.StandardTransactionPolicy = EasyPolicy;
->>>>>>> 336bf07a
             tx = txBuilder
                     .AddCoins(allCoins)
                     .AddKeys(keys.Skip(2).ToArray())  //One of the multi key missing
@@ -1548,11 +1502,7 @@
 
             Transaction signed1 = txBuilder.SignTransaction(tx);
 
-<<<<<<< HEAD
             txBuilder = new TransactionBuilder(0, this.network);
-=======
-            txBuilder = new TransactionBuilder(0, Networks.StratisMain);
->>>>>>> 336bf07a
             Transaction signed2 = txBuilder
                     .AddKeys(keys[0])
                     .AddCoins(allCoins)
@@ -1561,13 +1511,8 @@
             Assert.False(txBuilder.Verify(signed1));
             Assert.False(txBuilder.Verify(signed2));
 
-<<<<<<< HEAD
             txBuilder = new TransactionBuilder(0, this.network);
             txBuilder.StandardTransactionPolicy = EasyPolicy(this.network);
-=======
-            txBuilder = new TransactionBuilder(0, Networks.StratisMain);
-            txBuilder.StandardTransactionPolicy = EasyPolicy;
->>>>>>> 336bf07a
             tx = txBuilder
                 .AddCoins(allCoins)
                 .CombineSignatures(signed1, signed2);
@@ -1581,32 +1526,19 @@
                     RandomCoin(Money.Parse("1.0"), keys[1].PubKey.Hash.ScriptPubKey, false)
                 };
 
-<<<<<<< HEAD
             txBuilder = new TransactionBuilder(0, this.network);
             txBuilder.StandardTransactionPolicy = EasyPolicy(this.network);
-=======
-            txBuilder = new TransactionBuilder(0, Networks.StratisMain);
-            txBuilder.StandardTransactionPolicy = EasyPolicy;
->>>>>>> 336bf07a
             tx =
                 txBuilder.AddCoins(allCoins)
                      .Send(destinations[0], Money.Parse("3.0"))
                      .BuildTransaction(false);
 
-<<<<<<< HEAD
             signed1 = new TransactionBuilder(0, this.network)
-=======
-            signed1 = new TransactionBuilder(0, Networks.StratisMain)
->>>>>>> 336bf07a
                         .AddCoins(allCoins)
                         .AddKeys(keys[0])
                         .SignTransaction(tx);
 
-<<<<<<< HEAD
             signed2 = new TransactionBuilder(0, this.network)
-=======
-            signed2 = new TransactionBuilder(0, Networks.StratisMain)
->>>>>>> 336bf07a
                         .AddCoins(allCoins)
                         .AddKeys(keys[1])
                         .SignTransaction(tx);
@@ -1614,11 +1546,7 @@
             Assert.False(txBuilder.Verify(signed1));
             Assert.False(txBuilder.Verify(signed2));
 
-<<<<<<< HEAD
             tx = new TransactionBuilder(0, this.network)
-=======
-            tx = new TransactionBuilder(0, Networks.StratisMain)
->>>>>>> 336bf07a
                 .CombineSignatures(signed1, signed2);
 
             Assert.True(txBuilder.Verify(tx));
@@ -1703,11 +1631,7 @@
         //https://gist.github.com/gavinandresen/3966071
         public void CanPartiallySignTransaction()
         {
-<<<<<<< HEAD
             Network network = this.network;
-=======
-            Network network = Networks.StratisMain;
->>>>>>> 336bf07a
             Key[] privKeys = new[]{"7R3MeCSVTTzp3w3Ny4g7RWpvMYu7CfuERZJcPqn1VRL3kyV9A2p",
                         "7R41movhhKW2ZencnZvzcoDssFpKfNCv4yRqHnXco85rBLN1C2D",
                         "7Qidst55wkYRJpJN4aEnGjz64Mnf7BrSehVuX2HqWWPpYNEkqQJ"}
@@ -1779,11 +1703,7 @@
             }
         }
 
-<<<<<<< HEAD
         private static StandardTransactionPolicy EasyPolicy(Network network) 
-=======
-        private static StandardTransactionPolicy EasyPolicy = new StandardTransactionPolicy(Networks.StratisMain)
->>>>>>> 336bf07a
         {
             return new StandardTransactionPolicy(network)
             {
@@ -1794,11 +1714,7 @@
             };
         }
 
-<<<<<<< HEAD
         private static StandardTransactionPolicy RelayPolicy(Network network)
-=======
-        private static StandardTransactionPolicy RelayPolicy = new StandardTransactionPolicy(Networks.StratisMain)
->>>>>>> 336bf07a
         {
             return new StandardTransactionPolicy(network)
             {
@@ -1937,15 +1853,9 @@
             Script scriptCode = null;
             if (scriptCodeHex == null)
             {
-<<<<<<< HEAD
                 PayToWitPubkeyHashScriptSigParameters param1 = PayToWitPubKeyHashTemplate.Instance.ExtractWitScriptParameters(network, tx.Inputs[input].WitScript);
                 Assert.NotNull(param1);
-                WitKeyId param2 = PayToWitPubKeyHashTemplate.Instance.ExtractScriptPubKeyParameters(network, param1.PublicKey.GetSegwitAddress(Network.Main).Hash.ScriptPubKey);
-=======
-                PayToWitPubkeyHashScriptSigParameters param1 = PayToWitPubKeyHashTemplate.Instance.ExtractWitScriptParameters(Networks.StratisMain, tx.Inputs[input].WitScript);
-                Assert.NotNull(param1);
-                WitKeyId param2 = PayToWitPubKeyHashTemplate.Instance.ExtractScriptPubKeyParameters(Networks.StratisMain, param1.PublicKey.GetSegwitAddress(Networks.Main).Hash.ScriptPubKey);
->>>>>>> 336bf07a
+                WitKeyId param2 = PayToWitPubKeyHashTemplate.Instance.ExtractScriptPubKeyParameters(network, param1.PublicKey.GetSegwitAddress(Networks.Main).Hash.ScriptPubKey);
                 Assert.Equal(param1.PublicKey.WitHash, param2);
                 scriptCode = param1.ScriptPubKey;
             }
@@ -1955,11 +1865,7 @@
             }
 
             ScriptError err;
-<<<<<<< HEAD
             bool r = Script.VerifyScript(network, scriptCode, tx, 0, amount, out err);
-=======
-            bool r = Script.VerifyScript(Networks.StratisMain, scriptCode, tx, 0, amount, out err);
->>>>>>> 336bf07a
             Assert.True(r);
         }
 
@@ -2862,15 +2768,9 @@
         private static TransactionBuilder CreateBuilder(Network network, CKeyStore keystore, Transaction txFrom)
         {
             Coin[] coins = txFrom.Outputs.AsCoins().ToArray();
-<<<<<<< HEAD
             TransactionBuilder builder = new TransactionBuilder(network)
             {
                 StandardTransactionPolicy = new StandardTransactionPolicy(network)
-=======
-            TransactionBuilder builder = new TransactionBuilder(Networks.StratisMain)
-            {
-                StandardTransactionPolicy = new StandardTransactionPolicy(Networks.StratisMain)
->>>>>>> 336bf07a
                 {
                     CheckFee = false,
                     MinRelayTxFee = null,
