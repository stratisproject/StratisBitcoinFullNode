--- conflicted
+++ resolved
@@ -1,5 +1,4 @@
 ﻿using System;
-using System.Collections.Generic;
 using System.IO;
 using System.Linq;
 using System.Net.Http;
@@ -14,12 +13,12 @@
         public void CanCloneConcurrentChain()
         {
             var chain = new ConcurrentChain(Network.Main);
-            ChainedHeader common = AppendBlock(chain);
-            ChainedHeader fork = AppendBlock(chain);
-            ChainedHeader fork2 = AppendBlock(chain);
+            var common = AppendBlock(chain);
+            var fork = AppendBlock(chain);
+            var fork2 = AppendBlock(chain);
 
             Assert.True(chain.Tip == fork2);
-            ConcurrentChain clone = chain.Clone();
+            var clone = chain.Clone();
             Assert.True(clone.Tip == fork2);
         }
 
@@ -28,10 +27,10 @@
         [Trait("UnitTest", "UnitTest")]
         public void CanSaveChain()
         {
-            var chain = new ConcurrentChain(Network.Main);
-            AppendBlock(chain);
-            AppendBlock(chain);
-            ChainedHeader fork = AppendBlock(chain);
+            ConcurrentChain chain = new ConcurrentChain(Network.Main);
+            AppendBlock(chain);
+            AppendBlock(chain);
+            var fork = AppendBlock(chain);
             AppendBlock(chain);
 
 
@@ -52,7 +51,7 @@
         {
             for (int i = 0; i < 600; i++)
             {
-                byte[] bytes = RandomUtils.GetBytes(120);
+                var bytes = RandomUtils.GetBytes(120);
                 new Script(bytes).ToString();
             }
         }
@@ -61,15 +60,15 @@
         [Trait("UnitTest", "UnitTest")]
         public void CanLoadAndSaveConcurrentChain()
         {
-            var cchain = new ConcurrentChain();
-            var chain = new ConcurrentChain(Network.Main);
+            ConcurrentChain cchain = new ConcurrentChain();
+            ConcurrentChain chain = new ConcurrentChain(Network.Main);
             AddBlock(chain);
             AddBlock(chain);
             AddBlock(chain);
 
             cchain.SetTip(chain);
 
-            byte[] bytes = cchain.ToBytes();
+            var bytes = cchain.ToBytes();
             cchain = new ConcurrentChain();
             cchain.Load(bytes);
 
@@ -84,17 +83,17 @@
         [Trait("UnitTest", "UnitTest")]
         public void CanBuildConcurrentChain()
         {
-            var cchain = new ConcurrentChain();
-            var chain = new ConcurrentChain(Network.Main);
+            ConcurrentChain cchain = new ConcurrentChain();
+            ConcurrentChain chain = new ConcurrentChain(Network.Main);
             Assert.Null(cchain.SetTip(chain.Tip));
-            ChainedHeader b0 = cchain.Tip;
+            var b0 = cchain.Tip;
             Assert.Equal(cchain.Tip, chain.Tip);
 
-            ChainedHeader b1 = AddBlock(chain);
-            ChainedHeader b2 = AddBlock(chain);
-            AddBlock(chain);
-            AddBlock(chain);
-            ChainedHeader b5 = AddBlock(chain);
+            var b1 = AddBlock(chain);
+            var b2 = AddBlock(chain);
+            AddBlock(chain);
+            AddBlock(chain);
+            var b5 = AddBlock(chain);
 
             Assert.Equal(cchain.SetTip(chain.Tip), b0);
             Assert.Equal(cchain.Tip, chain.Tip);
@@ -112,8 +111,8 @@
             chain.SetTip(b2);
             AddBlock(chain);
             AddBlock(chain);
-            ChainedHeader b5b = AddBlock(chain);
-            ChainedHeader b6b = AddBlock(chain);
+            var b5b = AddBlock(chain);
+            var b6b = AddBlock(chain);
 
             Assert.Equal(cchain.SetTip(b6b), b2);
 
@@ -125,7 +124,7 @@
 
         private ChainedHeader AddBlock(ConcurrentChain chain)
         {
-            var header = new BlockHeader();
+            BlockHeader header = new BlockHeader();
             header.Nonce = RandomUtils.GetUInt32();
             header.HashPrevBlock = chain.Tip.HashBlock;
             chain.SetTip(header);
@@ -136,16 +135,16 @@
         [Trait("UnitTest", "UnitTest")]
         public void CanIterateConcurrentChain()
         {
-            var chain = new ConcurrentChain(Network.Main);
-            AppendBlock(chain);
-            AppendBlock(chain);
-            AppendBlock(chain);
-            foreach (ChainedHeader b in chain.EnumerateAfter(chain.Genesis))
+            ConcurrentChain chain = new ConcurrentChain(Network.Main);
+            AppendBlock(chain);
+            AppendBlock(chain);
+            AppendBlock(chain);
+            foreach (var b in chain.EnumerateAfter(chain.Genesis))
             {
                 chain.GetBlock(0);
             }
 
-            foreach (ChainedHeader b in chain.ToEnumerable(false))
+            foreach (var b in chain.ToEnumerable(false))
             {
                 chain.GetBlock(0);
             }
@@ -155,11 +154,11 @@
         [Trait("UnitTest", "UnitTest")]
         public void CanBuildChain()
         {
-            var chain = new ConcurrentChain(Network.Main);
-            AppendBlock(chain);
-            AppendBlock(chain);
-            AppendBlock(chain);
-            ChainedHeader b = AppendBlock(chain);
+            ConcurrentChain chain = new ConcurrentChain(Network.Main);
+            AppendBlock(chain);
+            AppendBlock(chain);
+            AppendBlock(chain);
+            var b = AppendBlock(chain);
             Assert.Equal(4, chain.Height);
             Assert.Equal(4, b.Height);
             Assert.Equal(b.HashBlock, chain.Tip.HashBlock);
@@ -169,11 +168,11 @@
         [Trait("UnitTest", "UnitTest")]
         public void CanFindFork()
         {
-            var chain = new ConcurrentChain(Network.Main);
-            var chain2 = new ConcurrentChain(Network.Main);
-            AppendBlock(chain);
-            ChainedHeader fork = AppendBlock(chain);
-            ChainedHeader tip = AppendBlock(chain);
+            ConcurrentChain chain = new ConcurrentChain(Network.Main);
+            ConcurrentChain chain2 = new ConcurrentChain(Network.Main);
+            AppendBlock(chain);
+            var fork = AppendBlock(chain);
+            var tip = AppendBlock(chain);
 
             AssertFork(chain, chain2, chain.Genesis);
             chain2 = new ConcurrentChain(Network.TestNet);
@@ -187,12 +186,12 @@
 
         private void AssertFork(ConcurrentChain chain, ConcurrentChain chain2, ChainedHeader expectedFork)
         {
-            ChainedHeader fork = this.FindFork(chain, chain2);
+            var fork = this.FindFork(chain, chain2);
             Assert.Equal(expectedFork, fork);
             fork = chain.Tip.FindFork(chain2.Tip);
             Assert.Equal(expectedFork, fork);
 
-            ConcurrentChain temp = chain;
+            var temp = chain;
             chain = chain2;
             chain2 = temp;
 
@@ -208,22 +207,18 @@
         public void CanCalculateDifficulty()
         {
             var main = new ConcurrentChain(LoadMainChain());
-<<<<<<< HEAD
-            string[] histories = File.ReadAllText(TestDataLocations.GetFileFromDataFolder("targethistory.csv")).Split(new string[] { Environment.NewLine }, StringSplitOptions.RemoveEmptyEntries);
-=======
             // The state of the line separators may be affected by copy operations - so do an environment independent line split...
             var histories = File.ReadAllText(TestDataLocations.GetFileFromDataFolder("targethistory.csv")).Split(new string[] { "\r\n", "\r", "\n" }, StringSplitOptions.RemoveEmptyEntries);
->>>>>>> 9d78fb99
-
-            foreach (string history in histories)
-            {
-                int height = int.Parse(history.Split(',')[0]);
+
+            foreach (var history in histories)
+            {
+                var height = int.Parse(history.Split(',')[0]);
                 var expectedTarget = new Target(new BouncyCastle.Math.BigInteger(history.Split(',')[1], 10));
 
-                BlockHeader block = main.GetBlock(height).Header;
+                var block = main.GetBlock(height).Header;
 
                 Assert.Equal(expectedTarget, block.Bits);
-                Target target = main.GetWorkRequired(Network.Main, height);
+                var target = main.GetWorkRequired(Network.Main, height);
                 Assert.Equal(expectedTarget, target);
             }
         }
@@ -233,7 +228,7 @@
         public void CanValidateChain()
         {
             var main = new ConcurrentChain(LoadMainChain());
-            foreach (ChainedHeader h in main.ToEnumerable(false))
+            foreach (var h in main.ToEnumerable(false))
             {
                 Assert.True(h.Validate(Network.Main));
             }
@@ -243,8 +238,8 @@
         {
             if (!File.Exists("MainChain1.dat"))
             {
-                var client = new HttpClient();
-                byte[] bytes = client.GetByteArrayAsync("https://aois.blob.core.windows.net/public/MainChain1.dat").GetAwaiter().GetResult();
+                HttpClient client = new HttpClient();
+                var bytes = client.GetByteArrayAsync("https://aois.blob.core.windows.net/public/MainChain1.dat").GetAwaiter().GetResult();
                 File.WriteAllBytes("MainChain1.dat", bytes);
             }
             return File.ReadAllBytes("MainChain1.dat");
@@ -255,23 +250,23 @@
         [Trait("UnitTest", "UnitTest")]
         public void CanEnumerateAfterChainedBlock()
         {
-            var chain = new ConcurrentChain(Network.Main);
-            AppendBlock(chain);
-            ChainedHeader a = AppendBlock(chain);
-            ChainedHeader b = AppendBlock(chain);
-            ChainedHeader c = AppendBlock(chain);
+            ConcurrentChain chain = new ConcurrentChain(Network.Main);
+            AppendBlock(chain);
+            var a = AppendBlock(chain);
+            var b = AppendBlock(chain);
+            var c = AppendBlock(chain);
 
             Assert.True(chain.EnumerateAfter(a).SequenceEqual(new[] { b, c }));
 
-            ChainedHeader d = AppendBlock(chain);
-
-            IEnumerator<ChainedHeader> enumerator = chain.EnumerateAfter(b).GetEnumerator();
+            var d = AppendBlock(chain);
+
+            var enumerator = chain.EnumerateAfter(b).GetEnumerator();
             enumerator.MoveNext();
             Assert.True(enumerator.Current == c);
 
             chain.SetTip(b);
-            ChainedHeader cc = AppendBlock(chain);
-            ChainedHeader dd = AppendBlock(chain);
+            var cc = AppendBlock(chain);
+            var dd = AppendBlock(chain);
 
             Assert.False(enumerator.MoveNext());
         }
@@ -284,7 +279,7 @@
             AppendBlock(chain);
             AppendBlock(chain);
             AppendBlock(chain);
-            ChainedHeader b = AppendBlock(chain);
+            var b = AppendBlock(chain);
             Assert.Equal(14, chain.Height);
             Assert.Equal(14, b.Height);
             Assert.Equal(b.HashBlock, chain.Tip.HashBlock);
@@ -294,13 +289,13 @@
         [Trait("UnitTest", "UnitTest")]
         public void CanForkBackward()
         {
-            var chain = new ConcurrentChain(Network.Main);
-            AppendBlock(chain);
-            AppendBlock(chain);
-            ChainedHeader fork = AppendBlock(chain);
+            ConcurrentChain chain = new ConcurrentChain(Network.Main);
+            AppendBlock(chain);
+            AppendBlock(chain);
+            var fork = AppendBlock(chain);
 
             //Test single block back fork
-            ChainedHeader last = AppendBlock(chain);
+            var last = AppendBlock(chain);
             Assert.Equal(4, chain.Height);
             Assert.Equal(4, last.Height);
             Assert.Equal(last.HashBlock, chain.Tip.HashBlock);
@@ -312,8 +307,8 @@
             Assert.NotNull(chain.GetBlock(fork.HashBlock));
 
             //Test 3 blocks back fork
-            ChainedHeader b1 = AppendBlock(chain);
-            ChainedHeader b2 = AppendBlock(chain);
+            var b1 = AppendBlock(chain);
+            var b2 = AppendBlock(chain);
             last = AppendBlock(chain);
             Assert.Equal(6, chain.Height);
             Assert.Equal(6, last.Height);
@@ -340,10 +335,10 @@
             ConcurrentChain chain = CreateChain(10);
             AppendBlock(chain);
             AppendBlock(chain);
-            ChainedHeader fork = AppendBlock(chain);
+            var fork = AppendBlock(chain);
 
             //Test single block back fork
-            ChainedHeader last = AppendBlock(chain);
+            var last = AppendBlock(chain);
             Assert.Equal(14, chain.Height);
             Assert.Equal(14, last.Height);
             Assert.Equal(last.HashBlock, chain.Tip.HashBlock);
@@ -355,8 +350,8 @@
             Assert.NotNull(chain.GetBlock(fork.HashBlock));
 
             //Test 3 blocks back fork
-            ChainedHeader b1 = AppendBlock(chain);
-            ChainedHeader b2 = AppendBlock(chain);
+            var b1 = AppendBlock(chain);
+            var b2 = AppendBlock(chain);
             last = AppendBlock(chain);
             Assert.Equal(16, chain.Height);
             Assert.Equal(16, last.Height);
@@ -380,15 +375,15 @@
         [Trait("UnitTest", "UnitTest")]
         public void CanForkSide()
         {
-            var side = new ConcurrentChain(Network.Main);
-            var main = new ConcurrentChain(Network.Main);
+            ConcurrentChain side = new ConcurrentChain(Network.Main);
+            ConcurrentChain main = new ConcurrentChain(Network.Main);
             AppendBlock(side, main);
             AppendBlock(side, main);
-            ChainedHeader common = AppendBlock(side, main);
-            ChainedHeader sideb = AppendBlock(side);
-            ChainedHeader mainb1 = AppendBlock(main);
-            ChainedHeader mainb2 = AppendBlock(main);
-            ChainedHeader mainb3 = AppendBlock(main);
+            var common = AppendBlock(side, main);
+            var sideb = AppendBlock(side);
+            var mainb1 = AppendBlock(main);
+            var mainb2 = AppendBlock(main);
+            var mainb3 = AppendBlock(main);
             Assert.Equal(common.HashBlock, side.SetTip(main.Tip).HashBlock);
             Assert.NotNull(side.GetBlock(mainb1.HashBlock));
             Assert.NotNull(side.GetBlock(mainb2.HashBlock));
@@ -406,16 +401,16 @@
         [Trait("UnitTest", "UnitTest")]
         public void CanForkSidePartialChain()
         {
-            Block genesis = TestUtils.CreateFakeBlock();
-            var side = new ConcurrentChain(genesis.Header);
-            var main = new ConcurrentChain(genesis.Header);
+            var genesis = TestUtils.CreateFakeBlock();
+            ConcurrentChain side = new ConcurrentChain(genesis.Header);
+            ConcurrentChain main = new ConcurrentChain(genesis.Header);
             AppendBlock(side, main);
             AppendBlock(side, main);
-            ChainedHeader common = AppendBlock(side, main);
-            ChainedHeader sideb = AppendBlock(side);
-            ChainedHeader mainb1 = AppendBlock(main);
-            ChainedHeader mainb2 = AppendBlock(main);
-            ChainedHeader mainb3 = AppendBlock(main);
+            var common = AppendBlock(side, main);
+            var sideb = AppendBlock(side);
+            var mainb1 = AppendBlock(main);
+            var mainb2 = AppendBlock(main);
+            var mainb3 = AppendBlock(main);
             Assert.Equal(common.HashBlock, side.SetTip(main.Tip).HashBlock);
             Assert.NotNull(side.GetBlock(mainb1.HashBlock));
             Assert.NotNull(side.GetBlock(mainb2.HashBlock));
@@ -444,7 +439,7 @@
             ConcurrentChain chain = this.CreateChain(skipListLength - 1);
 
             // Also want a copy in array form so can quickly verify indexing.
-            var chainArray = new ChainedHeader[skipListLength];
+            ChainedHeader[] chainArray = new ChainedHeader[skipListLength];
 
             // Check skip height and build out array copy.
             foreach (ChainedHeader block in chain.EnumerateToTip(chain.Genesis))
@@ -457,7 +452,7 @@
             }
 
             // Do some random verification of GetAncestor().
-            var random = new Random();
+            Random random = new Random();
             int randCheckCount = 1000;
             for (int i = 0; i < randCheckCount; i++)
             {
@@ -496,7 +491,7 @@
             ChainedHeader branchTip = block;
 
             // Test 100 random starting points for locators.
-            var rand = new Random();
+            Random rand = new Random();
             for (int n = 0; n < 100; n++)
             {
                 // Find a random location along chain for locator < mainLength is on main chain > mainLength is on branch.
@@ -542,7 +537,7 @@
             var chain = new ConcurrentChain(genesis);
             for (int i = 0; i < height; i++)
             {
-                Block b = TestUtils.CreateFakeBlock();
+                var b = TestUtils.CreateFakeBlock();
                 b.Header.HashPrevBlock = chain.Tip.HashBlock;
                 chain.SetTip(b.Header);
             }
@@ -553,10 +548,10 @@
         public ChainedHeader AppendBlock(ChainedHeader previous, params ConcurrentChain[] chains)
         {
             ChainedHeader last = null;
-            uint nonce = RandomUtils.GetUInt32();
-            foreach (ConcurrentChain chain in chains)
-            {
-                Block block = TestUtils.CreateFakeBlock(new Transaction());
+            var nonce = RandomUtils.GetUInt32();
+            foreach (var chain in chains)
+            {
+                var block = TestUtils.CreateFakeBlock(new Transaction());
                 block.Header.HashPrevBlock = previous == null ? chain.Tip.HashBlock : previous.HashBlock;
                 block.Header.Nonce = nonce;
                 if (!chain.TrySetTip(block.Header, out last))
