--- conflicted
+++ resolved
@@ -7,11 +7,7 @@
 namespace NBitcoin.Tests
 {
     public class ChainTests
-<<<<<<< HEAD
-	{
-=======
     {
->>>>>>> 0626201c
         public ChainTests()
         {
             // These flags may get set due to static network initializers
@@ -61,7 +57,7 @@
         [Trait("UnitTest", "UnitTest")]
         public void CanParseRandomScripts()
         {
-            for(int i = 0; i < 600; i++)
+            for (int i = 0; i < 600; i++)
             {
                 var bytes = RandomUtils.GetBytes(120);
                 new Script(bytes).ToString();
@@ -151,12 +147,12 @@
             AppendBlock(chain);
             AppendBlock(chain);
             AppendBlock(chain);
-            foreach(var b in chain.EnumerateAfter(chain.Genesis))
+            foreach (var b in chain.EnumerateAfter(chain.Genesis))
             {
                 chain.GetBlock(0);
             }
 
-            foreach(var b in chain.ToEnumerable(false))
+            foreach (var b in chain.ToEnumerable(false))
             {
                 chain.GetBlock(0);
             }
@@ -221,7 +217,7 @@
             var main = new ConcurrentChain(LoadMainChain());
             var histories = File.ReadAllText("data/targethistory.csv").Split(new string[] { "\r\n" }, StringSplitOptions.RemoveEmptyEntries);
 
-            foreach(var history in histories)
+            foreach (var history in histories)
             {
                 var height = int.Parse(history.Split(',')[0]);
                 var expectedTarget = new Target(new BouncyCastle.Math.BigInteger(history.Split(',')[1], 10));
@@ -239,15 +235,15 @@
         public void CanValidateChain()
         {
             var main = new ConcurrentChain(LoadMainChain());
-            foreach(var h in main.ToEnumerable(false))
+            foreach (var h in main.ToEnumerable(false))
             {
                 Assert.True(h.Validate(Network.Main));
             }
         }
-        
+
         private byte[] LoadMainChain()
         {
-            if(!File.Exists("MainChain1.dat"))
+            if (!File.Exists("MainChain1.dat"))
             {
                 HttpClient client = new HttpClient();
                 var bytes = client.GetByteArrayAsync("https://aois.blob.core.windows.net/public/MainChain1.dat").GetAwaiter().GetResult();
@@ -257,327 +253,6 @@
         }
 #endif
 
-<<<<<<< HEAD
-		[Fact]
-		[Trait("UnitTest", "UnitTest")]
-		public void CanEnumerateAfterChainedBlock()
-		{
-			ConcurrentChain chain = new ConcurrentChain(Network.Main);
-			AppendBlock(chain);
-			var a = AppendBlock(chain);
-			var b = AppendBlock(chain);
-			var c = AppendBlock(chain);
-
-			Assert.True(chain.EnumerateAfter(a).SequenceEqual(new[] { b, c }));
-
-			var d = AppendBlock(chain);
-
-			var enumerator = chain.EnumerateAfter(b).GetEnumerator();
-			enumerator.MoveNext();
-			Assert.True(enumerator.Current == c);
-
-			chain.SetTip(b);
-			var cc = AppendBlock(chain);
-			var dd = AppendBlock(chain);
-
-			Assert.False(enumerator.MoveNext());
-		}
-
-		[Fact]
-		[Trait("UnitTest", "UnitTest")]
-		public void CanBuildChain2()
-		{
-			ConcurrentChain chain = CreateChain(10);
-			AppendBlock(chain);
-			AppendBlock(chain);
-			AppendBlock(chain);
-			var b = AppendBlock(chain);
-			Assert.Equal(14, chain.Height);
-			Assert.Equal(14, b.Height);
-			Assert.Equal(b.HashBlock, chain.Tip.HashBlock);
-		}
-
-		[Fact]
-		[Trait("UnitTest", "UnitTest")]
-		public void CanForkBackward()
-		{
-			ConcurrentChain chain = new ConcurrentChain(Network.Main);
-			AppendBlock(chain);
-			AppendBlock(chain);
-			var fork = AppendBlock(chain);
-
-			//Test single block back fork
-			var last = AppendBlock(chain);
-			Assert.Equal(4, chain.Height);
-			Assert.Equal(4, last.Height);
-			Assert.Equal(last.HashBlock, chain.Tip.HashBlock);
-			Assert.Equal(fork.HashBlock, chain.SetTip(fork).HashBlock);
-			Assert.Equal(3, chain.Height);
-			Assert.Equal(3, fork.Height);
-			Assert.Equal(fork.HashBlock, chain.Tip.HashBlock);
-			Assert.Null(chain.GetBlock(last.HashBlock));
-			Assert.NotNull(chain.GetBlock(fork.HashBlock));
-
-			//Test 3 blocks back fork
-			var b1 = AppendBlock(chain);
-			var b2 = AppendBlock(chain);
-			last = AppendBlock(chain);
-			Assert.Equal(6, chain.Height);
-			Assert.Equal(6, last.Height);
-			Assert.Equal(last.HashBlock, chain.Tip.HashBlock);
-
-			Assert.Equal(fork.HashBlock, chain.SetTip(fork).HashBlock);
-			Assert.Equal(3, chain.Height);
-			Assert.Equal(3, fork.Height);
-			Assert.Equal(fork.HashBlock, chain.Tip.HashBlock);
-			Assert.Null(chain.GetBlock(last.HashBlock));
-			Assert.Null(chain.GetBlock(b1.HashBlock));
-			Assert.Null(chain.GetBlock(b2.HashBlock));
-
-			chain.SetTip(last);
-			Assert.Equal(6, chain.Height);
-			Assert.Equal(6, last.Height);
-			Assert.Equal(last.HashBlock, chain.Tip.HashBlock);
-		}
-
-		[Fact]
-		[Trait("UnitTest", "UnitTest")]
-		public void CanForkBackwardPartialChain()
-		{
-			ConcurrentChain chain = CreateChain(10);
-			AppendBlock(chain);
-			AppendBlock(chain);
-			var fork = AppendBlock(chain);
-
-			//Test single block back fork
-			var last = AppendBlock(chain);
-			Assert.Equal(14, chain.Height);
-			Assert.Equal(14, last.Height);
-			Assert.Equal(last.HashBlock, chain.Tip.HashBlock);
-			Assert.Equal(fork.HashBlock, chain.SetTip(fork).HashBlock);
-			Assert.Equal(13, chain.Height);
-			Assert.Equal(13, fork.Height);
-			Assert.Equal(fork.HashBlock, chain.Tip.HashBlock);
-			Assert.Null(chain.GetBlock(last.HashBlock));
-			Assert.NotNull(chain.GetBlock(fork.HashBlock));
-
-			//Test 3 blocks back fork
-			var b1 = AppendBlock(chain);
-			var b2 = AppendBlock(chain);
-			last = AppendBlock(chain);
-			Assert.Equal(16, chain.Height);
-			Assert.Equal(16, last.Height);
-			Assert.Equal(last.HashBlock, chain.Tip.HashBlock);
-
-			Assert.Equal(fork.HashBlock, chain.SetTip(fork).HashBlock);
-			Assert.Equal(13, chain.Height);
-			Assert.Equal(13, fork.Height);
-			Assert.Equal(fork.HashBlock, chain.Tip.HashBlock);
-			Assert.Null(chain.GetBlock(last.HashBlock));
-			Assert.Null(chain.GetBlock(b1.HashBlock));
-			Assert.Null(chain.GetBlock(b2.HashBlock));
-
-			chain.SetTip(last);
-			Assert.Equal(16, chain.Height);
-			Assert.Equal(16, last.Height);
-			Assert.Equal(last.HashBlock, chain.Tip.HashBlock);
-		}
-
-		[Fact]
-		[Trait("UnitTest", "UnitTest")]
-		public void CanForkSide()
-		{
-			ConcurrentChain side = new ConcurrentChain(Network.Main);
-			ConcurrentChain main = new ConcurrentChain(Network.Main);
-			AppendBlock(side, main);
-			AppendBlock(side, main);
-			var common = AppendBlock(side, main);
-			var sideb = AppendBlock(side);
-			var mainb1 = AppendBlock(main);
-			var mainb2 = AppendBlock(main);
-			var mainb3 = AppendBlock(main);
-			Assert.Equal(common.HashBlock, side.SetTip(main.Tip).HashBlock);
-			Assert.NotNull(side.GetBlock(mainb1.HashBlock));
-			Assert.NotNull(side.GetBlock(mainb2.HashBlock));
-			Assert.NotNull(side.GetBlock(mainb3.HashBlock));
-			Assert.NotNull(side.GetBlock(common.HashBlock));
-			Assert.Null(side.GetBlock(sideb.HashBlock));
-
-			Assert.Equal(common.HashBlock, side.SetTip(sideb).HashBlock);
-			Assert.Null(side.GetBlock(mainb1.HashBlock));
-			Assert.Null(side.GetBlock(mainb2.HashBlock));
-			Assert.Null(side.GetBlock(mainb3.HashBlock));
-			Assert.NotNull(side.GetBlock(sideb.HashBlock));
-		}
-		[Fact]
-		[Trait("UnitTest", "UnitTest")]
-		public void CanForkSidePartialChain()
-		{
-			var genesis = TestUtils.CreateFakeBlock();
-			ConcurrentChain side = new ConcurrentChain(genesis.Header);
-			ConcurrentChain main = new ConcurrentChain(genesis.Header);
-			AppendBlock(side, main);
-			AppendBlock(side, main);
-			var common = AppendBlock(side, main);
-			var sideb = AppendBlock(side);
-			var mainb1 = AppendBlock(main);
-			var mainb2 = AppendBlock(main);
-			var mainb3 = AppendBlock(main);
-			Assert.Equal(common.HashBlock, side.SetTip(main.Tip).HashBlock);
-			Assert.NotNull(side.GetBlock(mainb1.HashBlock));
-			Assert.NotNull(side.GetBlock(mainb2.HashBlock));
-			Assert.NotNull(side.GetBlock(mainb3.HashBlock));
-			Assert.NotNull(side.GetBlock(common.HashBlock));
-			Assert.Null(side.GetBlock(sideb.HashBlock));
-
-			Assert.Equal(common.HashBlock, side.SetTip(sideb).HashBlock);
-			Assert.Null(side.GetBlock(mainb1.HashBlock));
-			Assert.Null(side.GetBlock(mainb2.HashBlock));
-			Assert.Null(side.GetBlock(mainb3.HashBlock));
-			Assert.NotNull(side.GetBlock(sideb.HashBlock));
-		}
-
-		private ConcurrentChain CreateChain(int height)
-		{
-			return CreateChain(TestUtils.CreateFakeBlock().Header, height);
-		}
-
-		private ConcurrentChain CreateChain(BlockHeader genesis, int height)
-		{
-			var chain = new ConcurrentChain(genesis);
-			for(int i = 0; i < height; i++)
-			{
-				var b = TestUtils.CreateFakeBlock();
-				b.Header.HashPrevBlock = chain.Tip.HashBlock;
-				chain.SetTip(b.Header);
-			}
-			return chain;
-		}
-
-
-		public ChainedBlock AppendBlock(ChainedBlock previous, params ConcurrentChain[] chains)
-		{
-			ChainedBlock last = null;
-			var nonce = RandomUtils.GetUInt32();
-			foreach(var chain in chains)
-			{
-				var block = TestUtils.CreateFakeBlock(new Transaction());
-				block.Header.HashPrevBlock = previous == null ? chain.Tip.HashBlock : previous.HashBlock;
-				block.Header.Nonce = nonce;
-				if(!chain.TrySetTip(block.Header, out last))
-					throw new InvalidOperationException("Previous not existing");
-			}
-			return last;
-		}
-		private ChainedBlock AppendBlock(params ConcurrentChain[] chains)
-		{
-			ChainedBlock index = null;
-			return AppendBlock(index, chains);
-		}
-
-        /// <summary> 
-        /// Adapted from bitcoin core test, verify GetAncestor is using skip list in <see cref="ChainedBlock"/>.
-        /// <seealso cref="https://github.com/bitcoin/bitcoin/blob/master/src/test/skiplist_tests.cpp"/>
-        /// </summary>
-        [Fact]
-        [Trait("UnitTest", "UnitTest")]        
-        public void ChainedBlockVerifySkipListForGetAncestor()
-        {
-            const int skipListLength = 300000;
-
-            // Want a chain of exact length so subtract the genesis block.
-            ConcurrentChain chain = this.CreateChain(skipListLength - 1);
-
-            // Also want a copy in array form so can quickly verify indexing.
-            ChainedBlock[] chainArray = new ChainedBlock[skipListLength];
-
-            // Check skip height and build out array copy.
-            foreach (ChainedBlock block in chain.EnumerateToTip(chain.Genesis))
-            {
-                if (block.Height > 0)
-                    Assert.True(block.Skip.Height < block.Height);
-                else
-                    Assert.Null(block.Skip);
-                chainArray[block.Height] = block;
-            }
-
-            // Do some random verification of GetAncestor().
-            Random random = new Random();
-            const int randCheckCount = 1000;
-            for (int i = 0; i < randCheckCount; i++)
-            {
-                int from = random.Next(chain.Tip.Height - 1);
-                int to = random.Next(from + 1);
-
-                Assert.Equal(chainArray[chain.Tip.Height - 1].GetAncestor(from), chainArray[from]);
-                Assert.Equal(chainArray[from].GetAncestor(to), chainArray[to]);
-                Assert.Equal(chainArray[from].GetAncestor(0), chainArray[0]);
-            }
-        }
-
-        /// <summary> 
-        /// Adapted from bitcoin core test, verify GetLocator is using skip list in <see cref="ChainedBlock"/>.
-        /// <seealso cref="https://github.com/bitcoin/bitcoin/blob/master/src/test/skiplist_tests.cpp"/>
-        /// </summary>
-        [Fact]
-        [Trait("UnitTest", "UnitTest")]
-        public void ChainedBlockVerifySkipListForGetLocator()
-        {
-            const int mainLength = 100000;
-            const int branchLength = 50000;
-
-            // Make a main chain 100000 blocks long.
-            ConcurrentChain chain = this.CreateChain(mainLength - 1);
-
-            // Make a branch that splits off at block 49999, 50000 blocks long.
-            ChainedBlock mainTip = chain.Tip;
-            ChainedBlock block = mainTip.GetAncestor(branchLength - 1);
-            for (int i=0; i < branchLength; i++)
-            {
-                Block newBlock = TestUtils.CreateFakeBlock();
-                newBlock.Header.HashPrevBlock = block.Header.GetHash();
-                block = new ChainedBlock(newBlock.Header, newBlock.Header.GetHash(), block);
-            }
-            ChainedBlock branchTip = block;
-
-            // Test 100 random starting points for locators.
-            Random rand = new Random();
-            for (int n = 0; n < 100; n++)
-            {
-                // Find a random location along chain for locator < mainLength is on main chain > mainLength is on branch.
-                int r = rand.Next(mainLength + branchLength);
-
-                // Block to get locator for.
-                ChainedBlock tip = r < mainLength ? mainTip.GetAncestor(r) : branchTip.GetAncestor(r - mainLength);
-
-                // Get a block locator.
-                BlockLocator locator = tip.GetLocator();
-
-                // The first result must be the block itself, the last one must be genesis.
-                Assert.Equal(tip.HashBlock, locator.Blocks.First());
-                Assert.Equal(chain.Genesis.HashBlock, locator.Blocks.Last());
-
-                // Entries 1 through 11 (inclusive) go back one step each.
-                for (int i = 1; (i < 12) && (i < (locator.Blocks.Count - 1)); i++)
-                {
-                    ChainedBlock expectedBlock = tip.GetAncestor(tip.Height - i);
-                    Assert.Equal(expectedBlock.HashBlock, locator.Blocks[i]);
-                }
-
-                // The further ones (excluding the last one) go back with exponential steps.
-                int dist = 2;
-                int height = tip.Height - 11 - dist;
-                for (int i = 12; i < locator.Blocks.Count() - 1; i++)
-                {
-                    ChainedBlock expectedBlock = tip.GetAncestor(height);
-                    Assert.Equal(expectedBlock.HashBlock, locator.Blocks[i]);
-                    dist *= 2;
-                    height -= dist;
-                }
-            }
-        }
-
-=======
         [Fact]
         [Trait("UnitTest", "UnitTest")]
         public void CanEnumerateAfterChainedBlock()
@@ -765,7 +440,7 @@
         private ConcurrentChain CreateChain(BlockHeader genesis, int height)
         {
             var chain = new ConcurrentChain(genesis);
-            for(int i = 0; i < height; i++)
+            for (int i = 0; i < height; i++)
             {
                 var b = TestUtils.CreateFakeBlock();
                 b.Header.HashPrevBlock = chain.Tip.HashBlock;
@@ -779,21 +454,123 @@
         {
             ChainedBlock last = null;
             var nonce = RandomUtils.GetUInt32();
-            foreach(var chain in chains)
+            foreach (var chain in chains)
             {
                 var block = TestUtils.CreateFakeBlock(new Transaction());
                 block.Header.HashPrevBlock = previous == null ? chain.Tip.HashBlock : previous.HashBlock;
                 block.Header.Nonce = nonce;
-                if(!chain.TrySetTip(block.Header, out last))
+                if (!chain.TrySetTip(block.Header, out last))
                     throw new InvalidOperationException("Previous not existing");
             }
             return last;
         }
+
         private ChainedBlock AppendBlock(params ConcurrentChain[] chains)
         {
             ChainedBlock index = null;
             return AppendBlock(index, chains);
         }
->>>>>>> 0626201c
+
+        /// <summary> 
+        /// Adapted from bitcoin core test, verify GetAncestor is using skip list in <see cref="ChainedBlock"/>.
+        /// <seealso cref="https://github.com/bitcoin/bitcoin/blob/master/src/test/skiplist_tests.cpp"/>
+        /// </summary>
+        [Fact]
+        [Trait("UnitTest", "UnitTest")]
+        public void ChainedBlockVerifySkipListForGetAncestor()
+        {
+            const int skipListLength = 300000;
+
+            // Want a chain of exact length so subtract the genesis block.
+            ConcurrentChain chain = this.CreateChain(skipListLength - 1);
+
+            // Also want a copy in array form so can quickly verify indexing.
+            ChainedBlock[] chainArray = new ChainedBlock[skipListLength];
+
+            // Check skip height and build out array copy.
+            foreach (ChainedBlock block in chain.EnumerateToTip(chain.Genesis))
+            {
+                if (block.Height > 0)
+                    Assert.True(block.Skip.Height < block.Height);
+                else
+                    Assert.Null(block.Skip);
+                chainArray[block.Height] = block;
+            }
+
+            // Do some random verification of GetAncestor().
+            Random random = new Random();
+            const int randCheckCount = 1000;
+            for (int i = 0; i < randCheckCount; i++)
+            {
+                int from = random.Next(chain.Tip.Height - 1);
+                int to = random.Next(from + 1);
+
+                Assert.Equal(chainArray[chain.Tip.Height - 1].GetAncestor(from), chainArray[from]);
+                Assert.Equal(chainArray[from].GetAncestor(to), chainArray[to]);
+                Assert.Equal(chainArray[from].GetAncestor(0), chainArray[0]);
+            }
+        }
+
+        /// <summary> 
+        /// Adapted from bitcoin core test, verify GetLocator is using skip list in <see cref="ChainedBlock"/>.
+        /// <seealso cref="https://github.com/bitcoin/bitcoin/blob/master/src/test/skiplist_tests.cpp"/>
+        /// </summary>
+        [Fact]
+        [Trait("UnitTest", "UnitTest")]
+        public void ChainedBlockVerifySkipListForGetLocator()
+        {
+            const int mainLength = 100000;
+            const int branchLength = 50000;
+
+            // Make a main chain 100000 blocks long.
+            ConcurrentChain chain = this.CreateChain(mainLength - 1);
+
+            // Make a branch that splits off at block 49999, 50000 blocks long.
+            ChainedBlock mainTip = chain.Tip;
+            ChainedBlock block = mainTip.GetAncestor(branchLength - 1);
+            for (int i = 0; i < branchLength; i++)
+            {
+                Block newBlock = TestUtils.CreateFakeBlock();
+                newBlock.Header.HashPrevBlock = block.Header.GetHash();
+                block = new ChainedBlock(newBlock.Header, newBlock.Header.GetHash(), block);
+            }
+            ChainedBlock branchTip = block;
+
+            // Test 100 random starting points for locators.
+            Random rand = new Random();
+            for (int n = 0; n < 100; n++)
+            {
+                // Find a random location along chain for locator < mainLength is on main chain > mainLength is on branch.
+                int r = rand.Next(mainLength + branchLength);
+
+                // Block to get locator for.
+                ChainedBlock tip = r < mainLength ? mainTip.GetAncestor(r) : branchTip.GetAncestor(r - mainLength);
+
+                // Get a block locator.
+                BlockLocator locator = tip.GetLocator();
+
+                // The first result must be the block itself, the last one must be genesis.
+                Assert.Equal(tip.HashBlock, locator.Blocks.First());
+                Assert.Equal(chain.Genesis.HashBlock, locator.Blocks.Last());
+
+                // Entries 1 through 11 (inclusive) go back one step each.
+                for (int i = 1; (i < 12) && (i < (locator.Blocks.Count - 1)); i++)
+                {
+                    ChainedBlock expectedBlock = tip.GetAncestor(tip.Height - i);
+                    Assert.Equal(expectedBlock.HashBlock, locator.Blocks[i]);
+                }
+
+                // The further ones (excluding the last one) go back with exponential steps.
+                int dist = 2;
+                int height = tip.Height - 11 - dist;
+                for (int i = 12; i < locator.Blocks.Count() - 1; i++)
+                {
+                    ChainedBlock expectedBlock = tip.GetAncestor(height);
+                    Assert.Equal(expectedBlock.HashBlock, locator.Blocks[i]);
+                    dist *= 2;
+                    height -= dist;
+                }
+            }
+        }
     }
 }