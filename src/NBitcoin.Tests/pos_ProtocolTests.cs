﻿#if !NOSOCKET
using System;
using System.Collections.Generic;
using System.Diagnostics;
using System.IO;
using System.Linq;
using System.Net;
using System.Threading;
using System.Threading.Tasks;
using NBitcoin.DataEncoders;
using NBitcoin.Protocol;
using NBitcoin.Protocol.Behaviors;
using NBitcoin.Protocol.Payloads;
using Xunit;

namespace NBitcoin.Tests
{
	public class pos_ProtocolTests
	{
        public pos_ProtocolTests()
        {
            // These tests should be using the Stratis network.
            // Set these expected values accordingly.
            Transaction.TimeStamp = true;
            Block.BlockSignature = true;
        }

		public static bool noClient = !Process.GetProcesses().Any(p => p.ProcessName.Contains("stratis"));

		[Fact]
		[Trait("UnitTest", "UnitTest")]
		//Copied from https://en.bitcoin.it/wiki/Protocol_specification (19/04/2014)
		public void CanParseMessages()
		{
			if (pos_RPCClientTests.noClient) return;

			var EST = TimeZoneInfo.FindSystemTimeZoneById("Eastern Standard Time");
			var tests = new[]
				{
					new
					{
						Version = ProtocolVersion.INIT_PROTO_VERSION,
						Message = "7035220576657273696f6e0000000000550000009c7c00000100000000000000e615104d00000000010000000000000000000000000000000000ffff0a000001208d010000000000000000000000000000000000ffff0a000002208ddd9d202c3ab457130055810100",
						Test = new Action<object>(o=>
						{
							var version = (VersionPayload)o;
							Assert.Equal((ulong)0x1357B43A2C209DDD, version.Nonce);
							Assert.Equal("", version.UserAgent);
							Assert.Equal("::ffff:10.0.0.2", version.AddressFrom.Address.ToString());
							Assert.Equal(8333, version.AddressFrom.Port);
							Assert.Equal(0x00018155, version.StartHeight);
							Assert.Equal((ProtocolVersion)31900, version.Version);
						})
					},
					new
					{
						Version = ProtocolVersion.MEMPOOL_GD_VERSION,
						Message = "7035220576657273696f6e000000000064000000358d493262ea0000010000000000000011b2d05000000000010000000000000000000000000000000000ffff000000000000000000000000000000000000000000000000ffff0000000000003b2eb35d8ce617650f2f5361746f7368693a302e372e322fc03e0300",
						Test = new Action<object>(o=>
						{
							var version = (VersionPayload)o;
							Assert.Equal("/Satoshi:0.7.2/", version.UserAgent);
							Assert.Equal(0x00033EC0, version.StartHeight);
						})
					},
					new
					{
						Version = ProtocolVersion.PROTOCOL_VERSION,
						Message = "7035220576657261636b000000000000000000005df6e0e2",
						Test = new Action<object>(o=>
							{
								var verack = (VerAckPayload)o;
							})
					},
					new
					{
						Version = ProtocolVersion.MEMPOOL_GD_VERSION,
						Message = "703522056164647200000000000000001f000000ed52399b01e215104d010000000000000000000000000000000000ffff0a000001208d",
						Test = new Action<object>(o=>
							{
								var addr = (AddrPayload)o;
								Assert.Equal(1, addr.Addresses.Length);
								//"Mon Dec 20 21:50:10 EST 2010"
								var date = TimeZoneInfo.ConvertTime(addr.Addresses[0].Time,EST);
								Assert.Equal(20,date.Day);
								Assert.Equal(12, date.Month);
								Assert.Equal(2010, date.Year);
								Assert.Equal(21, date.Hour);
							})
					},

				};

			foreach (var test in tests)
			{
				var message = Network.StratisMain.ParseMessage(TestUtils.ParseHex(test.Message), test.Version);
				test.Test(message.Payload);
				var bytes = message.ToBytes(test.Version);
				var old = message;
				message = new Message();
				message.FromBytes(bytes, test.Version);
				test.Test(message.Payload);
				Assert.Equal(test.Message, Encoders.Hex.EncodeData(message.ToBytes(test.Version)));
			}
		}

		[Fact]
		[Trait("Protocol", "Protocol")]
		public void CanHandshake()
		{
			if (pos_RPCClientTests.noClient) return;

			using (var builder = NodeBuilderStratis.Create())
			{
				var seed = builder.CreateNode(false).CreateNodeClient();
				Assert.True(seed.State == NodeState.Connected);
				seed.VersionHandshake();
				Assert.True(seed.State == NodeState.HandShaked);
				seed.Disconnect();
				Assert.True(seed.State == NodeState.Offline);
			}
		}

		//[Fact]
		//[Trait("Protocol", "Protocol")]
		public void CanGetMerkleRoot()
		{
			using (var builder = NodeBuilderStratis.Create())
			{
				var node = builder.CreateNode(false).CreateNodeClient();
				//builder.Nodes[0].Generate(101);
				var rpc = builder.Nodes[0].CreateRPCClient();
				builder.Nodes[0].Split(Money.Coins(50m), 50);
				builder.Nodes[0].SelectMempoolTransactions();
				builder.Nodes[0].Generate(1);
				for (int i = 0; i < 20; i++)
				{
					rpc.SendToAddress(new Key().PubKey.GetAddress(rpc.Network), Money.Coins(0.5m));
				}
				builder.Nodes[0].SelectMempoolTransactions();
				builder.Nodes[0].Generate(1);
				var block = builder.Nodes[0].CreateRPCClient().GetBlock(103);
				var knownTx = block.Transactions[0].GetHash();
				var knownAddress = block.Transactions[0].Outputs[0].ScriptPubKey.GetDestination();
				node.VersionHandshake();
				using (var list = node.CreateListener()
										.Where(m => m.Message.Payload is MerkleBlockPayload || m.Message.Payload is TxPayload))
				{
					BloomFilter filter = new BloomFilter(1, 0.005, 50, BloomFlags.UPDATE_NONE);
					filter.Insert(knownAddress.ToBytes());
					node.SendMessageAsync(new FilterLoadPayload(filter));
					node.SendMessageAsync(new GetDataPayload(new InventoryVector(InventoryType.MSG_FILTERED_BLOCK, block.GetHash())));
					var merkle = list.ReceivePayload<MerkleBlockPayload>();
					var tree = merkle.Obj.PartialMerkleTree;
					Assert.True(tree.Check(block.Header.HashMerkleRoot));
					Assert.True(tree.GetMatchedTransactions().Count() > 1);
					Assert.True(tree.GetMatchedTransactions().Contains(knownTx));

					List<Transaction> matched = new List<Transaction>();
					for (int i = 0; i < tree.GetMatchedTransactions().Count(); i++)
					{
						matched.Add(list.ReceivePayload<TxPayload>().Obj);
					}
					Assert.True(matched.Count > 1);
					tree = tree.Trim(knownTx);
					Assert.True(tree.GetMatchedTransactions().Count() == 1);
					Assert.True(tree.GetMatchedTransactions().Contains(knownTx));

					Action act = () =>
					{
						foreach (var match in matched)
						{
							Assert.True(filter.IsRelevantAndUpdate(match));
						}
					};
					act();
					filter = filter.Clone();
					act();

					var unknownBlock = uint256.Parse("00000000ad262227291eaf90cafdc56a8f8451e2d7653843122c5bb0bf2dfcdd");
					node.SendMessageAsync(new GetDataPayload(new InventoryVector(InventoryType.MSG_FILTERED_BLOCK, Network.RegTest.GetGenesis().GetHash())));

					merkle = list.ReceivePayload<MerkleBlockPayload>();
					tree = merkle.Obj.PartialMerkleTree;
					Assert.True(tree.Check(merkle.Obj.Header.HashMerkleRoot));
					Assert.True(!tree.GetMatchedTransactions().Contains(knownTx));
				}
			}
		}

		[Fact]
		[Trait("Protocol", "Protocol")]
		public void CanCancelConnection()
		{
			if (pos_RPCClientTests.noClient) return;

			using (var builder = NodeBuilderStratis.Create())
			{
				var node = builder.CreateNode(false);
				CancellationTokenSource cts = new CancellationTokenSource();
				cts.Cancel();
				try
				{
					var client = Node.Connect(Network.StratisMain, "127.0.0.1:" + node.ProtocolPort.ToString(), new NodeConnectionParameters()
					{
						ConnectCancellation = cts.Token
					});
					Assert.False(true, "Should have thrown");
				}
				catch (OperationCanceledException)
				{
				}
			}
		}

		[Fact]
		[Trait("Protocol", "Protocol")]
		public void CanGetTransactionsFromMemPool()
		{
			if (pos_RPCClientTests.noClient) return;

			using (var builder = NodeBuilderStratis.Create())
			{
				var node = builder.CreateNode();
				node.ConfigParameters.Add("whitelist", "127.0.0.1");
				//node.Start();
				//node.Generate(101);
				//node.CreateRPCClient().SendToAddress(new Key().PubKey.GetAddress(Network.StratisMain), Money.Coins(1.0m));
				var client = node.CreateNodeClient();
				client.VersionHandshake();
				var transactions = client.GetMempoolTransactions();
				Assert.NotNull(transactions);//.True(transactions.Length == 1);
			}
		}

<<<<<<< HEAD
=======
#if !NOFILEIO
		[Fact]
		public void CanConnectToRandomNode()
		{
            if (pos_RPCClientTests.noClient) return;

            Stopwatch watch = new Stopwatch();
			NodeConnectionParameters parameters = new NodeConnectionParameters();
			var addrman = GetCachedAddrMan("addrmancache.dat");
			parameters.TemplateBehaviors.Add(new AddressManagerBehavior(addrman));
			watch.Start();
			IPEndPoint[] connectedEndpoints = null;
			using (var node = Node.Connect(Network.StratisMain, parameters, connectedEndpoints))
			{
				var timeToFind = watch.Elapsed;
				node.VersionHandshake();
				node.Dispose();
				watch.Restart();
				using (var node2 = Node.Connect(Network.StratisMain, parameters, connectedEndpoints))
				{
					var timeToFind2 = watch.Elapsed;
				}
			}
			addrman.SavePeerFile("addrmancache.dat", Network.StratisMain);
		}

		public static AddressManager GetCachedAddrMan(string file)
		{
			if (File.Exists(file))
			{
				return AddressManager.LoadPeerFile(file);
			}
			return new AddressManager();
		}
#endif

>>>>>>> 3930d108
		[Fact]
		[Trait("Protocol", "Protocol")]
		public void CanGetBlocksWithProtocol()
		{
			if (pos_RPCClientTests.noClient) return;

			using (var builder = NodeBuilderStratis.Create())
			{
				var node = builder.CreateNode(false);
				//node.Generate(50);
				var client = node.CreateNodeClient();
				var chain = client.GetChain();
				var blocks = client.GetBlocks(chain.GetBlock(20).HashBlock).ToArray();
				Assert.Equal(20, blocks.Length);
				Assert.Equal(chain.GetBlock(20).HashBlock, blocks.Last().Header.GetHash());

				blocks = client.GetBlocksFromFork(chain.GetBlock(45), chain.GetBlock(50).HashBlock).ToArray();
				Assert.Equal(5, blocks.Length);
				Assert.Equal(chain.GetBlock(50).HashBlock, blocks.Last().Header.GetHash());
				Assert.Equal(chain.GetBlock(46).HashBlock, blocks.First().Header.GetHash());
			}
		}

		[Fact]
		[Trait("Protocol", "Protocol")]
		public void CanGetMemPool()
		{
			if (pos_RPCClientTests.noClient) return;

			using (var builder = NodeBuilderStratis.Create())
			{
				var node = builder.CreateNode();
				node.ConfigParameters.Add("whitelist", "127.0.0.1");
				//node.Start();
				//node.Generate(102);
				//for (int i = 0; i < 2; i++)
				//	node.CreateRPCClient().SendToAddress(new Key().PubKey.GetAddress(Network.RegTest), Money.Coins(1.0m));
				var client = node.CreateNodeClient();
				var txIds = client.GetMempool();
				Assert.NotNull(txIds); //.True(txIds.Length == 2);
			}
		}

		[Fact]
		[Trait("Protocol", "Protocol")]
		public void CanGetChainsConcurrently()
		{
			if (pos_RPCClientTests.noClient) return;

			var stop = uint256.Parse("c9920baf967a314bd123efa184d54d4b9e7460301e3f2e059bafc77c45d03017");

			using (var builder = NodeBuilderStratis.Create())
			{
				//bool generating = true;
				builder.CreateNode(false);
				//Task.Run(() =>
				//{
				//	builder.Nodes[0].Generate(600);
				//	generating = false;
				//});
				var node = builder.Nodes[0].CreateNodeClient();
				node.pollHeaderDelay = TimeSpan.FromSeconds(2);
				node.VersionHandshake();
				Random rand = new Random();
				Thread.Sleep(1000);
				var chains =
					Enumerable.Range(0, 5)
					.Select(_ => Task.Factory.StartNew(() =>
					{
						Thread.Sleep(rand.Next(0, 1000));
						return node.GetChain(stop);
					}))
					.Select(t => t.Result)
					.ToArray();
				//while (generating)
				//{
				//	SyncAll(node, rand, chains);
				//}
				SyncAll(node, rand, chains);
				foreach (var c in chains)
				{
					Assert.Equal(500, c.Height);
				}
			}
		}

		private static void SyncAll(Node node, Random rand, ConcurrentChain[] chains)
		{
			var stop = uint256.Parse("c9920baf967a314bd123efa184d54d4b9e7460301e3f2e059bafc77c45d03017");

			Task.WaitAll(Enumerable.Range(0, 5)
								.Select(_ => Task.Factory.StartNew(() =>
								{
									Thread.Sleep(rand.Next(0, 1000));
									node.SynchronizeChain(chains[_], stop);
								})).ToArray());
		}

		[Fact]
		[Trait("UnitTest", "UnitTest")]
		public void ServerDisconnectCorrectlyFromDroppingClient()
		{
			if (pos_RPCClientTests.noClient) return;

			using (var tester = new NodeServerTester())
			{
				var to2 = tester.Node1;
				to2.VersionHandshake();
				Assert.True(tester.Server1.IsConnectedTo(tester.Server2.ExternalEndpoint));
				Thread.Sleep(100);
				Assert.True(tester.Server2.IsConnectedTo(tester.Server1.ExternalEndpoint));
				to2.Disconnect();
				Thread.Sleep(100);
				Assert.False(tester.Server1.IsConnectedTo(tester.Server2.ExternalEndpoint));
				Thread.Sleep(100);
				Assert.False(tester.Server2.IsConnectedTo(tester.Server1.ExternalEndpoint));
			}
		}

		[Fact]
		[Trait("UnitTest", "UnitTest")]
		public void CanReceiveHandshake()
		{
			if (pos_RPCClientTests.noClient) return;

			using (var tester = new NodeServerTester())
			{
				var toS2 = tester.Node1;
				toS2.VersionHandshake();
				Assert.Equal(NodeState.HandShaked, toS2.State);
				Thread.Sleep(100); //Let the time to Server2 to add the new node, else the test was failing sometimes.
				Assert.Equal(NodeState.HandShaked, tester.Node2.State);
			}
		}

		[Fact]
		[Trait("UnitTest", "UnitTest")]
		public void CanRespondToPong()
		{
			if (pos_RPCClientTests.noClient) return;

			using (var tester = new NodeServerTester())
			{
				var toS2 = tester.Node1;
				toS2.VersionHandshake();
				var ping = new PingPayload();
				CancellationTokenSource cancel = new CancellationTokenSource();
				cancel.CancelAfter(10000);
				using (var list = toS2.CreateListener())
				{
					toS2.SendMessageAsync(ping);
					while (true)
					{
						var pong = list.ReceivePayload<PongPayload>(cancel.Token);
						if (ping.Nonce == pong.Nonce)
							break;
					}
				}

			}

		}

		[Fact]
		[Trait("UnitTest", "UnitTest")]
		public void CantConnectToYourself()
		{
			if (pos_RPCClientTests.noClient) return;

			using (var tester = new NodeServerTester())
			{
				tester.Server2.Nonce = tester.Server1.Nonce;
				Assert.Throws(typeof(InvalidOperationException), () =>
				{
					tester.Node1.VersionHandshake();
				});
			}
		}

		[Fact]
		[Trait("UnitTest", "UnitTest")]
		public void CanExchangeFastPingPong()
		{
			if (pos_RPCClientTests.noClient) return;

			using (var tester = new NodeServerTester())
			{
				var n1 = tester.Node1;
				n1.Behaviors.Add(new PingPongBehavior()
				{
					PingInterval = TimeSpan.FromSeconds(0.1),
					TimeoutInterval = TimeSpan.FromSeconds(0.8)
				});

				n1.VersionHandshake();
				Assert.Equal(NodeState.HandShaked, n1.State);
				Assert.True(!n1.Inbound);

				var n2 = tester.Node2;
				n2.Behaviors.Add(new PingPongBehavior()
				{
					PingInterval = TimeSpan.FromSeconds(0.1),
					TimeoutInterval = TimeSpan.FromSeconds(0.5)
				});
				Assert.Equal(NodeState.HandShaked, n2.State);
				Assert.True(n2.Inbound);
				Thread.Sleep(2000);
				Assert.Equal(NodeState.HandShaked, n2.State);
				n1.Behaviors.Clear();
				Thread.Sleep(1200);
				Assert.True(n2.State == NodeState.Disconnecting || n2.State == NodeState.Offline);
				Assert.True(n2.DisconnectReason.Reason.StartsWith("Pong timeout", StringComparison.Ordinal));
			}
		}

		[Fact]
		[Trait("UnitTest", "UnitTest")]
		public void CanConnectMultipleTimeToServer()
		{
			if (pos_RPCClientTests.noClient) return;

			using (var tester = new NodeServerTester())
			{
				int nodeCount = 0;
				tester.Server1.NodeAdded += (s, a) => nodeCount++;
				tester.Server1.NodeRemoved += (s, a) => nodeCount--;

				var n1 = Node.Connect(tester.Server1.Network, tester.Server1.ExternalEndpoint);
				n1.VersionHandshake();
				Thread.Sleep(100);
				Assert.Equal(1, nodeCount);
				n1.PingPong();
				var n2 = Node.Connect(tester.Server1.Network, tester.Server1.ExternalEndpoint);
				n2.VersionHandshake();
				Thread.Sleep(100);
				Assert.Equal(2, nodeCount);
				n2.PingPong();
				n1.PingPong();
				Assert.Throws<ProtocolException>(() => n2.VersionHandshake());
				Thread.Sleep(100);
				n2.PingPong();
				Assert.Equal(2, nodeCount);
				n2.Disconnect();
				Thread.Sleep(100);
				Assert.Equal(1, nodeCount);
			}
		}


		[Fact]
		[Trait("UnitTest", "UnitTest")]
		public void CanParseReject()
		{
			var hex = "7035220572656a6563740000000000003a000000db7f7e7802747812156261642d74786e732d696e707574732d7370656e74577a9694da4ff41ae999f6591cff3749ad6a7db19435f3d8af5fecbcff824196";
			Message message = new Message();
			message.ReadWrite(Encoders.Hex.DecodeData(hex));
			var reject = (RejectPayload)message.Payload;
			Assert.True(reject.Message == "tx");
			Assert.True(reject.Code == RejectCode.DUPLICATE);
			Assert.True(reject.CodeType == RejectCodeType.Transaction);
			Assert.True(reject.Reason == "bad-txns-inputs-spent");
			Assert.True(reject.Hash == uint256.Parse("964182ffbcec5fafd8f33594b17d6aad4937ff1c59f699e91af44fda94967a57"));
		}

		[Fact]
		[Trait("Protocol", "Protocol")]
		public void CanDownloadBlock()
		{
			if (pos_RPCClientTests.noClient) return;

			using (var builder = NodeBuilderStratis.Create())
			{
				var node = builder.CreateNode(false).CreateNodeClient();
				node.VersionHandshake();
				node.SendMessageAsync(new GetDataPayload(new InventoryVector()
				{
					Hash = Network.StratisMain.GenesisHash,
					Type = InventoryType.MSG_BLOCK
				}));

				var block = node.ReceiveMessage<BlockPayload>();
				Assert.True(block.Obj.CheckMerkleRoot());
			}
		}

		[Fact]
		[Trait("Protocol", "Protocol")]
		public void CanDownloadHeaders()
		{
			if (pos_RPCClientTests.noClient) return;

			using (var builder = NodeBuilderStratis.Create())
			{
				var node = builder.CreateNode(false).CreateNodeClient();
				//builder.Nodes[0].Generate(50);
				node.VersionHandshake();
				var begin = node.Counter.Snapshot();
				var result = node.GetChain();
				var end = node.Counter.Snapshot();
				var diff = end - begin;
				Assert.True(node.PeerVersion.StartHeight <= result.Height);
				var subChain = node.GetChain(result.GetBlock(10).HashBlock);
				Assert.Equal(10, subChain.Height);
			}
		}


		[Fact]
		[Trait("Protocol", "Protocol")]
		public void CanDownloadBlocks()
		{
			if (pos_RPCClientTests.noClient) return;

			using (var builder = NodeBuilderStratis.Create())
			{
				var node = builder.CreateNode(false).CreateNodeClient();
				//builder.Nodes[0].Generate(50);
				var chain = node.GetChain();
				chain.SetTip(chain.GetBlock(9));
				var blocks = node.GetBlocks(chain.ToEnumerable(true).Select(c => c.HashBlock)).ToList();
				foreach (var block in blocks)
				{
					Assert.True(block.CheckMerkleRoot());
				}
				Assert.Equal(10, blocks.Count);
			}
		}

		[Fact]
		[Trait("Protocol", "Protocol")]
		public void CanDownloadLastBlocks()
		{
			if (pos_RPCClientTests.noClient) return;

			using (var builder = NodeBuilderStratis.Create())
			{
				var node = builder.CreateNode(false).CreateNodeClient();
				//builder.Nodes[0].Generate(150);
				var chain = node.GetChain();

				Assert.True(node.PeerVersion.StartHeight <= chain.Height);

				var subChain = chain.ToEnumerable(true).Take(100).Select(s => s.HashBlock).ToArray();

				var begin = node.Counter.Snapshot();
				var blocks = node.GetBlocks(subChain).Select(_ => 1).ToList();
				var end = node.Counter.Snapshot();
				var diff = end - begin;
				Assert.True(diff.Start == begin.Taken);
				Assert.True(diff.Taken == end.Taken);
				Assert.True(diff.TotalReadBytes == end.TotalReadBytes - begin.TotalReadBytes);
				Assert.True(diff.TotalWrittenBytes == end.TotalWrittenBytes - begin.TotalWrittenBytes);

				Assert.True(blocks.Count == 100);
			}
		}
	}
}
#endif<|MERGE_RESOLUTION|>--- conflicted
+++ resolved
@@ -233,45 +233,6 @@
 			}
 		}
 
-<<<<<<< HEAD
-=======
-#if !NOFILEIO
-		[Fact]
-		public void CanConnectToRandomNode()
-		{
-            if (pos_RPCClientTests.noClient) return;
-
-            Stopwatch watch = new Stopwatch();
-			NodeConnectionParameters parameters = new NodeConnectionParameters();
-			var addrman = GetCachedAddrMan("addrmancache.dat");
-			parameters.TemplateBehaviors.Add(new AddressManagerBehavior(addrman));
-			watch.Start();
-			IPEndPoint[] connectedEndpoints = null;
-			using (var node = Node.Connect(Network.StratisMain, parameters, connectedEndpoints))
-			{
-				var timeToFind = watch.Elapsed;
-				node.VersionHandshake();
-				node.Dispose();
-				watch.Restart();
-				using (var node2 = Node.Connect(Network.StratisMain, parameters, connectedEndpoints))
-				{
-					var timeToFind2 = watch.Elapsed;
-				}
-			}
-			addrman.SavePeerFile("addrmancache.dat", Network.StratisMain);
-		}
-
-		public static AddressManager GetCachedAddrMan(string file)
-		{
-			if (File.Exists(file))
-			{
-				return AddressManager.LoadPeerFile(file);
-			}
-			return new AddressManager();
-		}
-#endif
-
->>>>>>> 3930d108
 		[Fact]
 		[Trait("Protocol", "Protocol")]
 		public void CanGetBlocksWithProtocol()
