﻿using System;
using System.Collections.Generic;
using System.IO;
using System.Text;
using System.Text.RegularExpressions;
using NBitcoin.BouncyCastle.Asn1;
using NBitcoin.BouncyCastle.Asn1.Sec;
using NBitcoin.BouncyCastle.Asn1.X9;
using NBitcoin.BouncyCastle.Crypto.Parameters;
using NBitcoin.BouncyCastle.Math;
using NBitcoin.BouncyCastle.Math.EC;
using NBitcoin.Crypto;
using Xunit;

namespace NBitcoin.Tests
{
    public class DeterministicSignatureTests
    {
        static DeterministicSignatureTests()
        {
            curves = new Dictionary<string, DerObjectIdentifier>();
            curves.Add("B-571", SecObjectIdentifiers.SecT571r1);
            curves.Add("B-409", SecObjectIdentifiers.SecT409r1);
            curves.Add("B-283", SecObjectIdentifiers.SecT283r1);
            curves.Add("B-233", SecObjectIdentifiers.SecT233r1);
            curves.Add("B-163", SecObjectIdentifiers.SecT163r2);
            curves.Add("P-521", SecObjectIdentifiers.SecP521r1);
            curves.Add("P-384", SecObjectIdentifiers.SecP384r1);
            curves.Add("P-256", SecObjectIdentifiers.SecP256r1);
            curves.Add("P-224", SecObjectIdentifiers.SecP224r1);
            curves.Add("P-192", SecObjectIdentifiers.SecP192r1);
            curves.Add("K-571", SecObjectIdentifiers.SecT571k1);
            curves.Add("K-409", SecObjectIdentifiers.SecT409k1);
            curves.Add("K-283", SecObjectIdentifiers.SecT283k1);
            curves.Add("K-233", SecObjectIdentifiers.SecT233k1);
            curves.Add("K-163", SecObjectIdentifiers.SecT163k1);

        }

        static Dictionary<string, DerObjectIdentifier> curves;
        public DeterministicSignatureTests()
        {


        }

        class DeterministicSigTest
        {

            public BigInteger K
            {
                get;
                set;
            }

            public BigInteger S
            {
                get;
                set;
            }

            public BigInteger R
            {
                get;
                set;
            }

            public string Message
            {
                get;
                set;
            }

            public string Hash
            {
                get;
                set;
            }

            public ECPrivateKeyParameters Key
            {
                get;
                set;
            }
        }

        [Fact]
        [Trait("UnitTest", "UnitTest")]
        public void IETFDetailedExample()
        {
            ECPrivateKeyParameters key = ParseKey(
   @"
    curve: NIST K-163
    q = 4000000000000000000020108A2E0CC0D99F8A5EF
   x = 09A4D6792295A7F730FC3F2B49CBC0F62E862272F
   Ux = 79AEE090DB05EC252D5CB4452F356BE198A4FF96F
   Uy = 782E29634DDC9A31EF40386E896BAA18B53AFA5A3");

            DeterministicSigTest test = ParseTest(@"
   With SHA-256, message = sample:
   k = 23AF4074C90A02B3FE61D286D5C87F425E6BDD81B
   r = 113A63990598A3828C407C0F4D2438D990DF99A7F
   s = 1313A2E03F5412DDB296A22E2C455335545672D9F");

            TestSig(key, test);
        }

        private void TestSig(ECPrivateKeyParameters key, DeterministicSigTest test)
        {
            var dsa = new DeterministicECDSA(GetHash(test.Hash));
            dsa.setPrivateKey(key);
            dsa.update(Encoding.UTF8.GetBytes(test.Message));
            byte[] result = dsa.sign();

            ECDSASignature signature = ECDSASignature.FromDER(result);
            Assert.Equal(test.S, signature.S);
            Assert.Equal(test.R, signature.R);
        }

        private Func<BouncyCastle.Crypto.IDigest> GetHash(string hash)
        {
            if(hash.Equals("SHA-256", StringComparison.OrdinalIgnoreCase))
                return () => new NBitcoin.BouncyCastle.Crypto.Digests.Sha256Digest();

            if(hash.Equals("SHA-1", StringComparison.OrdinalIgnoreCase))
                return () => new NBitcoin.BouncyCastle.Crypto.Digests.Sha1Digest();

            if(hash.Equals("SHA-224", StringComparison.OrdinalIgnoreCase))
                return () => new NBitcoin.BouncyCastle.Crypto.Digests.Sha224Digest();

            if(hash.Equals("SHA-384", StringComparison.OrdinalIgnoreCase))
                return () => new NBitcoin.BouncyCastle.Crypto.Digests.Sha384Digest();

            if(hash.Equals("SHA-512", StringComparison.OrdinalIgnoreCase))
                return () => new NBitcoin.BouncyCastle.Crypto.Digests.Sha512Digest();

            throw new NotImplementedException();
        }

        private void TestSig(DeterministicSigTest test)
        {
            TestSig(test.Key, test);
        }


        [Fact]
        [Trait("UnitTest", "UnitTest")]
        public void DeterministicSignatureTestVectors()
        {
            foreach(DeterministicSigTest test in ParseTestsDump(File.ReadAllText(TestDataLocations.GetFileFromDataFolder("determiniticECDSA.txt"))))
            {
                TestSig(test);
            }
        }

        private IEnumerable<DeterministicSigTest> ParseTestsDump(string testDump)
        {
            foreach(string curveTest in testDump.Split(new string[] { "Key pair:" }, StringSplitOptions.RemoveEmptyEntries))
            {
                string[] tests = curveTest.Split(new string[] { "Signatures:" }, StringSplitOptions.RemoveEmptyEntries);
                if(tests.Length == 1)
                    continue;
                if(tests.Length != 2)
                    throw new Exception("Test bug");
                string key = tests[0];
                string signatures = tests[1];
                ECPrivateKeyParameters privateKey = ParseKey(key);
                foreach(DeterministicSigTest test in ParseTests(signatures))
                {
                    test.Key = privateKey;
                    yield return test;
                }

            }
        }

        private IEnumerable<DeterministicSigTest> ParseTests(string tests)
        {
            foreach(string test in tests.Split(new string[] { "With " }, StringSplitOptions.RemoveEmptyEntries))
            {
                DeterministicSigTest result = ParseTest("With " + test);
                if(result != null)
                    yield return result;
            }
        }

        private DeterministicSigTest ParseTest(string data)
        {
            Match match = Regex.Match(data, "With (.*?), message = \"?(.*?)\"?:");
            if(!match.Success)
                return null;
            data = data.Replace(match.Value, "");

            Dictionary<string, string> values = ToDictionnary(data);

            return new DeterministicSigTest()
            {
                Message = match.Groups[2].Value,
                Hash = match.Groups[1].Value,
                K = new BigInteger(values["k"], 16),
                R = new BigInteger(values["r"], 16),
                S = new BigInteger(values["s"], 16),
            };
        }

        private static Dictionary<string, string> ToDictionnary(string data)
        {
            var values = new Dictionary<string, string>();

<<<<<<< HEAD
            string[] lines = data.Split(new string[] { Environment.NewLine }, StringSplitOptions.RemoveEmptyEntries);
=======
            // The state of the line separators may be affected by copy operations - so do an environment independent line split...
            var lines = data.Split(new string[] { "\r\n", "\r", "\n" }, StringSplitOptions.RemoveEmptyEntries);
>>>>>>> 9d78fb99
            string previous = null;
            foreach(string line in lines)
            {
                string[] kv = line.Replace("\t", "")
                              .Replace(" ", "")
                              .Split(new string[] { ":", "=" }, StringSplitOptions.RemoveEmptyEntries);
                if(kv.Length != 2)
                {
                    if(kv.Length == 1 && previous != null)
                    {
                        values[previous] = values[previous] + kv[0];
                    }
                    continue;
                }
                previous = kv[0];
                values.Add(kv[0], kv[1]);
            }
            return values;
        }

        private ECPrivateKeyParameters ParseKey(string data)
        {
            Dictionary<string, string> values = ToDictionnary(data);

            string curveName = values["curve"].Replace("NIST", "");
            X9ECParameters curve = SecNamedCurves.GetByOid(curves[curveName]);
            var domain = new ECDomainParameters(curve.Curve, curve.G, new BigInteger(values["q"], 16), curve.H);
            Assert.Equal(domain.N, curve.N);

            var key = new ECPrivateKeyParameters(new BigInteger(values["x"], 16), domain);

            ECPoint pub = curve.G.Multiply(key.D);

            Assert.Equal(pub.Normalize().XCoord.ToBigInteger(), new BigInteger(values["Ux"], 16));
            Assert.Equal(pub.Normalize().YCoord.ToBigInteger(), new BigInteger(values["Uy"], 16));

            return key;
        }

    }
}<|MERGE_RESOLUTION|>--- conflicted
+++ resolved
@@ -5,7 +5,6 @@
 using System.Text.RegularExpressions;
 using NBitcoin.BouncyCastle.Asn1;
 using NBitcoin.BouncyCastle.Asn1.Sec;
-using NBitcoin.BouncyCastle.Asn1.X9;
 using NBitcoin.BouncyCastle.Crypto.Parameters;
 using NBitcoin.BouncyCastle.Math;
 using NBitcoin.BouncyCastle.Math.EC;
@@ -110,9 +109,9 @@
             var dsa = new DeterministicECDSA(GetHash(test.Hash));
             dsa.setPrivateKey(key);
             dsa.update(Encoding.UTF8.GetBytes(test.Message));
-            byte[] result = dsa.sign();
-
-            ECDSASignature signature = ECDSASignature.FromDER(result);
+            var result = dsa.sign();
+
+            var signature = ECDSASignature.FromDER(result);
             Assert.Equal(test.S, signature.S);
             Assert.Equal(test.R, signature.R);
         }
@@ -147,7 +146,7 @@
         [Trait("UnitTest", "UnitTest")]
         public void DeterministicSignatureTestVectors()
         {
-            foreach(DeterministicSigTest test in ParseTestsDump(File.ReadAllText(TestDataLocations.GetFileFromDataFolder("determiniticECDSA.txt"))))
+            foreach(var test in ParseTestsDump(File.ReadAllText(TestDataLocations.GetFileFromDataFolder("determiniticECDSA.txt"))))
             {
                 TestSig(test);
             }
@@ -155,17 +154,17 @@
 
         private IEnumerable<DeterministicSigTest> ParseTestsDump(string testDump)
         {
-            foreach(string curveTest in testDump.Split(new string[] { "Key pair:" }, StringSplitOptions.RemoveEmptyEntries))
-            {
-                string[] tests = curveTest.Split(new string[] { "Signatures:" }, StringSplitOptions.RemoveEmptyEntries);
+            foreach(var curveTest in testDump.Split(new string[] { "Key pair:" }, StringSplitOptions.RemoveEmptyEntries))
+            {
+                var tests = curveTest.Split(new string[] { "Signatures:" }, StringSplitOptions.RemoveEmptyEntries);
                 if(tests.Length == 1)
                     continue;
                 if(tests.Length != 2)
                     throw new Exception("Test bug");
-                string key = tests[0];
-                string signatures = tests[1];
-                ECPrivateKeyParameters privateKey = ParseKey(key);
-                foreach(DeterministicSigTest test in ParseTests(signatures))
+                var key = tests[0];
+                var signatures = tests[1];
+                var privateKey = ParseKey(key);
+                foreach(var test in ParseTests(signatures))
                 {
                     test.Key = privateKey;
                     yield return test;
@@ -176,9 +175,9 @@
 
         private IEnumerable<DeterministicSigTest> ParseTests(string tests)
         {
-            foreach(string test in tests.Split(new string[] { "With " }, StringSplitOptions.RemoveEmptyEntries))
-            {
-                DeterministicSigTest result = ParseTest("With " + test);
+            foreach(var test in tests.Split(new string[] { "With " }, StringSplitOptions.RemoveEmptyEntries))
+            {
+                var result = ParseTest("With " + test);
                 if(result != null)
                     yield return result;
             }
@@ -186,7 +185,7 @@
 
         private DeterministicSigTest ParseTest(string data)
         {
-            Match match = Regex.Match(data, "With (.*?), message = \"?(.*?)\"?:");
+            var match = Regex.Match(data, "With (.*?), message = \"?(.*?)\"?:");
             if(!match.Success)
                 return null;
             data = data.Replace(match.Value, "");
@@ -205,18 +204,14 @@
 
         private static Dictionary<string, string> ToDictionnary(string data)
         {
-            var values = new Dictionary<string, string>();
-
-<<<<<<< HEAD
-            string[] lines = data.Split(new string[] { Environment.NewLine }, StringSplitOptions.RemoveEmptyEntries);
-=======
+            Dictionary<string, string> values = new Dictionary<string, string>();
+
             // The state of the line separators may be affected by copy operations - so do an environment independent line split...
             var lines = data.Split(new string[] { "\r\n", "\r", "\n" }, StringSplitOptions.RemoveEmptyEntries);
->>>>>>> 9d78fb99
             string previous = null;
-            foreach(string line in lines)
-            {
-                string[] kv = line.Replace("\t", "")
+            foreach(var line in lines)
+            {
+                var kv = line.Replace("\t", "")
                               .Replace(" ", "")
                               .Split(new string[] { ":", "=" }, StringSplitOptions.RemoveEmptyEntries);
                 if(kv.Length != 2)
@@ -237,8 +232,8 @@
         {
             Dictionary<string, string> values = ToDictionnary(data);
 
-            string curveName = values["curve"].Replace("NIST", "");
-            X9ECParameters curve = SecNamedCurves.GetByOid(curves[curveName]);
+            var curveName = values["curve"].Replace("NIST", "");
+            var curve = SecNamedCurves.GetByOid(curves[curveName]);
             var domain = new ECDomainParameters(curve.Curve, curve.G, new BigInteger(values["q"], 16), curve.H);
             Assert.Equal(domain.N, curve.N);
 
