<<<<<<< HEAD
﻿using System.Collections.Generic;
using System.Linq;
=======
﻿using System.Linq;
>>>>>>> 9d78fb99
using System.Threading.Tasks;
using NBitcoin;
using Stratis.Bitcoin.Connection;
using Stratis.Bitcoin.Features.MemoryPool.Interfaces;
using Stratis.Bitcoin.P2P.Peer;
using Stratis.Bitcoin.Signals;
using Stratis.Bitcoin.Utilities;

namespace Stratis.Bitcoin.Features.MemoryPool
{
    /// <summary>
    /// Mempool observer on block notifications.
    /// </summary>
    public class MempoolSignaled : SignalObserver<Block>
    {
        /// <summary>The async loop we need to wait upon before we can shut down this manager.</summary>
        private IAsyncLoop asyncLoop;

        /// <summary>Factory for creating background async loop tasks.</summary>
        private readonly IAsyncLoopFactory asyncLoopFactory;

        private readonly MempoolSchedulerLock mempoolLock;
        private readonly ITxMempool memPool;
        private readonly IMempoolValidator validator;
        private readonly MempoolOrphans mempoolOrphans;

        /// <summary>
        /// Memory pool manager injected dependency.
        /// </summary>
        private readonly MempoolManager manager;

        /// <summary>
        /// Concurrent chain injected dependency.
        /// </summary>
        private readonly ConcurrentChain chain;

        /// <summary>
        /// Connection manager injected dependency.
        /// </summary>
        private readonly IConnectionManager connection;

        /// <summary>Global application life cycle control - triggers when application shuts down.</summary>
        private readonly INodeLifetime nodeLifetime;

        /// <summary>
        /// Constructs an instance of a MempoolSignaled object.
        /// Starts the block notification loop to memory pool behaviors for connected nodes.
        /// </summary>
        /// <param name="manager">Memory pool manager injected dependency.</param>
        /// <param name="chain">Concurrent chain injected dependency.</param>
        /// <param name="connection">Connection manager injected dependency.</param>
        /// <param name="nodeLifetime">Node lifetime injected dependency.</param>
        /// <param name="asyncLoopFactory">Asynchronous loop factory injected dependency.</param>
        /// <param name="mempoolLock">The mempool lock.</param>
        /// <param name="memPool">the mempool.</param>
        /// <param name="validator">The mempool validator.</param>
        /// <param name="mempoolOrphans">The mempool orphan list.</param>
        public MempoolSignaled(
            MempoolManager manager, 
            ConcurrentChain chain, 
            IConnectionManager connection,
            INodeLifetime nodeLifetime, 
            IAsyncLoopFactory asyncLoopFactory,
            MempoolSchedulerLock mempoolLock,
            ITxMempool memPool,
            IMempoolValidator validator,
            MempoolOrphans mempoolOrphans)
        {
            this.manager = manager;
            this.chain = chain;
            this.connection = connection;
            this.nodeLifetime = nodeLifetime;
            this.asyncLoopFactory = asyncLoopFactory;
            this.mempoolLock = mempoolLock;
            this.memPool = memPool;
            this.validator = validator;
            this.mempoolOrphans = mempoolOrphans;
        }

        /// <inheritdoc />
        protected override void OnNextCore(Block value)
        {
            ChainedHeader blockHeader = this.chain.GetBlock(value.GetHash());

<<<<<<< HEAD
            Task task = this.manager.RemoveForBlock(value, blockHeader?.Height ?? -1);
=======
            var task = this.RemoveForBlock(value, blockHeader?.Height ?? -1);
>>>>>>> 9d78fb99

            // wait for the mempool code to complete
            // until the signaler becomes async
            task.GetAwaiter().GetResult();
        }

        /// <summary>
        /// Removes transaction from a block in memory pool.
        /// </summary>
        /// <param name="block">Block of transactions.</param>
        /// <param name="blockHeight">Location of the block.</param>
        public Task RemoveForBlock(Block block, int blockHeight)
        {
            //if (this.IsInitialBlockDownload)
            //  return Task.CompletedTask;

            return this.mempoolLock.WriteAsync(() =>
            {
                this.memPool.RemoveForBlock(block.Transactions, blockHeight);
                this.mempoolOrphans.RemoveForBlock(block.Transactions);

                this.validator.PerformanceCounter.SetMempoolSize(this.memPool.Size);
                this.validator.PerformanceCounter.SetMempoolOrphanSize(this.mempoolOrphans.OrphansCount());
                this.validator.PerformanceCounter.SetMempoolDynamicSize(this.memPool.DynamicMemoryUsage());
            });
        }

        /// <summary>
        /// Announces blocks on all connected nodes memory pool behaviours every ten seconds.
        /// </summary>
        public void Start()
        {
            this.asyncLoop = this.asyncLoopFactory.Run("MemoryPool.RelayWorker", async token =>
            {
                IReadOnlyNetworkPeerCollection peers = this.connection.ConnectedPeers;
                if (!peers.Any())
                    return;

                // announce the blocks on each nodes behaviour
                IEnumerable<MempoolBehavior> behaviours = peers.Select(s => s.Behavior<MempoolBehavior>());
                foreach (MempoolBehavior behaviour in behaviours)
                    await behaviour.SendTrickleAsync().ConfigureAwait(false);
            },
            this.nodeLifetime.ApplicationStopping,
            repeatEvery: TimeSpans.TenSeconds,
            startAfter: TimeSpans.TenSeconds);
        }

        public void Stop()
        {
            this.asyncLoop?.Dispose();
        }
    }
}<|MERGE_RESOLUTION|>--- conflicted
+++ resolved
@@ -1,9 +1,4 @@
-<<<<<<< HEAD
-﻿using System.Collections.Generic;
-using System.Linq;
-=======
 ﻿using System.Linq;
->>>>>>> 9d78fb99
 using System.Threading.Tasks;
 using NBitcoin;
 using Stratis.Bitcoin.Connection;
@@ -86,13 +81,9 @@
         /// <inheritdoc />
         protected override void OnNextCore(Block value)
         {
-            ChainedHeader blockHeader = this.chain.GetBlock(value.GetHash());
+            var blockHeader = this.chain.GetBlock(value.GetHash());
 
-<<<<<<< HEAD
-            Task task = this.manager.RemoveForBlock(value, blockHeader?.Height ?? -1);
-=======
             var task = this.RemoveForBlock(value, blockHeader?.Height ?? -1);
->>>>>>> 9d78fb99
 
             // wait for the mempool code to complete
             // until the signaler becomes async
@@ -132,8 +123,8 @@
                     return;
 
                 // announce the blocks on each nodes behaviour
-                IEnumerable<MempoolBehavior> behaviours = peers.Select(s => s.Behavior<MempoolBehavior>());
-                foreach (MempoolBehavior behaviour in behaviours)
+                var behaviours = peers.Select(s => s.Behavior<MempoolBehavior>());
+                foreach (var behaviour in behaviours)
                     await behaviour.SendTrickleAsync().ConfigureAwait(false);
             },
             this.nodeLifetime.ApplicationStopping,
