﻿using System.Runtime.CompilerServices;
using System.Text;
using System.Threading.Tasks;
using Microsoft.Extensions.DependencyInjection;
using Microsoft.Extensions.Logging;
using NBitcoin;
using Stratis.Bitcoin.Builder;
using Stratis.Bitcoin.Builder.Feature;
using Stratis.Bitcoin.Configuration.Logging;
using Stratis.Bitcoin.Connection;
using Stratis.Bitcoin.Features.Consensus;
using Stratis.Bitcoin.Features.MemoryPool.Fee;
using Stratis.Bitcoin.Features.MemoryPool.Interfaces;
using Stratis.Bitcoin.Features.MemoryPool.Rules;
using Stratis.Bitcoin.Interfaces;
using Stratis.Bitcoin.Utilities;
using TracerAttributes;

[assembly: InternalsVisibleTo("Stratis.Bitcoin.Features.MemoryPool.Tests")]

namespace Stratis.Bitcoin.Features.MemoryPool
{
    /// <summary>
    /// Transaction memory pool feature for the Full Node.
    /// </summary>
    /// <seealso cref="https://github.com/bitcoin/bitcoin/blob/6dbcc74a0e0a7d45d20b03bb4eb41a027397a21d/src/txmempool.cpp"/>
    public class MempoolFeature : FullNodeFeature
    {
        /// <summary>Connection manager for managing node connections.</summary>
        private readonly IConnectionManager connectionManager;

        /// <summary>Observes block signal notifications from signals.</summary>
        private readonly MempoolSignaled mempoolSignaled;

        /// <summary>Observes reorg signal notifications from signals.</summary>
        private readonly BlocksDisconnectedSignaled blocksDisconnectedSignaled;

        /// <summary>Memory pool node behavior for managing attached node messages.</summary>
        private readonly MempoolBehavior mempoolBehavior;

        /// <summary>Memory pool manager for managing external access to memory pool.</summary>
        private readonly MempoolManager mempoolManager;

        /// <summary>Instance logger for the memory pool component.</summary>
        private readonly ILogger logger;

        /// <summary>
        /// Constructs a memory pool feature.
        /// </summary>
        /// <param name="connectionManager">Connection manager for managing node connections.</param>
        /// <param name="mempoolSignaled">Observes block signal notifications from signals.</param>
        /// <param name="blocksDisconnectedSignaled">Observes reorged headers signal notifications from signals.</param>
        /// <param name="mempoolBehavior">Memory pool node behavior for managing attached node messages.</param>
        /// <param name="mempoolManager">Memory pool manager for managing external access to memory pool.</param>
        /// <param name="loggerFactory">Logger factory for creating instance logger.</param>
        public MempoolFeature(
            IConnectionManager connectionManager,
            MempoolSignaled mempoolSignaled,
            BlocksDisconnectedSignaled blocksDisconnectedSignaled,
            MempoolBehavior mempoolBehavior,
            MempoolManager mempoolManager,
            ILoggerFactory loggerFactory,
            INodeStats nodeStats)
        {
            this.connectionManager = connectionManager;
            this.mempoolSignaled = mempoolSignaled;
            this.blocksDisconnectedSignaled = blocksDisconnectedSignaled;
            this.mempoolBehavior = mempoolBehavior;
            this.mempoolManager = mempoolManager;
            this.logger = loggerFactory.CreateLogger(this.GetType().FullName);

            nodeStats.RegisterStats(this.AddComponentStats, StatsType.Component, this.GetType().Name);
        }

        [NoTrace]
        private void AddComponentStats(StringBuilder log)
        {
            if (this.mempoolManager != null)
            {
                log.AppendLine();
                log.AppendLine("=======Mempool=======");
                log.AppendLine(this.mempoolManager.PerformanceCounter.ToString());
            }
        }

        /// <inheritdoc />
        public override async Task InitializeAsync()
        {
            await this.mempoolManager.LoadPoolAsync().ConfigureAwait(false);

            this.connectionManager.Parameters.TemplateBehaviors.Add(this.mempoolBehavior);
            this.mempoolSignaled.Start();

            this.blocksDisconnectedSignaled.Initialize();
        }

        /// <summary>
        /// Prints command-line help.
        /// </summary>
        /// <param name="network">The network to extract values from.</param>
        public static void PrintHelp(Network network)
        {
            MempoolSettings.PrintHelp(network);
        }

        /// <summary>
        /// Get the default configuration.
        /// </summary>
        /// <param name="builder">The string builder to add the settings to.</param>
        /// <param name="network">The network to base the defaults off.</param>
        public static void BuildDefaultConfigurationFile(StringBuilder builder, Network network)
        {
            MempoolSettings.BuildDefaultConfigurationFile(builder, network);
        }

        /// <inheritdoc />
        public override void Dispose()
        {
            this.logger.LogInformation("Saving Memory Pool.");

            MemPoolSaveResult result = this.mempoolManager.SavePool();
            if (result.Succeeded)
            {
                this.logger.LogInformation($"Memory Pool Saved {result.TrxSaved} transactions");
            }
            else
            {
                this.logger.LogWarning("Memory Pool Not Saved!");
            }

            this.blocksDisconnectedSignaled.Dispose();

            this.mempoolSignaled.Stop();
        }
    }

    /// <summary>
    /// A class providing extension methods for <see cref="IFullNodeBuilder"/>.
    /// </summary>
    public static class FullNodeBuilderMempoolExtension
    {
        /// <summary>
        /// Include the memory pool feature and related services in the full node.
        /// </summary>
        /// <param name="fullNodeBuilder">Full node builder.</param>
        /// <param name="injectRules">Whether or not to inject the mempool rules now, or defer it to another feature.</param>
        /// <returns>Full node builder.</returns>
        public static IFullNodeBuilder UseMempool(this IFullNodeBuilder fullNodeBuilder, bool injectRules = true)
        {
            LoggingConfiguration.RegisterFeatureNamespace<MempoolFeature>("mempool");
            LoggingConfiguration.RegisterFeatureNamespace<BlockPolicyEstimator>("estimatefee");

            fullNodeBuilder.ConfigureFeature(features =>
            {
                features
                .AddFeature<MempoolFeature>()
                .DependOn<ConsensusFeature>()
                .FeatureServices(services =>
                    {
                        services.AddSingleton<MempoolSchedulerLock>();
                        services.AddSingleton<ITxMempool, TxMempool>();
                        services.AddSingleton<BlockPolicyEstimator>();
                        services.AddSingleton<IMempoolValidator, MempoolValidator>();
                        services.AddSingleton<MempoolOrphans>();
                        services.AddSingleton<MempoolManager>()
                            .AddSingleton<IPooledTransaction, MempoolManager>(provider => provider.GetService<MempoolManager>())
                            .AddSingleton<IPooledGetUnspentTransaction, MempoolManager>(provider => provider.GetService<MempoolManager>());
                        services.AddSingleton<MempoolBehavior>();
                        services.AddSingleton<MempoolSignaled>();
                        services.AddSingleton<BlocksDisconnectedSignaled>();
                        services.AddSingleton<IMempoolPersistence, MempoolPersistence>();
                        services.AddSingleton<MempoolSettings>();

<<<<<<< HEAD
                        if (injectRules)
                        {
                            foreach (var ruleType in fullNodeBuilder.Network.Consensus.MempoolRules)
                                services.AddSingleton(typeof(IMempoolRule), ruleType);
                        }
=======
                        foreach (var ruleType in fullNodeBuilder.Network.Consensus.MempoolRules)
                            services.AddSingleton(typeof(IMempoolRule), ruleType);
>>>>>>> f572b0c1
                    });
            });

            return fullNodeBuilder;
        }
    }
}<|MERGE_RESOLUTION|>--- conflicted
+++ resolved
@@ -143,9 +143,8 @@
         /// Include the memory pool feature and related services in the full node.
         /// </summary>
         /// <param name="fullNodeBuilder">Full node builder.</param>
-        /// <param name="injectRules">Whether or not to inject the mempool rules now, or defer it to another feature.</param>
         /// <returns>Full node builder.</returns>
-        public static IFullNodeBuilder UseMempool(this IFullNodeBuilder fullNodeBuilder, bool injectRules = true)
+        public static IFullNodeBuilder UseMempool(this IFullNodeBuilder fullNodeBuilder)
         {
             LoggingConfiguration.RegisterFeatureNamespace<MempoolFeature>("mempool");
             LoggingConfiguration.RegisterFeatureNamespace<BlockPolicyEstimator>("estimatefee");
@@ -171,16 +170,8 @@
                         services.AddSingleton<IMempoolPersistence, MempoolPersistence>();
                         services.AddSingleton<MempoolSettings>();
 
-<<<<<<< HEAD
-                        if (injectRules)
-                        {
-                            foreach (var ruleType in fullNodeBuilder.Network.Consensus.MempoolRules)
-                                services.AddSingleton(typeof(IMempoolRule), ruleType);
-                        }
-=======
                         foreach (var ruleType in fullNodeBuilder.Network.Consensus.MempoolRules)
                             services.AddSingleton(typeof(IMempoolRule), ruleType);
->>>>>>> f572b0c1
                     });
             });
 
