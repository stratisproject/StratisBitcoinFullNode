--- conflicted
+++ resolved
@@ -33,7 +33,7 @@
         private readonly MempoolSignaled mempoolSignaled;
 
         /// <summary>Observes reorg signal notifications from signals.</summary>
-        private readonly MempoolReorgSignaled mempoolReorgSignaled;
+        private readonly BlocksDisconnectedSignaled blocksDisconnectedSignaled;
 
         /// <summary>Memory pool node behavior for managing attached node messages.</summary>
         private readonly MempoolBehavior mempoolBehavior;
@@ -56,7 +56,7 @@
         /// <param name="connectionManager">Connection manager for managing node connections.</param>
         /// <param name="signals">Node notifications available to subscribe to.</param>
         /// <param name="mempoolSignaled">Observes block signal notifications from signals.</param>
-        /// <param name="mempoolReorgSignaled">Observes reorged headers signal notifications from signals.</param>
+        /// <param name="blocksDisconnectedSignaled">Observes reorged headers signal notifications from signals.</param>
         /// <param name="mempoolBehavior">Memory pool node behavior for managing attached node messages.</param>
         /// <param name="mempoolManager">Memory pool manager for managing external access to memory pool.</param>
         /// <param name="nodeSettings">User defined node settings.</param>
@@ -66,7 +66,7 @@
             IConnectionManager connectionManager,
             Signals.Signals signals,
             MempoolSignaled mempoolSignaled,
-            MempoolReorgSignaled mempoolReorgSignaled,
+            BlocksDisconnectedSignaled blocksDisconnectedSignaled,
             MempoolBehavior mempoolBehavior,
             MempoolManager mempoolManager,
             NodeSettings nodeSettings,
@@ -76,7 +76,7 @@
             this.signals = signals;
             this.connectionManager = connectionManager;
             this.mempoolSignaled = mempoolSignaled;
-            this.mempoolReorgSignaled = mempoolReorgSignaled;
+            this.blocksDisconnectedSignaled = blocksDisconnectedSignaled;
             this.mempoolBehavior = mempoolBehavior;
             this.mempoolManager = mempoolManager;
             this.mempoolLogger = loggerFactory.CreateLogger(this.GetType().FullName);
@@ -100,15 +100,10 @@
             this.mempoolManager.LoadPoolAsync().GetAwaiter().GetResult();
 
             this.connectionManager.Parameters.TemplateBehaviors.Add(this.mempoolBehavior);
-<<<<<<< HEAD
-
-            this.signals.SubscribeForBlocks(this.mempoolSignaled);
-=======
             this.signals.SubscribeForBlocksConnected(this.mempoolSignaled);
->>>>>>> 8ff6821f
             this.mempoolSignaled.Start();
 
-            this.signals.SubscribeForReorgedBlocks(this.mempoolReorgSignaled);
+            this.signals.SubscribeForBlocksDisconnected(this.blocksDisconnectedSignaled);
         }
 
         /// <summary>
@@ -184,7 +179,7 @@
                         services.AddSingleton<IPooledGetUnspentTransaction, MempoolManager>();
                         services.AddSingleton<MempoolBehavior>();
                         services.AddSingleton<MempoolSignaled>();
-                        services.AddSingleton<MempoolReorgSignaled>();
+                        services.AddSingleton<BlocksDisconnectedSignaled>();
                         services.AddSingleton<IMempoolPersistence, MempoolPersistence>();
                         services.AddSingleton<MempoolController>();
                         services.AddSingleton<MempoolSettings>();
