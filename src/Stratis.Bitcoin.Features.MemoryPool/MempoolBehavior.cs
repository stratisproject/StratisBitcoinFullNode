--- conflicted
+++ resolved
@@ -90,14 +90,9 @@
             IConnectionManager connectionManager,
             IInitialBlockDownloadState initialBlockDownloadState,
             Signals.Signals signals,
-<<<<<<< HEAD
-            ILogger logger)
-        {            
-=======
             ILogger logger,
             Network network)
         {
->>>>>>> 5d0136b1
             this.validator = validator;
             this.manager = manager;
             this.orphans = orphans;
