﻿using System;
using System.Collections.Generic;
using System.Linq;
using System.Threading.Tasks;
using Microsoft.Extensions.Logging;
using NBitcoin;
using Stratis.Bitcoin.Connection;
using Stratis.Bitcoin.Interfaces;
using Stratis.Bitcoin.P2P.Peer;
using Stratis.Bitcoin.P2P.Protocol;
using Stratis.Bitcoin.P2P.Protocol.Behaviors;
using Stratis.Bitcoin.P2P.Protocol.Payloads;
using Stratis.Bitcoin.Utilities;

namespace Stratis.Bitcoin.Features.MemoryPool
{
    /// <summary>
    /// Peer behavior for memory pool.
    /// Provides message handling of notifications from attached peer.
    /// </summary>
    public class MempoolBehavior : NetworkPeerBehavior
    {
        /// <summary>
        /// Average delay between trickled inventory transmissions in seconds.
        /// Blocks and white-listed receivers bypass this, outbound peers get half this delay.
        /// </summary>
        private const int InventoryBroadcastInterval = 5;

        /// <summary>
        /// Maximum number of inventory items to send per transmission.
        /// Limits the impact of low-fee transaction floods.
        /// </summary>
        private const int InventoryBroadcastMax = 7 * InventoryBroadcastInterval;

        /// <summary>Memory pool validator for validating transactions.</summary>
        private readonly IMempoolValidator validator;

        /// <summary>Memory pool manager for managing the memory pool.</summary>
        private readonly MempoolManager mempoolManager;

        /// <summary>Memory pool orphans for managing orphan transactions.</summary>
        private readonly MempoolOrphans orphans;

        /// <summary>Connection manager for managing peer connections.</summary>
        private readonly IConnectionManager connectionManager;

        /// <summary>Provider of IBD state.</summary>
        private readonly IInitialBlockDownloadState initialBlockDownloadState;

        /// <summary>Peer notifications available to subscribe to.</summary>
        private readonly Signals.Signals signals;

        /// <summary>Instance logger for the memory pool behavior component.</summary>
        private readonly ILogger logger;

        /// <summary>Factory used to create the logger for this component.</summary>
        private readonly ILoggerFactory loggerFactory;

        /// <summary>The network that this component is running on.</summary>
        private readonly Network network;

        /// <summary>
        /// Inventory transaction to send.
        /// State that is local to the behavior.
        /// </summary>
        private readonly HashSet<uint256> inventoryTxToSend;

        /// <summary>
        /// Filter for inventory known.
        /// State that is local to the behavior.
        /// </summary>
        private readonly HashSet<uint256> filterInventoryKnown;

        /// <summary>
        /// Locking object for memory pool behaviour.
        /// </summary>
        private readonly object lockObject;

        /// <summary>
        /// If the attached peer is whitelisted for relaying.
        /// This is turned on if the peer is whitelisted and whitelistrelay mempool option is also on.
        /// </summary>
        private bool isPeerWhitelistedForRelay;

        /// <summary>
        /// Whether the attached peer should only be relayed blocks (no transactions).
        /// </summary> 
        private bool isBlocksOnlyMode;

        public MempoolBehavior(
            IMempoolValidator validator,
            MempoolManager mempoolManager,
            MempoolOrphans orphans,
            IConnectionManager connectionManager,
            IInitialBlockDownloadState initialBlockDownloadState,
            Signals.Signals signals,
            ILoggerFactory loggerFactory,
            Network network)
        {
            this.validator = validator;
            this.mempoolManager = mempoolManager;
            this.orphans = orphans;
            this.connectionManager = connectionManager;
            this.initialBlockDownloadState = initialBlockDownloadState;
            this.signals = signals;
            this.logger = loggerFactory.CreateLogger(this.GetType().FullName);
            this.loggerFactory = loggerFactory;
            this.network = network;

            this.lockObject = new object();
            this.inventoryTxToSend = new HashSet<uint256>();
            this.filterInventoryKnown = new HashSet<uint256>();
            this.isPeerWhitelistedForRelay = false;
            this.isBlocksOnlyMode = false;
        }
        
        /// <summary>Time of last memory pool request in unix time.</summary>
        public long LastMempoolReq { get; private set; } 

        /// <inheritdoc />
        protected override void AttachCore()
        {
            this.logger.LogTrace("()");

            this.AttachedPeer.MessageReceived.Register(this.OnMessageReceivedAsync);
            this.isPeerWhitelistedForRelay = this.AttachedPeer.Behavior<ConnectionManagerBehavior>().Whitelisted && this.mempoolManager.mempoolSettings.WhiteListRelay;
            this.isBlocksOnlyMode = !this.connectionManager.ConnectionSettings.RelayTxes && !this.isPeerWhitelistedForRelay;

            this.logger.LogTrace("(-)");
        }

        /// <inheritdoc />
        protected override void DetachCore()
        {
            this.logger.LogTrace("()");

            this.AttachedPeer.MessageReceived.Unregister(this.OnMessageReceivedAsync);

            this.logger.LogTrace("(-)");
        }

        /// <inheritdoc />
        public override object Clone()
        {
            return new MempoolBehavior(this.validator, this.mempoolManager, this.orphans, this.connectionManager, this.initialBlockDownloadState, this.signals, this.loggerFactory, this.network);
        }

        /// <summary>
        /// Handler for processing incoming message from the peer.
        /// </summary>
        /// <param name="peer">Peer sending the message.</param>
        /// <param name="message">Incoming message.</param>
        /// <remarks>
        /// TODO: Fix the exception handling of the async event.
        /// </remarks>
        private async Task OnMessageReceivedAsync(INetworkPeer peer, IncomingMessage message)
        {
            this.logger.LogTrace("({0}:'{1}',{2}:'{3}')", nameof(peer), peer.RemoteSocketEndpoint, nameof(message), message.Message.Command);

            try
            {
                await this.ProcessMessageAsync(peer, message).ConfigureAwait(false);
            }
            catch (OperationCanceledException)
            {
                this.logger.LogTrace("(-)[CANCELED_EXCEPTION]");
                return;
            }
            catch (Exception ex)
            {
                this.logger.LogError("Exception occurred: {0}", ex.ToString());
                throw;
            }

            this.logger.LogTrace("(-)");
        }

        /// <summary>
        /// Handler for processing peer messages.
        /// Handles the following message payloads: TxPayload, MempoolPayload, GetDataPayload, InvPayload.
        /// </summary>
        /// <param name="peer">Peer sending the message.</param>
        /// <param name="message">Incoming message.</param>
        private async Task ProcessMessageAsync(INetworkPeer peer, IncomingMessage message)
        {
            this.logger.LogTrace("({0}:'{1}',{2}:'{3}')", nameof(peer), peer.RemoteSocketEndpoint, nameof(message), message.Message.Command);

            try
            {
                switch (message.Message.Payload)
                {
                    case TxPayload txPayload:
                        await this.ProcessTxPayloadAsync(peer, txPayload).ConfigureAwait(false);
                        break;

                    case MempoolPayload mempoolPayload:
                        await this.SendMempoolPayloadAsync(peer, mempoolPayload).ConfigureAwait(false);
                        break;

                    case GetDataPayload getDataPayload:
                        await this.ProcessGetDataAsync(peer, getDataPayload).ConfigureAwait(false);
                        break;

                    case InvPayload invPayload:
                        await this.ProcessInvAsync(peer, invPayload).ConfigureAwait(false);
                        break;
                }
            }
            catch (OperationCanceledException)
            {
                this.logger.LogTrace("(-)[CANCELED_EXCEPTION]");
                return;
            }

            this.logger.LogTrace("(-)");
        }

        /// <summary>
        /// Send the memory pool payload to the attached peer.
        /// Gets the transaction info from the memory pool and sends to the attached peer.
        /// </summary>
        /// <param name="peer">Peer sending the message.</param>
        /// <param name="message">The message payload.</param>
        private async Task SendMempoolPayloadAsync(INetworkPeer peer, MempoolPayload message)
        {
            Guard.NotNull(peer, nameof(peer));
            this.logger.LogTrace("({0}:'{1}',{2}:'{3}')", nameof(peer), peer.RemoteSocketEndpoint, nameof(message), message.Command);
            if (peer != this.AttachedPeer)
            {
                this.logger.LogDebug("Attached peer '{0}' does not match the originating peer '{1}'.", this.AttachedPeer?.RemoteSocketEndpoint, peer.RemoteSocketEndpoint);
                this.logger.LogTrace("(-)[PEER_MISMATCH]");
                return;
            }

            //if (!(pfrom->GetLocalServices() & NODE_BLOOM) && !pfrom->fWhitelisted)
            //{
            //  LogPrint("net", "mempool request with bloom filters disabled, disconnect peer=%d\n", pfrom->GetId());
            //  pfrom->fDisconnect = true;
            //  return true;
            //}

            //if (connman.OutboundTargetReached(false) && !pfrom->fWhitelisted)
            //{
            //  LogPrint("net", "mempool request with bandwidth limit reached, disconnect peer=%d\n", pfrom->GetId());
            //  pfrom->fDisconnect = true;
            //  return true;
            //}

            List<TxMempoolInfo> transactionsInMempool = await this.mempoolManager.InfoAllAsync().ConfigureAwait(false);
            Money filterrate = Money.Zero;

            // TODO: implement minFeeFilter
            //{
            //  LOCK(pto->cs_feeFilter);
            //  filterrate = pto->minFeeFilter;
            //}

            var transactionsToSend = new List<uint256>();
            lock (this.lockObject)
            {
                foreach (TxMempoolInfo mempoolTransaction in transactionsInMempool)
                {
                    uint256 hash = mempoolTransaction.Trx.GetHash();
                    this.inventoryTxToSend.Remove(hash);
                    if (filterrate != Money.Zero)
                    {
                        if (mempoolTransaction.FeeRate.FeePerK < filterrate)
                        {
                            this.logger.LogTrace("Fee too low, transaction ID '{0}' not added to inventory list.", hash);
                            continue;
                        }
                    }

                    this.filterInventoryKnown.Add(hash);
                    transactionsToSend.Add(hash);
                    this.logger.LogTrace("Added transaction ID '{0}' to inventory list.", hash);
                }
            }

            this.logger.LogTrace("Sending transaction inventory to peer '{0}'.", peer.RemoteSocketEndpoint);
            await this.SendAsTxInventoryAsync(peer, transactionsToSend);
            this.LastMempoolReq = this.mempoolManager.DateTimeProvider.GetTime();

            this.logger.LogTrace("(-)");
        }

        /// <summary>
        /// Processing of inventory payload message from the peer.
        /// Adds inventory to known inventory then sends GetDataPayload to the attached peer.
        /// </summary>
        /// <param name="peer">The peer sending the message.</param>
        /// <param name="invPayload">The inventory payload in the message.</param>
        private async Task ProcessInvAsync(INetworkPeer peer, InvPayload invPayload)
        {
            Guard.NotNull(peer, nameof(peer));
            this.logger.LogTrace("({0}:'{1}',{2}.{3}.{4}:{5})", nameof(peer), peer.RemoteSocketEndpoint, nameof(invPayload), nameof(invPayload.Inventory), nameof(invPayload.Inventory.Count), invPayload.Inventory.Count);

            if (invPayload.Inventory.Count > ConnectionManager.MaxInventorySize)
            {
                this.logger.LogTrace("(-)[MAX_INV_SZ]");
                //Misbehaving(pfrom->GetId(), 20); // TODO: Misbehaving
                return; //error("message inv size() = %u", vInv.size());
            }

            if (this.initialBlockDownloadState.IsInitialBlockDownload())
            {
                this.logger.LogTrace("(-)[IS_IBD]");
                return;
            }
            
            //uint32_t nFetchFlags = GetFetchFlags(pfrom, chainActive.Tip(), chainparams.GetConsensus());

            var send = new GetDataPayload();
            foreach (InventoryVector inv in invPayload.Inventory.Where(inv => inv.Type.HasFlag(InventoryType.MSG_TX)))
            {
                //inv.type |= nFetchFlags;

<<<<<<< HEAD
                lock (this.lockObject)
=======
                // TODO: This is incorrect, in blocks only mode we should just add to known inventory but not relay
                if (this.isBlocksOnlyMode)                 
                    this.logger.LogInformation("Transaction ID '{0}' inventory sent in violation of protocol peer '{1}'.", inv.Hash, peer.RemoteSocketEndpoint);

                if (await this.orphans.AlreadyHaveAsync(inv.Hash))
>>>>>>> d442c906
                {
                    this.filterInventoryKnown.Add(inv.Hash);
                }

                if (blocksOnly)
                    this.logger.LogInformation("Transaction ID '{0}' inventory sent in violation of protocol peer '{1}'.", inv.Hash, peer.RemoteSocketEndpoint);
                else if (await this.orphans.AlreadyHaveAsync(inv.Hash))
                    this.logger.LogDebug("Transaction ID '{0}' already in orphans, skipped.", inv.Hash);
                else
                    send.Inventory.Add(inv);               
            }

            if (peer.IsConnected)
            {
                this.logger.LogTrace("Sending transaction inventory to peer '{0}'.", peer.RemoteSocketEndpoint);
                await peer.SendMessageAsync(send).ConfigureAwait(false);
            }

            this.logger.LogTrace("(-)");
        }

        /// <summary>
        /// Processing of the get data payload message from the peer.
        /// Sends the memory pool transaction info via TxPayload to the attached peer.
        /// </summary>
        /// <param name="peer">Peer sending the message.</param>
        /// <param name="getDataPayload">The payload for the message.</param>
        private async Task ProcessGetDataAsync(INetworkPeer peer, GetDataPayload getDataPayload)
        {
            Guard.NotNull(peer, nameof(peer));
            this.logger.LogTrace("({0}:'{1}',{2}.{3}.{4}:{5})", nameof(peer), peer.RemoteSocketEndpoint, nameof(getDataPayload), nameof(getDataPayload.Inventory), nameof(getDataPayload.Inventory.Count), getDataPayload.Inventory.Count);

            foreach (InventoryVector item in getDataPayload.Inventory.Where(inv => inv.Type.HasFlag(InventoryType.MSG_TX)))
            {
                // TODO: check if we need to add support for "not found"

                TxMempoolInfo trxInfo = await this.mempoolManager.InfoAsync(item.Hash).ConfigureAwait(false);

                if (trxInfo != null)
                {
                    // TODO: strip block of witness if peer does not support
                    if (peer.IsConnected)
                    {
                        this.logger.LogTrace("Sending transaction '{0}' to peer '{1}'.", item.Hash, peer.RemoteSocketEndpoint);
                        await peer.SendMessageAsync(new TxPayload(trxInfo.Trx.WithOptions(peer.SupportedTransactionOptions, this.network.Consensus.ConsensusFactory))).ConfigureAwait(false);
                    }
                }
            }

            this.logger.LogTrace("(-)");
        }

        /// <summary>
        /// Processing of the transaction payload message from peer.
        /// Adds transaction from the transaction payload to the memory pool.
        /// </summary>
        /// <param name="peer">Peer sending the message.</param>
        /// <param name="transactionPayload">The payload for the message.</param>
        private async Task ProcessTxPayloadAsync(INetworkPeer peer, TxPayload transactionPayload)
        {
            this.logger.LogTrace("({0}:'{1}',{2}.{3}:{4})", nameof(peer), peer.RemoteSocketEndpoint, nameof(transactionPayload), nameof(transactionPayload.Obj), transactionPayload?.Obj?.GetHash());

            // Stop processing the transaction early if we are in blocks only mode.
            if (this.isBlocksOnlyMode)
            {
                this.logger.LogInformation("Transaction sent in violation of protocol from peer '{0}'.", peer.RemoteSocketEndpoint);
                this.logger.LogTrace("(-)[BLOCKSONLY]");
                return;
            }

            Transaction trx = transactionPayload.Obj;
            uint256 trxHash = trx.GetHash();

            // add to local filter
            lock (this.lockObject)
            {
                this.filterInventoryKnown.Add(trxHash);                
            }
            this.logger.LogTrace("Added transaction ID '{0}' to known inventory filter.", trxHash);

            var state = new MempoolValidationState(true);
            if (!await this.orphans.AlreadyHaveAsync(trxHash) && await this.validator.AcceptToMemoryPool(state, trx))
            {
                await this.validator.SanityCheck();
                this.RelayTransaction(trxHash);

                this.signals.SignalTransaction(trx);

                long mmsize = state.MempoolSize;
                long memdyn = state.MempoolDynamicSize;

                this.logger.LogInformation("Transaction ID '{0}' accepted to memory pool from peer '{1}' (poolsz {2} txn, {3} kb).", trxHash, peer.RemoteSocketEndpoint, mmsize, memdyn / 1000);

                await this.orphans.ProcessesOrphansAsync(this, trx);
            }
            else if (state.MissingInputs)
            {
                this.orphans.ProcessesOrphansMissingInputs(peer, trx);
            }
            else
            {
                // Do not use rejection cache for witness transactions or
                // witness-stripped transactions, as they can have been malleated.
                // See https://github.com/bitcoin/bitcoin/issues/8279 for details.
                if (!trx.HasWitness && !state.CorruptionPossible)
                {
                    this.orphans.AddToRecentRejects(trxHash);
                }

                // Always relay transactions received from whitelisted peers, even
                // if they were already in the mempool or rejected from it due
                // to policy, allowing the node to function as a gateway for
                // nodes hidden behind it.
                //
                // Never relay transactions that we would assign a non-zero DoS
                // score for, as we expect peers to do the same with us in that
                // case.
                if (this.isPeerWhitelistedForRelay)
                {
                    if (!state.IsInvalid)
                    {
                        this.logger.LogInformation("Force relaying transaction ID '{0}' from whitelisted peer '{1}'.", trxHash, peer.RemoteSocketEndpoint);
                        this.RelayTransaction(trxHash);
                    }
                    else
                    {
                        this.logger.LogInformation("Not relaying invalid transaction ID '{0}' from whitelisted peer '{1}' ({2}).", trxHash, peer.RemoteSocketEndpoint, state);
                    }
                }
            }

            if (state.IsInvalid)
            {
                this.logger.LogInformation("Transaction ID '{0}' from peer '{1}' was not accepted. Invalid state of '{2}'.", trxHash, peer.RemoteSocketEndpoint, state);
            }

            this.logger.LogTrace("(-)");
        }

        /// <summary>
        /// Sends transactions as inventory to attached peer.
        /// </summary>
        /// <param name="peer">Peer to send transactions to.</param>
        /// <param name="trxList">List of transactions.</param>
        private async Task SendAsTxInventoryAsync(INetworkPeer peer, List<uint256> trxList)
        {
            this.logger.LogTrace("({0}:'{1}',{2}.{3}:{4})", nameof(peer), peer.RemoteSocketEndpoint, nameof(trxList), "trxList.Count", trxList.Count);

            var queue = new Queue<InventoryVector>(trxList.Select(s => new InventoryVector(peer.AddSupportedOptions(InventoryType.MSG_TX), s)));
            while (queue.Count > 0)
            {
                InventoryVector[] items = queue.TakeAndRemove(ConnectionManager.MaxInventorySize).ToArray();
                if (peer.IsConnected)
                {
                    this.logger.LogTrace("Sending transaction inventory to peer '{0}'.", peer.RemoteSocketEndpoint);
                    await peer.SendMessageAsync(new InvPayload(items)).ConfigureAwait(false);
                }
            }

            this.logger.LogTrace("(-)");
        }

        /// <summary>
        /// Adds the transaction to the send inventory for this behavior if it doesn't already exist.
        /// </summary>
        /// <param name="hash">Hash of transaction to add.</param>
        private void AddTransactionToSend(uint256 hash)
        {
            this.logger.LogTrace("({0}:'{1}')", nameof(hash), hash);

            lock (this.lockObject)
            {
                if (!this.filterInventoryKnown.Contains(hash))
                {
                    this.inventoryTxToSend.Add(hash);   
                }
            }

            this.logger.LogTrace("(-)");
        }

        /// <summary>
        /// Relays a transaction to the connected peers.
        /// </summary>
        /// <param name="hash">Hash of the transaction.</param>
        public void RelayTransaction(uint256 hash)
        {
            this.logger.LogTrace("({0}:'{1}')", nameof(hash), hash);

            IReadOnlyNetworkPeerCollection peers = this.connectionManager.ConnectedPeers;
            if (!peers.Any())
            {
                this.logger.LogTrace("(-)[NO_PEERS]");
                return;
            }

            // to add the hash to each local collection
            IEnumerable<MempoolBehavior> behaviours = peers.Select(s => s.Behavior<MempoolBehavior>());
            foreach (MempoolBehavior mempoolBehavior in behaviours)
            {
                this.logger.LogTrace("Attempting to relaying transaction ID '{0}' to peer '{1}'.", hash, mempoolBehavior?.AttachedPeer.RemoteSocketEndpoint);
                if (mempoolBehavior?.AttachedPeer.PeerVersion.Relay ?? false)
                {
                    mempoolBehavior.AddTransactionToSend(hash);
                    this.logger.LogTrace("Added transaction ID '{0}' to send inventory of peer '{1}'.", hash, mempoolBehavior?.AttachedPeer.RemoteSocketEndpoint);
                }
                else
                {
                    this.logger.LogTrace("Peer '{0}' does not support 'Relay', skipped.", mempoolBehavior?.AttachedPeer.RemoteSocketEndpoint);
                }
            }

            this.logger.LogTrace("(-)");
        }

        /// <summary>
        /// Sends transaction inventory to attached peer.
        /// This is executed on a 5 second loop when MempoolSignaled is constructed.
        /// </summary>
        public async Task SendTrickleAsync()
        {
            this.logger.LogTrace("()");

            INetworkPeer peer = this.AttachedPeer;
            if (peer == null)
            {
                this.logger.LogTrace("(-)[NO_PEER]");
                return;
            }

            var transactionsToSend = new List<uint256>();
            lock (this.lockObject)
            { 
                if (!this.inventoryTxToSend.Any())
                {
                    this.logger.LogTrace("(-)[NO_TXS]");
                    return;
                }
                            
                this.logger.LogTrace("Creating list of transaction inventory to send.");

                // Determine transactions to relay
                // Produce a vector with all candidates for sending
                List<uint256> invs = this.inventoryTxToSend.Take(InventoryBroadcastMax).ToList();

                foreach (uint256 hash in invs)
                {
                    // Remove it from the to-be-sent set
                    this.inventoryTxToSend.Remove(hash);
                    this.logger.LogTrace("Transaction ID '{0}' removed from pending sends list.", hash);

                    // Check if not in the filter already
                    if (this.filterInventoryKnown.Contains(hash))
                    {
                        this.logger.LogTrace("Transaction ID '{0}' not added to inventory list, exists in known inventory filter.", hash);
                        continue;
                    }
                   
                    //if (filterrate && txinfo.feeRate.GetFeePerK() < filterrate) // TODO:filterrate
                    //{
                    //  continue;
                    //}
                    transactionsToSend.Add(hash);
                    this.logger.LogTrace("Transaction ID '{0}' added to inventory list.", hash);
                }

                this.logger.LogTrace("Transaction inventory list created.");
            }

            List<uint256> findInMempool = transactionsToSend.ToList();
            foreach (uint256 hash in findInMempool)
            {
                // Not in the mempool anymore? don't bother sending it.
                TxMempoolInfo txInfo = await this.mempoolManager.InfoAsync(hash);
                if (txInfo == null)
                {
                    this.logger.LogTrace("Transaction ID '{0}' not added to inventory list, no longer in mempool.", hash);
                    transactionsToSend.Remove(hash);
                }
            }

            if (transactionsToSend.Any())
            {
                this.logger.LogTrace("Sending transaction inventory to peer '{0}'.", peer.RemoteSocketEndpoint);
                try
                {
                    await this.SendAsTxInventoryAsync(peer, transactionsToSend).ConfigureAwait(false);
                }
                catch (OperationCanceledException)
                {
                    this.logger.LogTrace("(-)[CANCELED_EXCEPTION]");
                    return;
                }
            }

            this.logger.LogTrace("(-)");
        }
    }
}<|MERGE_RESOLUTION|>--- conflicted
+++ resolved
@@ -315,15 +315,7 @@
             {
                 //inv.type |= nFetchFlags;
 
-<<<<<<< HEAD
                 lock (this.lockObject)
-=======
-                // TODO: This is incorrect, in blocks only mode we should just add to known inventory but not relay
-                if (this.isBlocksOnlyMode)                 
-                    this.logger.LogInformation("Transaction ID '{0}' inventory sent in violation of protocol peer '{1}'.", inv.Hash, peer.RemoteSocketEndpoint);
-
-                if (await this.orphans.AlreadyHaveAsync(inv.Hash))
->>>>>>> d442c906
                 {
                     this.filterInventoryKnown.Add(inv.Hash);
                 }
