--- conflicted
+++ resolved
@@ -322,11 +322,7 @@
                 return;
             }
 
-<<<<<<< HEAD
             bool blocksOnly = !this.connectionManager.ConnectionSettings.RelayTxes;
-=======
-            bool blocksOnly = !this.mempoolManager.mempoolSettings.RelayTxes;
->>>>>>> 384a607e
             // Allow whitelisted peers to send data other than blocks in blocks only mode if whitelistrelay is true
             if (peer.Behavior<ConnectionManagerBehavior>().Whitelisted && this.mempoolManager.mempoolSettings.WhiteListRelay)
                 blocksOnly = false;
