﻿using System;
using System.Collections.Generic;
using Microsoft.Extensions.Logging;
using NBitcoin;
using Stratis.Bitcoin.Base.Deployments;
using Stratis.Bitcoin.Consensus;
using Stratis.Bitcoin.Features.Consensus.Rules.CommonRules;
using Stratis.Bitcoin.Features.MemoryPool.Interfaces;
using Stratis.Bitcoin.Utilities;

namespace Stratis.Bitcoin.Features.MemoryPool.Rules
{
    // TODO: This is still a large rule, perhaps further split it up according to the public methods

    /// <summary>
    /// Creates a memory pool entry in the validation context.
    /// Validates the transactions can be mined, and the pay to script hashs are standard.
    /// Calculates the fees related to the transaction.
    /// </summary>
    public class CreateMempoolEntryMempoolRule : MempoolRule
    {
<<<<<<< HEAD
        public const int WitnessV0ScriptHashSize = 32;
        public const int MaxStandardP2wshScriptSize = 3600;
        public const int MaxStandardP2wshStackItems = 100;
        public const int MaxStandardP2wshStackItemSize = 80;

        // TODO: Workaround to avoid passing these into the non-static public methods, need to keep these somewhere higher-level so all rules automatically get them set the same way
        private ILogger logger;
        private Network network;
        private ChainIndexer chainIndexer;
        private IConsensusRuleEngine consensusRules;

        public void CheckTransaction(MempoolRuleContext ruleContext, MempoolValidationContext context)
=======
        private readonly IConsensusRuleEngine consensusRuleEngine;

        public CreateMempoolEntryMempoolRule(Network network,
            ITxMempool mempool,
            MempoolSettings mempoolSettings,
            ChainIndexer chainIndexer,
            IConsensusRuleEngine consensusRuleEngine,
            ILoggerFactory loggerFactory) : base(network, mempool, mempoolSettings, chainIndexer, loggerFactory)
>>>>>>> 78065a9b
        {
            this.consensusRuleEngine = consensusRuleEngine;
        }

        public override void CheckTransaction(MempoolValidationContext context)
        {
            // Only accept BIP68 sequence locked transactions that can be mined in the next
            // block; we don't want our mempool filled up with transactions that can't
            // be mined yet.
            // Must keep pool.cs for this unless we change CheckSequenceLocks to take a
            // CoinsViewCache instead of create its own
            if (!CheckSequenceLocks(this.network, this.chainIndexer.Tip, context, MempoolValidator.StandardLocktimeVerifyFlags, context.LockPoints))
            {
                this.logger.LogTrace("(-)[FAIL_BIP68_SEQLOCK]");
                context.State.Fail(MempoolErrors.NonBIP68Final).Throw();
            }

            // Check for non-standard pay-to-script-hash in inputs
            if (this.settings.RequireStandard && !this.AreInputsStandard(this.network, context.Transaction, context.View))
            {
                this.logger.LogTrace("(-)[INVALID_NONSTANDARD_INPUTS]");
                context.State.Invalid(MempoolErrors.NonstandardInputs).Throw();
            }

            // Check for non-standard witness in P2WSH
            if (context.Transaction.HasWitness && this.settings.RequireStandard && !this.IsWitnessStandard(context.Transaction, context.View))
            {
                this.logger.LogTrace("(-)[INVALID_NONSTANDARD_WITNESS]");
                context.State.Invalid(MempoolErrors.NonstandardWitness).Throw();
            }

            context.SigOpsCost = this.consensusRuleEngine.GetRule<CoinViewRule>().GetTransactionSignatureOperationCost(context.Transaction, context.View.Set, new DeploymentFlags { ScriptFlags = ScriptVerify.Standard });

            Money nValueIn = context.View.GetValueIn(context.Transaction);

            context.ValueOut = context.Transaction.TotalOut;
            context.Fees = nValueIn - context.ValueOut;
            // nModifiedFees includes any fee deltas from PrioritiseTransaction
            Money nModifiedFees = context.Fees;
            double priorityDummy = 0;
            this.mempool.ApplyDeltas(context.TransactionHash, ref priorityDummy, ref nModifiedFees);
            context.ModifiedFees = nModifiedFees;

            (double dPriority, Money inChainInputValue) = context.View.GetPriority(context.Transaction, this.chainIndexer.Height);

            // Keep track of transactions that spend a coinbase, which we re-scan
            // during reorgs to ensure COINBASE_MATURITY is still met.
            bool spendsCoinbase = context.View.SpendsCoinBase(context.Transaction);

            context.Entry = new TxMempoolEntry(context.Transaction, context.Fees, context.State.AcceptTime, dPriority, this.chainIndexer.Height, inChainInputValue,
                spendsCoinbase, context.SigOpsCost, context.LockPoints, this.network.Consensus.Options);
            context.EntrySize = (int)context.Entry.GetTxSize();
        }

        /// <summary>
        /// Check if transaction will be BIP 68 final in the next block to be created.
        /// Simulates calling SequenceLocks() with data from the tip of the current active chain.
        /// Optionally stores in LockPoints the resulting height and time calculated and the hash
        /// of the block needed for calculation or skips the calculation and uses the LockPoints
        /// passed in for evaluation.
        /// The LockPoints should not be considered valid if CheckSequenceLocks returns false.
        /// See consensus/consensus.h for flag definitions.
        /// </summary>
        /// <param name="network">The blockchain network.</param>
        /// <param name="tip">Tip of the chain.</param>
        /// <param name="context">Validation context for the memory pool.</param>
        /// <param name="flags">Transaction lock time flags.</param>
        /// <param name="lp">Optional- existing lock points to use, and update during evaluation.</param>
        /// <param name="useExistingLockPoints">Whether to use the existing lock points during evaluation.</param>
        /// <returns>Whether sequence lock validated.</returns>
        /// <seealso cref="SequenceLock.Evaluate(ChainedHeader)"/>
        public static bool CheckSequenceLocks(Network network, ChainedHeader tip, MempoolValidationContext context, Transaction.LockTimeFlags flags, LockPoints lp = null, bool useExistingLockPoints = false)
        {
            Block dummyBlock = network.Consensus.ConsensusFactory.CreateBlock();
            dummyBlock.Header.HashPrevBlock = tip.HashBlock;
            var index = new ChainedHeader(dummyBlock.Header, dummyBlock.GetHash(), tip);

            // CheckSequenceLocks() uses chainActive.Height()+1 to evaluate
            // height based locks because when SequenceLocks() is called within
            // ConnectBlock(), the height of the block *being*
            // evaluated is what is used.
            // Thus if we want to know if a transaction can be part of the
            // *next* block, we need to use one more than chainActive.Height()

            SequenceLock lockPair;
            if (useExistingLockPoints)
            {
                Guard.Assert(lp != null);
                lockPair = new SequenceLock(lp.Height, lp.Time);
            }
            else
            {
                // pcoinsTip contains the UTXO set for chainActive.Tip()
                var prevheights = new List<int>();
                foreach (TxIn txin in context.Transaction.Inputs)
                {
                    UnspentOutputs coins = context.View.GetCoins(txin.PrevOut.Hash);
                    if (coins == null)
                        return false;

                    if (coins.Height == TxMempool.MempoolHeight)
                    {
                        // Assume all mempool transaction confirm in the next block
                        prevheights.Add(tip.Height + 1);
                    }
                    else
                    {
                        prevheights.Add((int)coins.Height);
                    }
                }
                lockPair = context.Transaction.CalculateSequenceLocks(prevheights.ToArray(), index, flags);

                if (lp != null)
                {
                    lp.Height = lockPair.MinHeight;
                    lp.Time = lockPair.MinTime.ToUnixTimeMilliseconds();
                    // Also store the hash of the block with the highest height of
                    // all the blocks which have sequence locked prevouts.
                    // This hash needs to still be on the chain
                    // for these LockPoint calculations to be valid
                    // Note: It is impossible to correctly calculate a maxInputBlock
                    // if any of the sequence locked inputs depend on unconfirmed txs,
                    // except in the special case where the relative lock time/height
                    // is 0, which is equivalent to no sequence lock. Since we assume
                    // input height of tip+1 for mempool txs and test the resulting
                    // lockPair from CalculateSequenceLocks against tip+1.  We know
                    // EvaluateSequenceLocks will fail if there was a non-zero sequence
                    // lock on a mempool input, so we can use the return value of
                    // CheckSequenceLocks to indicate the LockPoints validity
                    int maxInputHeight = 0;
                    foreach (int height in prevheights)
                    {
                        // Can ignore mempool inputs since we'll fail if they had non-zero locks
                        if (height != tip.Height + 1)
                        {
                            maxInputHeight = Math.Max(maxInputHeight, height);
                        }
                    }

                    lp.MaxInputBlock = tip.GetAncestor(maxInputHeight);
                }
            }

            return lockPair.Evaluate(index);
        }

        /// <summary>
        /// Whether transaction inputs are standard.
        /// Check for standard transaction types.
        /// </summary>
        /// <param name="tx">Transaction to verify.</param>
        /// <param name="mapInputs">Map of previous transactions that have outputs we're spending.</param>
        /// <returns>Whether all inputs (scriptSigs) use only standard transaction forms.</returns>
        private bool AreInputsStandard(Network network, Transaction tx, MempoolCoinView mapInputs)
        {
            if (tx.IsCoinBase)
            {
                this.logger.LogTrace("(-)[IS_COINBASE]:true");
                return true; // Coinbases don't use vin normally
            }

            foreach (TxIn txin in tx.Inputs)
            {
                TxOut prev = mapInputs.GetOutputFor(txin);
                ScriptTemplate template = network.StandardScriptsRegistry.GetTemplateFromScriptPubKey(prev.ScriptPubKey);
                if (template == null)
                {
                    this.logger.LogTrace("(-)[BAD_SCRIPT_TEMPLATE]:false");
                    return false;
                }

                if (template.Type == TxOutType.TX_SCRIPTHASH)
                {
                    if (prev.ScriptPubKey.GetSigOpCount(true) > 15) //MAX_P2SH_SIGOPS
                    {
                        this.logger.LogTrace("(-)[SIG_OP_MAX]:false");
                        return false;
                    }
                }
            }

            return true;
        }

        /// <summary>
        /// Whether transaction is witness standard.
        /// <seealso cref="https://github.com/bitcoin/bitcoin/blob/aa624b61c928295c27ffbb4d27be582f5aa31b56/src/policy/policy.cpp#L196"/>
        /// </summary>
        /// <param name="tx">Transaction to verify.</param>
        /// <param name="mapInputs">Map of previous transactions that have outputs we're spending.</param>
        /// <returns>Whether transaction is witness standard.</returns>
        private bool IsWitnessStandard(Transaction tx, MempoolCoinView mapInputs)
        {
            if (tx.IsCoinBase)
            {
                this.logger.LogTrace("(-)[IS_COINBASE]:true");
                return true; // Coinbases are skipped.
            }

            foreach (TxIn input in tx.Inputs)
            {
                // We don't care if witness for this input is empty, since it must not be bloated.
                // If the script is invalid without witness, it would be caught sooner or later during validation.
                if (input.WitScript == null)
                    continue;

                TxOut prev = mapInputs.GetOutputFor(input);

                // Get the scriptPubKey corresponding to this input.
                Script prevScript = prev.ScriptPubKey;
                if (prevScript.IsPayToScriptHash(this.network))
                {
                    // If the scriptPubKey is P2SH, we try to extract the redeemScript casually by converting the scriptSig
                    // into a stack. We do not check IsPushOnly nor compare the hash as these will be done later anyway.
                    // If the check fails at this stage, we know that this txid must be a bad one.
                    PayToScriptHashSigParameters sigParams = PayToScriptHashTemplate.Instance.ExtractScriptSigParameters(this.network, input.ScriptSig);
                    if (sigParams == null || sigParams.RedeemScript == null)
                    {
                        this.logger.LogTrace("(-)[BAD_TXID]:false");
                        return false;
                    }

                    prevScript = sigParams.RedeemScript;
                }

                // Non-witness program must not be associated with any witness.
                if (!prevScript.IsWitness(this.network))
                {
                    this.logger.LogTrace("(-)[WITNESS_MISMATCH]:false");
                    return false;
                }

                // Check P2WSH standard limits.
                WitProgramParameters wit = PayToWitTemplate.Instance.ExtractScriptPubKeyParameters2(this.chainIndexer.Network, prevScript);
                if (wit == null)
                {
                    this.logger.LogTrace("(-)[BAD_WITNESS_PARAMS]:false");
                    return false;
                }

                // Version 0 segregated witness program validation.
                if (wit.Version == 0 && wit.Program.Length == WitnessV0ScriptHashSize)
                {
                    WitScript witness = input.WitScript;

                    // Get P2WSH script from top of stack.
                    Script scriptPubKey = Script.FromBytesUnsafe(witness.GetUnsafePush(witness.PushCount - 1));

                    // Stack items are remainder of stack.
                    int sizeWitnessStack = witness.PushCount - 1;

                    // Get the witness stack items.
                    var stack = new List<byte[]>();
                    for (int i = 0; i < sizeWitnessStack; i++)
                    {
                        stack.Add(witness.GetUnsafePush(i));
                    }

                    // Validate P2WSH script isn't larger than max length.
                    if (scriptPubKey.ToBytes(true).Length > MaxStandardP2wshScriptSize)
                    {
                        this.logger.LogTrace("(-)[P2WSH_SCRIPT_SIZE]:false");
                        return false;
                    }

                    // Validate number items in witness stack isn't larger than max.
                    if (sizeWitnessStack > MaxStandardP2wshStackItems)
                    {
                        this.logger.LogTrace("(-)[P2WSH_STACK_ITEMS]:false");
                        return false;
                    }

                    // Validate size of each of the witness stack items.
                    for (int j = 0; j < sizeWitnessStack; j++)
                    {
                        if (stack[j].Length > MaxStandardP2wshStackItemSize)
                        {
                            this.logger.LogTrace("(-)[P2WSH_STACK_ITEM_SIZE]:false");
                            return false;
                        }
                    }
                }
            }

            return true;
        }
    }
}<|MERGE_RESOLUTION|>--- conflicted
+++ resolved
@@ -19,31 +19,24 @@
     /// </summary>
     public class CreateMempoolEntryMempoolRule : MempoolRule
     {
-<<<<<<< HEAD
         public const int WitnessV0ScriptHashSize = 32;
         public const int MaxStandardP2wshScriptSize = 3600;
         public const int MaxStandardP2wshStackItems = 100;
         public const int MaxStandardP2wshStackItemSize = 80;
 
-        // TODO: Workaround to avoid passing these into the non-static public methods, need to keep these somewhere higher-level so all rules automatically get them set the same way
         private ILogger logger;
         private Network network;
         private ChainIndexer chainIndexer;
         private IConsensusRuleEngine consensusRules;
 
-        public void CheckTransaction(MempoolRuleContext ruleContext, MempoolValidationContext context)
-=======
-        private readonly IConsensusRuleEngine consensusRuleEngine;
-
         public CreateMempoolEntryMempoolRule(Network network,
             ITxMempool mempool,
             MempoolSettings mempoolSettings,
             ChainIndexer chainIndexer,
-            IConsensusRuleEngine consensusRuleEngine,
+            IConsensusRuleEngine consensusRules,
             ILoggerFactory loggerFactory) : base(network, mempool, mempoolSettings, chainIndexer, loggerFactory)
->>>>>>> 78065a9b
-        {
-            this.consensusRuleEngine = consensusRuleEngine;
+        {
+            this.consensusRules = consensusRules;
         }
 
         public override void CheckTransaction(MempoolValidationContext context)
@@ -73,7 +66,7 @@
                 context.State.Invalid(MempoolErrors.NonstandardWitness).Throw();
             }
 
-            context.SigOpsCost = this.consensusRuleEngine.GetRule<CoinViewRule>().GetTransactionSignatureOperationCost(context.Transaction, context.View.Set, new DeploymentFlags { ScriptFlags = ScriptVerify.Standard });
+            context.SigOpsCost = this.consensusRules.GetRule<CoinViewRule>().GetTransactionSignatureOperationCost(context.Transaction, context.View.Set, new DeploymentFlags { ScriptFlags = ScriptVerify.Standard });
 
             Money nValueIn = context.View.GetValueIn(context.Transaction);
 
