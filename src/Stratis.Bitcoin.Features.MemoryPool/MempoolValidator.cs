﻿using System;
using System.Collections.Generic;
using System.Linq;
using System.Threading.Tasks;
using Microsoft.Extensions.Logging;
using NBitcoin;
using NBitcoin.Protocol;
using Stratis.Bitcoin.Base.Deployments;
using Stratis.Bitcoin.Configuration;
using Stratis.Bitcoin.Features.Consensus;
using Stratis.Bitcoin.Features.Consensus.CoinViews;
using Stratis.Bitcoin.Features.Consensus.Interfaces;
using Stratis.Bitcoin.Features.Consensus.Rules.CommonRules;
using Stratis.Bitcoin.Features.MemoryPool.Interfaces;
using Stratis.Bitcoin.Utilities;

namespace Stratis.Bitcoin.Features.MemoryPool
{
    /// <summary>
    /// Public interface for the memory pool validator.
    /// </summary>
    public interface IMempoolValidator
    {
        /// <summary>Gets the proof of work consensus option.</summary>
        PowConsensusOptions ConsensusOptions { get; }

        /// <summary>Gets the memory pool performance counter.</summary>
        MempoolPerformanceCounter PerformanceCounter { get; }

        /// <summary>
        /// Accept transaction to memory pool.
        /// Sets the validation state accept time to now.
        /// </summary>
        /// <param name="state">Validation state.</param>
        /// <param name="tx">Transaction to accept.</param>
        /// <returns>Whether the transaction is accepted or not.</returns>
        Task<bool> AcceptToMemoryPool(MempoolValidationState state, Transaction tx);

        /// <summary>
        /// Accept transaction to memory pool.
        /// Honors the validation state accept time.
        /// </summary>
        /// <param name="state">Validation state.</param>
        /// <param name="tx">Transaction to accept.</param>
        /// <returns>Whether the transaction was accepted to the memory pool.</returns>
        Task<bool> AcceptToMemoryPoolWithTime(MempoolValidationState state, Transaction tx);

        /// <summary>
        /// Executes the memory pool sanity check here <see cref="TxMempool.Check(CoinView)"/>.
        /// </summary>
        Task SanityCheck();
    }

    /// <summary>
    /// Validates memory pool transactions.
    /// </summary>
    public class MempoolValidator : IMempoolValidator
    {
        /// <summary>
        /// Default for relay priority.
        /// </summary>
        /// <seealso cref = "MempoolSettings" />
        public const bool DefaultRelaypriority = true;

        /// <summary>
        /// Default for -maxmempool, maximum megabytes of mempool memory usage.
        /// </summary>
        /// <seealso cref = "MempoolSettings" />
        public const int DefaultMaxMempoolSize = 300;

        /// <summary>
        /// Default limit free relay.
        /// </summary>
        /// <seealso cref = "MempoolSettings" />
        public const int DefaultLimitfreerelay = 0;

        /// <summary>
        /// Default for -limitancestorcount, max number of in-mempool ancestors.
        /// </summary>
        /// <seealso cref = "MempoolSettings" />
        public const int DefaultAncestorLimit = 25;

        /// <summary>
        /// Default for -limitancestorsize, maximum kilobytes of tx + all in-mempool ancestors.
        /// </summary>
        /// <seealso cref = "MempoolSettings" />
        public const int DefaultAncestorSizeLimit = 101;

        /// <summary>
        /// Default for -limitdescendantcount, max number of in-mempool descendants.
        /// </summary>
        /// <seealso cref = "MempoolSettings" />
        public const int DefaultDescendantLimit = 25;

        /// <summary>
        /// Default for -limitdescendantsize, maximum kilobytes of in-mempool descendants.
        /// </summary>
        /// <seealso cref = "MempoolSettings" />
        public const int DefaultDescendantSizeLimit = 101;

        /// <summary>
        /// Default for -mempoolexpiry, expiration time for mempool transactions in hours.
        /// </summary>
        /// <seealso cref = "MempoolSettings" />
        public const int DefaultMempoolExpiry = 336;

        /// <summary>
        /// Default for -mempoolreplacement, whether to replace memory pool.
        /// </summary>
        /// <seealso cref = "MempoolSettings" />
        public const bool DefaultEnableReplacement = true;

        /// <summary>Maximum age of our tip in seconds for us to be considered current for fee estimation.</summary>
        private const int MaxFeeEstimationTipAge = 3 * 60 * 60;

        /// <summary>A lock for managing asynchronous access to memory pool.</summary>
        private readonly MempoolSchedulerLock mempoolLock;

        /// <summary>Date and time information provider.</summary>
        private readonly IDateTimeProvider dateTimeProvider;

        /// <summary>Settings from the memory pool.</summary>
        private readonly MempoolSettings mempoolSettings;

        /// <summary>Thread safe access to the best chain of block headers (that the node is aware of) from genesis.</summary>
        private readonly ConcurrentChain chain;

        /// <summary>Coin view of the memory pool.</summary>
        private readonly CoinView coinView;

        /// <summary>Transaction memory pool for managing transactions in the memory pool.</summary>
        private readonly ITxMempool memPool;

        /// <summary>Proof of work consensus validator.</summary>
        private readonly IPowConsensusValidator consensusValidator;

        /// <summary>Instance logger for memory pool validator.</summary>
        private readonly ILogger logger;

        /// <summary>Minimum fee rate for a relay transaction.</summary>
        private readonly FeeRate minRelayTxFee;

        // TODO: Implement Later with CheckRateLimit()
        //private readonly FreeLimiterSection freeLimiter;

        //private class FreeLimiterSection
        //{
        //  public double FreeCount;
        //  public long LastTime;
        //}

        private Network network;

        /// <summary>
        /// Constructs a memory pool validator object.
        /// </summary>
        /// <param name="memPool">Transaction memory pool for managing transactions in the memory pool.</param>
        /// <param name="mempoolLock">A lock for managing asynchronous access to memory pool.</param>
        /// <param name="consensusValidator">Proof of work consensus validator.</param>
        /// <param name="dateTimeProvider">Date and time information provider.</param>
        /// <param name="mempoolSettings">Settings from the memory pool.</param>
        /// <param name="chain">Thread safe access to the best chain of block headers (that the node is aware of) from genesis.</param>
        /// <param name="coinView">Coin view of the memory pool.</param>
        /// <param name="loggerFactory">Logger factory for creating instance logger.</param>
        /// <param name="nodeSettings">Full node settings.</param>
        public MempoolValidator(
            ITxMempool memPool,
            MempoolSchedulerLock mempoolLock,
            IPowConsensusValidator consensusValidator,
            IDateTimeProvider dateTimeProvider,
            MempoolSettings mempoolSettings,
            ConcurrentChain chain,
            CoinView coinView,
            ILoggerFactory loggerFactory,
            NodeSettings nodeSettings)
        {
            this.memPool = memPool;
            this.mempoolLock = mempoolLock;
            this.consensusValidator = consensusValidator;
            this.dateTimeProvider = dateTimeProvider;
            this.mempoolSettings = mempoolSettings;
            this.chain = chain;
            this.network = chain.Network;
            this.coinView = coinView;
            this.logger = loggerFactory.CreateLogger(this.GetType().FullName);
            // TODO: Implement later with CheckRateLimit()
            // this.freeLimiter = new FreeLimiterSection();
            this.PerformanceCounter = new MempoolPerformanceCounter(this.dateTimeProvider);
            this.minRelayTxFee = nodeSettings.MinRelayTxFeeRate;
        }

        /// <summary>Gets a counter for tracking memory pool performance.</summary>
        public MempoolPerformanceCounter PerformanceCounter { get; }

        /// <summary>Gets the consensus options from the <see cref="PowConsensusValidator"/></summary>
        public PowConsensusOptions ConsensusOptions => this.consensusValidator.ConsensusOptions;

        /// <inheritdoc />
        public async Task<bool> AcceptToMemoryPoolWithTime(MempoolValidationState state, Transaction tx)
        {
            try
            {
                List<uint256> vHashTxToUncache = new List<uint256>();
                await this.AcceptToMemoryPoolWorkerAsync(state, tx, vHashTxToUncache);
                //if (!res) {
                //    BOOST_FOREACH(const uint256& hashTx, vHashTxToUncache)
                //        pcoinsTip->Uncache(hashTx);
                //}
                return true;
            }
            catch (MempoolErrorException)
            {
                return false;
            }
            catch (ConsensusErrorException consensusError)
            {
                state.Error = new MempoolError(consensusError.ConsensusError);
                return false;
            }
        }

        /// <inheritdoc />
        public Task<bool> AcceptToMemoryPool(MempoolValidationState state, Transaction tx)
        {
            state.AcceptTime = this.dateTimeProvider.GetTime();
            return this.AcceptToMemoryPoolWithTime(state, tx);
        }

        /// <inheritdoc />
        public Task SanityCheck()
        {
            return this.mempoolLock.ReadAsync(() => this.memPool.Check(this.coinView));
        }

        /// <summary>
        /// Validates that the transaction is the final transaction."/>
        /// Validated by comparing the transaction vs chain tip.
        /// If <see cref="PowConsensusValidator.StandardLocktimeVerifyFlags"/> flag is set then
        /// use the block time at the end of the block chain for validation.
        /// Otherwise use the current time for the block time.
        /// </summary>
        /// <param name="chain">Block chain used for computing time-locking on the transaction.</param>
        /// <param name="dateTimeProvider">Provides the current date and time.</param>
        /// <param name="tx">The transaction to validate.</param>
        /// <param name="flags">Flags for time-locking the transaction.</param>
        /// <returns>Whether the final transaction was valid.</returns>
        /// <seealso cref="Transaction.IsFinal(DateTimeOffset, int)"/>
        public static bool CheckFinalTransaction(ConcurrentChain chain, IDateTimeProvider dateTimeProvider, Transaction tx, Transaction.LockTimeFlags flags)
        {
            // By convention a negative value for flags indicates that the
            // current network-enforced consensus rules should be used. In
            // a future soft-fork scenario that would mean checking which
            // rules would be enforced for the next block and setting the
            // appropriate flags. At the present time no soft-forks are
            // scheduled, so no flags are set.
            flags = (Transaction.LockTimeFlags)Math.Max((int)flags, (int)Transaction.LockTimeFlags.None);

            // CheckFinalTx() uses chainActive.Height()+1 to evaluate
            // nLockTime because when IsFinalTx() is called within
            // CBlock::AcceptBlock(), the height of the block *being*
            // evaluated is what is used. Thus if we want to know if a
            // transaction can be part of the *next* block, we need to call
            // IsFinalTx() with one more than chainActive.Height().
            int blockHeight = chain.Height + 1;

            // BIP113 will require that time-locked transactions have nLockTime set to
            // less than the median time of the previous block they're contained in.
            // When the next block is created its previous block will be the current
            // chain tip, so we use that to calculate the median time passed to
            // IsFinalTx() if LOCKTIME_MEDIAN_TIME_PAST is set.
            DateTimeOffset blockTime = flags.HasFlag(PowConsensusValidator.StandardLocktimeVerifyFlags)
                ? chain.Tip.Header.BlockTime
                : DateTimeOffset.FromUnixTimeMilliseconds(dateTimeProvider.GetTime());

            return tx.IsFinal(blockTime, blockHeight);
        }

        /// <summary>
        /// Check if transaction will be BIP 68 final in the next block to be created.
        /// Simulates calling SequenceLocks() with data from the tip of the current active chain.
        /// Optionally stores in LockPoints the resulting height and time calculated and the hash
        /// of the block needed for calculation or skips the calculation and uses the LockPoints
        /// passed in for evaluation.
        /// The LockPoints should not be considered valid if CheckSequenceLocks returns false.
        /// See consensus/consensus.h for flag definitions.
        /// </summary>
        /// <param name="network">The blockchain network.</param>
        /// <param name="tip">Tip of the blockchain.</param>
        /// <param name="context">Validation context for the memory pool.</param>
        /// <param name="flags">Transaction lock time flags.</param>
        /// <param name="lp">Optional- existing lock points to use, and update during evaluation.</param>
        /// <param name="useExistingLockPoints">Whether to use the existing lock points during evaluation.</param>
        /// <returns>Whether sequence lock validated.</returns>
<<<<<<< HEAD
        /// <seealso cref="SequenceLock.Evaluate(ChainedHeader)"/>
        public static bool CheckSequenceLocks(ChainedHeader tip, MempoolValidationContext context, Transaction.LockTimeFlags flags, LockPoints lp = null,
            bool useExistingLockPoints = false)
        {
            var dummyBlock = new Block { Header = { HashPrevBlock = tip.HashBlock } };
            ChainedHeader index = new ChainedHeader(dummyBlock.Header, dummyBlock.GetHash(), tip);
=======
        /// <seealso cref="SequenceLock.Evaluate(ChainedBlock)"/>
        public static bool CheckSequenceLocks(Network network, ChainedBlock tip, MempoolValidationContext context, Transaction.LockTimeFlags flags, LockPoints lp = null, bool useExistingLockPoints = false)
        {
            var dummyBlock = network.Consensus.ConsensusFactory.CreateBlock();
            dummyBlock.Header.HashPrevBlock = tip.HashBlock;
            ChainedBlock index = new ChainedBlock(dummyBlock.Header, dummyBlock.GetHash(), tip);
>>>>>>> ad8041cf

            // CheckSequenceLocks() uses chainActive.Height()+1 to evaluate
            // height based locks because when SequenceLocks() is called within
            // ConnectBlock(), the height of the block *being*
            // evaluated is what is used.
            // Thus if we want to know if a transaction can be part of the
            // *next* block, we need to use one more than chainActive.Height()

            SequenceLock lockPair;
            if (useExistingLockPoints)
            {
                Guard.Assert(lp != null);
                lockPair = new SequenceLock(lp.Height, lp.Time);
            }
            else
            {
                // pcoinsTip contains the UTXO set for chainActive.Tip()
                List<int> prevheights = new List<int>();
                foreach (TxIn txin in context.Transaction.Inputs)
                {
                    UnspentOutputs coins = context.View.GetCoins(txin.PrevOut.Hash);
                    if (coins == null)
                        return false;

                    if (coins.Height == TxMempool.MempoolHeight)
                    {
                        // Assume all mempool transaction confirm in the next block
                        prevheights.Add(tip.Height + 1);
                    }
                    else
                    {
                        prevheights.Add((int)coins.Height);
                    }
                }
                lockPair = context.Transaction.CalculateSequenceLocks(prevheights.ToArray(), index, flags);

                if (lp != null)
                {
                    lp.Height = lockPair.MinHeight;
                    lp.Time = lockPair.MinTime.ToUnixTimeMilliseconds();
                    // Also store the hash of the block with the highest height of
                    // all the blocks which have sequence locked prevouts.
                    // This hash needs to still be on the chain
                    // for these LockPoint calculations to be valid
                    // Note: It is impossible to correctly calculate a maxInputBlock
                    // if any of the sequence locked inputs depend on unconfirmed txs,
                    // except in the special case where the relative lock time/height
                    // is 0, which is equivalent to no sequence lock. Since we assume
                    // input height of tip+1 for mempool txs and test the resulting
                    // lockPair from CalculateSequenceLocks against tip+1.  We know
                    // EvaluateSequenceLocks will fail if there was a non-zero sequence
                    // lock on a mempool input, so we can use the return value of
                    // CheckSequenceLocks to indicate the LockPoints validity
                    int maxInputHeight = 0;
                    foreach (int height in prevheights)
                    {
                        // Can ignore mempool inputs since we'll fail if they had non-zero locks
                        if (height != tip.Height + 1)
                        {
                            maxInputHeight = Math.Max(maxInputHeight, height);
                        }
                    }

                    lp.MaxInputBlock = tip.GetAncestor(maxInputHeight);
                }
            }

            return lockPair.Evaluate(index);
        }

        /// <summary>
        /// Computes the transaction size based on <see cref="PowConsensusOptions"/>.
        /// Takes into account witness options in the computation.
        /// </summary>
        /// <param name="tx">Transaction.</param>
        /// <param name="consensusOptions">Proof of work consensus options.</param>
        /// <returns>Transaction weight.</returns>
        /// <seealso cref="Transaction.GetSerializedSize"/>
        public static int GetTransactionWeight(Transaction tx, PowConsensusOptions consensusOptions)
        {
            return tx.GetSerializedSize(
                       (ProtocolVersion)
                       ((uint)ProtocolVersion.PROTOCOL_VERSION | consensusOptions.SerializeTransactionNoWitness),
                       SerializationType.Network) * (consensusOptions.WitnessScaleFactor - 1) +
                   tx.GetSerializedSize(ProtocolVersion.PROTOCOL_VERSION, SerializationType.Network);
        }

        /// <summary>
        /// Calculates the modified transaction size used for memory pool priority.
        /// Calculated by stripping off the lengths of the inputs signatures.
        /// </summary>
        /// <param name="nTxSize">Current transaction size, set to 0 to compute it.</param>
        /// <param name="trx">The transaction.</param>
        /// <param name="consensusOptions">The consensus option, needed to compute the transaction size.</param>
        /// <returns>The new transaction size.</returns>
        public static int CalculateModifiedSize(int nTxSize, Transaction trx, PowConsensusOptions consensusOptions)
        {
            // In order to avoid disincentivizing cleaning up the UTXO set we don't count
            // the constant overhead for each txin and up to 110 bytes of scriptSig (which
            // is enough to cover a compressed pubkey p2sh redemption) for priority.
            // Providing any more cleanup incentive than making additional inputs free would
            // risk encouraging people to create junk outputs to redeem later.
            if (nTxSize == 0)
                nTxSize = (GetTransactionWeight(trx, consensusOptions) + consensusOptions.WitnessScaleFactor - 1) / consensusOptions.WitnessScaleFactor;

            foreach (TxIn txInput in trx.Inputs)
            {
                var offset = 41U + Math.Min(110U, txInput.ScriptSig.Length);
                if (nTxSize > offset)
                    nTxSize -= (int)offset;
            }
            return nTxSize;
        }

        /// <summary>
        /// Validates and then adds a transaction to memory pool.
        /// </summary>
        /// <param name="state">Validation state for creating the validation context.</param>
        /// <param name="tx">The transaction to validate.</param>
        /// <param name="vHashTxnToUncache">Not currently used</param>
        private async Task AcceptToMemoryPoolWorkerAsync(MempoolValidationState state, Transaction tx, List<uint256> vHashTxnToUncache)
        {
            var context = new MempoolValidationContext(tx, state);

            this.PreMempoolChecks(context);

            // create the MemPoolCoinView and load relevant utxoset
            context.View = new MempoolCoinView(this.coinView, this.memPool, this.mempoolLock, this);
            await context.View.LoadViewAsync(context.Transaction).ConfigureAwait(false);

            // adding to the mem pool can only be done sequentially
            // use the sequential scheduler for that.
            await this.mempoolLock.WriteAsync(() =>
            {
                // is it already in the memory pool?
                if (this.memPool.Exists(context.TransactionHash))
                    state.Invalid(MempoolErrors.InPool).Throw();

                // Check for conflicts with in-memory transactions
                this.CheckConflicts(context);

                this.CheckMempoolCoinView(context);

                this.CreateMempoolEntry(context, state.AcceptTime);
                this.CheckSigOps(context);
                this.CheckFee(context);

                this.CheckRateLimit(context, state.LimitFree);

                this.CheckAncestors(context);
                this.CheckReplacment(context);
                this.CheckAllInputs(context);

                // Remove conflicting transactions from the mempool
                foreach (var it in context.AllConflicting)
                    this.logger.LogInformation($"replacing tx {it.TransactionHash} with {context.TransactionHash} for {context.ModifiedFees - context.ConflictingFees} BTC additional fees, {context.EntrySize - context.ConflictingSize} delta bytes");

                this.memPool.RemoveStaged(context.AllConflicting, false);

                // This transaction should only count for fee estimation if
                // the node is not behind and it is not dependent on any other
                // transactions in the mempool
                bool validForFeeEstimation = this.IsCurrentForFeeEstimation() && this.memPool.HasNoInputsOf(tx);

                // Store transaction in memory
                this.memPool.AddUnchecked(context.TransactionHash, context.Entry, context.SetAncestors, validForFeeEstimation);

                // trim mempool and check if tx was trimmed
                if (!state.OverrideMempoolLimit)
                {
                    this.LimitMempoolSize(this.mempoolSettings.MaxMempool * 1000000, this.mempoolSettings.MempoolExpiry * 60 * 60);

                    if (!this.memPool.Exists(context.TransactionHash))
                        state.Fail(MempoolErrors.Full).Throw();
                }

                // do this here inside the exclusive scheduler for better accuracy
                // and to avoid springing more concurrent tasks later
                state.MempoolSize = this.memPool.Size;
                state.MempoolDynamicSize = this.memPool.DynamicMemoryUsage();

                this.PerformanceCounter.SetMempoolSize(state.MempoolSize);
                this.PerformanceCounter.SetMempoolDynamicSize(state.MempoolDynamicSize);
                this.PerformanceCounter.AddHitCount(1);
            });
        }

        /// <summary>
        /// Check for conflicts with in-memory transactions.
        /// If a conflict is found it is added to the validation context.
        /// </summary>
        /// <param name="context">Current validation context.</param>
        private void CheckConflicts(MempoolValidationContext context)
        {
            context.SetConflicts = new List<uint256>();
            foreach (var txin in context.Transaction.Inputs)
            {
                TxMempool.NextTxPair itConflicting = this.memPool.MapNextTx.Find(f => f.OutPoint == txin.PrevOut);
                if (itConflicting != null)
                {
                    Transaction ptxConflicting = itConflicting.Transaction;
                    if (!context.SetConflicts.Contains(ptxConflicting.GetHash()))
                    {
                        // Allow opt-out of transaction replacement by setting
                        // nSequence >= maxint-1 on all inputs.
                        //
                        // maxint-1 is picked to still allow use of nLockTime by
                        // non-replaceable transactions. All inputs rather than just one
                        // is for the sake of multi-party protocols, where we don't
                        // want a single party to be able to disable replacement.
                        //
                        // The opt-out ignores descendants as anyone relying on
                        // first-seen mempool behavior should be checking all
                        // unconfirmed ancestors anyway; doing otherwise is hopelessly
                        // insecure.
                        bool replacementOptOut = true;
                        if (this.mempoolSettings.EnableReplacement)
                        {
                            foreach (TxIn txiner in ptxConflicting.Inputs)
                            {
                                if (txiner.Sequence < Sequence.Final - 1)
                                {
                                    replacementOptOut = false;
                                    break;
                                }
                            }
                        }

                        if (replacementOptOut)
                            context.State.Invalid(MempoolErrors.Conflict).Throw();

                        context.SetConflicts.Add(ptxConflicting.GetHash());
                    }
                }
            }
        }

        /// <summary>
        /// Checks that are done before touching the memory pool.
        /// These checks don't need to run under the memory pool lock.
        /// </summary>
        /// <param name="context">Current validation context.</param>
        private void PreMempoolChecks(MempoolValidationContext context)
        {
            // TODO: fix this to use dedicated mempool rules.
            new CheckPowTransactionRule { Logger = this.logger }.CheckTransaction(this.network, this.ConsensusOptions, context.Transaction);
            if(this.chain.Network.Consensus.IsProofOfStake)
                new CheckPosTransactionRule { Logger = this.logger }.CheckTransaction(context.Transaction);

            // Coinbase is only valid in a block, not as a loose transaction
            if (context.Transaction.IsCoinBase)
                context.State.Fail(MempoolErrors.Coinbase).Throw();

            // Coinstake is only valid in a block, not as a loose transaction
            // TODO: mempool needs to have seprate checks for POW/POS as part of the change to rules.
            if (context.Transaction.IsCoinStake)
                context.State.Fail(MempoolErrors.Coinstake).Throw();

            // TODO: Implement Witness Code
            // Bitcoin Ref: https://github.com/bitcoin/bitcoin/blob/ea729d55b4dbd17a53ced474a8457d4759cfb5a5/src/validation.cpp#L463-L467
            //// Reject transactions with witness before segregated witness activates (override with -prematurewitness)
            bool witnessEnabled = false;//IsWitnessEnabled(chainActive.Tip(), Params().GetConsensus());
            //if (!GetBoolArg("-prematurewitness",false) && tx.HasWitness() && !witnessEnabled) {
            //    return state.DoS(0, false, REJECT_NONSTANDARD, "no-witness-yet", true);
            //}

            // Rather not work on nonstandard transactions (unless -testnet/-regtest)
            if (this.mempoolSettings.NodeSettings.RequireStandard)
            {
                this.CheckStandardTransaction(context, witnessEnabled);
            }

            // Only accept nLockTime-using transactions that can be mined in the next
            // block; we don't want our mempool filled up with transactions that can't
            // be mined yet.
            if (!CheckFinalTransaction(this.chain, this.dateTimeProvider, context.Transaction, PowConsensusValidator.StandardLocktimeVerifyFlags))
                context.State.Fail(MempoolErrors.NonFinal).Throw();
        }

        /// <summary>
        /// Validate the transaction is a standard transaction.
        /// Checks the version number, transaction size, input signature size,
        /// output script template, single output, & dust outputs.
        /// <seealso cref="https://github.com/bitcoin/bitcoin/blob/aa624b61c928295c27ffbb4d27be582f5aa31b56/src/policy/policy.cpp##L82-L144"/>
        /// </summary>
        /// <param name="context">Current validation context.</param>
        /// <param name="witnessEnabled">Whether witness is enabled.</param>
        private void CheckStandardTransaction(MempoolValidationContext context, bool witnessEnabled)
        {
            // TODO: Implement Witness Code

            Transaction tx = context.Transaction;
            if (tx.Version > this.consensusValidator.ConsensusOptions.MaxStandardVersion || tx.Version < 1)
                context.State.Fail(MempoolErrors.Version).Throw();

            // Extremely large transactions with lots of inputs can cost the network
            // almost as much to process as they cost the sender in fees, because
            // computing signature hashes is O(ninputs*txsize). Limiting transactions
            // to MAX_STANDARD_TX_WEIGHT mitigates CPU exhaustion attacks.
            int sz = GetTransactionWeight(tx, this.consensusValidator.ConsensusOptions);
            if (sz >= this.consensusValidator.ConsensusOptions.MaxStandardTxWeight)
                context.State.Fail(MempoolErrors.TxSize).Throw();

            foreach (TxIn txin in tx.Inputs)
            {
                // Biggest 'standard' txin is a 15-of-15 P2SH multisig with compressed
                // keys (remember the 520 byte limit on redeemScript size). That works
                // out to a (15*(33+1))+3=513 byte redeemScript, 513+1+15*(73+1)+3=1627
                // bytes of scriptSig, which we round off to 1650 bytes for some minor
                // future-proofing. That's also enough to spend a 20-of-20
                // CHECKMULTISIG scriptPubKey, though such a scriptPubKey is not
                // considered standard.
                if (txin.ScriptSig.Length > 1650)
                {
                    context.State.Fail(MempoolErrors.ScriptsigSize).Throw();
                }

                if (!txin.ScriptSig.IsPushOnly)
                {
                    context.State.Fail(MempoolErrors.ScriptsigNotPushonly).Throw();
                }
            }

            int dataOut = 0;
            foreach (TxOut txout in tx.Outputs)
            {
                ScriptTemplate script = StandardScripts.GetTemplateFromScriptPubKey(this.network, txout.ScriptPubKey);
                if (script == null) //!::IsStandard(txout.scriptPubKey, whichType, witnessEnabled))  https://github.com/bitcoin/bitcoin/blob/aa624b61c928295c27ffbb4d27be582f5aa31b56/src/policy/policy.cpp#L57-L80
                {
                    context.State.Fail(MempoolErrors.Scriptpubkey).Throw();
                }

                if (script.Type == TxOutType.TX_NULL_DATA)
                    dataOut++;
                // TODO: fIsBareMultisigStd
                //else if ((script == PayToMultiSigTemplate.Instance))  (!fIsBareMultisigStd))
                //{
                //  context.State.Fail(new MempoolError(MempoolErrors.RejectNonstandard, "bare-multisig")).Throw();
                //}
                else if (txout.IsDust(this.minRelayTxFee))
                {
                    context.State.Fail(MempoolErrors.Dust).Throw();
                }
            }

            // only one OP_RETURN txout is permitted
            if (dataOut > 1)
                context.State.Fail(MempoolErrors.MultiOpReturn).Throw();
        }

        /// <summary>
        /// Validates the transaction with the coin view.
        /// Checks if already in coin view, and missing and unavailable inputs.
        /// </summary>
        /// <param name="context">Validation context.</param>
        private void CheckMempoolCoinView(MempoolValidationContext context)
        {
            Guard.Assert(context.View != null);

            context.LockPoints = new LockPoints();

            // do we already have it?
            if (context.View.HaveCoins(context.TransactionHash))
            {
                context.State.Invalid(MempoolErrors.AlreadyKnown).Throw();
            }

            // do all inputs exist?
            // Note that this does not check for the presence of actual outputs (see the next check for that),
            // and only helps with filling in pfMissingInputs (to determine missing vs spent).
            foreach (TxIn txin in context.Transaction.Inputs)
            {
                if (!context.View.HaveCoins(txin.PrevOut.Hash))
                {
                    context.State.MissingInputs = true;
                    context.State.Fail(new MempoolError()).Throw(); // fMissingInputs and !state.IsInvalid() is used to detect this condition, don't set state.Invalid()
                }
            }

            // are the actual inputs available?
            if (!context.View.HaveInputs(context.Transaction))
                context.State.Invalid(MempoolErrors.BadInputsSpent).Throw();
        }

        /// <summary>
        /// Validates the transaction fee is valid.
        /// Checks whether the fee meets minimum fee, free transactions have sufficient priority,
        /// and absurdly high fees.
        /// </summary>
        /// <param name="context">Current validation context.</param>
        private void CheckFee(MempoolValidationContext context)
        {
            Money mempoolRejectFee = this.memPool.GetMinFee(this.mempoolSettings.MaxMempool * 1000000).GetFee(context.EntrySize);
            if (mempoolRejectFee > 0 && context.ModifiedFees < mempoolRejectFee)
            {
                context.State.Fail(MempoolErrors.MinFeeNotMet, $" {context.Fees} < {mempoolRejectFee}").Throw();
            }
            else if (this.mempoolSettings.RelayPriority && context.ModifiedFees < this.minRelayTxFee.GetFee(context.EntrySize) &&
                     !TxMempool.AllowFree(context.Entry.GetPriority(this.chain.Height + 1)))
            {
                // Require that free transactions have sufficient priority to be mined in the next block.
                context.State.Fail(MempoolErrors.InsufficientPriority).Throw();
            }

            if (context.State.AbsurdFee > 0 && context.Fees > context.State.AbsurdFee)
                context.State.Invalid(MempoolErrors.AbsurdlyHighFee, $"{context.Fees} > {context.State.AbsurdFee}").Throw();
        }

        /// <summary>
        /// Check that the transaction doesn't have an excessive number of sigops.
        /// </summary>
        /// <param name="context">Current validation context.</param>
        private void CheckSigOps(MempoolValidationContext context)
        {
            // Check that the transaction doesn't have an excessive number of
            // sigops, making it impossible to mine. Since the coinbase transaction
            // itself can contain sigops MAX_STANDARD_TX_SIGOPS is less than
            // MAX_BLOCK_SIGOPS; we still consider this an invalid rather than
            // merely non-standard transaction.
            if (context.SigOpsCost > this.consensusValidator.ConsensusOptions.MaxBlockSigopsCost)
                context.State.Fail(MempoolErrors.TooManySigops).Throw();
        }

        /// <summary>
        /// Creates a memory pool entry in the validation context.
        /// Validates the transactions can be mined, and the pay to script hashs are standard.
        /// Calculates the fees related to the transaction.
        /// </summary>
        /// <param name="context">Current validation context.</param>
        /// <param name="acceptTime">The accept time to use for the entry.</param>
        private void CreateMempoolEntry(MempoolValidationContext context, long acceptTime)
        {
            // Only accept BIP68 sequence locked transactions that can be mined in the next
            // block; we don't want our mempool filled up with transactions that can't
            // be mined yet.
            // Must keep pool.cs for this unless we change CheckSequenceLocks to take a
            // CoinsViewCache instead of create its own
            if (!CheckSequenceLocks(this.network, this.chain.Tip, context, PowConsensusValidator.StandardLocktimeVerifyFlags, context.LockPoints))
                context.State.Fail(MempoolErrors.NonBIP68Final).Throw();

            // Check for non-standard pay-to-script-hash in inputs
            if (this.mempoolSettings.NodeSettings.RequireStandard && !this.AreInputsStandard(context.Transaction, context.View))
                context.State.Invalid(MempoolErrors.NonstandardInputs).Throw();

            // Check for non-standard witness in P2WSH
            if (context.Transaction.HasWitness && this.mempoolSettings.NodeSettings.RequireStandard && !this.IsWitnessStandard(context.Transaction, context.View))
                context.State.Invalid(MempoolErrors.NonstandardWitness).Throw();

            context.SigOpsCost = this.consensusValidator.GetTransactionSignatureOperationCost(context.Transaction, context.View.Set,
                new DeploymentFlags { ScriptFlags = ScriptVerify.Standard });

            Money nValueIn = context.View.GetValueIn(context.Transaction);

            context.ValueOut = context.Transaction.TotalOut;
            context.Fees = nValueIn - context.ValueOut;
            // nModifiedFees includes any fee deltas from PrioritiseTransaction
            Money nModifiedFees = context.Fees;
            double priorityDummy = 0;
            this.memPool.ApplyDeltas(context.TransactionHash, ref priorityDummy, ref nModifiedFees);
            context.ModifiedFees = nModifiedFees;

            (double dPriority, Money inChainInputValue) = context.View.GetPriority(context.Transaction, this.chain.Height);

            // Keep track of transactions that spend a coinbase, which we re-scan
            // during reorgs to ensure COINBASE_MATURITY is still met.
            bool spendsCoinbase = context.View.SpendsCoinBase(context.Transaction);

            context.Entry = new TxMempoolEntry(context.Transaction, context.Fees, acceptTime, dPriority, this.chain.Height, inChainInputValue,
                spendsCoinbase, context.SigOpsCost, context.LockPoints, this.ConsensusOptions);
            context.EntrySize = (int)context.Entry.GetTxSize();
        }

        /// <summary>
        /// Check if transaction can replace others.
        /// Only transactions that increase fees over previous transactions are accepted.
        /// There is a restriction on the maximum number of transactions that would be replaced.
        /// The new transaction must have all inputs confirmed.
        /// The new transaction must have sufficient fees to pay for it's bandwidth.
        /// </summary>
        /// <param name="context">Current validation context.</param>
        private void CheckReplacment(MempoolValidationContext context)
        {
            // Check if it's economically rational to mine this transaction rather
            // than the ones it replaces.
            context.ConflictingFees = 0;
            context.ConflictingSize = 0;
            context.ConflictingCount = 0;
            context.AllConflicting = new TxMempool.SetEntries();

            // If we don't hold the lock allConflicting might be incomplete; the
            // subsequent RemoveStaged() and addUnchecked() calls don't guarantee
            // mempool consistency for us.
            //LOCK(pool.cs);
            if (context.SetConflicts.Any())
            {
                FeeRate newFeeRate = new FeeRate(context.ModifiedFees, context.EntrySize);
                List<uint256> setConflictsParents = new List<uint256>();
                const int MaxDescendantsToVisit = 100;
                TxMempool.SetEntries setIterConflicting = new TxMempool.SetEntries();
                foreach (uint256 hashConflicting in context.SetConflicts)
                {
                    TxMempoolEntry mi = this.memPool.MapTx.TryGet(hashConflicting);
                    if (mi == null)
                        continue;

                    // Save these to avoid repeated lookups
                    setIterConflicting.Add(mi);

                    // Don't allow the replacement to reduce the feerate of the
                    // mempool.
                    //
                    // We usually don't want to accept replacements with lower
                    // feerates than what they replaced as that would lower the
                    // feerate of the next block. Requiring that the feerate always
                    // be increased is also an easy-to-reason about way to prevent
                    // DoS attacks via replacements.
                    //
                    // The mining code doesn't (currently) take children into
                    // account (CPFP) so we only consider the feerates of
                    // transactions being directly replaced, not their indirect
                    // descendants. While that does mean high feerate children are
                    // ignored when deciding whether or not to replace, we do
                    // require the replacement to pay more overall fees too,
                    // mitigating most cases.
                    FeeRate oldFeeRate = new FeeRate(mi.ModifiedFee, (int)mi.GetTxSize());
                    if (newFeeRate <= oldFeeRate)
                    {
                        context.State.Fail(MempoolErrors.InsufficientFee,
                            $"rejecting replacement {context.TransactionHash}; new feerate {newFeeRate} <= old feerate {oldFeeRate}").Throw();
                    }

                    foreach (TxIn txin in mi.Transaction.Inputs)
                    {
                        setConflictsParents.Add(txin.PrevOut.Hash);
                    }

                    context.ConflictingCount += mi.CountWithDescendants;
                }
                // This potentially overestimates the number of actual descendants
                // but we just want to be conservative to avoid doing too much
                // work.
                if (context.ConflictingCount <= MaxDescendantsToVisit)
                {
                    // If not too many to replace, then calculate the set of
                    // transactions that would have to be evicted
                    foreach (TxMempoolEntry it in setIterConflicting)
                    {
                        this.memPool.CalculateDescendants(it, context.AllConflicting);
                    }
                    foreach (var it in context.AllConflicting)
                    {
                        context.ConflictingFees += it.ModifiedFee;
                        context.ConflictingSize += it.GetTxSize();
                    }
                }
                else
                {
                    context.State.Fail(MempoolErrors.TooManyPotentialReplacements,
                            $"rejecting replacement {context.TransactionHash}; too many potential replacements ({context.ConflictingCount} > {MaxDescendantsToVisit})").Throw();
                }

                for (int j = 0; j < context.Transaction.Inputs.Count; j++)
                {
                    // We don't want to accept replacements that require low
                    // feerate junk to be mined first. Ideally we'd keep track of
                    // the ancestor feerates and make the decision based on that,
                    // but for now requiring all new inputs to be confirmed works.
                    if (!setConflictsParents.Contains(context.Transaction.Inputs[j].PrevOut.Hash))
                    {
                        // Rather than check the UTXO set - potentially expensive -
                        // it's cheaper to just check if the new input refers to a
                        // tx that's in the mempool.
                        if (this.memPool.MapTx.ContainsKey(context.Transaction.Inputs[j].PrevOut.Hash))
                            context.State.Fail(MempoolErrors.ReplacementAddsUnconfirmed,
                                $"replacement {context.TransactionHash} adds unconfirmed input, idx {j}").Throw();
                    }
                }

                // The replacement must pay greater fees than the transactions it
                // replaces - if we did the bandwidth used by those conflicting
                // transactions would not be paid for.
                if (context.ModifiedFees < context.ConflictingFees)
                {
                    context.State.Fail(MempoolErrors.Insufficientfee,
                            $"rejecting replacement {context.TransactionHash}, less fees than conflicting txs; {context.ModifiedFees} < {context.ConflictingFees}").Throw();
                }

                // Finally in addition to paying more fees than the conflicts the
                // new transaction must pay for its own bandwidth.
                Money nDeltaFees = context.ModifiedFees - context.ConflictingFees;
                if (nDeltaFees < this.minRelayTxFee.GetFee(context.EntrySize))
                {
                    context.State.Fail(MempoolErrors.Insufficientfee,
                            $"rejecting replacement {context.TransactionHash}, not enough additional fees to relay; {nDeltaFees} < {this.minRelayTxFee.GetFee(context.EntrySize)}").Throw();
                }
            }
        }

        /// <summary>
        /// Validates the rate limit.
        /// Currently not implemented.
        /// </summary>
        /// <param name="context">Current validation context</param>
        /// <param name="limitFree">Whether to limit free transactioins</param>
        private void CheckRateLimit(MempoolValidationContext context, bool limitFree)
        {
            // TODO: sort this logic
            return;
        }

        /// <summary>
        /// Validates the ancestors of a memory pool entry.
        /// Checks that the number of ancestors isn't too large.
        /// Checks for a transaction that spends outputs that would be replaced by it.
        /// </summary>
        /// <param name="context">Current validation context.</param>
        private void CheckAncestors(MempoolValidationContext context)
        {
            // Calculate in-mempool ancestors, up to a limit.
            context.SetAncestors = new TxMempool.SetEntries();
            int nLimitAncestors = this.mempoolSettings.LimitAncestors;
            int nLimitAncestorSize = this.mempoolSettings.LimitAncestorSize * 1000;
            int nLimitDescendants = this.mempoolSettings.LimitDescendants;
            int nLimitDescendantSize = this.mempoolSettings.LimitDescendantSize * 1000;
            string errString;
            if (!this.memPool.CalculateMemPoolAncestors(context.Entry, context.SetAncestors, nLimitAncestors,
                nLimitAncestorSize, nLimitDescendants, nLimitDescendantSize, out errString))
            {
                context.State.Fail(MempoolErrors.TooLongMempoolChain, errString).Throw();
            }

            // A transaction that spends outputs that would be replaced by it is invalid. Now
            // that we have the set of all ancestors we can detect this
            // pathological case by making sure setConflicts and setAncestors don't
            // intersect.
            foreach (TxMempoolEntry ancestorIt in context.SetAncestors)
            {
                uint256 hashAncestor = ancestorIt.TransactionHash;
                if (context.SetConflicts.Contains(hashAncestor))
                {
                    context.State.Fail(MempoolErrors.BadTxnsSpendsConflictingTx,
                        $"{context.TransactionHash} spends conflicting transaction {hashAncestor}").Throw();
                }
            }
        }

        /// <summary>
        /// Trims memory pool to a new size.
        /// First expires transactions older than age.
        /// Then trims memory pool to limit if necessary.
        /// </summary>
        /// <param name="limit">New size.</param>
        /// <param name="age">AAge to use for calculating expired transactions.</param>
        private void LimitMempoolSize(long limit, long age)
        {
            int expired = this.memPool.Expire(this.dateTimeProvider.GetTime() - age);
            if (expired != 0)
                this.logger.LogInformation($"Expired {expired} transactions from the memory pool");

            List<uint256> vNoSpendsRemaining = new List<uint256>();
            this.memPool.TrimToSize(limit, vNoSpendsRemaining);
        }

        /// <summary>
        /// Whether chain is currently valid for fee estimation.
        /// It should only count for fee estimation if the node is not behind.
        /// </summary>
        /// <returns>Whether current for fee estimation.</returns>
        private bool IsCurrentForFeeEstimation()
        {
            // TODO: implement method (find a way to know if in IBD)

            //if (IsInitialBlockDownload())
            //  return false;
            if (this.chain.Tip.Header.BlockTime.ToUnixTimeMilliseconds() < (this.dateTimeProvider.GetTime() - MaxFeeEstimationTipAge))
                return false;
            //if (chainActive.Height() < pindexBestHeader->nHeight - 1)
            //  return false;
            return true;
        }

        /// <summary>
        /// Validate inputs against previous transactions.
        /// Checks against <see cref="ScriptVerify.Standard"/> and <see cref="ScriptVerify.P2SH"/>
        /// </summary>
        /// <param name="context">Current validation context.</param>
        private void CheckAllInputs(MempoolValidationContext context)
        {
            ScriptVerify scriptVerifyFlags = ScriptVerify.Standard;
            if (!this.mempoolSettings.NodeSettings.RequireStandard)
            {
                // TODO: implement -promiscuousmempoolflags
                // scriptVerifyFlags = GetArg("-promiscuousmempoolflags", scriptVerifyFlags);
            }

            // Check against previous transactions
            // This is done last to help prevent CPU exhaustion denial-of-service attacks.
            PrecomputedTransactionData txdata = new PrecomputedTransactionData(context.Transaction);
            if (!this.CheckInputs(context, scriptVerifyFlags, txdata))
            {
                // TODO: Implement Witness Code
                //// SCRIPT_VERIFY_CLEANSTACK requires SCRIPT_VERIFY_WITNESS, so we
                //// need to turn both off, and compare against just turning off CLEANSTACK
                //// to see if the failure is specifically due to witness validation.
                //if (!tx.HasWitness() && CheckInputs(Trx, state, view, true, scriptVerifyFlags & ~(SCRIPT_VERIFY_WITNESS | SCRIPT_VERIFY_CLEANSTACK), true, txdata) &&
                //  !CheckInputs(tx, state, view, true, scriptVerifyFlags & ~SCRIPT_VERIFY_CLEANSTACK, true, txdata))
                //{
                //  // Only the witness is missing, so the transaction itself may be fine.
                //  state.SetCorruptionPossible();
                //}

                context.State.Fail(new MempoolError()).Throw();
            }

            // Check again against just the consensus-critical mandatory script
            // verification flags, in case of bugs in the standard flags that cause
            // transactions to pass as valid when they're actually invalid. For
            // instance the STRICTENC flag was incorrectly allowing certain
            // CHECKSIG NOT scripts to pass, even though they were invalid.
            //
            // There is a similar check in CreateNewBlock() to prevent creating
            // invalid blocks, however allowing such transactions into the mempool
            // can be exploited as a DoS attack.
            if (!this.CheckInputs(context, ScriptVerify.P2SH, txdata))
            {
                context.State.Fail(new MempoolError(),
                        $"CheckInputs: BUG! PLEASE REPORT THIS! ConnectInputs failed against MANDATORY but not STANDARD flags {context.TransactionHash}").Throw();
            }
        }

        /// <summary>
        /// Validates transaction inputs against transaction data for a specific script verify flag.
        /// Check whether all inputs of this transaction are valid (no double spends, scripts & sigs, amounts)
        /// This does not modify the UTXO set. If pvChecks is not NULL, script checks are pushed onto it
        /// instead of being performed inline.
        /// </summary>
        /// <param name="context">Current validation context.</param>
        /// <param name="scriptVerify">Script verify flag.</param>
        /// <param name="txData">Transaction data.</param>
        /// <returns>Whether inputs are valid.</returns>
        private bool CheckInputs(MempoolValidationContext context, ScriptVerify scriptVerify,
            PrecomputedTransactionData txData)
        {
            Transaction tx = context.Transaction;
            if (!context.Transaction.IsCoinBase)
            {
                this.consensusValidator.CheckInputs(context.Transaction, context.View.Set, this.chain.Height + 1);

                for (int iInput = 0; iInput < tx.Inputs.Count; iInput++)
                {
                    TxIn input = tx.Inputs[iInput];
                    int iiIntput = iInput;
                    TxOut txout = context.View.GetOutputFor(input);

                    TransactionChecker checker = new TransactionChecker(tx, iiIntput, txout.Value, txData);
                    ScriptEvaluationContext ctx = new ScriptEvaluationContext(this.network);
                    ctx.ScriptVerify = scriptVerify;
                    if (ctx.VerifyScript(input.ScriptSig, txout.ScriptPubKey, checker))
                    {
                        return true;
                    }
                    else
                    {
                        //TODO:

                        //if (flags & STANDARD_NOT_MANDATORY_VERIFY_FLAGS)
                        //{
                        //  // Check whether the failure was caused by a
                        //  // non-mandatory script verification check, such as
                        //  // non-standard DER encodings or non-null dummy
                        //  // arguments; if so, don't trigger DoS protection to
                        //  // avoid splitting the network between upgraded and
                        //  // non-upgraded nodes.
                        //  CScriptCheck check2(*coins, tx, i,
                        //          flags & ~STANDARD_NOT_MANDATORY_VERIFY_FLAGS, cacheStore, &txdata);
                        //  if (check2())
                        //      return state.Invalid(false, REJECT_NONSTANDARD, strprintf("non-mandatory-script-verify-flag (%s)", ScriptErrorString(check.GetScriptError())));
                        //}
                        //// Failures of other flags indicate a transaction that is
                        //// invalid in new blocks, e.g. a invalid P2SH. We DoS ban
                        //// such nodes as they are not following the protocol. That
                        //// said during an upgrade careful thought should be taken
                        //// as to the correct behavior - we may want to continue
                        //// peering with non-upgraded nodes even after soft-fork
                        //// super-majority signaling has occurred.
                        context.State.Fail(MempoolErrors.MandatoryScriptVerifyFlagFailed, ctx.Error.ToString()).Throw();
                    }

                }
            }

            return true;
        }

        /// <summary>
        /// Whether transaction inputs are standard.
        /// Check for standard transaction types.
        /// </summary>
        /// <param name="tx">Transaction to verify.</param>
        /// <param name="mapInputs">Map of previous transactions that have outputs we're spending.</param>
        /// <returns>Whether all inputs (scriptSigs) use only standard transaction forms.</returns>
        private bool AreInputsStandard(Transaction tx, MempoolCoinView mapInputs)
        {
            if (tx.IsCoinBase)
                return true; // Coinbases don't use vin normally

            foreach (TxIn txin in tx.Inputs)
            {
                TxOut prev = mapInputs.GetOutputFor(txin);
                ScriptTemplate template = StandardScripts.GetTemplateFromScriptPubKey(this.network, prev.ScriptPubKey);
                if (template == null)
                    return false;

                if (template.Type == TxOutType.TX_SCRIPTHASH)
                {
                    if (prev.ScriptPubKey.GetSigOpCount(true) > 15) //MAX_P2SH_SIGOPS
                        return false;
                }
            }

            return true;
        }

        /// <summary>
        /// Whether transaction is witness standard.
        /// <seealso cref="https://github.com/bitcoin/bitcoin/blob/aa624b61c928295c27ffbb4d27be582f5aa31b56/src/policy/policy.cpp#L196"/>
        /// </summary>
        /// <param name="tx">Transaction to verify.</param>
        /// <param name="mapInputs">Map of previous transactions that have outputs we're spending.</param>
        /// <returns>Whether transaction is witness standard.</returns>
        private bool IsWitnessStandard(Transaction tx, MempoolCoinView mapInputs)
        {
            if (tx.IsCoinBase)
                return true; // Coinbases are skipped.

            foreach (TxIn input in tx.Inputs)
            {
                // We don't care if witness for this input is empty, since it must not be bloated.
                // If the script is invalid without witness, it would be caught sooner or later during validation.
                if (input.WitScript == null)
                    continue;

                TxOut prev = mapInputs.GetOutputFor(input);

                // Get the scriptPubKey corresponding to this input.
                Script prevScript = prev.ScriptPubKey;
                if (prevScript.IsPayToScriptHash(this.network))
                {
                    // If the scriptPubKey is P2SH, we try to extract the redeemScript casually by converting the scriptSig
                    // into a stack. We do not check IsPushOnly nor compare the hash as these will be done later anyway.
                    // If the check fails at this stage, we know that this txid must be a bad one.
                    PayToScriptHashSigParameters sigParams = PayToScriptHashTemplate.Instance.ExtractScriptSigParameters(this.network, input.ScriptSig);
                    if (sigParams == null || sigParams.RedeemScript == null)
                        return false;

                    prevScript = sigParams.RedeemScript;
                }

                // Non-witness program must not be associated with any witness.
                if (!prevScript.IsWitness(this.network))
                    return false;

                // Check P2WSH standard limits.
                WitProgramParameters wit = PayToWitTemplate.Instance.ExtractScriptPubKeyParameters2(this.chain.Network, prevScript);
                if (wit == null)
                    return false;

                // Version 0 segregated witness program validation.
                if (wit.Version == 0 && wit.Program.Length == 32)
                {
                    const int MaxStandardP2wshScriptSize = 3600;
                    const int MaxStandardP2wshStackItems = 100;
                    const int MaxStandardP2wshStackItemSize = 80;

                    WitScript witness = input.WitScript;

                    // Get P2WSH script from top of stack.
                    Script scriptPubKey = Script.FromBytesUnsafe(witness.GetUnsafePush(witness.PushCount - 1));

                    // Stack items are remainder of stack.
                    int sizeWitnessStack = witness.PushCount - 1;

                    // Get the witness stack items.
                    List<byte[]> stack = new List<byte[]>();
                    for (int i = 0; i < sizeWitnessStack; i++)
                    {
                        stack.Add(witness.GetUnsafePush(i));
                    }

                    // Validate P2WSH script isn't larger than max length.
                    if (scriptPubKey.ToBytes(true).Length > MaxStandardP2wshScriptSize)
                        return false;

                    // Validate number items in witness stack isn't larger than max.
                    if (sizeWitnessStack > MaxStandardP2wshStackItems)
                        return false;

                    // Validate size of each of the witness stack items.
                    for (int j = 0; j < sizeWitnessStack; j++)
                    {
                        if (stack[j].Length > MaxStandardP2wshStackItemSize)
                            return false;
                    }
                }
            }

            return true;
        }
    }
}<|MERGE_RESOLUTION|>--- conflicted
+++ resolved
@@ -291,21 +291,12 @@
         /// <param name="lp">Optional- existing lock points to use, and update during evaluation.</param>
         /// <param name="useExistingLockPoints">Whether to use the existing lock points during evaluation.</param>
         /// <returns>Whether sequence lock validated.</returns>
-<<<<<<< HEAD
-        /// <seealso cref="SequenceLock.Evaluate(ChainedHeader)"/>
-        public static bool CheckSequenceLocks(ChainedHeader tip, MempoolValidationContext context, Transaction.LockTimeFlags flags, LockPoints lp = null,
-            bool useExistingLockPoints = false)
-        {
-            var dummyBlock = new Block { Header = { HashPrevBlock = tip.HashBlock } };
-            ChainedHeader index = new ChainedHeader(dummyBlock.Header, dummyBlock.GetHash(), tip);
-=======
         /// <seealso cref="SequenceLock.Evaluate(ChainedBlock)"/>
         public static bool CheckSequenceLocks(Network network, ChainedBlock tip, MempoolValidationContext context, Transaction.LockTimeFlags flags, LockPoints lp = null, bool useExistingLockPoints = false)
         {
             var dummyBlock = network.Consensus.ConsensusFactory.CreateBlock();
             dummyBlock.Header.HashPrevBlock = tip.HashBlock;
             ChainedBlock index = new ChainedBlock(dummyBlock.Header, dummyBlock.GetHash(), tip);
->>>>>>> ad8041cf
 
             // CheckSequenceLocks() uses chainActive.Height()+1 to evaluate
             // height based locks because when SequenceLocks() is called within
