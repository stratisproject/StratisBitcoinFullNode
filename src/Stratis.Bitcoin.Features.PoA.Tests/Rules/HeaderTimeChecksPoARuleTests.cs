--- conflicted
+++ resolved
@@ -109,11 +109,7 @@
 
             this.rulesEngine = new PoAConsensusRuleEngine(this.network, this.loggerFactory, timeProvider.Object, this.ChainIndexer, new NodeDeployments(this.network, this.ChainIndexer),
                 this.consensusSettings, new Checkpoints(this.network, this.consensusSettings), new Mock<ICoinView>().Object, this.chainState, new InvalidBlockHashStore(timeProvider.Object),
-<<<<<<< HEAD
-                new NodeStats(timeProvider.Object), this.slotsManager, this.poaHeaderValidator, this.votingManager, this.federationManager, this.asyncProvider);
-=======
                 new NodeStats(timeProvider.Object, this.loggerFactory), this.slotsManager, this.poaHeaderValidator, this.votingManager, this.federationManager, this.asyncProvider, new ConsensusRulesContainer());
->>>>>>> e2833443
 
             var timeRule = new HeaderTimeChecksPoARule();
             this.InitRule(timeRule);
