﻿using System.Collections.Generic;
using System.Linq;
using Microsoft.Extensions.Logging;
using Moq;
using NBitcoin;
using Stratis.Bitcoin.AsyncWork;
using Stratis.Bitcoin.Base;
using Stratis.Bitcoin.Base.Deployments;
using Stratis.Bitcoin.Configuration;
using Stratis.Bitcoin.Configuration.Logging;
using Stratis.Bitcoin.Configuration.Settings;
using Stratis.Bitcoin.Consensus;
using Stratis.Bitcoin.Consensus.Rules;
using Stratis.Bitcoin.Features.Consensus.CoinViews;
using Stratis.Bitcoin.Features.PoA.Voting;
using Stratis.Bitcoin.Signals;
using Stratis.Bitcoin.Tests.Common;
using Stratis.Bitcoin.Utilities;

namespace Stratis.Bitcoin.Features.PoA.Tests
{
    public class PoATestsBase
    {
        protected readonly ChainedHeader currentHeader;
        protected readonly TestPoANetwork network;
        protected readonly PoAConsensusOptions consensusOptions;

        protected PoAConsensusRuleEngine rulesEngine;
        protected readonly LoggerFactory loggerFactory;
        protected readonly PoABlockHeaderValidator poaHeaderValidator;
        protected readonly ISlotsManager slotsManager;
        protected readonly ConsensusSettings consensusSettings;
        protected readonly ChainIndexer ChainIndexer;
        protected readonly IFederationManager federationManager;
        protected readonly VotingManager votingManager;
        protected readonly Mock<IPollResultExecutor> resultExecutorMock;
        protected readonly ISignals signals;
        protected readonly DBreezeSerializer dBreezeSerializer;
        protected readonly ChainState chainState;
        protected readonly IAsyncProvider asyncProvider;

        public PoATestsBase(TestPoANetwork network = null)
        {
            this.loggerFactory = new LoggerFactory();
            this.signals = new Signals.Signals(this.loggerFactory, null);
            this.network = network == null ? new TestPoANetwork() : network;
            this.consensusOptions = this.network.ConsensusOptions;
            this.dBreezeSerializer = new DBreezeSerializer(this.network.Consensus.ConsensusFactory);

            this.ChainIndexer = new ChainIndexer(this.network);
            IDateTimeProvider timeProvider = new DateTimeProvider();
            this.consensusSettings = new ConsensusSettings(NodeSettings.Default(this.network));

            this.federationManager = CreateFederationManager(this, this.network, this.loggerFactory, this.signals);
            this.slotsManager = new SlotsManager(this.network, this.federationManager, this.loggerFactory);

            this.poaHeaderValidator = new PoABlockHeaderValidator(this.loggerFactory);
            this.asyncProvider = new AsyncProvider(this.loggerFactory, this.signals, new Mock<INodeLifetime>().Object);

            var dataFolder = new DataFolder(TestBase.CreateTestDir(this));
            var finalizedBlockRepo = new FinalizedBlockInfoRepository(new KeyValueRepository(dataFolder, this.dBreezeSerializer), this.loggerFactory, this.asyncProvider);
            finalizedBlockRepo.LoadFinalizedBlockInfoAsync(this.network).GetAwaiter().GetResult();

            this.resultExecutorMock = new Mock<IPollResultExecutor>();

            this.votingManager = new VotingManager(this.federationManager, this.loggerFactory, this.slotsManager, this.resultExecutorMock.Object, new NodeStats(timeProvider, this.loggerFactory),
                 dataFolder, this.dBreezeSerializer, this.signals, finalizedBlockRepo);

            this.votingManager.Initialize();

            this.chainState = new ChainState();


            this.rulesEngine = new PoAConsensusRuleEngine(this.network, this.loggerFactory, new DateTimeProvider(), this.ChainIndexer, new NodeDeployments(this.network, this.ChainIndexer),
                this.consensusSettings, new Checkpoints(this.network, this.consensusSettings), new Mock<ICoinView>().Object, this.chainState, new InvalidBlockHashStore(timeProvider),
<<<<<<< HEAD
                new NodeStats(timeProvider), this.slotsManager, this.poaHeaderValidator, this.votingManager, this.federationManager, this.asyncProvider, new ConsensusRulesContainer());
=======
                new NodeStats(timeProvider, this.loggerFactory), this.slotsManager, this.poaHeaderValidator, this.votingManager, this.federationManager, this.asyncProvider);
>>>>>>> c0cb4c88

            List<ChainedHeader> headers = ChainedHeadersHelper.CreateConsecutiveHeaders(50, null, false, null, this.network);

            this.currentHeader = headers.Last();
        }

        public static IFederationManager CreateFederationManager(object caller, Network network, LoggerFactory loggerFactory, ISignals signals)
        {
            string dir = TestBase.CreateTestDir(caller);
            var keyValueRepo = new KeyValueRepository(dir, new DBreezeSerializer(network.Consensus.ConsensusFactory));

            var settings = new NodeSettings(network, args: new string[] { $"-datadir={dir}" });
            var federationManager = new FederationManager(settings, network, loggerFactory, keyValueRepo, signals);
            federationManager.Initialize();

            return federationManager;
        }

        public static IFederationManager CreateFederationManager(object caller)
        {
            return CreateFederationManager(caller, new TestPoANetwork(), new ExtendedLoggerFactory(), new Signals.Signals(new LoggerFactory(), null));
        }

        public void InitRule(ConsensusRuleBase rule)
        {
            rule.Parent = this.rulesEngine;
            rule.Logger = this.loggerFactory.CreateLogger(rule.GetType().FullName);
            rule.Initialize();
        }
    }

    public class TestPoANetwork : PoANetwork
    {
        public TestPoANetwork(List<PubKey> pubKeysOverride = null)
        {
            List<IFederationMember> genesisFederationMembers;

            if (pubKeysOverride != null)
            {
                genesisFederationMembers = new List<IFederationMember>();

                foreach (PubKey key in pubKeysOverride)
                    genesisFederationMembers.Add(new FederationMember(key));
            }
            else
            {
                genesisFederationMembers = new List<IFederationMember>()
                {
                    new FederationMember(new PubKey("02d485fc5ae101c2780ff5e1f0cb92dd907053266f7cf3388eb22c5a4bd266ca2e")),
                    new FederationMember(new PubKey("026ed3f57de73956219b85ef1e91b3b93719e2645f6e804da4b3d1556b44a477ef")),
                    new FederationMember(new PubKey("03895a5ba998896e688b7d46dd424809b0362d61914e1432e265d9539fe0c3cac0")),
                    new FederationMember(new PubKey("020fc3b6ac4128482268d96f3bd911d0d0bf8677b808eaacd39ecdcec3af66db34")),
                    new FederationMember(new PubKey("038d196fc2e60d6dfc533c6a905ba1f9092309762d8ebde4407d209e37a820e462")),
                    new FederationMember(new PubKey("0358711f76435a508d98a9dee2a7e160fed5b214d97e65ea442f8f1265d09e6b55"))
                };
            }

            var baseOptions = this.Consensus.Options as PoAConsensusOptions;

            this.Consensus.Options = new PoAConsensusOptions(
                maxBlockBaseSize: baseOptions.MaxBlockBaseSize,
                maxStandardVersion: baseOptions.MaxStandardVersion,
                maxStandardTxWeight: baseOptions.MaxStandardTxWeight,
                maxBlockSigopsCost: baseOptions.MaxBlockSigopsCost,
                maxStandardTxSigopsCost: baseOptions.MaxStandardTxSigopsCost,
                genesisFederationMembers: genesisFederationMembers,
                targetSpacingSeconds: 60,
                votingEnabled: baseOptions.VotingEnabled,
                autoKickIdleMembers: baseOptions.AutoKickIdleMembers,
                federationMemberMaxIdleTimeSeconds: baseOptions.FederationMemberMaxIdleTimeSeconds
            );

            this.Consensus.SetPrivatePropertyValue(nameof(this.Consensus.MaxReorgLength), (uint)5);
        }
    }
}<|MERGE_RESOLUTION|>--- conflicted
+++ resolved
@@ -73,11 +73,7 @@
 
             this.rulesEngine = new PoAConsensusRuleEngine(this.network, this.loggerFactory, new DateTimeProvider(), this.ChainIndexer, new NodeDeployments(this.network, this.ChainIndexer),
                 this.consensusSettings, new Checkpoints(this.network, this.consensusSettings), new Mock<ICoinView>().Object, this.chainState, new InvalidBlockHashStore(timeProvider),
-<<<<<<< HEAD
-                new NodeStats(timeProvider), this.slotsManager, this.poaHeaderValidator, this.votingManager, this.federationManager, this.asyncProvider, new ConsensusRulesContainer());
-=======
-                new NodeStats(timeProvider, this.loggerFactory), this.slotsManager, this.poaHeaderValidator, this.votingManager, this.federationManager, this.asyncProvider);
->>>>>>> c0cb4c88
+                new NodeStats(timeProvider, this.loggerFactory), this.slotsManager, this.poaHeaderValidator, this.votingManager, this.federationManager, this.asyncProvider, new ConsensusRulesContainer());
 
             List<ChainedHeader> headers = ChainedHeadersHelper.CreateConsecutiveHeaders(50, null, false, null, this.network);
 
