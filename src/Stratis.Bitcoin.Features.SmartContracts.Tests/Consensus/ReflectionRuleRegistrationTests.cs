﻿using System.Linq;
using Moq;
using NBitcoin;
<<<<<<< HEAD
using Stratis.Bitcoin.Base;
=======
using Stratis.Bitcoin.BlockPulling;
>>>>>>> 199c7f47
using Stratis.Bitcoin.Configuration.Logging;
using Stratis.Bitcoin.Consensus;
using Stratis.Bitcoin.Features.Consensus.CoinViews;
using Stratis.Bitcoin.Features.SmartContracts.Consensus;
using Stratis.Bitcoin.Features.SmartContracts.ReflectionExecutor;
using Stratis.Bitcoin.Features.SmartContracts.ReflectionExecutor.Consensus.Rules;
using Stratis.Bitcoin.Tests.Common;
using Stratis.Bitcoin.Utilities;
using Stratis.SmartContracts.Core;
<<<<<<< HEAD
using Stratis.SmartContracts.Core.Receipts;
=======
>>>>>>> 199c7f47
using Stratis.SmartContracts.Core.State;
using Xunit;

namespace Stratis.Bitcoin.Features.SmartContracts.Tests.Consensus
{
    public sealed class ReflectionRuleRegistrationTests
    {
        [Fact]
        public void ReflectionVirtualMachineFeature_OnInitialize_RulesAdded()
        {
            Network network = KnownNetworks.StratisRegTest;

            var chain = new ConcurrentChain(network);
            var contractState = new ContractStateRepositoryRoot();
            var executorFactory = new Mock<ISmartContractExecutorFactory>();
            var loggerFactory = new ExtendedLoggerFactory();
            var receiptStorage = new Mock<ISmartContractReceiptStorage>();

            var consensusRules = new SmartContractPowConsensusRuleEngine(
                chain, new Mock<ICheckpoints>().Object,
                new Configuration.Settings.ConsensusSettings(),
                DateTimeProvider.Default,
                executorFactory.Object,
                loggerFactory,
                network,
                new Base.Deployments.NodeDeployments(network, chain), contractState,
                new Mock<ICoinView>().Object,
                receiptStorage.Object,
                new Mock<IChainState>().Object);

            var consensusRules = new SmartContractPowConsensusRuleEngine(
                chain, new Mock<ICheckpoints>().Object, new Configuration.Settings.ConsensusSettings(),
                DateTimeProvider.Default, executorFactory.Object, loggerFactory, network,
                new Base.Deployments.NodeDeployments(network, chain), contractState,
                new Mock<ILookaheadBlockPuller>().Object,
                new Mock<ICoinView>().Object);

            var feature = new ReflectionVirtualMachineFeature(loggerFactory, network);
            feature.Initialize();

            //TODO ACTIVATION
            //Assert.Single(network.Consensus.Rules.Where(r => r.GetType() == typeof(SmartContractFormatRule)));
        }
    }
}<|MERGE_RESOLUTION|>--- conflicted
+++ resolved
@@ -1,11 +1,7 @@
 ﻿using System.Linq;
 using Moq;
 using NBitcoin;
-<<<<<<< HEAD
 using Stratis.Bitcoin.Base;
-=======
-using Stratis.Bitcoin.BlockPulling;
->>>>>>> 199c7f47
 using Stratis.Bitcoin.Configuration.Logging;
 using Stratis.Bitcoin.Consensus;
 using Stratis.Bitcoin.Features.Consensus.CoinViews;
@@ -15,10 +11,6 @@
 using Stratis.Bitcoin.Tests.Common;
 using Stratis.Bitcoin.Utilities;
 using Stratis.SmartContracts.Core;
-<<<<<<< HEAD
-using Stratis.SmartContracts.Core.Receipts;
-=======
->>>>>>> 199c7f47
 using Stratis.SmartContracts.Core.State;
 using Xunit;
 
@@ -35,32 +27,18 @@
             var contractState = new ContractStateRepositoryRoot();
             var executorFactory = new Mock<ISmartContractExecutorFactory>();
             var loggerFactory = new ExtendedLoggerFactory();
-            var receiptStorage = new Mock<ISmartContractReceiptStorage>();
-
-            var consensusRules = new SmartContractPowConsensusRuleEngine(
-                chain, new Mock<ICheckpoints>().Object,
-                new Configuration.Settings.ConsensusSettings(),
-                DateTimeProvider.Default,
-                executorFactory.Object,
-                loggerFactory,
-                network,
-                new Base.Deployments.NodeDeployments(network, chain), contractState,
-                new Mock<ICoinView>().Object,
-                receiptStorage.Object,
-                new Mock<IChainState>().Object);
 
             var consensusRules = new SmartContractPowConsensusRuleEngine(
                 chain, new Mock<ICheckpoints>().Object, new Configuration.Settings.ConsensusSettings(),
                 DateTimeProvider.Default, executorFactory.Object, loggerFactory, network,
                 new Base.Deployments.NodeDeployments(network, chain), contractState,
-                new Mock<ILookaheadBlockPuller>().Object,
-                new Mock<ICoinView>().Object);
+                new Mock<ICoinView>().Object,
+                new Mock<IChainState>().Object);
 
             var feature = new ReflectionVirtualMachineFeature(loggerFactory, network);
             feature.Initialize();
 
-            //TODO ACTIVATION
-            //Assert.Single(network.Consensus.Rules.Where(r => r.GetType() == typeof(SmartContractFormatRule)));
+            Assert.Single(network.Consensus.FullValidationRules.Where(r => r.GetType() == typeof(SmartContractFormatRule)));
         }
     }
 }