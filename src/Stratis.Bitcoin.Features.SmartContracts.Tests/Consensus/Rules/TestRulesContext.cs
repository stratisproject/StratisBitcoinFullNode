﻿using System.Collections.Generic;
using System.IO;
using System.Runtime.CompilerServices;
using Microsoft.Extensions.Logging;
using NBitcoin;
using Stratis.Bitcoin.AsyncWork;
using Stratis.Bitcoin.Base;
using Stratis.Bitcoin.Base.Deployments;
using Stratis.Bitcoin.Configuration;
using Stratis.Bitcoin.Configuration.Logging;
using Stratis.Bitcoin.Configuration.Settings;
using Stratis.Bitcoin.Consensus;
using Stratis.Bitcoin.Consensus.Rules;
using Stratis.Bitcoin.Features.Consensus;
using Stratis.Bitcoin.Features.Consensus.Rules;
using Stratis.Bitcoin.Features.SmartContracts.ReflectionExecutor.Consensus.Rules;
using Stratis.Bitcoin.Features.SmartContracts.Rules;
using Stratis.Bitcoin.Signals;
using Stratis.Bitcoin.Utilities;
using Stratis.SmartContracts.CLR;
using Stratis.SmartContracts.CLR.Serialization;
using Xunit.Sdk;

namespace Stratis.Bitcoin.Features.SmartContracts.Tests.Consensus.Rules
{
    // Borrowed from Stratis.Bitcoin.Features.Consensus.Tests

    /// <summary>
    /// Concrete instance of the test chain.
    /// </summary>
    internal class TestRulesContext
    {
        public ConsensusRuleEngine Consensus { get; set; }

        public IDateTimeProvider DateTimeProvider { get; set; }

        public ILoggerFactory LoggerFactory { get; set; }

        public NodeSettings NodeSettings { get; set; }

        public ChainIndexer ChainIndexer { get; set; }

        public Network Network { get; set; }

        public ICheckpoints Checkpoints { get; set; }

        public IChainState ChainState { get; set; }

        public ISignals Signals { get; set; }

        public IAsyncProvider AsyncProvider { get; internal set; }

        public ICallDataSerializer CallDataSerializer { get; set; }

        public T CreateRule<T>() where T : ConsensusRuleBase, new()
        {
            T rule = new T();
            rule.Parent = this.Consensus;
            rule.Logger = this.LoggerFactory.CreateLogger(rule.GetType().FullName);
            rule.Initialize();
            return rule;
        }

        public ContractTransactionPartialValidationRule CreateContractValidationRule()
        {
            var rule = new ContractTransactionPartialValidationRule(this.CallDataSerializer, new List<IContractTransactionPartialValidationRule>
            {
                new SmartContractFormatLogic()
            });

            return rule;
        }
    }

    /// <summary>
    /// Factory for creating the test chain.
    /// Much of this logic was taken directly from the embedded TestContext class in MinerTest.cs in the integration tests.
    /// </summary>
    internal static class TestRulesContextFactory
    {
        /// <summary>
        /// Creates test chain with a consensus loop.
        /// </summary>
        public static TestRulesContext CreateAsync(Network network, [CallerMemberName]string pathName = null)
        {
            var testRulesContext = new TestRulesContext() { Network = network };

            string dataDir = Path.Combine("TestData", pathName);
            Directory.CreateDirectory(dataDir);

            testRulesContext.NodeSettings = new NodeSettings(network, args: new[] { $"-datadir={dataDir}" });
            testRulesContext.LoggerFactory = testRulesContext.NodeSettings.LoggerFactory;
            testRulesContext.LoggerFactory.AddConsoleWithFilters();
            testRulesContext.DateTimeProvider = DateTimeProvider.Default;

            network.Consensus.Options = new ConsensusOptions();
            //new FullNodeBuilderConsensusExtension.PowConsensusRulesRegistration().RegisterRules(network.Consensus);

            ConsensusSettings consensusSettings = new ConsensusSettings(testRulesContext.NodeSettings);
            testRulesContext.Checkpoints = new Checkpoints();
            testRulesContext.ChainIndexer = new ChainIndexer(network);
            testRulesContext.ChainState = new ChainState();

            testRulesContext.Signals = new Signals.Signals(testRulesContext.LoggerFactory, null);
            testRulesContext.AsyncProvider = new AsyncProvider(testRulesContext.LoggerFactory, testRulesContext.Signals, new NodeLifetime());

            NodeDeployments deployments = new NodeDeployments(testRulesContext.Network, testRulesContext.ChainIndexer);

            testRulesContext.Consensus = new PowConsensusRuleEngine(testRulesContext.Network, testRulesContext.LoggerFactory, testRulesContext.DateTimeProvider,
                testRulesContext.ChainIndexer, deployments, consensusSettings, testRulesContext.Checkpoints, null, testRulesContext.ChainState,
<<<<<<< HEAD
                new InvalidBlockHashStore(new DateTimeProvider()), new NodeStats(new DateTimeProvider()), testRulesContext.AsyncProvider, new ConsensusRulesContainer()).SetupRulesEngineParent();
=======
                new InvalidBlockHashStore(new DateTimeProvider()), new NodeStats(new DateTimeProvider(), testRulesContext.LoggerFactory), testRulesContext.AsyncProvider).Register();
>>>>>>> c0cb4c88

            testRulesContext.CallDataSerializer = new CallDataSerializer(new ContractPrimitiveSerializer(network));
            return testRulesContext;
        }

        public static Block MineBlock(Network network, ChainIndexer chainIndexer)
        {
            Block block = network.Consensus.ConsensusFactory.CreateBlock();

            var coinbase = new Transaction();
            coinbase.AddInput(TxIn.CreateCoinbase(chainIndexer.Height + 1));
            coinbase.AddOutput(new TxOut(Money.Zero, new Key()));
            block.AddTransaction(coinbase);

            block.Header.Version = (int)ThresholdConditionCache.VersionbitsTopBits;

            block.Header.HashPrevBlock = chainIndexer.Tip.HashBlock;
            block.Header.UpdateTime(DateTimeProvider.Default.GetTimeOffset(), network, chainIndexer.Tip);
            block.Header.Bits = block.Header.GetWorkRequired(network, chainIndexer.Tip);
            block.Header.Nonce = 0;

            var maxTries = int.MaxValue;

            while (maxTries > 0 && !block.CheckProofOfWork())
            {
                ++block.Header.Nonce;
                --maxTries;
            }

            if (maxTries == 0)
                throw new XunitException("Test failed no blocks found");

            return block;
        }
    }
}<|MERGE_RESOLUTION|>--- conflicted
+++ resolved
@@ -108,11 +108,7 @@
 
             testRulesContext.Consensus = new PowConsensusRuleEngine(testRulesContext.Network, testRulesContext.LoggerFactory, testRulesContext.DateTimeProvider,
                 testRulesContext.ChainIndexer, deployments, consensusSettings, testRulesContext.Checkpoints, null, testRulesContext.ChainState,
-<<<<<<< HEAD
-                new InvalidBlockHashStore(new DateTimeProvider()), new NodeStats(new DateTimeProvider()), testRulesContext.AsyncProvider, new ConsensusRulesContainer()).SetupRulesEngineParent();
-=======
-                new InvalidBlockHashStore(new DateTimeProvider()), new NodeStats(new DateTimeProvider(), testRulesContext.LoggerFactory), testRulesContext.AsyncProvider).Register();
->>>>>>> c0cb4c88
+                new InvalidBlockHashStore(new DateTimeProvider()), new NodeStats(new DateTimeProvider(), testRulesContext.LoggerFactory), testRulesContext.AsyncProvider, new ConsensusRulesContainer()).SetupRulesEngineParent();
 
             testRulesContext.CallDataSerializer = new CallDataSerializer(new ContractPrimitiveSerializer(network));
             return testRulesContext;
