--- conflicted
+++ resolved
@@ -49,15 +49,10 @@
                 new NodeDeployments(KnownNetworks.RegTest, new ChainIndexer(this.network)),
                 new ConsensusSettings(NodeSettings.Default(this.network)), new Mock<ICheckpoints>().Object, new Mock<ICoinView>().Object, new Mock<IChainState>().Object,
                 new InvalidBlockHashStore(null),
-<<<<<<< HEAD
-                new NodeStats(null),
+                new NodeStats(null, loggerFactory),
                 new AsyncProvider(new Mock<ILoggerFactory>().Object, new Mock<ISignals>().Object, new NodeLifetime()),
-                new ConsensusRulesContainer());
-=======
-                new NodeStats(null, loggerFactory),
-                new AsyncProvider(new Mock<ILoggerFactory>().Object, new Mock<ISignals>().Object, new NodeLifetime()))
+                new ConsensusRulesContainer())
             };
->>>>>>> c0cb4c88
 
             this.rule.Initialize();
         }
