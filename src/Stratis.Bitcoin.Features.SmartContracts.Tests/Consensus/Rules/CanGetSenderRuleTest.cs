--- conflicted
+++ resolved
@@ -48,11 +48,8 @@
                 new ConsensusSettings(NodeSettings.Default(this.network)), new Mock<ICheckpoints>().Object, new Mock<ICoinView>().Object, new Mock<IChainState>().Object,
                 new InvalidBlockHashStore(null),
                 new NodeStats(null),
-<<<<<<< HEAD
+                new AsyncProvider(new Mock<ILoggerFactory>().Object, new Mock<ISignals>().Object, new NodeLifetime()),
                 new ConsensusRulesContainer());
-=======
-                new AsyncProvider(new Mock<ILoggerFactory>().Object, new Mock<ISignals>().Object, new NodeLifetime()));
->>>>>>> b6436665
 
             this.rule.Initialize();
         }
