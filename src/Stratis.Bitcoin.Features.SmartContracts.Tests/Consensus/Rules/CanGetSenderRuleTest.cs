﻿using System;
using System.Collections.Generic;
using Microsoft.Extensions.Logging;
using Moq;
using NBitcoin;
using Stratis.Bitcoin.AsyncWork;
using Stratis.Bitcoin.Base;
using Stratis.Bitcoin.Base.Deployments;
using Stratis.Bitcoin.Configuration;
using Stratis.Bitcoin.Configuration.Logging;
using Stratis.Bitcoin.Configuration.Settings;
using Stratis.Bitcoin.Consensus;
using Stratis.Bitcoin.Consensus.Rules;
using Stratis.Bitcoin.Features.Consensus.CoinViews;
using Stratis.Bitcoin.Features.Consensus.Rules;
using Stratis.Bitcoin.Features.MemoryPool;
using Stratis.Bitcoin.Features.MemoryPool.Interfaces;
using Stratis.Bitcoin.Features.SmartContracts.MempoolRules;
using Stratis.Bitcoin.Features.SmartContracts.Rules;
using Stratis.Bitcoin.Signals;
using Stratis.Bitcoin.Tests.Common;
using Stratis.Bitcoin.Utilities;
using Stratis.SmartContracts.Core;
using Stratis.SmartContracts.Core.Util;
using Stratis.SmartContracts.Networks;
using Xunit;
using Block = NBitcoin.Block;

namespace Stratis.Bitcoin.Features.SmartContracts.Tests.Consensus.Rules
{
    public class CanGetSenderRuleTest
    {
        private readonly Network network;
        private readonly CanGetSenderRule rule;
        private readonly CanGetSenderMempoolRule mempoolRule;
        private readonly Mock<ISenderRetriever> senderRetriever;

        public CanGetSenderRuleTest()
        {
            var loggerFactory = new ExtendedLoggerFactory();
            loggerFactory.AddConsoleWithFilters();

            this.network = new SmartContractsRegTest();
            this.senderRetriever = new Mock<ISenderRetriever>();
<<<<<<< HEAD
            this.rule = new CanGetSenderRule(this.senderRetriever.Object);
            this.mempoolRule = new CanGetSenderMempoolRule(this.network, new Mock<ITxMempool>().Object, new MempoolSettings(new NodeSettings(this.network)), new ChainIndexer(this.network), this.senderRetriever.Object, new Mock<ILoggerFactory>().Object);
            this.rule.Parent = new PowConsensusRuleEngine(
=======
            this.rule = new CanGetSenderRule(this.senderRetriever.Object)
            {
                Parent = new PowConsensusRuleEngine(
>>>>>>> 6d1a263b
                this.network,
                new Mock<ILoggerFactory>().Object,
                new Mock<IDateTimeProvider>().Object,
                new ChainIndexer(this.network),
                new NodeDeployments(KnownNetworks.RegTest, new ChainIndexer(this.network)),
                new ConsensusSettings(NodeSettings.Default(this.network)), new Mock<ICheckpoints>().Object, new Mock<ICoinView>().Object, new Mock<IChainState>().Object,
                new InvalidBlockHashStore(null),
                new NodeStats(null, loggerFactory),
                new AsyncProvider(new Mock<ILoggerFactory>().Object, new Mock<ISignals>().Object, new NodeLifetime()))
            };

            this.rule.Initialize();
        }

        [Fact]
        public void P2PKH_GetSender_Passes()
        {
            var successResult = GetSenderResult.CreateSuccess(new uint160(0));
            this.senderRetriever.Setup(x => x.GetSender(It.IsAny<Transaction>(), It.IsAny<MempoolCoinView>()))
                .Returns(successResult);
            this.senderRetriever.Setup(x => x.GetSender(It.IsAny<Transaction>(), It.IsAny<ICoinView>(), It.IsAny<IList<Transaction>>()))
                .Returns(successResult);

            Transaction transaction = this.network.CreateTransaction();
            transaction.Outputs.Add(new TxOut(100, new Script(new byte[] { (byte)ScOpcodeType.OP_CREATECONTRACT })));

            // Mempool check works
            this.mempoolRule.CheckTransaction(new MempoolValidationContext(transaction, new MempoolValidationState(false)));

            // Block validation check works
            Block block = this.network.CreateBlock();
            block.AddTransaction(transaction);
            this.rule.RunAsync(new RuleContext(new ValidationContext { BlockToValidate = block }, DateTimeOffset.Now));
        }

        [Fact]
        public void P2PKH_GetSender_Fails()
        {
            var failResult = GetSenderResult.CreateFailure("String error");
            this.senderRetriever.Setup(x => x.GetSender(It.IsAny<Transaction>(), It.IsAny<MempoolCoinView>()))
                .Returns(failResult);
            this.senderRetriever.Setup(x => x.GetSender(It.IsAny<Transaction>(), It.IsAny<ICoinView>(), It.IsAny<IList<Transaction>>()))
                .Returns(failResult);

            Transaction transaction = this.network.CreateTransaction();
            transaction.Outputs.Add(new TxOut(100, new Script(new byte[] { (byte)ScOpcodeType.OP_CREATECONTRACT })));

            // Mempool check fails
            Assert.ThrowsAny<ConsensusErrorException>(() => this.mempoolRule.CheckTransaction(new MempoolValidationContext(transaction, new MempoolValidationState(false))));

            // Block validation check fails
            Block block = this.network.CreateBlock();
            block.AddTransaction(transaction);
            Assert.ThrowsAnyAsync<ConsensusErrorException>(() => this.rule.RunAsync(new RuleContext(new ValidationContext { BlockToValidate = block }, DateTimeOffset.Now)));
        }
    }
}<|MERGE_RESOLUTION|>--- conflicted
+++ resolved
@@ -42,15 +42,9 @@
 
             this.network = new SmartContractsRegTest();
             this.senderRetriever = new Mock<ISenderRetriever>();
-<<<<<<< HEAD
             this.rule = new CanGetSenderRule(this.senderRetriever.Object);
             this.mempoolRule = new CanGetSenderMempoolRule(this.network, new Mock<ITxMempool>().Object, new MempoolSettings(new NodeSettings(this.network)), new ChainIndexer(this.network), this.senderRetriever.Object, new Mock<ILoggerFactory>().Object);
             this.rule.Parent = new PowConsensusRuleEngine(
-=======
-            this.rule = new CanGetSenderRule(this.senderRetriever.Object)
-            {
-                Parent = new PowConsensusRuleEngine(
->>>>>>> 6d1a263b
                 this.network,
                 new Mock<ILoggerFactory>().Object,
                 new Mock<IDateTimeProvider>().Object,
