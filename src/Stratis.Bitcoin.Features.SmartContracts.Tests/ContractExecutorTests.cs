using System;
using System.Threading.Tasks;
using Microsoft.Extensions.Logging;
using NBitcoin;
using Stratis.Bitcoin.Configuration.Logging;
using Stratis.Bitcoin.Features.SmartContracts.Networks;
using Stratis.Patricia;
using Stratis.SmartContracts;
using Stratis.SmartContracts.Core;
using Stratis.SmartContracts.Core.State;
using Stratis.SmartContracts.Core.Validation;
using Stratis.SmartContracts.Executor.Reflection;
using Stratis.SmartContracts.Executor.Reflection.Compilation;
using Stratis.SmartContracts.Executor.Reflection.Loader;
using Stratis.SmartContracts.Executor.Reflection.ResultProcessors;
using Stratis.SmartContracts.Executor.Reflection.Serialization;
using Xunit;

namespace Stratis.Bitcoin.Features.SmartContracts.Tests
{
    public sealed class ContractExecutorTests
    {
        private const ulong BlockHeight = 0;
        private static readonly uint160 CoinbaseAddress = 0;
        private static readonly uint160 ToAddress = 1;
        private static readonly uint160 SenderAddress = 2;
        private static readonly Money MempoolFee = new Money(1_000_000); 
        private readonly IKeyEncodingStrategy keyEncodingStrategy;
        private readonly ILoggerFactory loggerFactory;
        private readonly Network network;
        private readonly IContractRefundProcessor refundProcessor;
        private readonly IStateRepositoryRoot state;
        private readonly IContractTransferProcessor transferProcessor;
        private readonly SmartContractValidator validator;
        private IInternalExecutorFactory internalTxExecutorFactory;
        private IVirtualMachine vm;
        private readonly ICallDataSerializer callDataSerializer;
        private readonly StateFactory stateFactory;
        private readonly IAddressGenerator addressGenerator;
        private readonly ILoader assemblyLoader;
        private readonly IContractModuleDefinitionReader moduleDefinitionReader;
        private readonly IContractPrimitiveSerializer contractPrimitiveSerializer;
        private readonly IStateProcessor stateProcessor;
        private readonly ISmartContractStateFactory smartContractStateFactory;
        private readonly ISerializer serializer;

        public ContractExecutorTests()
        {
            this.keyEncodingStrategy = BasicKeyEncodingStrategy.Default;
            this.loggerFactory = new ExtendedLoggerFactory();
            this.loggerFactory.AddConsoleWithFilters();
            this.network = new SmartContractsRegTest();
            this.refundProcessor = new ContractRefundProcessor(this.loggerFactory);
            this.state = new StateRepositoryRoot(new NoDeleteSource<byte[], byte[]>(new MemoryDictionarySource()));
            this.transferProcessor = new ContractTransferProcessor(this.loggerFactory, this.network);
            this.validator = new SmartContractValidator();
            this.addressGenerator = new AddressGenerator();
            this.assemblyLoader = new ContractAssemblyLoader();
            this.moduleDefinitionReader = new ContractModuleDefinitionReader();
            this.contractPrimitiveSerializer = new ContractPrimitiveSerializer(this.network);
            this.serializer = new Serializer(this.contractPrimitiveSerializer);
            this.vm = new ReflectionVirtualMachine(this.validator, this.loggerFactory, this.network, this.assemblyLoader, this.moduleDefinitionReader);
            this.stateProcessor = new StateProcessor(this.vm, this.addressGenerator);
            this.internalTxExecutorFactory = new InternalExecutorFactory(this.loggerFactory, this.network, this.stateProcessor);
            this.smartContractStateFactory = new SmartContractStateFactory(this.contractPrimitiveSerializer, this.network, this.internalTxExecutorFactory, this.serializer);
            
<<<<<<< HEAD
            this.serializer = new CallDataSerializer(new MethodParameterByteSerializer(this.contractPrimitiveSerializer));
=======
            this.callDataSerializer = new CallDataSerializer(new MethodParameterStringSerializer());
>>>>>>> 192794f1

            this.stateFactory = new StateFactory(this.network, this.smartContractStateFactory);
        }

        [Fact]
        public void SmartContractExecutor_CallContract_Fails_ReturnFundsToSender()
        {
            //Get the contract execution code------------------------
            ContractCompilationResult compilationResult = ContractCompiler.CompileFile("SmartContracts/ThrowExceptionContract.cs");
            Assert.True(compilationResult.Success);
            byte[] contractExecutionCode = compilationResult.Compilation;
            //-------------------------------------------------------


            //Call smart contract and add to transaction-------------
            var contractTxData = new ContractTxData(1, 1, (Gas)5000, ToAddress, "ThrowException");
            var transactionCall = new Transaction();
            TxOut callTxOut = transactionCall.AddOutput(0, new Script(this.callDataSerializer.Serialize(contractTxData)));
            callTxOut.Value = 100;
            //-------------------------------------------------------

            //Deserialize the contract from the transaction----------
            //and get the module definition
            //-------------------------------------------------------
            this.state.SetCode(new uint160(1), contractExecutionCode);
            this.state.SetContractType(new uint160(1), "ThrowExceptionContract");

            IContractTransactionContext transactionContext = new ContractTransactionContext(BlockHeight, CoinbaseAddress, MempoolFee, SenderAddress, transactionCall);
            
            var executor = new ContractExecutor(this.loggerFactory,
                this.callDataSerializer,
                this.state,
                this.refundProcessor,
                this.transferProcessor,
                this.network,
                this.stateFactory,
                this.stateProcessor,
                this.contractPrimitiveSerializer);

            IContractExecutionResult result = executor.Execute(transactionContext);

            Assert.True(result.Revert);
            Assert.NotNull(result.InternalTransaction);
            Assert.Single(result.InternalTransaction.Inputs);
            Assert.Single(result.InternalTransaction.Outputs);

            var actualSender = new uint160(result.InternalTransaction.Outputs[0].ScriptPubKey.GetDestination(this.network).ToBytes());
            Assert.Equal(SenderAddress, actualSender);
            Assert.Equal(100, result.InternalTransaction.Outputs[0].Value);
        }

        [Fact]
        public void SmartContractExecutor_CallContract_DoesNotExist_Refund()
        {
            var contractTxData = new ContractTxData(1, 1, (Gas) 10000, ToAddress, "TestMethod");

            var transaction = new Transaction();
            TxOut txOut = transaction.AddOutput(0, new Script(this.callDataSerializer.Serialize(contractTxData)));
            txOut.Value = 100;

            IContractTransactionContext transactionContext = new ContractTransactionContext(BlockHeight, CoinbaseAddress, MempoolFee, new uint160(2), transaction);

            var executor = new ContractExecutor(this.loggerFactory,
                this.callDataSerializer,
                this.state,
                this.refundProcessor,
                this.transferProcessor,
                this.network,
                this.stateFactory,
                this.stateProcessor,
                this.contractPrimitiveSerializer);

            IContractExecutionResult result = executor.Execute(transactionContext);
            Assert.True(result.Revert);
        }

        [Fact]
        public void SME_CreateContract_ConstructorFails_Refund()
        {
            ContractCompilationResult compilationResult = ContractCompiler.CompileFile("SmartContracts/ContractConstructorInvalid.cs");
            Assert.True(compilationResult.Success);
            byte[] contractCode = compilationResult.Compilation;

            var contractTxData = new ContractTxData(0, (Gas) 1, (Gas)10000, contractCode);
            var tx = new Transaction();
            tx.AddOutput(0, new Script(this.callDataSerializer.Serialize(contractTxData)));

            IContractTransactionContext transactionContext = new ContractTransactionContext(BlockHeight, CoinbaseAddress, MempoolFee, new uint160(2), tx);

            var executor = new ContractExecutor(this.loggerFactory,
                this.callDataSerializer,
                this.state,
                this.refundProcessor,
                this.transferProcessor,
                this.network,
                this.stateFactory,
                this.stateProcessor,
                this.contractPrimitiveSerializer);

            IContractExecutionResult result = executor.Execute(transactionContext);

            Assert.NotNull(result.ErrorMessage);
            // Base cost + constructor cost (21 because that is number of gas to invoke Assert(false));
            Assert.Equal(GasPriceList.BaseCost + 21, result.GasConsumed);
        }

        [Fact]
        public void SME_CreateContract_MethodParameters_InvalidParameterCount()
        {
            ContractCompilationResult compilationResult = ContractCompiler.CompileFile("SmartContracts/ContractInvalidParameterCount.cs");
            Assert.True(compilationResult.Success);
            byte[] contractCode = compilationResult.Compilation;

            object[] methodParameters = { 5 };

            var contractTxData = new ContractTxData(0, (Gas)1, (Gas)10000, contractCode, methodParameters);
            var tx = new Transaction();
            tx.AddOutput(0, new Script(this.callDataSerializer.Serialize(contractTxData)));

            IContractTransactionContext transactionContext = new ContractTransactionContext(BlockHeight, CoinbaseAddress, MempoolFee, new uint160(2), tx);

            var executor = new ContractExecutor(this.loggerFactory,
                this.callDataSerializer,
                this.state,
                this.refundProcessor,
                this.transferProcessor,
                this.network,
                this.stateFactory,
                this.stateProcessor,
                this.contractPrimitiveSerializer);

            IContractExecutionResult result = executor.Execute(transactionContext);
            Assert.NotNull(result.ErrorMessage);
            Assert.Equal(GasPriceList.BaseCost, result.GasConsumed);
        }

        [Fact]
        public void SME_CreateContract_MethodParameters_ParameterTypeMismatch()
        {
            ContractCompilationResult compilationResult = ContractCompiler.CompileFile("SmartContracts/ContractMethodParameterTypeMismatch.cs");
            Assert.True(compilationResult.Success);
            byte[] contractCode = compilationResult.Compilation;

            object[] methodParameters = { true };

            var contractTxData = new ContractTxData(0, (Gas)1, (Gas)10000, contractCode, methodParameters);
            var tx = new Transaction();
            tx.AddOutput(0, new Script(this.callDataSerializer.Serialize(contractTxData)));

            IContractTransactionContext transactionContext = new ContractTransactionContext(BlockHeight, CoinbaseAddress, MempoolFee, new uint160(2), tx);

            var executor = new ContractExecutor(this.loggerFactory,
                this.callDataSerializer,
                this.state,
                this.refundProcessor,
                this.transferProcessor,
                this.network,
                this.stateFactory,
                this.stateProcessor,
                this.contractPrimitiveSerializer);

            IContractExecutionResult result = executor.Execute(transactionContext);

            Assert.NotNull(result.ErrorMessage);
            Assert.Equal(GasPriceList.BaseCost, result.GasConsumed);
        }

        [Fact]
        public void Execute_InterContractCall_Internal_InfiniteLoop_Fails()
        {
            // Create contract 1

            //Get the contract execution code------------------------
            ContractCompilationResult compilationResult = ContractCompiler.CompileFile("SmartContracts/InfiniteLoop.cs");
            Assert.True(compilationResult.Success);
            byte[] contractExecutionCode = compilationResult.Compilation;
            //-------------------------------------------------------

            // Add contract creation code to transaction-------------
            var contractTxData = new ContractTxData(1, (Gas)1, (Gas)3500, contractExecutionCode);
            var transaction = new Transaction();
            TxOut txOut = transaction.AddOutput(0, new Script(this.callDataSerializer.Serialize(contractTxData)));
            txOut.Value = 100;
            //-------------------------------------------------------

            //Deserialize the contract from the transaction----------
            //and get the module definition
            IContractTransactionContext transactionContext = new ContractTransactionContext(BlockHeight, CoinbaseAddress, MempoolFee, SenderAddress, transaction);

            var executor = new ContractExecutor(this.loggerFactory,
                this.callDataSerializer,
                this.state,
                this.refundProcessor,
                this.transferProcessor,
                this.network,
                this.stateFactory,
                this.stateProcessor,
                this.contractPrimitiveSerializer);

            IContractExecutionResult result = executor.Execute(transactionContext);
            uint160 address1 = result.NewContractAddress;
            //-------------------------------------------------------


            // Create contract 2

            //Get the contract execution code------------------------
            compilationResult = ContractCompiler.CompileFile("SmartContracts/CallInfiniteLoopContract.cs");
            Assert.True(compilationResult.Success);

            contractExecutionCode = compilationResult.Compilation;
            //-------------------------------------------------------

            //Call smart contract and add to transaction-------------
            contractTxData = new ContractTxData(1, (Gas)1, (Gas)3500, contractExecutionCode);
            transaction = new Transaction();
            txOut = transaction.AddOutput(0, new Script(this.callDataSerializer.Serialize(contractTxData)));
            txOut.Value = 100;
            //-------------------------------------------------------

            //Deserialize the contract from the transaction----------
            //and get the module definition
            //-------------------------------------------------------

            transactionContext = new ContractTransactionContext(BlockHeight, CoinbaseAddress, MempoolFee, SenderAddress, transaction);

            result = executor.Execute(transactionContext);

            uint160 address2 = result.NewContractAddress;

            // Invoke infinite loop

            var gasLimit = (Gas)100_000;

            object[] parameters = { address1.ToAddress(this.network).Value };

            contractTxData = new ContractTxData(1, (Gas)1, gasLimit, address2, "CallInfiniteLoop", parameters);
            transaction = new Transaction();
            txOut = transaction.AddOutput(0, new Script(this.callDataSerializer.Serialize(contractTxData)));
            txOut.Value = 100;

            transactionContext = new ContractTransactionContext(BlockHeight, CoinbaseAddress, MempoolFee, SenderAddress, transaction);

            var callExecutor = new ContractExecutor(this.loggerFactory,
                this.callDataSerializer,
                this.state,
                this.refundProcessor,
                this.transferProcessor,
                this.network,
                this.stateFactory,
                this.stateProcessor,
                this.contractPrimitiveSerializer);

            // Because our contract contains an infinite loop, we want to kill our test after
            // some amount of time without achieving a result. 3 seconds is an arbitrarily high enough timeout
            // for the method body to have finished execution while minimising the amount of time we spend 
            // running tests
            // If you're running with the debugger on this will obviously be a source of failures
            result = RunWithTimeout(3, () => callExecutor.Execute(transactionContext));

            // Actual call was successful, but internal call failed due to gas - returned false.
            Assert.False(result.Revert);
            Assert.False((bool) result.Return);
        }

        private static T RunWithTimeout<T>(int timeout, Func<T> execute)
        {
            // ref. https://stackoverflow.com/questions/20282111/xunit-net-how-can-i-specify-a-timeout-how-long-a-test-should-maximum-need
            // Only run single-threaded code in this method

            Task<T> task = Task.Run(execute);
            bool completedInTime = Task.WaitAll(new Task[] { task }, TimeSpan.FromSeconds(timeout));

            if (task.Exception != null)
            {
                if (task.Exception.InnerExceptions.Count == 1)
                {
                    throw task.Exception.InnerExceptions[0];
                }

                throw task.Exception;
            }

            if (!completedInTime)
            {
                throw new TimeoutException($"Task did not complete in {timeout} seconds.");
            }

            return task.Result;
        }

        [Fact]
        public void Execute_NestedLoop_ExecutionSucceeds()
        {
            AssertSuccessfulContractMethodExecution(nameof(NestedLoop), nameof(NestedLoop.GetNumbers), new object[] { (int)6 }, "1; 1,2; 1,2,3; 1,2,3,4; 1,2,3,4,5; 1,2,3,4,5,6; ");
        }

        [Fact]
        public void Execute_MultipleIfElseBlocks_ExecutionSucceeds()
        {
            AssertSuccessfulContractMethodExecution(nameof(MultipleIfElseBlocks), nameof(MultipleIfElseBlocks.PersistNormalizeValue), new object[] { "z" });
        }

        private void AssertSuccessfulContractMethodExecution(string contractName, string methodName, object[] methodParameters = null, string expectedReturn = null)
        {
            var transactionValue = (Money)100;

            var executor = new ContractExecutor(this.loggerFactory,
                this.callDataSerializer,
                this.state,
                this.refundProcessor,
                this.transferProcessor,
                this.network,
                this.stateFactory,
                this.stateProcessor,
                this.contractPrimitiveSerializer);

            ContractCompilationResult compilationResult = ContractCompiler.CompileFile($"SmartContracts/{contractName}.cs");
            Assert.True(compilationResult.Success);
            byte[] contractExecutionCode = compilationResult.Compilation;

            var contractTxData = new ContractTxData(1, (Gas)1, (Gas)10000, contractExecutionCode);

            var transaction = new Transaction();
            TxOut txOut = transaction.AddOutput(0, new Script(this.callDataSerializer.Serialize(contractTxData)));
            txOut.Value = transactionValue;
            var transactionContext = new ContractTransactionContext(BlockHeight, CoinbaseAddress, MempoolFee, SenderAddress, transaction);

            IContractExecutionResult result = executor.Execute(transactionContext);
            uint160 contractAddress = result.NewContractAddress;

            contractTxData = new ContractTxData(1, (Gas)1, (Gas)5000, contractAddress, methodName, methodParameters);

            transaction = new Transaction();
            txOut = transaction.AddOutput(0, new Script(this.callDataSerializer.Serialize(contractTxData)));
            txOut.Value = transactionValue;
            transactionContext = new ContractTransactionContext(BlockHeight, CoinbaseAddress, MempoolFee, SenderAddress, transaction);

            result = executor.Execute(transactionContext);

            Assert.NotNull(result);
            Assert.Null(result.ErrorMessage);

            if (expectedReturn != null)
            {
                Assert.NotNull(result.Return);
                Assert.Equal(expectedReturn, (string)result.Return);
            }
        }
    }
}<|MERGE_RESOLUTION|>--- conflicted
+++ resolved
@@ -64,11 +64,7 @@
             this.internalTxExecutorFactory = new InternalExecutorFactory(this.loggerFactory, this.network, this.stateProcessor);
             this.smartContractStateFactory = new SmartContractStateFactory(this.contractPrimitiveSerializer, this.network, this.internalTxExecutorFactory, this.serializer);
             
-<<<<<<< HEAD
-            this.serializer = new CallDataSerializer(new MethodParameterByteSerializer(this.contractPrimitiveSerializer));
-=======
-            this.callDataSerializer = new CallDataSerializer(new MethodParameterStringSerializer());
->>>>>>> 192794f1
+            this.callDataSerializer = new CallDataSerializer(new MethodParameterByteSerializer(this.contractPrimitiveSerializer));
 
             this.stateFactory = new StateFactory(this.network, this.smartContractStateFactory);
         }
