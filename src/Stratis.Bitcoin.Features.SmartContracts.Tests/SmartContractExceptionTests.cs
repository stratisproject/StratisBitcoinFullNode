--- conflicted
+++ resolved
@@ -78,13 +78,8 @@
             var vm = new ReflectionVirtualMachine(persistentState);
 
             var context = new SmartContractExecutionContext(
-<<<<<<< HEAD
-                new Stratis.SmartContracts.Block(0, Address.Zero),
-                new Message(Address.Zero, Address.Zero, 0, gasLimit),
-=======
-                new Stratis.SmartContracts.Block(0, TestAddress, 0),
+                new Stratis.SmartContracts.Block(0, TestAddress),
                 new Message(TestAddress, TestAddress, 0, gasLimit),
->>>>>>> 48cf0a80
                 1,
                 new object[] { }
             );
@@ -116,13 +111,8 @@
             var vm = new ReflectionVirtualMachine(persistentState);
 
             var context = new SmartContractExecutionContext(
-<<<<<<< HEAD
-                new Stratis.SmartContracts.Block(0, Address.Zero),
-                new Message(Address.Zero, Address.Zero, 0, gasLimit),
-=======
-                new Stratis.SmartContracts.Block(0, TestAddress, 0),
+                new Stratis.SmartContracts.Block(0, TestAddress),
                 new Message(TestAddress, TestAddress, 0, gasLimit),
->>>>>>> 48cf0a80
                 1,
                 new object[] { }
             );
@@ -155,13 +145,8 @@
             var vm = new ReflectionVirtualMachine(persistentState);
 
             var context = new SmartContractExecutionContext(
-<<<<<<< HEAD
-                new Stratis.SmartContracts.Block(0, Address.Zero),
-                new Message(Address.Zero, Address.Zero, 0, (Gas)100),
-=======
-                new Stratis.SmartContracts.Block(0, TestAddress, 0),
+                new Stratis.SmartContracts.Block(0, TestAddress),
                 new Message(TestAddress, TestAddress, 0, (Gas)100),
->>>>>>> 48cf0a80
                 1,
                 new object[] { }
             );
