﻿using System.Collections.Generic;
using CSharpFunctionalExtensions;
using Microsoft.Extensions.Logging;
using Moq;
using NBitcoin;
using Stratis.Bitcoin.Features.SmartContracts.Networks;
using Stratis.SmartContracts;
using Stratis.SmartContracts.Core;
using Stratis.SmartContracts.Core.State;
using Stratis.SmartContracts.Core.State.AccountAbstractionLayer;
using Stratis.SmartContracts.Executor.Reflection;
using Xunit;

namespace Stratis.Bitcoin.Features.SmartContracts.Tests
{
    public class ExecutorSpecification
    {
        [Fact]
        public void Create_Contract_Success()
        {
            var network = new SmartContractsRegTest();
            uint160 newContractAddress = uint160.One;
            var gasConsumed = (Gas) 100;
            var code = new byte[] {0xAA, 0xBB, 0xCC};
            var contractTxData = new ContractTxData(1, 1, (Gas) 1000, code);
            var refund = new Money(0);
            const ulong mempoolFee = 2UL; // MOQ doesn't like it when you use a type with implicit conversions (Money)
            ISmartContractTransactionContext context = Mock.Of<ISmartContractTransactionContext>(c => 
                c.Data == code &&
                c.MempoolFee == mempoolFee &&
                c.Sender == uint160.One &&
                c.CoinbaseAddress == uint160.Zero);

            var logger = new Mock<ILogger>();
            ILoggerFactory loggerFactory = Mock.Of<ILoggerFactory>
                    (l => l.CreateLogger(It.IsAny<string>()) == logger.Object);

            var callDataSerializer = new Mock<ICallDataSerializer>();            
            callDataSerializer
                .Setup(s => s.Deserialize(It.IsAny<byte[]>()))
                .Returns(Result.Ok(contractTxData));

<<<<<<< HEAD
            var vmExecutionResult = VmExecutionResult.Success(null, null);

            var contractStateRoot = new Mock<IContractStateRoot>();
=======
            var contractPrimitiveSerializer = new Mock<IContractPrimitiveSerializer>();
            var vmExecutionResult = VmExecutionResult.Success(null, null);

            var contractStateRoot = new Mock<IContractState>();
>>>>>>> 159da608
            var transferProcessor = new Mock<ISmartContractResultTransferProcessor>();
            var stateProcessor = new Mock<IStateProcessor>();

            (Money refund, TxOut) refundResult = (refund, null);
            var refundProcessor = new Mock<ISmartContractResultRefundProcessor>();

            refundProcessor
                .Setup(r => r.Process(
                    contractTxData,
                    mempoolFee,
                    context.Sender,
                    It.IsAny<Gas>(),
<<<<<<< HEAD
                    vmExecutionResult.ExecutionException))
                .Returns(refundResult);

            var stateTransitionResult =
                new StateTransitionResult(gasConsumed, newContractAddress, true, vmExecutionResult);

            var internalTransfers = new List<TransferInfo>().AsReadOnly();
            var stateMock = new Mock<IState>();
            stateMock.Setup(s => s.Apply(It.IsAny<ExternalCreateMessage>()))                
                .Returns(stateTransitionResult);
            stateMock.SetupGet(p => p.InternalTransfers).Returns(internalTransfers);
=======
                    false))
                .Returns(refundResult);

            var stateTransitionResult = StateTransitionResult.Ok(gasConsumed, newContractAddress, vmExecutionResult.Result);

            var internalTransfers = new List<TransferInfo>().AsReadOnly();

            var snapshot = new Mock<IState>();

            var stateMock = new Mock<IState>();
            stateMock.Setup(s => s.ContractState).Returns(contractStateRoot.Object);
            stateMock.SetupGet(p => p.InternalTransfers).Returns(internalTransfers);
            stateMock.Setup(s => s.Snapshot()).Returns(snapshot.Object);
            
            stateProcessor.Setup(s => s.Apply(snapshot.Object, It.IsAny<ExternalCreateMessage>())).Returns(stateTransitionResult);
>>>>>>> 159da608

            var stateFactory = new Mock<IStateFactory>();
            stateFactory.Setup(sf => sf.Create(
                contractStateRoot.Object,
                It.IsAny<IBlock>(),
                context.TxOutValue,
<<<<<<< HEAD
                context.TransactionHash,
                contractTxData.GasLimit))
=======
                context.TransactionHash))
>>>>>>> 159da608
            .Returns(stateMock.Object);

            var sut = new Executor(
                loggerFactory,
                callDataSerializer.Object,
                contractStateRoot.Object,
                refundProcessor.Object,
                transferProcessor.Object,
                network,
<<<<<<< HEAD
                stateFactory.Object);
=======
                stateFactory.Object,
                stateProcessor.Object,
                contractPrimitiveSerializer.Object);
>>>>>>> 159da608

            sut.Execute(context);

            callDataSerializer.Verify(s => s.Deserialize(code), Times.Once);
            
            stateFactory.Verify(sf => sf
                .Create(
                    contractStateRoot.Object,
                    It.IsAny<IBlock>(),
                    context.TxOutValue,
<<<<<<< HEAD
                    context.TransactionHash,
                    contractTxData.GasLimit),
                Times.Once);

            stateMock.Verify(sm => sm
                .Apply(It.IsAny<ExternalCreateMessage>()), Times.Once);
=======
                    context.TransactionHash),
                Times.Once);

            // We only apply the message to the snapshot.
            stateProcessor.Verify(sm => sm.Apply(snapshot.Object, It.IsAny<ExternalCreateMessage>()), Times.Once);

            // Must transition to the snapshot.
            stateMock.Verify(sm => sm.TransitionTo(snapshot.Object), Times.Once);
>>>>>>> 159da608

            transferProcessor.Verify(t => t
                .Process(
                    contractStateRoot.Object, 
                    newContractAddress, 
                    context,
                    internalTransfers,
                    false), 
                Times.Once);

            refundProcessor.Verify(t => t
                    .Process(
                        contractTxData,
                        mempoolFee,
                        context.Sender,
                        It.IsAny<Gas>(),
<<<<<<< HEAD
                        vmExecutionResult.ExecutionException),
=======
                        false),
>>>>>>> 159da608
                Times.Once);
        }
    }
}<|MERGE_RESOLUTION|>--- conflicted
+++ resolved
@@ -9,6 +9,7 @@
 using Stratis.SmartContracts.Core.State;
 using Stratis.SmartContracts.Core.State.AccountAbstractionLayer;
 using Stratis.SmartContracts.Executor.Reflection;
+using Stratis.SmartContracts.Executor.Reflection.Serialization;
 using Xunit;
 
 namespace Stratis.Bitcoin.Features.SmartContracts.Tests
@@ -40,16 +41,10 @@
                 .Setup(s => s.Deserialize(It.IsAny<byte[]>()))
                 .Returns(Result.Ok(contractTxData));
 
-<<<<<<< HEAD
-            var vmExecutionResult = VmExecutionResult.Success(null, null);
-
-            var contractStateRoot = new Mock<IContractStateRoot>();
-=======
             var contractPrimitiveSerializer = new Mock<IContractPrimitiveSerializer>();
             var vmExecutionResult = VmExecutionResult.Success(null, null);
 
             var contractStateRoot = new Mock<IContractState>();
->>>>>>> 159da608
             var transferProcessor = new Mock<ISmartContractResultTransferProcessor>();
             var stateProcessor = new Mock<IStateProcessor>();
 
@@ -62,19 +57,6 @@
                     mempoolFee,
                     context.Sender,
                     It.IsAny<Gas>(),
-<<<<<<< HEAD
-                    vmExecutionResult.ExecutionException))
-                .Returns(refundResult);
-
-            var stateTransitionResult =
-                new StateTransitionResult(gasConsumed, newContractAddress, true, vmExecutionResult);
-
-            var internalTransfers = new List<TransferInfo>().AsReadOnly();
-            var stateMock = new Mock<IState>();
-            stateMock.Setup(s => s.Apply(It.IsAny<ExternalCreateMessage>()))                
-                .Returns(stateTransitionResult);
-            stateMock.SetupGet(p => p.InternalTransfers).Returns(internalTransfers);
-=======
                     false))
                 .Returns(refundResult);
 
@@ -90,19 +72,13 @@
             stateMock.Setup(s => s.Snapshot()).Returns(snapshot.Object);
             
             stateProcessor.Setup(s => s.Apply(snapshot.Object, It.IsAny<ExternalCreateMessage>())).Returns(stateTransitionResult);
->>>>>>> 159da608
 
             var stateFactory = new Mock<IStateFactory>();
             stateFactory.Setup(sf => sf.Create(
                 contractStateRoot.Object,
                 It.IsAny<IBlock>(),
                 context.TxOutValue,
-<<<<<<< HEAD
-                context.TransactionHash,
-                contractTxData.GasLimit))
-=======
                 context.TransactionHash))
->>>>>>> 159da608
             .Returns(stateMock.Object);
 
             var sut = new Executor(
@@ -112,13 +88,9 @@
                 refundProcessor.Object,
                 transferProcessor.Object,
                 network,
-<<<<<<< HEAD
-                stateFactory.Object);
-=======
                 stateFactory.Object,
                 stateProcessor.Object,
                 contractPrimitiveSerializer.Object);
->>>>>>> 159da608
 
             sut.Execute(context);
 
@@ -129,14 +101,6 @@
                     contractStateRoot.Object,
                     It.IsAny<IBlock>(),
                     context.TxOutValue,
-<<<<<<< HEAD
-                    context.TransactionHash,
-                    contractTxData.GasLimit),
-                Times.Once);
-
-            stateMock.Verify(sm => sm
-                .Apply(It.IsAny<ExternalCreateMessage>()), Times.Once);
-=======
                     context.TransactionHash),
                 Times.Once);
 
@@ -145,7 +109,6 @@
 
             // Must transition to the snapshot.
             stateMock.Verify(sm => sm.TransitionTo(snapshot.Object), Times.Once);
->>>>>>> 159da608
 
             transferProcessor.Verify(t => t
                 .Process(
@@ -162,11 +125,7 @@
                         mempoolFee,
                         context.Sender,
                         It.IsAny<Gas>(),
-<<<<<<< HEAD
-                        vmExecutionResult.ExecutionException),
-=======
                         false),
->>>>>>> 159da608
                 Times.Once);
         }
     }
