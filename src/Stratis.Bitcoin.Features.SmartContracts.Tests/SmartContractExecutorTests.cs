--- conflicted
+++ resolved
@@ -113,11 +113,8 @@
             var carrier = SmartContractCarrier.CallContract(1, toAddress, "TestMethod", 1, (Gas)10000);
             carrier.Sender = new uint160(2);
 
-<<<<<<< HEAD
-            var executor = new CallSmartContract(carrier, this.decompiler, this.gasInjector, this.network, state, new SmartContractValidator(new ISmartContractValidator[] { }), this.keyEncodingStrategy);
-=======
-            var executor = new CallSmartContract(carrier, this.decompiler, this.gasInjector, this.network, state, new SmartContractValidator(new ISmartContractValidator[] { }), new Money(10000));
->>>>>>> 50aa3fbd
+            var executor = new CallSmartContract(carrier, this.decompiler, this.gasInjector, this.network, state, new SmartContractValidator(new ISmartContractValidator[] { }), this.keyEncodingStrategy, new Money(10000));
+
             ISmartContractExecutionResult result = executor.Execute(0, toAddress);
             Assert.IsType<SmartContractDoesNotExistException>(result.Exception);
         }
