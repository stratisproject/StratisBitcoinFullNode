--- conflicted
+++ resolved
@@ -85,57 +85,6 @@
             Assert.Equal(100, result.InternalTransaction.Outputs[0].Value);
         }
 
-<<<<<<< HEAD
-        //[Fact]
-        public void SME_CreateContract_ValidationFails_RefundGas_MempoolFeeLessGas()
-        {
-            //Get the contract execution code------------------------
-            SmartContractCompilationResult compilationResult =
-                SmartContractCompiler.CompileFile("SmartContracts/ContractFailsValidation.cs");
-            Assert.True(compilationResult.Success);
-            byte[] contractExecutionCode = compilationResult.Compilation;
-            //-------------------------------------------------------
-
-            var toAddress = new uint160(1);
-
-            //Call smart contract and add to transaction-------------
-            var carrier = SmartContractCarrier.CreateContract(1, contractExecutionCode, 1, (Gas)3500);
-            var transaction = new Transaction();
-            TxOut txOut = transaction.AddOutput(0, new Script(carrier.Serialize()));
-            txOut.Value = 100;
-            //-------------------------------------------------------
-
-            var senderAddress = new uint160(2);
-
-            //Deserialize the contract from the transaction----------
-            //and get the module definition
-            //-------------------------------------------------------
-
-            this.state.SetCode(new uint160(1), contractExecutionCode);
-            var validator = new SmartContractValidator(new ISmartContractValidator[] { new SmartContractDeterminismValidator() });
-
-            ISmartContractTransactionContext txContext = new SmartContractTransactionContext(BlockHeight, CoinbaseAddress, MempoolFee, senderAddress, transaction);
-
-            SmartContractExecutor executor = new CallSmartContract(
-                this.keyEncodingStrategy,
-                this.loggerFactory,
-                this.network,
-                this.refundProcessor,
-                this.state,
-                txContext,
-                this.transferProcessor,
-                this.validator
-            );
-            ISmartContractExecutionResult result = executor.Execute();
-
-            Assert.True(result.Revert);
-            Assert.Equal((ulong)7500, result.Fee);
-            Assert.Single(result.Refunds);
-            Assert.Equal(2500, result.Refunds.First().Value);
-        }
-
-=======
->>>>>>> 71d0b428
         [Fact]
         public void SmartContractExecutor_CallContract_DoesNotExist_Refund()
         {
@@ -284,8 +233,10 @@
                 this.keyEncodingStrategy,
                 this.loggerFactory,
                 this.network,
-                this.state,
-                transactionContext,
+                this.refundProcessor,
+                this.state,
+                transactionContext,
+                this.transferProcessor,
                 this.validator
             );
             ISmartContractExecutionResult result = executor.Execute();
@@ -318,8 +269,10 @@
                 this.keyEncodingStrategy,
                 this.loggerFactory,
                 this.network,
-                this.state,
-                transactionContext,
+                this.refundProcessor,
+                this.state,
+                transactionContext,
+                this.transferProcessor,
                 this.validator
             );
 
@@ -347,8 +300,10 @@
                 this.keyEncodingStrategy,
                 this.loggerFactory,
                 this.network,
-                this.state,
-                transactionContext,
+                this.refundProcessor,
+                this.state,
+                transactionContext,
+                this.transferProcessor,
                 this.validator
             );
 
