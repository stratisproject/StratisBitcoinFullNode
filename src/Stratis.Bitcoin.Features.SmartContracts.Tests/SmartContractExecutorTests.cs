﻿using System;
using System.Collections.Generic;
using System.Threading.Tasks;
using Microsoft.Extensions.Logging;
using NBitcoin;
using Stratis.Bitcoin.Configuration.Logging;
using Stratis.Bitcoin.Features.SmartContracts.Networks;
using Stratis.Patricia;
using Stratis.SmartContracts;
using Stratis.SmartContracts.Core;
using Stratis.SmartContracts.Core.State;
using Stratis.SmartContracts.Core.Validation;
using Stratis.SmartContracts.Executor.Reflection;
using Stratis.SmartContracts.Executor.Reflection.Compilation;
using Stratis.SmartContracts.Executor.Reflection.Exceptions;
using Xunit;

namespace Stratis.Bitcoin.Features.SmartContracts.Tests
{
    public sealed class SmartContractExecutorTests
    {
        private const ulong BlockHeight = 0;
        private static readonly uint160 CoinbaseAddress = 0;
        private static readonly uint160 ToAddress = 1;
        private static readonly uint160 SenderAddress = 2;
        private static readonly Money MempoolFee = new Money(10000); 
        private readonly IKeyEncodingStrategy keyEncodingStrategy;
        private readonly ILoggerFactory loggerFactory;
        private readonly Network network;
        private readonly ISmartContractResultRefundProcessor refundProcessor;
        private readonly IContractStateRepository state;
        private readonly ISmartContractResultTransferProcessor transferProcessor;
        private readonly SmartContractValidator validator;
        private InternalTransactionExecutorFactory internalTxExecutorFactory;
        private ReflectionVirtualMachine vm;
        private ICallDataSerializer serializer;

        public SmartContractExecutorTests()
        {
            this.keyEncodingStrategy = BasicKeyEncodingStrategy.Default;
            this.loggerFactory = new ExtendedLoggerFactory();
            this.loggerFactory.AddConsoleWithFilters();
            this.network = new SmartContractsRegTest();
            this.refundProcessor = new SmartContractResultRefundProcessor(this.loggerFactory);
            this.state = new ContractStateRepositoryRoot(new NoDeleteSource<byte[], byte[]>(new MemoryDictionarySource()));
            this.transferProcessor = new SmartContractResultTransferProcessor(this.loggerFactory, this.network);
            this.validator = new SmartContractValidator(new ISmartContractValidator[] { });
            this.internalTxExecutorFactory = new InternalTransactionExecutorFactory(this.keyEncodingStrategy, this.loggerFactory, this.network);
            this.validator = new SmartContractValidator(new List<ISmartContractValidator>());
            this.vm = new ReflectionVirtualMachine(this.validator, this.internalTxExecutorFactory, this.loggerFactory, this.network);
            this.serializer = CallDataSerializer.Default;
        }

        [Fact]
        public void SmartContractExecutor_CallContract_Fails_ReturnFundsToSender()
        {
            //Get the contract execution code------------------------
            SmartContractCompilationResult compilationResult = SmartContractCompiler.CompileFile("SmartContracts/ThrowExceptionContract.cs");
            Assert.True(compilationResult.Success);
            byte[] contractExecutionCode = compilationResult.Compilation;
            //-------------------------------------------------------


            //Call smart contract and add to transaction-------------
            SmartContractCarrier carrier = SmartContractCarrier.CallContract(1, ToAddress, "ThrowException", 1, (Gas)5000);
            var transactionCall = new Transaction();
            TxOut callTxOut = transactionCall.AddOutput(0, new Script(carrier.Serialize()));
            callTxOut.Value = 100;
            //-------------------------------------------------------

            //Deserialize the contract from the transaction----------
            //and get the module definition
            //-------------------------------------------------------
            this.state.SetCode(new uint160(1), contractExecutionCode);
<<<<<<< HEAD
            this.state.SetContractType(new uint160(1), "ThrowExceptionContract");
=======

>>>>>>> ba5d35a7
            ISmartContractTransactionContext transactionContext = new SmartContractTransactionContext(BlockHeight, CoinbaseAddress, MempoolFee, SenderAddress, transactionCall);
            
            var executor = new Executor(this.loggerFactory, 
                this.serializer,
                this.state,
                this.refundProcessor,
                this.transferProcessor, 
                this.vm);

            ISmartContractExecutionResult result = executor.Execute(transactionContext);

            Assert.True(result.Revert);
            Assert.NotNull(result.InternalTransaction);
            Assert.Single(result.InternalTransaction.Inputs);
            Assert.Single(result.InternalTransaction.Outputs);

            var actualSender = new uint160(result.InternalTransaction.Outputs[0].ScriptPubKey.GetDestination(this.network).ToBytes());
            Assert.Equal(SenderAddress, actualSender);
            Assert.Equal(100, result.InternalTransaction.Outputs[0].Value);
        }

        [Fact]
        public void SmartContractExecutor_CallContract_DoesNotExist_Refund()
        {
            SmartContractCarrier carrier = SmartContractCarrier.CallContract(1, ToAddress, "TestMethod", 1, (Gas) 10000);

            var transaction = new Transaction();
            TxOut txOut = transaction.AddOutput(0, new Script(carrier.Serialize()));
            txOut.Value = 100;

            ISmartContractTransactionContext transactionContext = new SmartContractTransactionContext(BlockHeight, CoinbaseAddress, MempoolFee, new uint160(2), transaction);

            var executor = new Executor(this.loggerFactory, 
                this.serializer,
                this.state,
                this.refundProcessor,
                this.transferProcessor, 
                this.vm);

            ISmartContractExecutionResult result = executor.Execute(transactionContext);
            Assert.IsType<SmartContractDoesNotExistException>(result.Exception);
        }

        [Fact]
        public void SME_CreateContract_ConstructorFails_Refund()
        {
            SmartContractCompilationResult compilationResult = SmartContractCompiler.CompileFile("SmartContracts/ContractConstructorInvalid.cs");
            Assert.True(compilationResult.Success);
            byte[] contractCode = compilationResult.Compilation;

            SmartContractCarrier carrier = SmartContractCarrier.CreateContract(0, contractCode, 1, (Gas)10000);
            var tx = new Transaction();
            tx.AddOutput(0, new Script(carrier.Serialize()));

            ISmartContractTransactionContext transactionContext = new SmartContractTransactionContext(BlockHeight, CoinbaseAddress, MempoolFee, new uint160(2), tx);

            var executor = new Executor(this.loggerFactory, 
                this.serializer,
                this.state,
                this.refundProcessor,
                this.transferProcessor, 
                this.vm);

            ISmartContractExecutionResult result = executor.Execute(transactionContext);

            Assert.NotNull(result.Exception);
            // Base cost + constructor cost
            Assert.Equal(GasPriceList.BaseCost + 13, result.GasConsumed);
        }

        [Fact]
        public void SME_CreateContract_MethodParameters_InvalidParameterCount()
        {
            SmartContractCompilationResult compilationResult = SmartContractCompiler.CompileFile("SmartContracts/ContractInvalidParameterCount.cs");
            Assert.True(compilationResult.Success);
            byte[] contractCode = compilationResult.Compilation;

            string[] methodParameters = new string[]
            {
                string.Format("{0}#{1}", (int)SmartContractCarrierDataType.Short, 5),
            };

            SmartContractCarrier carrier = SmartContractCarrier.CreateContract(0, contractCode, 1, (Gas)10000, methodParameters);
            var tx = new Transaction();
            tx.AddOutput(0, new Script(carrier.Serialize()));

            ISmartContractTransactionContext transactionContext = new SmartContractTransactionContext(BlockHeight, CoinbaseAddress, MempoolFee, new uint160(2), tx);
            
            var executor = new Executor(this.loggerFactory, 
                this.serializer,
                this.state,
                this.refundProcessor,
                this.transferProcessor, 
                this.vm);

            ISmartContractExecutionResult result = executor.Execute(transactionContext);
            Assert.NotNull(result.Exception);
            Assert.Equal(GasPriceList.BaseCost, result.GasConsumed);
        }

        [Fact]
        public void SME_CreateContract_MethodParameters_ParameterTypeMismatch()
        {
            SmartContractCompilationResult compilationResult = SmartContractCompiler.CompileFile("SmartContracts/ContractMethodParameterTypeMismatch.cs");
            Assert.True(compilationResult.Success);
            byte[] contractCode = compilationResult.Compilation;

            string[] methodParameters = new string[]
            {
                string.Format("{0}#{1}", (int)SmartContractCarrierDataType.Bool, true),
            };

            var carrier = SmartContractCarrier.CreateContract(0, contractCode, 1, (Gas)10000, methodParameters);
            var tx = new Transaction();
            tx.AddOutput(0, new Script(carrier.Serialize()));

            ISmartContractTransactionContext transactionContext = new SmartContractTransactionContext(BlockHeight, CoinbaseAddress, MempoolFee, new uint160(2), tx);

            var executor = new Executor(this.loggerFactory, 
                this.serializer,
                this.state,
                this.refundProcessor,
                this.transferProcessor, 
                this.vm);

            ISmartContractExecutionResult result = executor.Execute(transactionContext);

            Assert.NotNull(result.Exception);
            Assert.Equal(GasPriceList.BaseCost, result.GasConsumed);
        }

        [Fact]
        public void Execute_InterContractCall_InfiniteLoop_AllGasConsumed()
        {
            // Create contract 1

            //Get the contract execution code------------------------
            SmartContractCompilationResult compilationResult = SmartContractCompiler.CompileFile("SmartContracts/InfiniteLoop.cs");
            Assert.True(compilationResult.Success);
            byte[] contractExecutionCode = compilationResult.Compilation;
            //-------------------------------------------------------

            // Add contract creation code to transaction-------------
            var carrier = SmartContractCarrier.CreateContract(1, contractExecutionCode, 1, (Gas)3500);
            var transaction = new Transaction();
            TxOut txOut = transaction.AddOutput(0, new Script(carrier.Serialize()));
            txOut.Value = 100;
            //-------------------------------------------------------

            //Deserialize the contract from the transaction----------
            //and get the module definition
            ISmartContractTransactionContext transactionContext = new SmartContractTransactionContext(BlockHeight, CoinbaseAddress, MempoolFee, SenderAddress, transaction);

            var executor = new Executor(this.loggerFactory, 
                this.serializer,
                this.state,
                this.refundProcessor,
                this.transferProcessor, 
                this.vm);

            ISmartContractExecutionResult result = executor.Execute(transactionContext);
            uint160 address1 = result.NewContractAddress;
            //-------------------------------------------------------


            // Create contract 2

            //Get the contract execution code------------------------
            compilationResult = SmartContractCompiler.CompileFile("SmartContracts/CallInfiniteLoopContract.cs");
            Assert.True(compilationResult.Success);

            contractExecutionCode = compilationResult.Compilation;
            //-------------------------------------------------------

            //Call smart contract and add to transaction-------------
            carrier = SmartContractCarrier.CreateContract(1, contractExecutionCode, 1, (Gas)3500);
            transaction = new Transaction();
            txOut = transaction.AddOutput(0, new Script(carrier.Serialize()));
            txOut.Value = 100;
            //-------------------------------------------------------

            //Deserialize the contract from the transaction----------
            //and get the module definition
            //-------------------------------------------------------

            transactionContext = new SmartContractTransactionContext(BlockHeight, CoinbaseAddress, MempoolFee, SenderAddress, transaction);

            result = executor.Execute(transactionContext);

            uint160 address2 = result.NewContractAddress;

            // Invoke infinite loop

            var gasLimit = (Gas)1000000;

            string[] parameters =
            {
                string.Format("{0}#{1}", (int)SmartContractCarrierDataType.String, address1.ToAddress(this.network).Value),
            };

            carrier = SmartContractCarrier.CallContract(1, address2, "CallInfiniteLoop", 1, gasLimit, parameters);
            transaction = new Transaction();
            txOut = transaction.AddOutput(0, new Script(carrier.Serialize()));
            txOut.Value = 100;

            transactionContext = new SmartContractTransactionContext(BlockHeight, CoinbaseAddress, MempoolFee, SenderAddress, transaction);

            var callExecutor = new Executor(this.loggerFactory, 
                this.serializer,
                this.state,
                this.refundProcessor,
                this.transferProcessor, 
                this.vm);

            // Because our contract contains an infinite loop, we want to kill our test after
            // some amount of time without achieving a result. 3 seconds is an arbitrarily high enough timeout
            // for the method body to have finished execution while minimising the amount of time we spend 
            // running tests
            // If you're running with the debugger on this will obviously be a source of failures
            result = RunWithTimeout(3, () => callExecutor.Execute(transactionContext));

            Assert.IsType<OutOfGasException>(result.Exception);
            Assert.Equal(gasLimit, result.GasConsumed);
        }

        private static T RunWithTimeout<T>(int timeout, Func<T> execute)
        {
            // ref. https://stackoverflow.com/questions/20282111/xunit-net-how-can-i-specify-a-timeout-how-long-a-test-should-maximum-need
            // Only run single-threaded code in this method

            Task<T> task = Task.Run(execute);
            bool completedInTime = Task.WaitAll(new Task[] { task }, TimeSpan.FromSeconds(timeout));

            if (task.Exception != null)
            {
                if (task.Exception.InnerExceptions.Count == 1)
                {
                    throw task.Exception.InnerExceptions[0];
                }

                throw task.Exception;
            }

            if (!completedInTime)
            {
                throw new TimeoutException($"Task did not complete in {timeout} seconds.");
            }

            return task.Result;
        }
    }
}<|MERGE_RESOLUTION|>--- conflicted
+++ resolved
@@ -72,11 +72,8 @@
             //and get the module definition
             //-------------------------------------------------------
             this.state.SetCode(new uint160(1), contractExecutionCode);
-<<<<<<< HEAD
             this.state.SetContractType(new uint160(1), "ThrowExceptionContract");
-=======
-
->>>>>>> ba5d35a7
+
             ISmartContractTransactionContext transactionContext = new SmartContractTransactionContext(BlockHeight, CoinbaseAddress, MempoolFee, SenderAddress, transactionCall);
             
             var executor = new Executor(this.loggerFactory, 
