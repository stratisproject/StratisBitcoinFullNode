﻿using System.Linq;
using NBitcoin;
using Stratis.SmartContracts;
using Stratis.SmartContracts.Core;
using Stratis.SmartContracts.Core.Backend;
using Stratis.SmartContracts.Core.ContractValidation;
using Stratis.SmartContracts.Core.Exceptions;
using Stratis.SmartContracts.Core.State;
using Stratis.SmartContracts.Core.Util;
using Xunit;

namespace Stratis.Bitcoin.Features.SmartContracts.Tests
{
    public sealed class SmartContractExecutorTests
    {
        private readonly SmartContractDecompiler decompiler;
        private readonly ISmartContractGasInjector gasInjector;
        private readonly Network network;
        private readonly IContractStateRepository state;
        private readonly SmartContractValidator validator;
        private readonly IKeyEncodingStrategy keyEncodingStrategy;

        public SmartContractExecutorTests()
        {
            this.decompiler = new SmartContractDecompiler();
            this.gasInjector = new SmartContractGasInjector();
            this.network = Network.SmartContractsRegTest;
            this.state = new ContractStateRepositoryRoot(new NoDeleteSource<byte[], byte[]>(new MemoryDictionarySource()));
            this.validator = new SmartContractValidator(new ISmartContractValidator[] { });
            this.keyEncodingStrategy = BasicKeyEncodingStrategy.Default;
        }

        [Fact]
        public void SME_CallContract_Fails_ReturnFundsToSender()
        {
            //Get the contract execution code------------------------
            byte[] contractExecutionCode = GetFileDllHelper.GetAssemblyBytesFromFile("SmartContracts/ThrowSystemExceptionContract.cs");
            //-------------------------------------------------------

            var toAddress = new uint160(1);

            //Call smart contract and add to transaction-------------
            var carrier = SmartContractCarrier.CallContract(1, toAddress, "ThrowException", 1, (Gas)5000);
            var transactionCall = new Transaction();
            TxOut callTxOut = transactionCall.AddOutput(0, new Script(carrier.Serialize()));
            callTxOut.Value = 100;
            //-------------------------------------------------------

            var senderAddress = new uint160(2);

            //Deserialize the contract from the transaction----------
            //and get the module definition
            var deserializedCall = SmartContractCarrier.Deserialize(transactionCall, callTxOut);
            deserializedCall.Sender = senderAddress;
            //-------------------------------------------------------

            this.state.SetCode(new uint160(1), contractExecutionCode);

<<<<<<< HEAD
            SmartContractExecutor executor = SmartContractExecutor.InitializeForBlockAssembler(deserializedCall, this.decompiler, this.gasInjector, new Money(10000), this.network, this.state, new SmartContractValidator(new ISmartContractValidator[] { }), this.keyEncodingStrategy);
=======
            SmartContractExecutor executor = SmartContractExecutor.Initialize(deserializedCall, this.decompiler, this.gasInjector, this.network, this.state, new SmartContractValidator(new ISmartContractValidator[] { }), new Money(10000));
>>>>>>> 8d757c01
            ISmartContractExecutionResult result = executor.Execute(0, deserializedCall.ContractAddress);

            Assert.True(result.Revert);
            Assert.NotNull(result.InternalTransaction);
            Assert.Single(result.InternalTransaction.Inputs);
            Assert.Single(result.InternalTransaction.Outputs);

            var actualSender = new uint160(result.InternalTransaction.Outputs[0].ScriptPubKey.GetDestination().ToBytes());
            Assert.Equal(senderAddress, actualSender);
            Assert.Equal(100, result.InternalTransaction.Outputs[0].Value);
        }

        //[Fact]
        public void SME_CreateContract_ValidationFails_RefundGas_MempoolFeeLessGas()
        {
            //Get the contract execution code------------------------
            byte[] contractExecutionCode = GetFileDllHelper.GetAssemblyBytesFromFile("SmartContracts/ContractFailsValidation.cs");
            //-------------------------------------------------------

            var toAddress = new uint160(1);

            //Call smart contract and add to transaction-------------
            var carrier = SmartContractCarrier.CreateContract(1, contractExecutionCode, 1, (Gas)3500);
            var transaction = new Transaction();
            TxOut txOut = transaction.AddOutput(0, new Script(carrier.Serialize()));
            txOut.Value = 100;
            //-------------------------------------------------------

            var senderAddress = new uint160(2);

            //Deserialize the contract from the transaction----------
            //and get the module definition
            var deserializedCreate = SmartContractCarrier.Deserialize(transaction, txOut);
            deserializedCreate.Sender = senderAddress;
            //-------------------------------------------------------

            this.state.SetCode(new uint160(1), contractExecutionCode);
            var validator = new SmartContractValidator(new ISmartContractValidator[] { new SmartContractDeterminismValidator() });

<<<<<<< HEAD
            SmartContractExecutor executor = SmartContractExecutor.InitializeForBlockAssembler(deserializedCreate, this.decompiler, this.gasInjector, new Money(10000), this.network, this.state, validator, this.keyEncodingStrategy);
=======
            SmartContractExecutor executor = SmartContractExecutor.Initialize(deserializedCreate, this.decompiler, this.gasInjector, this.network, this.state, validator, new Money(10000));
>>>>>>> 8d757c01
            ISmartContractExecutionResult result = executor.Execute(0, deserializedCreate.GetNewContractAddress());

            Assert.True(result.Revert);
            Assert.Equal((ulong)7500, result.Fee);
            Assert.Single(result.Refunds);
            Assert.Equal(2500, result.Refunds.First().Value);
        }

        [Fact]
        public void SME_CallContract_DoesNotExist_Refund()
        {
            var state = new ContractStateRepositoryRoot(new NoDeleteSource<byte[], byte[]>(new MemoryDictionarySource()));
            var toAddress = new uint160(1);
            var carrier = SmartContractCarrier.CallContract(1, toAddress, "TestMethod", 1, (Gas)10000);

            var executor = new CallSmartContract(carrier, this.decompiler, this.gasInjector, this.network, state, new SmartContractValidator(new ISmartContractValidator[] { }), this.keyEncodingStrategy);
            ISmartContractExecutionResult result = executor.Execute(0, toAddress);
            Assert.IsType<SmartContractDoesNotExistException>(result.Exception);
        }

        [Fact]
        public void SME_CreateContract_ConstructorFails_Refund()
        {
            byte[] contractCode = GetFileDllHelper.GetAssemblyBytesFromFile("SmartContracts/ContractConstructorInvalid.cs");

            var carrier = SmartContractCarrier.CreateContract(0, contractCode, 1, (Gas)10000);
            var tx = new Transaction();
            TxOut txOut = tx.AddOutput(0, new Script(carrier.Serialize()));
            var deserialized = SmartContractCarrier.Deserialize(tx, txOut);
            deserialized.Sender = new uint160(2);

<<<<<<< HEAD
            var executor = SmartContractExecutor.InitializeForBlockAssembler(deserialized, this.decompiler, this.gasInjector, new Money(10000), this.network, this.state, this.validator, this.keyEncodingStrategy);
=======
            var executor = SmartContractExecutor.Initialize(deserialized, this.decompiler, this.gasInjector, this.network, this.state, this.validator, new Money(10000));
>>>>>>> 8d757c01
            ISmartContractExecutionResult result = executor.Execute(0, new uint160(1));

            Assert.NotNull(result.Exception);
            Assert.Equal(GasPriceList.BaseCost, result.GasConsumed);
        }

        [Fact]
        public void SME_CreateContract_MethodParameters_InvalidParameterCount()
        {
            byte[] contractCode = GetFileDllHelper.GetAssemblyBytesFromFile("SmartContracts/ContractInvalidParameterCount.cs");

            string[] methodParameters = new string[]
            {
                string.Format("{0}#{1}", (int)SmartContractCarrierDataType.Short, 5),
            };

            SmartContractCarrier carrier = SmartContractCarrier.CreateContract(0, contractCode, 1, (Gas)10000, methodParameters);
            var tx = new Transaction();
            TxOut txOut = tx.AddOutput(0, new Script(carrier.Serialize()));
            var deserialized = SmartContractCarrier.Deserialize(tx, txOut);
            deserialized.Sender = new uint160(2);

<<<<<<< HEAD
            var executor = SmartContractExecutor.InitializeForBlockAssembler(deserialized, this.decompiler, this.gasInjector, new Money(10000), this.network, this.state, this.validator, this.keyEncodingStrategy);
=======
            var executor = SmartContractExecutor.Initialize(deserialized, this.decompiler, this.gasInjector, this.network, this.state, this.validator, new Money(10000));
>>>>>>> 8d757c01
            ISmartContractExecutionResult result = executor.Execute(0, new uint160(1));

            Assert.NotNull(result.Exception);
            Assert.Equal(GasPriceList.BaseCost, result.GasConsumed);
        }

        [Fact]
        public void SME_CreateContract_MethodParameters_ParameterTypeMismatch()
        {
            byte[] contractCode = GetFileDllHelper.GetAssemblyBytesFromFile("SmartContracts/ContractMethodParameterTypeMismatch.cs");

            string[] methodParameters = new string[]
            {
                string.Format("{0}#{1}", (int)SmartContractCarrierDataType.Bool, true),
            };

            var carrier = SmartContractCarrier.CreateContract(0, contractCode, 1, (Gas)10000, methodParameters);
            var tx = new Transaction();
            TxOut txOut = tx.AddOutput(0, new Script(carrier.Serialize()));
            var deserialized = SmartContractCarrier.Deserialize(tx, txOut);
            deserialized.Sender = new uint160(2);

<<<<<<< HEAD
            var executor = SmartContractExecutor.InitializeForBlockAssembler(deserialized, this.decompiler, this.gasInjector, new Money(10000), this.network, this.state, this.validator, this.keyEncodingStrategy);
=======
            var executor = SmartContractExecutor.Initialize(deserialized, this.decompiler, this.gasInjector, this.network, this.state, this.validator, new Money(10000));
>>>>>>> 8d757c01
            ISmartContractExecutionResult result = executor.Execute(0, new uint160(1));

            Assert.NotNull(result.Exception);
            Assert.Equal(GasPriceList.BaseCost, result.GasConsumed);
        }
    }
}<|MERGE_RESOLUTION|>--- conflicted
+++ resolved
@@ -56,11 +56,7 @@
 
             this.state.SetCode(new uint160(1), contractExecutionCode);
 
-<<<<<<< HEAD
-            SmartContractExecutor executor = SmartContractExecutor.InitializeForBlockAssembler(deserializedCall, this.decompiler, this.gasInjector, new Money(10000), this.network, this.state, new SmartContractValidator(new ISmartContractValidator[] { }), this.keyEncodingStrategy);
-=======
-            SmartContractExecutor executor = SmartContractExecutor.Initialize(deserializedCall, this.decompiler, this.gasInjector, this.network, this.state, new SmartContractValidator(new ISmartContractValidator[] { }), new Money(10000));
->>>>>>> 8d757c01
+            SmartContractExecutor executor = SmartContractExecutor.Initialize(deserializedCall, this.decompiler, this.gasInjector, this.network, this.state, new SmartContractValidator(new ISmartContractValidator[] { }), this.keyEncodingStrategy, new Money(10000));
             ISmartContractExecutionResult result = executor.Execute(0, deserializedCall.ContractAddress);
 
             Assert.True(result.Revert);
@@ -100,11 +96,7 @@
             this.state.SetCode(new uint160(1), contractExecutionCode);
             var validator = new SmartContractValidator(new ISmartContractValidator[] { new SmartContractDeterminismValidator() });
 
-<<<<<<< HEAD
-            SmartContractExecutor executor = SmartContractExecutor.InitializeForBlockAssembler(deserializedCreate, this.decompiler, this.gasInjector, new Money(10000), this.network, this.state, validator, this.keyEncodingStrategy);
-=======
-            SmartContractExecutor executor = SmartContractExecutor.Initialize(deserializedCreate, this.decompiler, this.gasInjector, this.network, this.state, validator, new Money(10000));
->>>>>>> 8d757c01
+            SmartContractExecutor executor = SmartContractExecutor.Initialize(deserializedCreate, this.decompiler, this.gasInjector, this.network, this.state, validator, this.keyEncodingStrategy, new Money(10000));
             ISmartContractExecutionResult result = executor.Execute(0, deserializedCreate.GetNewContractAddress());
 
             Assert.True(result.Revert);
@@ -136,11 +128,7 @@
             var deserialized = SmartContractCarrier.Deserialize(tx, txOut);
             deserialized.Sender = new uint160(2);
 
-<<<<<<< HEAD
-            var executor = SmartContractExecutor.InitializeForBlockAssembler(deserialized, this.decompiler, this.gasInjector, new Money(10000), this.network, this.state, this.validator, this.keyEncodingStrategy);
-=======
-            var executor = SmartContractExecutor.Initialize(deserialized, this.decompiler, this.gasInjector, this.network, this.state, this.validator, new Money(10000));
->>>>>>> 8d757c01
+            var executor = SmartContractExecutor.Initialize(deserialized, this.decompiler, this.gasInjector, this.network, this.state, this.validator, this.keyEncodingStrategy,  new Money(10000));
             ISmartContractExecutionResult result = executor.Execute(0, new uint160(1));
 
             Assert.NotNull(result.Exception);
@@ -163,11 +151,7 @@
             var deserialized = SmartContractCarrier.Deserialize(tx, txOut);
             deserialized.Sender = new uint160(2);
 
-<<<<<<< HEAD
-            var executor = SmartContractExecutor.InitializeForBlockAssembler(deserialized, this.decompiler, this.gasInjector, new Money(10000), this.network, this.state, this.validator, this.keyEncodingStrategy);
-=======
-            var executor = SmartContractExecutor.Initialize(deserialized, this.decompiler, this.gasInjector, this.network, this.state, this.validator, new Money(10000));
->>>>>>> 8d757c01
+            var executor = SmartContractExecutor.Initialize(deserialized, this.decompiler, this.gasInjector, this.network, this.state, this.validator, this.keyEncodingStrategy, new Money(10000));
             ISmartContractExecutionResult result = executor.Execute(0, new uint160(1));
 
             Assert.NotNull(result.Exception);
@@ -190,11 +174,7 @@
             var deserialized = SmartContractCarrier.Deserialize(tx, txOut);
             deserialized.Sender = new uint160(2);
 
-<<<<<<< HEAD
-            var executor = SmartContractExecutor.InitializeForBlockAssembler(deserialized, this.decompiler, this.gasInjector, new Money(10000), this.network, this.state, this.validator, this.keyEncodingStrategy);
-=======
-            var executor = SmartContractExecutor.Initialize(deserialized, this.decompiler, this.gasInjector, this.network, this.state, this.validator, new Money(10000));
->>>>>>> 8d757c01
+            var executor = SmartContractExecutor.Initialize(deserialized, this.decompiler, this.gasInjector, this.network, this.state, this.validator, this.keyEncodingStrategy, new Money(10000));
             ISmartContractExecutionResult result = executor.Execute(0, new uint160(1));
 
             Assert.NotNull(result.Exception);
