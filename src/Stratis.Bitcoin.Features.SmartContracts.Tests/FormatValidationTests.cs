--- conflicted
+++ resolved
@@ -1,14 +1,6 @@
-<<<<<<< HEAD
-﻿using System;
-using System.Collections.Generic;
-using System.IO;
-using System.Linq;
-using System.Reflection;
-=======
 ﻿using System.Collections.Generic;
 using System.IO;
 using System.Linq;
->>>>>>> 199c7f47
 using Microsoft.CodeAnalysis;
 using Microsoft.CodeAnalysis.CSharp;
 using Microsoft.CodeAnalysis.Emit;
@@ -16,13 +8,8 @@
 using Stratis.ModuleValidation.Net;
 using Stratis.ModuleValidation.Net.Format;
 using Stratis.SmartContracts.Core.Validation;
-<<<<<<< HEAD
-using Stratis.SmartContracts.Core.Validation.Validators.Module;
-using Stratis.SmartContracts.Core.Validation.Validators.Type;
-=======
 using Stratis.SmartContracts.Core.Validation.Validators.Type;
 using Stratis.SmartContracts.Executor.Reflection;
->>>>>>> 199c7f47
 using Stratis.SmartContracts.Executor.Reflection.Compilation;
 using Xunit;
 
@@ -97,11 +84,7 @@
         public void SmartContract_ValidateFormat_FormatValidatorChecksConstructor()
         {
             var validator = new SmartContractFormatValidator();
-<<<<<<< HEAD
-            var validationResult = validator.Validate(MultipleConstructorDecompilation);
-=======
             var validationResult = validator.Validate(MultipleConstructorDecompilation.ModuleDefinition);
->>>>>>> 199c7f47
 
             Assert.Single(validationResult.Errors);
             Assert.False(validationResult.IsValid);
@@ -337,11 +320,7 @@
             byte[] assemblyBytes = compilationResult.Compilation;
             SmartContractDecompilation decomp = SmartContractDecompiler.GetModuleDefinition(assemblyBytes);
 
-<<<<<<< HEAD
-            var result = validator.Validate(decomp);
-=======
             var result = validator.Validate(decomp.ModuleDefinition);
->>>>>>> 199c7f47
 
             Assert.False(result.IsValid);
             Assert.Single(result.Errors);
@@ -371,11 +350,7 @@
             byte[] assemblyBytes = compilationResult.Compilation;
             SmartContractDecompilation decomp = SmartContractDecompiler.GetModuleDefinition(assemblyBytes);
 
-<<<<<<< HEAD
-            var result = validator.Validate(decomp);
-=======
             var result = validator.Validate(decomp.ModuleDefinition);
->>>>>>> 199c7f47
 
             Assert.False(result.IsValid);
             Assert.Equal(2, result.Errors.Count());
