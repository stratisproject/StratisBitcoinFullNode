--- conflicted
+++ resolved
@@ -42,11 +42,7 @@
                     }
                 },
                 this.nodeLifetime.ApplicationStopping,
-<<<<<<< HEAD
-                repeatEvery: TimeSpan.FromSeconds(5));
-=======
                 repeatEvery: TimeSpan.FromSeconds(Math.Max(broadcasterSettings.BroadcastFrequencySeconds, 5)));
->>>>>>> 4ce03143
         }
 
         protected abstract IEnumerable<IClientEvent> GetMessages();
