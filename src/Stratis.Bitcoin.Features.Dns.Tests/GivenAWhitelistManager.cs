﻿using System;
using System.Collections.Concurrent;
using System.Collections.Generic;
using System.IO;
using System.Linq;
using System.Net;
using DNS.Protocol;
using DNS.Protocol.ResourceRecords;
using FluentAssertions;
using Microsoft.Extensions.Logging;
using Moq;
using NBitcoin;
using NSubstitute;
using NSubstitute.Extensions;
using Stratis.Bitcoin.Configuration;
using Stratis.Bitcoin.Configuration.Settings;
using Stratis.Bitcoin.Connection;
using Stratis.Bitcoin.P2P;
using Stratis.Bitcoin.Tests.Common;
using Stratis.Bitcoin.Utilities;
using Xunit;

namespace Stratis.Bitcoin.Features.Dns.Tests
{
    /// <summary>
    /// Defines unit tests for the <see cref="WhitelistManager"/> class.
    /// </summary>
    public class GivenAWhitelistManager
    {
        private readonly IPeerBanning peerBanning;

        public GivenAWhitelistManager()
        {
            this.peerBanning = Substitute.For<IPeerBanning>();
        }

        [Fact]
        [Trait("DNS", "UnitTest")]
        public void WhenConstructorCalled_AndDatetimeProviderIsNull_ThenArgumentNullExceptionIsThrown()
        {
            // Arrange.
            Action a = () => { new WhitelistManager(null, null, null, null, null, null, this.peerBanning); };

            // Act and Assert.
            a.Should().Throw<ArgumentNullException>().Which.Message.Should().Contain("dateTimeProvider");
        }

        [Fact]
        [Trait("DNS", "UnitTest")]
        public void WhenConstructorCalled_AndLoggerFactoryIsNull_ThenArgumentNullExceptionIsThrown()
        {
            // Arrange.
            IDateTimeProvider dateTimeProvider = new Mock<IDateTimeProvider>().Object;

            Action a = () => { new WhitelistManager(dateTimeProvider, null, null, null, null, null, this.peerBanning); };

            // Act and Assert.
            a.Should().Throw<ArgumentNullException>().Which.Message.Should().Contain("loggerFactory");
        }

        [Fact]
        [Trait("DNS", "UnitTest")]
        public void WhenConstructorCalled_AndPeerAddressManagerIsNull_ThenArgumentNullExceptionIsThrown()
        {
            // Arrange.
            IDateTimeProvider dateTimeProvider = new Mock<IDateTimeProvider>().Object;
            ILoggerFactory loggerFactory = new Mock<ILoggerFactory>().Object;

            Action a = () => { new WhitelistManager(dateTimeProvider, loggerFactory, null, null, null, null, this.peerBanning); };

            // Act and Assert.
            a.Should().Throw<ArgumentNullException>().Which.Message.Should().Contain("peerAddressManager");
        }

        [Fact]
        [Trait("DNS", "UnitTest")]
        public void WhenConstructorCalled_AndDnsServerIsNull_ThenArgumentNullExceptionIsThrown()
        {
            // Arrange.
            IDateTimeProvider dateTimeProvider = new Mock<IDateTimeProvider>().Object;
            ILoggerFactory loggerFactory = new Mock<ILoggerFactory>().Object;
            IPeerAddressManager peerAddressManager = new Mock<IPeerAddressManager>().Object;

            Action a = () => { new WhitelistManager(dateTimeProvider, loggerFactory, peerAddressManager, null, null, null, this.peerBanning); };

            // Act and Assert.
            a.Should().Throw<ArgumentNullException>().Which.Message.Should().Contain("dnsServer");
        }

        [Fact]
        [Trait("DNS", "UnitTest")]
        public void WhenConstructorCalled_AndConnectionSettingsAreNull_ThenArgumentNullExceptionIsThrown()
        {
            // Arrange.
            IDateTimeProvider dateTimeProvider = new Mock<IDateTimeProvider>().Object;
            ILoggerFactory loggerFactory = new Mock<ILoggerFactory>().Object;
            IPeerAddressManager peerAddressManager = new Mock<IPeerAddressManager>().Object;
            IDnsServer dnsServer = new Mock<IDnsServer>().Object;
            DnsSettings dnsSettings = new Mock<DnsSettings>().Object;
            dnsSettings.DnsHostName = "stratis.test.com";

            Action a = () => { new WhitelistManager(dateTimeProvider, loggerFactory, peerAddressManager, dnsServer, null, dnsSettings, this.peerBanning); };

            // Act and Assert.
            a.Should().Throw<ArgumentNullException>().Which.Message.Should().Contain("connectionSettings");
        }

        [Fact]
        [Trait("DNS", "UnitTest")]
        public void WhenConstructorCalled_AndConnectionSettingsConnectionManagerIsNull_ThenArgumentNullExceptionIsThrown()
        {
            // Arrange.
            IDateTimeProvider dateTimeProvider = new Mock<IDateTimeProvider>().Object;
            ILoggerFactory loggerFactory = new Mock<ILoggerFactory>().Object;
            IPeerAddressManager peerAddressManager = new Mock<IPeerAddressManager>().Object;
            IDnsServer dnsServer = new Mock<IDnsServer>().Object;
            DnsSettings dnsSettings = new Mock<DnsSettings>().Object;
            dnsSettings.DnsHostName = "stratis.test.com";

            Action a = () => { new WhitelistManager(dateTimeProvider, loggerFactory, peerAddressManager, dnsServer, null, dnsSettings, this.peerBanning); };

            // Act and Assert.
            a.Should().Throw<ArgumentNullException>().Which.Message.Should().Contain("connectionSettings");
        }

        [Fact]
        [Trait("DNS", "UnitTest")]
        public void WhenConstructorCalled_AndPeerBanningComponentIsNull_ThenArgumentNullExceptionIsThrown()
        {
            // Arrange.
            IDateTimeProvider dateTimeProvider = new Mock<IDateTimeProvider>().Object;
            ILoggerFactory loggerFactory = new Mock<ILoggerFactory>().Object;
            IPeerAddressManager peerAddressManager = new Mock<IPeerAddressManager>().Object;
            IDnsServer dnsServer = new Mock<IDnsServer>().Object;
            DnsSettings dnsSettings = new Mock<DnsSettings>().Object;
            dnsSettings.DnsHostName = "stratis.test.com";
            ConnectionManagerSettings connectionManagerSettings = new ConnectionManagerSettings();

            Action a = () => new WhitelistManager(dateTimeProvider, loggerFactory, peerAddressManager, dnsServer, connectionManagerSettings, dnsSettings, 
                    null);

            // Act and Assert.
            a.Should().Throw<ArgumentNullException>().Which.Message.Should().Contain("peerBanning");
        }

        [Fact]
        [Trait("DNS", "UnitTest")]
        public void WhenRefreshWhitelist_AndActivePeersAvailable_ThenWhitelistContainsActivePeers()
        {
            // Arrange.
            var mockDateTimeProvider = new Mock<IDateTimeProvider>();

            var mockLogger = new Mock<ILogger>();
            var mockLoggerFactory = new Mock<ILoggerFactory>();
            mockLoggerFactory.Setup(l => l.CreateLogger(It.IsAny<string>())).Returns(mockLogger.Object);
            ILoggerFactory loggerFactory = mockLoggerFactory.Object;

            mockDateTimeProvider.Setup(d => d.GetTimeOffset()).Returns(new DateTimeOffset(new DateTime(2017, 8, 30, 1, 2, 3))).Verifiable();
            IDateTimeProvider dateTimeProvider = mockDateTimeProvider.Object;

            int inactiveTimePeriod = 2000;

            IPAddress activeIpAddressOne = IPAddress.Parse("::ffff:192.168.0.1");
            var activeEndpointOne = new IPEndPoint(activeIpAddressOne, 80);

            IPAddress activeIpAddressTwo = IPAddress.Parse("::ffff:192.168.0.2");
            var activeEndpointTwo = new IPEndPoint(activeIpAddressTwo, 80);

            IPAddress activeIpAddressThree = IPAddress.Parse("::ffff:192.168.0.3");
            var activeEndpointThree = new IPEndPoint(activeIpAddressThree, 80);

            IPAddress activeIpAddressFour = IPAddress.Parse("::ffff:192.168.0.4");
            var activeEndpointFour = new IPEndPoint(activeIpAddressFour, 80);

            IPAddress activeIpAddressFive = IPAddress.Parse("2607:f8b0:4009:80e::200e");
            var activeEndpointFive = new IPEndPoint(activeIpAddressFive, 80);

            var testDataSet = new List<Tuple<IPEndPoint, DateTimeOffset>>()
            {
                new Tuple<IPEndPoint, DateTimeOffset>(activeEndpointOne,  dateTimeProvider.GetTimeOffset().AddSeconds(-inactiveTimePeriod).AddSeconds(10)),
                new Tuple<IPEndPoint, DateTimeOffset>(activeEndpointTwo, dateTimeProvider.GetTimeOffset().AddSeconds(-inactiveTimePeriod).AddSeconds(20)),
                new Tuple<IPEndPoint, DateTimeOffset>(activeEndpointThree, dateTimeProvider.GetTimeOffset().AddSeconds(-inactiveTimePeriod).AddSeconds(30)),
                new Tuple<IPEndPoint, DateTimeOffset>(activeEndpointFour, dateTimeProvider.GetTimeOffset().AddSeconds(-inactiveTimePeriod).AddSeconds(40)),
                new Tuple<IPEndPoint, DateTimeOffset>(activeEndpointFive, dateTimeProvider.GetTimeOffset().AddSeconds(-inactiveTimePeriod).AddSeconds(50))
            };

            // PeerAddressManager does not support IPv4 addresses that are not represented as embedded IPv4 addresses in an IPv6 address.
            IPeerAddressManager peerAddressManager = this.CreateTestPeerAddressManager(testDataSet);

            IMasterFile spiedMasterFile = null;
            var mockDnsServer = new Mock<IDnsServer>();
            mockDnsServer.Setup(d => d.SwapMasterfile(It.IsAny<IMasterFile>()))
                .Callback<IMasterFile>(m =>
                {
                    spiedMasterFile = m;
                })
                .Verifiable();

            NodeSettings nodeSettings = NodeSettings.Default();
            DnsSettings dnsSettings = new Mock<DnsSettings>().Object;
            dnsSettings.DnsPeerBlacklistThresholdInSeconds = inactiveTimePeriod;
            dnsSettings.DnsHostName = "stratis.test.com";
            ConnectionManagerSettings connectionSettings = new ConnectionManagerSettings(nodeSettings);

            var whitelistManager = new WhitelistManager(dateTimeProvider, loggerFactory, peerAddressManager, mockDnsServer.Object, connectionSettings, dnsSettings, this.peerBanning);

            // Act.
            whitelistManager.RefreshWhitelist();

            // Assert.
            spiedMasterFile.Should().NotBeNull();

            // Check for A records (IPv4 embedded in IPv6 and IPv4 addresses).
            var question4 = new Question(new Domain(dnsSettings.DnsHostName), RecordType.A);
            IList<IResourceRecord> resourceRecordsIpv4 = spiedMasterFile.Get(question4);
            resourceRecordsIpv4.Should().NotBeNullOrEmpty();

            IList<IPAddressResourceRecord> ipAddressResourceRecords4 = resourceRecordsIpv4.OfType<IPAddressResourceRecord>().ToList();
            ipAddressResourceRecords4.Should().HaveCount(4);

            // Check for AAAA records (IPv6 addresses).
            var question6 = new Question(new Domain(dnsSettings.DnsHostName), RecordType.AAAA);
            IList<IResourceRecord> resourceRecordsIpv6 = spiedMasterFile.Get(question6);
            resourceRecordsIpv6.Should().NotBeNullOrEmpty();

            IList<IPAddressResourceRecord> ipAddressResourceRecords6 = resourceRecordsIpv6.OfType<IPAddressResourceRecord>().ToList();
            ipAddressResourceRecords6.Should().HaveCount(1);

            foreach (Tuple<IPEndPoint, DateTimeOffset> testData in testDataSet)
            {
                if (testData.Item1.Address.IsIPv4MappedToIPv6)
                {
                    ipAddressResourceRecords4.SingleOrDefault(i => i.IPAddress.Equals(testData.Item1.Address.MapToIPv4())).Should().NotBeNull();
                }
                else
                {
                    ipAddressResourceRecords6.SingleOrDefault(i => i.IPAddress.Equals(testData.Item1.Address)).Should().NotBeNull();
                }
            }
        }

        [Fact]
        [Trait("DNS", "UnitTest")]
        public void WhenRefreshWhitelist_AndOwnIPInPeers_AndNotRunningFullNode_ThenWhitelistDoesNotContainOwnIP()
        {
            // Arrange.
            var mockDateTimeProvider = new Mock<IDateTimeProvider>();

            var mockLogger = new Mock<ILogger>();
            var mockLoggerFactory = new Mock<ILoggerFactory>();
            mockLoggerFactory.Setup(l => l.CreateLogger(It.IsAny<string>())).Returns(mockLogger.Object);
            ILoggerFactory loggerFactory = mockLoggerFactory.Object;

            mockDateTimeProvider.Setup(d => d.GetTimeOffset()).Returns(new DateTimeOffset(new DateTime(2017, 8, 30, 1, 2, 3))).Verifiable();
            IDateTimeProvider dateTimeProvider = mockDateTimeProvider.Object;

            int inactiveTimePeriod = 5000;

            IPAddress activeIpAddressOne = IPAddress.Parse("::ffff:192.168.0.1");
            var activeEndpointOne = new IPEndPoint(activeIpAddressOne, 80);

            IPAddress activeIpAddressTwo = IPAddress.Parse("::ffff:192.168.0.2");
            var activeEndpointTwo = new IPEndPoint(activeIpAddressTwo, 80);

            IPAddress activeIpAddressThree = IPAddress.Parse("::ffff:192.168.0.3");
            var activeEndpointThree = new IPEndPoint(activeIpAddressThree, 80);

            var activeTestDataSet = new List<Tuple<IPEndPoint, DateTimeOffset>>()
            {
                new Tuple<IPEndPoint, DateTimeOffset> (activeEndpointOne,  dateTimeProvider.GetTimeOffset().AddSeconds(-inactiveTimePeriod).AddSeconds(10)),
                new Tuple<IPEndPoint, DateTimeOffset>(activeEndpointTwo, dateTimeProvider.GetTimeOffset().AddSeconds(-inactiveTimePeriod).AddSeconds(20)),
                new Tuple<IPEndPoint, DateTimeOffset>(activeEndpointThree, dateTimeProvider.GetTimeOffset().AddSeconds(-inactiveTimePeriod).AddSeconds(30)),
            };

            IPAddress externalIPAdress = IPAddress.Parse("::ffff:192.168.99.99");
            int externalPort = 80;
            var externalEndpoint = new IPEndPoint(externalIPAdress, externalPort);

            var externalIPTestDataSet = new List<Tuple<IPEndPoint, DateTimeOffset>>()
            {
                new Tuple<IPEndPoint, DateTimeOffset> (externalEndpoint,  dateTimeProvider.GetTimeOffset().AddSeconds(-inactiveTimePeriod).AddSeconds(40)),
            };

            IPeerAddressManager peerAddressManager = this.CreateTestPeerAddressManager(activeTestDataSet.Union(externalIPTestDataSet).ToList());

            var args = new string[] {
                $"-dnspeeractivethreshold={inactiveTimePeriod.ToString()}",
                $"-externalip={externalEndpoint.Address.ToString()}",
                $"-port={externalPort.ToString()}",
            };

            IMasterFile spiedMasterFile = null;
            var mockDnsServer = new Mock<IDnsServer>();
            mockDnsServer.Setup(d => d.SwapMasterfile(It.IsAny<IMasterFile>()))
                .Callback<IMasterFile>(m =>
                {
                    spiedMasterFile = m;
                })
                .Verifiable();

            Network network = KnownNetworks.StratisTest;
<<<<<<< HEAD
            var nodeSettings = new NodeSettings(network, args:args);
=======
            var nodeSettings = new NodeSettings(network, args: args);
>>>>>>> cb179734
            DnsSettings dnsSettings = new Mock<DnsSettings>().Object;
            dnsSettings.DnsPeerBlacklistThresholdInSeconds = inactiveTimePeriod;
            dnsSettings.DnsHostName = "stratis.test.com";
            dnsSettings.DnsFullNode = false;
            ConnectionManagerSettings connectionSettings = new ConnectionManagerSettings(nodeSettings);

            var whitelistManager = new WhitelistManager(dateTimeProvider, loggerFactory, peerAddressManager, mockDnsServer.Object, connectionSettings, dnsSettings, this.peerBanning);

            // Act.
            whitelistManager.RefreshWhitelist();

            // Assert.
            spiedMasterFile.Should().NotBeNull();

            var question = new Question(new Domain(dnsSettings.DnsHostName), RecordType.A);
            IList<IResourceRecord> resourceRecords = spiedMasterFile.Get(question);
            resourceRecords.Should().NotBeNullOrEmpty();

            IList<IPAddressResourceRecord> ipAddressResourceRecords = resourceRecords.OfType<IPAddressResourceRecord>().ToList();
            ipAddressResourceRecords.Should().HaveSameCount(activeTestDataSet);

            foreach (Tuple<IPEndPoint, DateTimeOffset> testData in activeTestDataSet)
            {
                ipAddressResourceRecords.SingleOrDefault(i => i.IPAddress.Equals(testData.Item1.Address.MapToIPv4())).Should().NotBeNull();
            }

            // External IP.
            ipAddressResourceRecords.SingleOrDefault(i => i.IPAddress.Equals(externalEndpoint)).Should().BeNull("the external IP peer should not be in DNS as not running full node.");
        }

        [Fact]
        [Trait("DNS", "UnitTest")]
        public void WhenRefreshWhitelist_AndOwnIPInPeers_AndAreRunningFullNode_ThenWhitelistDoesContainOwnIP()
        {
            // Arrange.
            var mockDateTimeProvider = new Mock<IDateTimeProvider>();

            var mockLogger = new Mock<ILogger>();
            var mockLoggerFactory = new Mock<ILoggerFactory>();
            mockLoggerFactory.Setup(l => l.CreateLogger(It.IsAny<string>())).Returns(mockLogger.Object);
            ILoggerFactory loggerFactory = mockLoggerFactory.Object;

            mockDateTimeProvider.Setup(d => d.GetTimeOffset()).Returns(new DateTimeOffset(new DateTime(2017, 8, 30, 1, 2, 3))).Verifiable();
            IDateTimeProvider dateTimeProvider = mockDateTimeProvider.Object;

            int inactiveTimePeriod = 5000;

            IPAddress activeIpAddressOne = IPAddress.Parse("::ffff:192.168.0.1");
            var activeEndpointOne = new IPEndPoint(activeIpAddressOne, 80);

            IPAddress activeIpAddressTwo = IPAddress.Parse("::ffff:192.168.0.2");
            var activeEndpointTwo = new IPEndPoint(activeIpAddressTwo, 80);

            IPAddress activeIpAddressThree = IPAddress.Parse("::ffff:192.168.0.3");
            var activeEndpointThree = new IPEndPoint(activeIpAddressThree, 80);

            IPAddress externalIPAdress = IPAddress.Parse("::ffff:192.168.99.99");
            int externalPort = 80;
            var externalEndpoint = new IPEndPoint(externalIPAdress, externalPort);

            var activeTestDataSet = new List<Tuple<IPEndPoint, DateTimeOffset>>()
            {
                new Tuple<IPEndPoint, DateTimeOffset> (activeEndpointOne,  dateTimeProvider.GetTimeOffset().AddSeconds(-inactiveTimePeriod).AddSeconds(10)),
                new Tuple<IPEndPoint, DateTimeOffset>(activeEndpointTwo, dateTimeProvider.GetTimeOffset().AddSeconds(-inactiveTimePeriod).AddSeconds(20)),
                new Tuple<IPEndPoint, DateTimeOffset>(activeEndpointThree, dateTimeProvider.GetTimeOffset().AddSeconds(-inactiveTimePeriod).AddSeconds(30)),
                new Tuple<IPEndPoint, DateTimeOffset> (externalEndpoint,  dateTimeProvider.GetTimeOffset().AddSeconds(-inactiveTimePeriod).AddSeconds(40))
            };

            IPeerAddressManager peerAddressManager = this.CreateTestPeerAddressManager(activeTestDataSet);

            var args = new string[] {
                $"-dnspeeractivethreshold={inactiveTimePeriod.ToString()}",
                $"-externalip={externalEndpoint.Address.ToString()}",
                $"-port={externalPort.ToString()}",
            };

            IMasterFile spiedMasterFile = null;
            var mockDnsServer = new Mock<IDnsServer>();
            mockDnsServer.Setup(d => d.SwapMasterfile(It.IsAny<IMasterFile>()))
                .Callback<IMasterFile>(m =>
                {
                    spiedMasterFile = m;
                })
                .Verifiable();

            Network network = KnownNetworks.StratisTest;
<<<<<<< HEAD
            var nodeSettings = new NodeSettings(network, args:args);
=======
            var nodeSettings = new NodeSettings(network, args: args);
>>>>>>> cb179734
            DnsSettings dnsSettings = new Mock<DnsSettings>().Object;
            dnsSettings.DnsFullNode = true;
            dnsSettings.DnsPeerBlacklistThresholdInSeconds = inactiveTimePeriod;
            dnsSettings.DnsHostName = "stratis.test.com";
            ConnectionManagerSettings connectionSettings = new ConnectionManagerSettings(nodeSettings);

            var whitelistManager = new WhitelistManager(dateTimeProvider, loggerFactory, peerAddressManager, mockDnsServer.Object, connectionSettings, dnsSettings, this.peerBanning);

            // Act.
            whitelistManager.RefreshWhitelist();

            // Assert.
            spiedMasterFile.Should().NotBeNull();

            var question = new Question(new Domain(dnsSettings.DnsHostName), RecordType.A);
            IList<IResourceRecord> resourceRecords = spiedMasterFile.Get(question);
            resourceRecords.Should().NotBeNullOrEmpty();

            IList<IPAddressResourceRecord> ipAddressResourceRecords = resourceRecords.OfType<IPAddressResourceRecord>().ToList();
            ipAddressResourceRecords.Should().HaveSameCount(activeTestDataSet);

            foreach (Tuple<IPEndPoint, DateTimeOffset> testData in activeTestDataSet)
            {
                ipAddressResourceRecords.SingleOrDefault(i => i.IPAddress.Equals(testData.Item1.Address.MapToIPv4())).Should().NotBeNull();
            }
        }

        [Fact]
        [Trait("DNS", "UnitTest")]
        public void WhenRefreshWhitelist_AndInactivePeersInWhitelist_ThenWhitelistDoesNotContainInactivePeers()
        {
            // Arrange.
            var mockDateTimeProvider = new Mock<IDateTimeProvider>();

            var mockLogger = new Mock<ILogger>();
            var mockLoggerFactory = new Mock<ILoggerFactory>();
            mockLoggerFactory.Setup(l => l.CreateLogger(It.IsAny<string>())).Returns(mockLogger.Object);
            ILoggerFactory loggerFactory = mockLoggerFactory.Object;

            mockDateTimeProvider.Setup(d => d.GetTimeOffset()).Returns(new DateTimeOffset(new DateTime(2017, 8, 30, 1, 2, 3))).Verifiable();
            IDateTimeProvider dateTimeProvider = mockDateTimeProvider.Object;

            int inactiveTimePeriod = 3000;

            IPAddress activeIpAddressOne = IPAddress.Parse("::ffff:192.168.0.1");
            var activeEndpointOne = new IPEndPoint(activeIpAddressOne, 80);

            IPAddress activeIpAddressTwo = IPAddress.Parse("::ffff:192.168.0.2");
            var activeEndpointTwo = new IPEndPoint(activeIpAddressTwo, 80);

            IPAddress activeIpAddressThree = IPAddress.Parse("::ffff:192.168.0.3");
            var activeEndpointThree = new IPEndPoint(activeIpAddressThree, 80);

            IPAddress activeIpAddressFour = IPAddress.Parse("::ffff:192.168.0.4");
            var activeEndpointFour = new IPEndPoint(activeIpAddressFour, 80);

            var activeTestDataSet = new List<Tuple<IPEndPoint, DateTimeOffset>>()
            {
                new Tuple<IPEndPoint, DateTimeOffset> (activeEndpointOne,  dateTimeProvider.GetTimeOffset().AddSeconds(-inactiveTimePeriod).AddSeconds(10)),
                new Tuple<IPEndPoint, DateTimeOffset>(activeEndpointTwo, dateTimeProvider.GetTimeOffset().AddSeconds(-inactiveTimePeriod).AddSeconds(20)),
                new Tuple<IPEndPoint, DateTimeOffset>(activeEndpointThree, dateTimeProvider.GetTimeOffset().AddSeconds(-inactiveTimePeriod).AddSeconds(30)),
                new Tuple<IPEndPoint, DateTimeOffset>(activeEndpointFour, dateTimeProvider.GetTimeOffset().AddSeconds(-inactiveTimePeriod).AddSeconds(40))
            };

            IPAddress inactiveIpAddressOne = IPAddress.Parse("::ffff:192.168.100.1");
            var inactiveEndpointOne = new IPEndPoint(inactiveIpAddressOne, 80);

            IPAddress inactiveIpAddressTwo = IPAddress.Parse("::ffff:192.168.100.2");
            var inactiveEndpointTwo = new IPEndPoint(inactiveIpAddressTwo, 80);

            IPAddress inactiveIpAddressThree = IPAddress.Parse("::ffff:192.168.100.3");
            var inactiveEndpointThree = new IPEndPoint(inactiveIpAddressThree, 80);

            var inactiveTestDataSet = new List<Tuple<IPEndPoint, DateTimeOffset>>()
            {
                new Tuple<IPEndPoint, DateTimeOffset> (inactiveEndpointOne,  dateTimeProvider.GetTimeOffset().AddSeconds(-inactiveTimePeriod).AddSeconds(-10)),
                new Tuple<IPEndPoint, DateTimeOffset>(inactiveEndpointTwo, dateTimeProvider.GetTimeOffset().AddSeconds(-inactiveTimePeriod).AddSeconds(-20)),
                new Tuple<IPEndPoint, DateTimeOffset>(inactiveEndpointThree, dateTimeProvider.GetTimeOffset().AddSeconds(-inactiveTimePeriod).AddSeconds(-30))
            };

            IPeerAddressManager peerAddressManager = this.CreateTestPeerAddressManager(activeTestDataSet.Concat(inactiveTestDataSet).ToList());

            IMasterFile spiedMasterFile = null;
            var mockDnsServer = new Mock<IDnsServer>();
            mockDnsServer.Setup(d => d.SwapMasterfile(It.IsAny<IMasterFile>()))
                .Callback<IMasterFile>(m =>
                {
                    spiedMasterFile = m;
                })
                .Verifiable();

            NodeSettings nodeSettings = NodeSettings.Default();
            DnsSettings dnsSettings = new Mock<DnsSettings>().Object;
            dnsSettings.DnsPeerBlacklistThresholdInSeconds = inactiveTimePeriod;
            dnsSettings.DnsHostName = "stratis.test.com";
            ConnectionManagerSettings connectionSettings = new ConnectionManagerSettings(nodeSettings);

            var whitelistManager = new WhitelistManager(dateTimeProvider, loggerFactory, peerAddressManager, mockDnsServer.Object, connectionSettings, dnsSettings, this.peerBanning);

            // Act.
            whitelistManager.RefreshWhitelist();

            // Assert.
            spiedMasterFile.Should().NotBeNull();

            var question = new Question(new Domain(dnsSettings.DnsHostName), RecordType.A);
            IList<IResourceRecord> resourceRecords = spiedMasterFile.Get(question);
            resourceRecords.Should().NotBeNullOrEmpty();

            IList<IPAddressResourceRecord> ipAddressResourceRecords = resourceRecords.OfType<IPAddressResourceRecord>().ToList();
            ipAddressResourceRecords.Should().HaveSameCount(activeTestDataSet);

            foreach (Tuple<IPEndPoint, DateTimeOffset> testData in activeTestDataSet)
            {
                ipAddressResourceRecords.SingleOrDefault(i => i.IPAddress.Equals(testData.Item1.Address.MapToIPv4())).Should().NotBeNull("the ip address is active and should be in DNS");
            }

            foreach (Tuple<IPEndPoint, DateTimeOffset> testData in inactiveTestDataSet)
            {
                ipAddressResourceRecords.SingleOrDefault(i => i.IPAddress.Equals(testData.Item1.Address.MapToIPv4())).Should().BeNull("the ip address is inactive and should not be returned from DNS");
            }
        }

        [Theory]
        [InlineData("::ffff:192.168.0.2", "::ffff:192.168.0.3")]
        [InlineData("2607:f8b0:4009:80e::200e", "2607:f8b0:4009:80e::200f")]
        [Trait("DNS", "UnitTest")]
        public void WhenRefreshWhitelist_AndWhitelisted_IpV4_PeerIsBanned_ThenWhitelistDoesNotContainPeer(string bannedIp, string nonBannedIp)
        {
            // Arrange.
            var datetimeProvider = Substitute.For<IDateTimeProvider>();
            datetimeProvider.GetTimeOffset().Returns(new DateTimeOffset(new DateTime(2017, 8, 30, 1, 2, 3)));

            var logger = Substitute.For<ILogger>();
            var loggerFactory = Substitute.For<ILoggerFactory>();
            loggerFactory.CreateLogger(Arg.Any<string>()).Returns(logger);

            var bannedEndpoint = new IPEndPoint(IPAddress.Parse(bannedIp), 80);
            var notBannedEndpoint = new IPEndPoint(IPAddress.Parse(nonBannedIp), 80);

            IPeerAddressManager peerAddressManager =
                this.CreateTestPeerAddressManager(new[] { bannedEndpoint, notBannedEndpoint });

            var dnsServer = Substitute.For<IDnsServer>();
            IMasterFile masterFile = null;
            dnsServer
                .When(m => m.SwapMasterfile(Arg.Any<IMasterFile>()))
                .Do(x => masterFile = x.Arg<IMasterFile>());

            var nodeSettings = NodeSettings.Default();
            var dnsSettings = Substitute.For<DnsSettings>();
            dnsSettings.DnsHostName = "stratis.test.com";
            var connectionSettings = new ConnectionManagerSettings(nodeSettings);

            peerBanning.IsBanned(bannedEndpoint)
                .Returns(true);

            var whitelistManager = new WhitelistManager(datetimeProvider, loggerFactory, peerAddressManager,
                dnsServer, connectionSettings, dnsSettings, peerBanning);

            // Act.
            whitelistManager.RefreshWhitelist();

            // Assert.
            masterFile.Should().NotBeNull();

            var ipAddressResourceRecords = masterFile
                .Get(new Question(new Domain(dnsSettings.DnsHostName), RecordType.ANY))
                .OfType<IPAddressResourceRecord>().ToList();

            ipAddressResourceRecords.Single().IPAddress.MapToIPv6()
                .Should().NotBe(bannedEndpoint.Address.MapToIPv6());
        }

        private IPeerAddressManager CreateTestPeerAddressManager(IEnumerable<IPEndPoint> testDataSet)
        {
            var dateTimeOffset = new DateTimeOffset(new DateTime(2017, 8, 30, 1, 2, 3));
            var timedEndpoints = testDataSet.Select(ip => new Tuple<IPEndPoint, DateTimeOffset>(ip, dateTimeOffset))
                .ToList();
            return CreateTestPeerAddressManager(timedEndpoints);
        }

        private IPeerAddressManager CreateTestPeerAddressManager(List<Tuple<IPEndPoint, DateTimeOffset>> testDataSet)
        {
            string dataFolderDirectory = Path.Combine(AppContext.BaseDirectory, "WhitelistTests");

            if (Directory.Exists(dataFolderDirectory))
            {
                Directory.Delete(dataFolderDirectory, true);
            }

            Directory.CreateDirectory(dataFolderDirectory);

            var peerFolder = new DataFolder(new NodeSettings(args: new string[] { $"-datadir={dataFolderDirectory}" }).DataDir);

            var mockLogger = new Mock<ILogger>();
            var mockLoggerFactory = new Mock<ILoggerFactory>();
            mockLoggerFactory.Setup(l => l.CreateLogger(It.IsAny<string>())).Returns(mockLogger.Object);
            ILoggerFactory loggerFactory = mockLoggerFactory.Object;

            IPeerAddressManager peerAddressManager = new PeerAddressManager(DateTimeProvider.Default, peerFolder, loggerFactory, new SelfEndpointTracker());

            foreach (Tuple<IPEndPoint, DateTimeOffset> testData in testDataSet)
            {
                peerAddressManager.AddPeer(testData.Item1, IPAddress.Loopback);
                peerAddressManager.PeerSeen(testData.Item1, testData.Item2.DateTime);
            }

            return peerAddressManager;
        }
    }
}<|MERGE_RESOLUTION|>--- conflicted
+++ resolved
@@ -299,11 +299,7 @@
                 .Verifiable();
 
             Network network = KnownNetworks.StratisTest;
-<<<<<<< HEAD
-            var nodeSettings = new NodeSettings(network, args:args);
-=======
             var nodeSettings = new NodeSettings(network, args: args);
->>>>>>> cb179734
             DnsSettings dnsSettings = new Mock<DnsSettings>().Object;
             dnsSettings.DnsPeerBlacklistThresholdInSeconds = inactiveTimePeriod;
             dnsSettings.DnsHostName = "stratis.test.com";
@@ -390,11 +386,7 @@
                 .Verifiable();
 
             Network network = KnownNetworks.StratisTest;
-<<<<<<< HEAD
-            var nodeSettings = new NodeSettings(network, args:args);
-=======
             var nodeSettings = new NodeSettings(network, args: args);
->>>>>>> cb179734
             DnsSettings dnsSettings = new Mock<DnsSettings>().Object;
             dnsSettings.DnsFullNode = true;
             dnsSettings.DnsPeerBlacklistThresholdInSeconds = inactiveTimePeriod;
