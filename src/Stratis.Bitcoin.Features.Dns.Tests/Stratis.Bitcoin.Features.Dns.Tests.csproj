<Project Sdk="Microsoft.NET.Sdk">

  <PropertyGroup>
    <TargetFramework>netcoreapp2.0</TargetFramework>
    <AssemblyName>Stratis.Bitcoin.Features.Dns.Tests</AssemblyName>
    <PackageId>Stratis.Bitcoin.Features.Dns.Tests</PackageId>
    <GenerateRuntimeConfigurationFiles>true</GenerateRuntimeConfigurationFiles>
    <RuntimeFrameworkVersion>2.0.0</RuntimeFrameworkVersion>
    <GenerateAssemblyTitleAttribute>false</GenerateAssemblyTitleAttribute>
    <GenerateAssemblyDescriptionAttribute>false</GenerateAssemblyDescriptionAttribute>
    <GenerateAssemblyConfigurationAttribute>false</GenerateAssemblyConfigurationAttribute>
    <GenerateAssemblyCompanyAttribute>false</GenerateAssemblyCompanyAttribute>
    <GenerateAssemblyProductAttribute>false</GenerateAssemblyProductAttribute>
    <GenerateAssemblyCopyrightAttribute>false</GenerateAssemblyCopyrightAttribute>
    <GenerateAssemblyVersionAttribute>false</GenerateAssemblyVersionAttribute>
    <GenerateAssemblyFileVersionAttribute>false</GenerateAssemblyFileVersionAttribute>
  </PropertyGroup>

  <PropertyGroup Condition="'$(Configuration)|$(Platform)'=='Debug|AnyCPU'">
    <NoWarn>1701;1702;1705;IDE0008;</NoWarn>
  </PropertyGroup>

  <ItemGroup>
    <Compile Remove="Stratis.Bitcoin.Features.Dns.Tests\**" />
    <EmbeddedResource Remove="Stratis.Bitcoin.Features.Dns.Tests\**" />
    <None Remove="Stratis.Bitcoin.Features.Dns.Tests\**" />
  </ItemGroup>
  
  <ItemGroup>
<<<<<<< HEAD
    <PackageReference Include="FluentAssertions" Version="5.2.0" />
=======
>>>>>>> 11718484
    <PackageReference Include="Microsoft.NET.Test.Sdk" Version="15.5.0" />
    <PackageReference Include="Newtonsoft.Json" Version="10.0.3" />
  </ItemGroup>

  <ItemGroup>
    <ProjectReference Include="..\Stratis.Bitcoin.Features.Dns\Stratis.Bitcoin.Features.Dns.csproj" />
    <ProjectReference Include="..\Stratis.Bitcoin.Tests.Common\Stratis.Bitcoin.Tests.Common.csproj" />
  </ItemGroup>

  <ItemGroup>
    <Service Include="{82a7f48d-3b50-4b1e-b82e-3ada8210c358}" />
  </ItemGroup>

  <ItemGroup>
    <None Update="xunit.runner.json">
      <CopyToOutputDirectory>PreserveNewest</CopyToOutputDirectory>
    </None>
  </ItemGroup>
  
</Project><|MERGE_RESOLUTION|>--- conflicted
+++ resolved
@@ -27,10 +27,6 @@
   </ItemGroup>
   
   <ItemGroup>
-<<<<<<< HEAD
-    <PackageReference Include="FluentAssertions" Version="5.2.0" />
-=======
->>>>>>> 11718484
     <PackageReference Include="Microsoft.NET.Test.Sdk" Version="15.5.0" />
     <PackageReference Include="Newtonsoft.Json" Version="10.0.3" />
   </ItemGroup>
