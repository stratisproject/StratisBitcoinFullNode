--- conflicted
+++ resolved
@@ -105,19 +105,8 @@
         public void WhenConstructorCalled_AndDnsServerIsNull_ThenArgumentNullExceptionIsThrown()
         {
             // Arrange.
-<<<<<<< HEAD
-            IWhitelistManager whitelistManager = new Mock<IWhitelistManager>().Object;
-            ILoggerFactory loggerFactory = new Mock<ILoggerFactory>().Object;
-            INodeLifetime nodeLifetime = new Mock<INodeLifetime>().Object;
-            NodeSettings nodeSettings = NodeSettings.Default(this.Network);
-            DnsSettings dnsSettings = new DnsSettings(nodeSettings);
-            DataFolder dataFolder = CreateDataFolder(this);
-            IAsyncLoopFactory asyncLoopFactory = new Mock<IAsyncLoopFactory>().Object;
-            Action a = () => { new DnsFeature(null, whitelistManager, loggerFactory, nodeLifetime, dnsSettings, nodeSettings, dataFolder, asyncLoopFactory); };
-=======
             this.defaultConstructorParameters.dnsServer = null;
             Action a = () => this.BuildDefaultDnsFeature();
->>>>>>> a4d08731
 
             // Act and Assert.
             a.Should().Throw<ArgumentNullException>().Which.Message.Should().Contain("dnsServer");
@@ -128,18 +117,8 @@
         public void WhenConstructorCalled_AndWhiteListManagerIsNull_ThenArgumentNullExceptionIsThrown()
         {
             // Arrange.
-<<<<<<< HEAD
-            IDnsServer dnsServer = new Mock<IDnsServer>().Object;
-            ILoggerFactory loggerFactory = new Mock<ILoggerFactory>().Object;
-            INodeLifetime nodeLifetime = new Mock<INodeLifetime>().Object;
-            NodeSettings nodeSettings = NodeSettings.Default(this.Network);
-            DataFolder dataFolder = CreateDataFolder(this);
-            IAsyncLoopFactory asyncLoopFactory = new Mock<IAsyncLoopFactory>().Object;
-            Action a = () => { new DnsFeature(dnsServer, null, loggerFactory, nodeLifetime, new DnsSettings(nodeSettings), nodeSettings, dataFolder, asyncLoopFactory); };
-=======
             this.defaultConstructorParameters.whitelistManager = null;
             Action a = () => this.BuildDefaultDnsFeature();
->>>>>>> a4d08731
 
             // Act and Assert.
             a.Should().Throw<ArgumentNullException>().Which.Message.Should().Contain("whitelistManager");
@@ -150,18 +129,8 @@
         public void WhenConstructorCalled_AndLoggerFactoryIsNull_ThenArgumentNullExceptionIsThrown()
         {
             // Arrange.
-<<<<<<< HEAD
-            IDnsServer dnsServer = new Mock<IDnsServer>().Object;
-            IWhitelistManager whitelistManager = new Mock<IWhitelistManager>().Object;
-            INodeLifetime nodeLifetime = new Mock<INodeLifetime>().Object;
-            NodeSettings nodeSettings = NodeSettings.Default(this.Network);
-            DataFolder dataFolder = CreateDataFolder(this);
-            IAsyncLoopFactory asyncLoopFactory = new Mock<IAsyncLoopFactory>().Object;
-            Action a = () => { new DnsFeature(dnsServer, whitelistManager, null, nodeLifetime, new DnsSettings(nodeSettings), nodeSettings, dataFolder, asyncLoopFactory); };
-=======
             this.defaultConstructorParameters.loggerFactory = null;
             Action a = () => this.BuildDefaultDnsFeature();
->>>>>>> a4d08731
 
             // Act and Assert.
             a.Should().Throw<ArgumentNullException>().Which.Message.Should().Contain("loggerFactory");
@@ -172,19 +141,8 @@
         public void WhenConstructorCalled_AndNodeLifetimeIsNull_ThenArgumentNullExceptionIsThrown()
         {
             // Arrange.
-<<<<<<< HEAD
-            IDnsServer dnsServer = new Mock<IDnsServer>().Object;
-            IWhitelistManager whitelistManager = new Mock<IWhitelistManager>().Object;
-            IPeerAddressManager peerAddressManager = new Mock<IPeerAddressManager>().Object;
-            ILoggerFactory loggerFactory = new Mock<ILoggerFactory>().Object;
-            NodeSettings nodeSettings = NodeSettings.Default(this.Network);
-            DataFolder dataFolder = CreateDataFolder(this);
-            IAsyncLoopFactory asyncLoopFactory = new Mock<IAsyncLoopFactory>().Object;
-            Action a = () => { new DnsFeature(dnsServer, whitelistManager, loggerFactory, null, new DnsSettings(nodeSettings), nodeSettings, dataFolder, asyncLoopFactory); };
-=======
             this.defaultConstructorParameters.nodeLifetime = null;
             Action a = () => this.BuildDefaultDnsFeature();
->>>>>>> a4d08731
 
             // Act and Assert.
             a.Should().Throw<ArgumentNullException>().Which.Message.Should().Contain("nodeLifetime");
@@ -195,19 +153,8 @@
         public void WhenConstructorCalled_AndNodeSettingsIsNull_ThenArgumentNullExceptionIsThrown()
         {
             // Arrange.
-<<<<<<< HEAD
-            IDnsServer dnsServer = new Mock<IDnsServer>().Object;
-            IWhitelistManager whitelistManager = new Mock<IWhitelistManager>().Object;
-            ILoggerFactory loggerFactory = new Mock<ILoggerFactory>().Object;
-            INodeLifetime nodeLifetime = new Mock<INodeLifetime>().Object;
-            NodeSettings nodeSettings = NodeSettings.Default(this.Network);
-            DataFolder dataFolder = CreateDataFolder(this);
-            IAsyncLoopFactory asyncLoopFactory = new Mock<IAsyncLoopFactory>().Object;
-            Action a = () => { new DnsFeature(dnsServer, whitelistManager, loggerFactory, nodeLifetime, new DnsSettings(nodeSettings), null, dataFolder, asyncLoopFactory); };
-=======
             this.defaultConstructorParameters.nodeSettings = null;
             Action a = () => this.BuildDefaultDnsFeature();
->>>>>>> a4d08731
 
             // Act and Assert.
             a.Should().Throw<ArgumentNullException>().Which.Message.Should().Contain("nodeSettings");
@@ -218,19 +165,8 @@
         public void WhenConstructorCalled_AndDataFolderIsNull_ThenArgumentNullExceptionIsThrown()
         {
             // Arrange.
-<<<<<<< HEAD
-            IDnsServer dnsServer = new Mock<IDnsServer>().Object;
-            IWhitelistManager whitelistManager = new Mock<IWhitelistManager>().Object;
-            ILoggerFactory loggerFactory = new Mock<ILoggerFactory>().Object;
-            INodeLifetime nodeLifetime = new Mock<INodeLifetime>().Object;
-            NodeSettings nodeSettings = new NodeSettings(this.Network, NodeSettings.SupportedProtocolVersion, "StratisBitcoin", null);
-            DnsSettings dnsSettings = new DnsSettings(nodeSettings);
-            IAsyncLoopFactory asyncLoopFactory = new Mock<IAsyncLoopFactory>().Object;
-            Action a = () => { new DnsFeature(dnsServer, whitelistManager, loggerFactory, nodeLifetime, dnsSettings, nodeSettings, null, asyncLoopFactory); };
-=======
             this.defaultConstructorParameters.dataFolder = null;
             Action a = () => this.BuildDefaultDnsFeature();
->>>>>>> a4d08731
 
             // Act and Assert.
             a.Should().Throw<ArgumentNullException>().Which.Message.Should().Contain("dataFolder");
@@ -241,20 +177,7 @@
         public void WhenConstructorCalled_AndAllParametersValid_ThenTypeCreated()
         {
             // Arrange.
-<<<<<<< HEAD
-            IDnsServer dnsServer = new Mock<IDnsServer>().Object;
-            IWhitelistManager whitelistManager = new Mock<IWhitelistManager>().Object;
-            INodeLifetime nodeLifetime = new Mock<INodeLifetime>().Object;
-            NodeSettings nodeSettings = NodeSettings.Default(this.Network);
-            DataFolder dataFolder = CreateDataFolder(this);
-            ILoggerFactory loggerFactory = new Mock<ILoggerFactory>().Object;
-            IAsyncLoopFactory asyncLoopFactory = new Mock<IAsyncLoopFactory>().Object;
-
-            // Act.
-            var feature = new DnsFeature(dnsServer, whitelistManager, loggerFactory, nodeLifetime, new DnsSettings(nodeSettings), nodeSettings, dataFolder, asyncLoopFactory);
-=======
-            var feature = this.BuildDefaultDnsFeature();
->>>>>>> a4d08731
+            var feature = this.BuildDefaultDnsFeature();
 
             // Assert.
             feature.Should().NotBeNull();
@@ -271,23 +194,7 @@
                 waitObject.Set();
                 throw new OperationCanceledException();
             };
-<<<<<<< HEAD
-            dnsServer.Setup(s => s.ListenAsync(It.IsAny<int>(), It.IsAny<CancellationToken>())).Callback(action);
-
-            var whitelistManager = new Mock<IWhitelistManager>();
-
-            var nodeLifetime = new Mock<INodeLifetime>();
-            var nodeSettings = new NodeSettings(this.Network, args:new string[] { $"-datadir={Directory.GetCurrentDirectory()}" });
-            DataFolder dataFolder = CreateDataFolder(this);
-
-            var logger = new Mock<ILogger>(MockBehavior.Loose);
-            var loggerFactory = new Mock<ILoggerFactory>();
-            loggerFactory.Setup<ILogger>(f => f.CreateLogger(It.IsAny<string>())).Returns(logger.Object);
-
-            IAsyncLoopFactory asyncLoopFactory = new AsyncLoopFactory(loggerFactory.Object);
-=======
             this.defaultConstructorParameters.dnsServer.Setup(s => s.ListenAsync(It.IsAny<int>(), It.IsAny<CancellationToken>())).Callback(action);
->>>>>>> a4d08731
 
             // Act.
             var feature = this.BuildDefaultDnsFeature();
@@ -316,24 +223,8 @@
             this.defaultConstructorParameters.dnsServer.Setup(s => s.ListenAsync(It.IsAny<int>(), It.IsAny<CancellationToken>())).Callback(action);
 
             var source = new CancellationTokenSource();
-<<<<<<< HEAD
-            var nodeLifetime = new Mock<INodeLifetime>();
-            nodeLifetime.Setup(n => n.StopApplication()).Callback(() => source.Cancel());
-            nodeLifetime.Setup(n => n.ApplicationStopping).Returns(source.Token);
-            INodeLifetime nodeLifetimeObject = nodeLifetime.Object;
-
-            var nodeSettings = new NodeSettings(this.Network, args:new string[] { $"-datadir={ Directory.GetCurrentDirectory() }" });
-            DataFolder dataFolder = CreateDataFolder(this);
-
-            var logger = new Mock<ILogger>(MockBehavior.Loose);
-            var loggerFactory = new Mock<ILoggerFactory>();
-            loggerFactory.Setup<ILogger>(f => f.CreateLogger(It.IsAny<string>())).Returns(logger.Object);
-
-            IAsyncLoopFactory asyncLoopFactory = new AsyncLoopFactory(loggerFactory.Object);
-=======
             this.defaultConstructorParameters.nodeLifetime.Setup(n => n.StopApplication()).Callback(() => source.Cancel());
             this.defaultConstructorParameters.nodeLifetime.Setup(n => n.ApplicationStopping).Returns(source.Token);
->>>>>>> a4d08731
 
             // Act.
             var feature = this.BuildDefaultDnsFeature();
@@ -359,18 +250,8 @@
             this.defaultConstructorParameters.dnsServer.Setup(s => s.ListenAsync(It.IsAny<int>(), It.IsAny<CancellationToken>())).Callback(action);
 
             var source = new CancellationTokenSource(3000);
-<<<<<<< HEAD
-            var nodeLifetime = new Mock<INodeLifetime>();
-            nodeLifetime.Setup(n => n.StopApplication()).Callback(() => source.Cancel());
-            nodeLifetime.Setup(n => n.ApplicationStopping).Returns(source.Token);
-            INodeLifetime nodeLifetimeObject = nodeLifetime.Object;
-
-            var nodeSettings = new NodeSettings(this.Network, args: new string[] { $"-datadir={ Directory.GetCurrentDirectory() }" });
-            DataFolder dataFolder = CreateDataFolder(this);
-=======
             this.defaultConstructorParameters.nodeLifetime.Setup(n => n.StopApplication()).Callback(() => source.Cancel());
             this.defaultConstructorParameters.nodeLifetime.Setup(n => n.ApplicationStopping).Returns(source.Token);
->>>>>>> a4d08731
 
             var logger = new Mock<ILogger>();
             bool serverError = false;
@@ -400,12 +281,7 @@
             this.defaultConstructorParameters.nodeLifetime.Setup(n => n.StopApplication()).Callback(() => source.Cancel());
             this.defaultConstructorParameters.nodeLifetime.Setup(n => n.ApplicationStopping).Returns(source.Token);
 
-<<<<<<< HEAD
-            var nodeSettings = new NodeSettings(this.Network, args: new string[] { $"-datadir={ Directory.GetCurrentDirectory() }" });
-            DataFolder dataFolder = CreateDataFolder(this);
-=======
             this.defaultConstructorParameters.asyncLoopFactory = new AsyncLoopFactory(this.defaultConstructorParameters.loggerFactory.Object);
->>>>>>> a4d08731
 
             using (var feature = this.BuildDefaultDnsFeature())
             {
