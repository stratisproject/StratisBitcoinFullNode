﻿using System;
using System.Collections.Generic;
using System.Linq;
using NBitcoin;
using Stratis.Bitcoin.Configuration;
using Stratis.Bitcoin.Features.MemoryPool.Fee;
using Stratis.Bitcoin.Tests.Common;
using Stratis.Bitcoin.Utilities;
using Xunit;

namespace Stratis.Bitcoin.Features.MemoryPool.Tests
{
    public class FeeTests
    {
        [Fact]
        public void BlockPolicyEstimates()
        {
            var dateTimeSet = new DateTimeProviderSet();
<<<<<<< HEAD
            var settings = NodeSettings.Default();
            TxMempool mpool = new TxMempool(DateTimeProvider.Default,
                new BlockPolicyEstimator(settings.LoggerFactory, settings), settings.LoggerFactory, settings);
            TestMemPoolEntryHelper entry = new TestMemPoolEntryHelper();
            Money basefee = new Money(2000);
            Money deltaFee = new Money(100);
            List<Money> feeV = new List<Money>();
=======
            NodeSettings settings = NodeSettings.Default(KnownNetworks.TestNet);
            var mpool = new TxMempool(DateTimeProvider.Default,
                new BlockPolicyEstimator(new MempoolSettings(settings), settings.LoggerFactory, settings), settings.LoggerFactory, settings);
            var entry = new TestMemPoolEntryHelper();
            var basefee = new Money(2000);
            var deltaFee = new Money(100);
            var feeV = new List<Money>();
>>>>>>> aa354111

            // Populate vectors of increasing fees
            for (int j = 0; j < 10; j++)
            {
                feeV.Add(basefee * (j + 1));
            }

            // Store the hashes of transactions that have been
            // added to the mempool by their associate fee
            // txHashes[j] is populated with transactions either of
            // fee = basefee * (j+1)
            var txHashes = new List<uint256>[10];
            for (int i = 0; i < txHashes.Length; i++) txHashes[i] = new List<uint256>();

            // Create a transaction template
            var garbage = new Script(Enumerable.Range(0, 128).Select(i => (byte)1).ToArray());

            var txf = new Transaction();
            txf.AddInput(new TxIn(garbage));
            txf.AddOutput(new TxOut(0L, Script.Empty));
            var baseRate = new FeeRate(basefee, txf.GetVirtualSize());

            // Create a fake block
            var block = new List<Transaction>();
            int blocknum = 0;
            int answerFound;

            // Loop through 200 blocks
            // At a decay .9952 and 4 fee transactions per block
            // This makes the tx count about 2.5 per bucket, well above the 0.1 threshold
            while (blocknum < 200)
            {
                for (int j = 0; j < 10; j++)
                { // For each fee
                    for (int k = 0; k < 4; k++)
                    { // add 4 fee txs
                        Transaction tx = KnownNetworks.Main.CreateTransaction(txf.ToHex());
                        tx.Inputs[0].PrevOut.N = (uint)(10000 * blocknum + 100 * j + k); // make transaction unique
                        uint256 hash = tx.GetHash();
                        mpool.AddUnchecked(hash, entry.Fee(feeV[j]).Time(dateTimeSet.GetTime()).Priority(0).Height(blocknum).FromTx(tx, mpool));
                        txHashes[j].Add(hash);
                    }
                }
                //Create blocks where higher fee txs are included more often
                for (int h = 0; h <= blocknum % 10; h++)
                {
                    // 10/10 blocks add highest fee transactions
                    // 9/10 blocks add 2nd highest and so on until ...
                    // 1/10 blocks add lowest fee transactions
                    while (txHashes[9 - h].Count > 0)
                    {
                        Transaction ptx = mpool.Get(txHashes[9 - h].Last());
                        if (ptx != null)
                            block.Add(ptx);
                        txHashes[9 - h].Remove(txHashes[9 - h].Last());
                    }
                }
                mpool.RemoveForBlock(block, ++blocknum);
                block.Clear();
                // Check after just a few txs that combining buckets works as expected
                if (blocknum == 3)
                {
                    // At this point we should need to combine 3 buckets to get enough data points
                    // So estimateFee(1) should fail and estimateFee(2) should return somewhere around
                    // 9*baserate.  estimateFee(2) %'s are 100,100,90 = average 97%
                    Assert.True(mpool.EstimateFee(1) == new FeeRate(0));
                    Assert.True(mpool.EstimateFee(2).FeePerK < 9 * baseRate.FeePerK + deltaFee);
                    Assert.True(mpool.EstimateFee(2).FeePerK > 9 * baseRate.FeePerK - deltaFee);
                }
            }

            var origFeeEst = new List<Money>();
            // Highest feerate is 10*baseRate and gets in all blocks,
            // second highest feerate is 9*baseRate and gets in 9/10 blocks = 90%,
            // third highest feerate is 8*base rate, and gets in 8/10 blocks = 80%,
            // so estimateFee(1) would return 10*baseRate but is hardcoded to return failure
            // Second highest feerate has 100% chance of being included by 2 blocks,
            // so estimateFee(2) should return 9*baseRate etc...
            for (int i = 1; i < 10; i++)
            {
                origFeeEst.Add(mpool.EstimateFee(i).FeePerK);
                if (i > 2)
                { // Fee estimates should be monotonically decreasing
                    Assert.True(origFeeEst[i - 1] <= origFeeEst[i - 2]);
                }
                int mult = 11 - i;
                if (i % 2 == 0) //At scale 2, test logic is only correct for even targets
                {
                    Assert.True(origFeeEst[i - 1] < mult * baseRate.FeePerK + deltaFee);
                    Assert.True(origFeeEst[i - 1] > mult * baseRate.FeePerK - deltaFee);
                }
            }
            // Fill out rest of the original estimates
            for (int i = 10; i <= 48; i++)
            {
                origFeeEst.Add(mpool.EstimateFee(i).FeePerK);
            }

            // Mine 50 more blocks with no transactions happening, estimates shouldn't change
            // We haven't decayed the moving average enough so we still have enough data points in every bucket
            while (blocknum < 250)
                mpool.RemoveForBlock(block, ++blocknum);

            Assert.True(mpool.EstimateFee(1) == new FeeRate(0));
            for (int i = 2; i < 9; i++)
            {
                Assert.True(mpool.EstimateFee(i).FeePerK < origFeeEst[i - 1] + deltaFee);
                Assert.True(mpool.EstimateFee(i).FeePerK > origFeeEst[i - 1] - deltaFee);
            }

            // Mine 15 more blocks with lots of transactions happening and not getting mined
            // Estimates should go up
            while (blocknum < 265)
            {
                for (int j = 0; j < 10; j++)
                { // For each fee multiple
                    for (int k = 0; k < 4; k++)
                    { // add 4 fee txs
                        Transaction tx = KnownNetworks.Main.CreateTransaction(txf.ToHex());
                        tx.Inputs[0].PrevOut.N = (uint)(10000 * blocknum + 100 * j + k);
                        uint256 hash = tx.GetHash();
                        mpool.AddUnchecked(hash, entry.Fee(feeV[j]).Time(dateTimeSet.GetTime()).Priority(0).Height(blocknum).FromTx(tx, mpool));
                        txHashes[j].Add(hash);
                    }
                }
                mpool.RemoveForBlock(block, ++blocknum);
            }

            for (int i = 1; i < 9; i++)
            {
                Assert.True(mpool.EstimateFee(i) == new FeeRate(0) || mpool.EstimateFee(i).FeePerK > origFeeEst[i - 1] - deltaFee);
            }

            // Mine all those transactions
            // Estimates should still not be below original
            for (int j = 0; j < 10; j++)
            {
                while (txHashes[j].Count > 0)
                {
                    Transaction ptx = mpool.Get(txHashes[j].Last());
                    if (ptx != null)
                        block.Add(ptx);
                    txHashes[j].Remove(txHashes[j].Last());
                }
            }
            mpool.RemoveForBlock(block, 265);
            block.Clear();
            Assert.True(mpool.EstimateFee(1) == new FeeRate(0));
            for (int i = 2; i < 9; i++)
            {
                Assert.True(mpool.EstimateFee(i) == new FeeRate(0) || 
                    mpool.EstimateFee(i).FeePerK > origFeeEst[i - 1] - deltaFee);
            }

            // Mine 600 more blocks where everything is mined every block
            // Estimates should be below original estimates
            while (blocknum < 865)
            {
                for (int j = 0; j < 10; j++)
                { // For each fee multiple
                    for (int k = 0; k < 4; k++)
                    { // add 4 fee txs
                        Transaction tx = KnownNetworks.Main.CreateTransaction(txf.ToHex());
                        tx.Inputs[0].PrevOut.N = (uint)(10000 * blocknum + 100 * j + k);
                        uint256 hash = tx.GetHash();
                        mpool.AddUnchecked(hash, entry.Fee(feeV[j]).Time(dateTimeSet.GetTime()).Priority(0).Height(blocknum).FromTx(tx, mpool));
                        Transaction ptx = mpool.Get(hash);
                        if (ptx != null)
                            block.Add(ptx);
                    }
                }
                mpool.RemoveForBlock(block, ++blocknum);
                block.Clear();
            }
            Assert.True(mpool.EstimateFee(1) == new FeeRate(0));
            for (int i = 2; i < 9; i++)
            {
                Assert.True(mpool.EstimateFee(i).FeePerK < origFeeEst[i - 1] - deltaFee);
            }            
        }

        public class DateTimeProviderSet : DateTimeProvider
        {
            public long time;
            public DateTime timeutc;

            public override long GetTime()
            {
                return this.time;
            }

            public override DateTime GetUtcNow()
            {
                return this.timeutc;
            }
        }
    }
}<|MERGE_RESOLUTION|>--- conflicted
+++ resolved
@@ -16,23 +16,12 @@
         public void BlockPolicyEstimates()
         {
             var dateTimeSet = new DateTimeProviderSet();
-<<<<<<< HEAD
-            var settings = NodeSettings.Default();
-            TxMempool mpool = new TxMempool(DateTimeProvider.Default,
-                new BlockPolicyEstimator(settings.LoggerFactory, settings), settings.LoggerFactory, settings);
-            TestMemPoolEntryHelper entry = new TestMemPoolEntryHelper();
-            Money basefee = new Money(2000);
-            Money deltaFee = new Money(100);
-            List<Money> feeV = new List<Money>();
-=======
             NodeSettings settings = NodeSettings.Default(KnownNetworks.TestNet);
-            var mpool = new TxMempool(DateTimeProvider.Default,
-                new BlockPolicyEstimator(new MempoolSettings(settings), settings.LoggerFactory, settings), settings.LoggerFactory, settings);
+            var mpool = new TxMempool(DateTimeProvider.Default, new BlockPolicyEstimator(new MempoolSettings(settings), settings.LoggerFactory, settings), settings.LoggerFactory, settings);
             var entry = new TestMemPoolEntryHelper();
             var basefee = new Money(2000);
             var deltaFee = new Money(100);
             var feeV = new List<Money>();
->>>>>>> aa354111
 
             // Populate vectors of increasing fees
             for (int j = 0; j < 10; j++)
