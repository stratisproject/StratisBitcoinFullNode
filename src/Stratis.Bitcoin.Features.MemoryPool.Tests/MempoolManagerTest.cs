--- conflicted
+++ resolved
@@ -42,13 +42,8 @@
                 };
                 NodeSettings nodeSettings = NodeSettings.Default(KnownNetworks.TestNet);
 
-<<<<<<< HEAD
-                BlockPolicyEstimator blockPolicyEstimator = new BlockPolicyEstimator(loggerFactory, nodeSettings);
-                TxMempool mempool = new TxMempool(dateTime, blockPolicyEstimator, loggerFactory, nodeSettings);
-=======
                 var blockPolicyEstimator = new BlockPolicyEstimator(settings, loggerFactory, nodeSettings);
                 var mempool = new TxMempool(dateTime, blockPolicyEstimator, loggerFactory, nodeSettings);
->>>>>>> aa354111
 
                 var mockTxMempool = new Mock<TxMempool>();
                 var mockValidator = new Mock<IMempoolValidator>();
