--- conflicted
+++ resolved
@@ -254,11 +254,7 @@
                 new CheckRateLimitMempoolRule(network, mempool, mempoolSettings, chain, loggerFactory),
                 new CheckAncestorsMempoolRule(network, mempool, mempoolSettings, chain, loggerFactory),
                 new CheckReplacementMempoolRule(network, mempool, mempoolSettings, chain, loggerFactory),
-<<<<<<< HEAD
                 new CheckAllInputsMempoolRule(network, mempool, mempoolSettings, chain, consensusRules, new NodeDeployments(network, chain), loggerFactory)
-=======
-                new CheckAllInputsMempoolRule(network, mempool, mempoolSettings, chain, consensusRules, loggerFactory)
->>>>>>> 6108e631
             };
 
             // We also have to check that the manually instantiated rules match the ones in the network, or the test isn't valid
@@ -272,11 +268,7 @@
 
             Assert.Equal(network.Consensus.MempoolRules.Count, mempoolRules.Count);
 
-<<<<<<< HEAD
             var mempoolValidator = new MempoolValidator(mempool, mempoolLock, dateTimeProvider, mempoolSettings, chain, inMemoryCoinView, loggerFactory, nodeSettings, consensusRules, mempoolRules, new NodeDeployments(network, chain));
-=======
-            var mempoolValidator = new MempoolValidator(mempool, mempoolLock, dateTimeProvider, mempoolSettings, chain, inMemoryCoinView, loggerFactory, nodeSettings, consensusRules, mempoolRules);
->>>>>>> 6108e631
 
             var outputs = new List<UnspentOutputs>();
 
