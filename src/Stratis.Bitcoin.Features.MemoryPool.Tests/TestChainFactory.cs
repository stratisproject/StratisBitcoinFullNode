--- conflicted
+++ resolved
@@ -154,30 +154,6 @@
             ILoggerFactory loggerFactory = nodeSettings.LoggerFactory;
             IDateTimeProvider dateTimeProvider = DateTimeProvider.Default;
 
-<<<<<<< HEAD
-            network.Consensus.Options = new PowConsensusOptions();
-            ConsensusSettings consensusSettings = new ConsensusSettings().Load(nodeSettings);
-            ConcurrentChain chain = new ConcurrentChain(network);
-            CachedCoinView cachedCoinView = new CachedCoinView(new InMemoryCoinView(chain.Tip.HashBlock), DateTimeProvider.Default, loggerFactory);
-            NetworkPeerFactory networkPeerFactory = new NetworkPeerFactory(network, dateTimeProvider, loggerFactory, new PayloadProvider().DiscoverPayloads(), new SelfEndpointTracker());
-
-            var peerAddressManager = new PeerAddressManager(DateTimeProvider.Default, nodeSettings.DataFolder, loggerFactory, new SelfEndpointTracker());
-            var peerDiscovery = new PeerDiscovery(new AsyncLoopFactory(loggerFactory), loggerFactory, Network.Main, networkPeerFactory, new NodeLifetime(), nodeSettings, peerAddressManager);
-            var connectionSettings = new ConnectionManagerSettings();
-            connectionSettings.Load(nodeSettings);
-            var connectionManager = new ConnectionManager(dateTimeProvider, loggerFactory, network, networkPeerFactory, nodeSettings, new NodeLifetime(), new NetworkPeerConnectionParameters(), peerAddressManager, new IPeerConnector[] { }, peerDiscovery, connectionSettings);
-
-            LookaheadBlockPuller blockPuller = new LookaheadBlockPuller(chain, connectionManager, new LoggerFactory());
-            PeerBanning peerBanning = new PeerBanning(connectionManager, loggerFactory, dateTimeProvider, peerAddressManager);
-            NodeDeployments deployments = new NodeDeployments(network, chain);
-            ConsensusRules consensusRules = new PowConsensusRules(network, loggerFactory, dateTimeProvider, chain, deployments, consensusSettings, new Checkpoints(), new InMemoryCoinView(new uint256()), new Mock<ILookaheadBlockPuller>().Object).Register(new FullNodeBuilderConsensusExtension.PowConsensusRulesRegistration());
-            ConsensusLoop consensusLoop = new ConsensusLoop(new AsyncLoopFactory(loggerFactory), new NodeLifetime(), chain, cachedCoinView, blockPuller, deployments, loggerFactory, new ChainState(new InvalidBlockHashStore(dateTimeProvider)), connectionManager, dateTimeProvider, new Signals.Signals(), consensusSettings, nodeSettings, peerBanning, consensusRules);
-            await consensusLoop.StartAsync();
-
-            BlockPolicyEstimator blockPolicyEstimator = new BlockPolicyEstimator(loggerFactory, nodeSettings);
-            TxMempool mempool = new TxMempool(dateTimeProvider, blockPolicyEstimator, loggerFactory, nodeSettings);
-            MempoolSchedulerLock mempoolLock = new MempoolSchedulerLock();
-=======
             network.Consensus.Options = new ConsensusOptions();
 
             var consensusRulesContainer = new ConsensusRulesContainer();
@@ -217,7 +193,6 @@
             var mempoolLock = new MempoolSchedulerLock();
 
             var minerSettings = new MinerSettings(nodeSettings);
->>>>>>> aa354111
 
             // Simple block creation, nothing special yet:
             var blockDefinition = new PowBlockDefinition(consensus, dateTimeProvider, loggerFactory, mempool, mempoolLock, minerSettings, network, consensusRules);
