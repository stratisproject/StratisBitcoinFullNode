--- conflicted
+++ resolved
@@ -81,16 +81,12 @@
             InMemoryCoinView inMemoryCoinView = new InMemoryCoinView(chain.Tip.HashBlock);
 
             var cachedCoinView = new CachedCoinView(inMemoryCoinView, DateTimeProvider.Default, loggerFactory);
-<<<<<<< HEAD
             var networkPeerFactory = new NetworkPeerFactory(network, 
                 dateTimeProvider, 
                 loggerFactory, new PayloadProvider().DiscoverPayloads(), 
                 new SelfEndpointTracker(), 
                 new Mock<IInitialBlockDownloadState>().Object, 
                 new ConnectionManagerSettings());
-=======
-            var networkPeerFactory = new NetworkPeerFactory(network, dateTimeProvider, loggerFactory, new PayloadProvider().DiscoverPayloads(), new SelfEndpointTracker(loggerFactory));
->>>>>>> 8ad0df8a
 
             var peerAddressManager = new PeerAddressManager(DateTimeProvider.Default, nodeSettings.DataFolder, loggerFactory, new SelfEndpointTracker(loggerFactory));
             var peerDiscovery = new PeerDiscovery(new AsyncLoopFactory(loggerFactory), loggerFactory, network, networkPeerFactory, new NodeLifetime(), nodeSettings, peerAddressManager);
