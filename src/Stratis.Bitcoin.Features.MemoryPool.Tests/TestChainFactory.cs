--- conflicted
+++ resolved
@@ -99,10 +99,12 @@
             var deployments = new NodeDeployments(network, chain);
             ConsensusRuleEngine consensusRules;
 
+            var asyncProvider = new AsyncProvider(loggerFactory, new Mock<ISignals>().Object, new NodeLifetime());
+
             var stakeChain = new StakeChainStore(network, chain, null, loggerFactory);
             consensusRules = new PosConsensusRuleEngine(network, loggerFactory, dateTimeProvider, chain, deployments, consensusSettings, new Checkpoints(),
                 inMemoryCoinView, stakeChain, new StakeValidator(network, stakeChain, chain, inMemoryCoinView, loggerFactory), chainState, new InvalidBlockHashStore(dateTimeProvider),
-                new NodeStats(dateTimeProvider), new RewindDataIndexCache(dateTimeProvider, network), consensusRulesContainer).SetupRulesEngineParent();
+                new NodeStats(dateTimeProvider), new RewindDataIndexCache(dateTimeProvider, network), asyncProvider, consensusRulesContainer).SetupRulesEngineParent();
 
             ConsensusManager consensus = ConsensusManagerHelper.CreateConsensusManager(network, dataDir, chainState, chainIndexer: chain, consensusRules: consensusRules, inMemoryCoinView: inMemoryCoinView);
 
@@ -155,15 +157,9 @@
 
             var chainState = new ChainState();
             var deployments = new NodeDeployments(network, chain);
-<<<<<<< HEAD
-            ConsensusRuleEngine consensusRules;
-
-            consensusRules = new PowConsensusRuleEngine(network, loggerFactory, dateTimeProvider, chain, deployments, consensusSettings, new Checkpoints(),
-                inMemoryCoinView, chainState, new InvalidBlockHashStore(dateTimeProvider), new NodeStats(dateTimeProvider), consensusRulesContainer).SetupRulesEngineParent();
-=======
+
             ConsensusRuleEngine consensusRules = new PowConsensusRuleEngine(network, loggerFactory, dateTimeProvider, chain, deployments, consensusSettings, new Checkpoints(),
-                inMemoryCoinView, chainState, new InvalidBlockHashStore(dateTimeProvider), new NodeStats(dateTimeProvider), asyncProvider).Register();
->>>>>>> b6436665
+                inMemoryCoinView, chainState, new InvalidBlockHashStore(dateTimeProvider), new NodeStats(dateTimeProvider), asyncProvider, consensusRulesContainer).SetupRulesEngineParent();
 
             ConsensusManager consensus = ConsensusManagerHelper.CreateConsensusManager(network, dataDir, chainState, chainIndexer: chain, consensusRules: consensusRules, inMemoryCoinView: inMemoryCoinView);
 
