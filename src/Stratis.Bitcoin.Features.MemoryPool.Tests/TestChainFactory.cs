﻿using System;
using System.Collections.Generic;
using System.Linq;
using System.Threading.Tasks;
using Microsoft.Extensions.Logging;
using Moq;
using NBitcoin;
using Stratis.Bitcoin.AsyncWork;
using Stratis.Bitcoin.Base;
using Stratis.Bitcoin.Base.Deployments;
using Stratis.Bitcoin.Configuration;
using Stratis.Bitcoin.Configuration.Settings;
using Stratis.Bitcoin.Consensus;
using Stratis.Bitcoin.Consensus.Rules;
using Stratis.Bitcoin.Consensus.Validators;
using Stratis.Bitcoin.Features.Consensus;
using Stratis.Bitcoin.Features.Consensus.CoinViews;
using Stratis.Bitcoin.Features.Consensus.ProvenBlockHeaders;
using Stratis.Bitcoin.Features.Consensus.Rules;
using Stratis.Bitcoin.Features.Consensus.Rules.CommonRules;
using Stratis.Bitcoin.Features.MemoryPool.Fee;
using Stratis.Bitcoin.Features.Miner;
using Stratis.Bitcoin.Mining;
using Stratis.Bitcoin.Signals;
using Stratis.Bitcoin.Tests.Common;
using Stratis.Bitcoin.Utilities;

namespace Stratis.Bitcoin.Features.MemoryPool.Tests
{
    /// <summary>
    /// Public interface for test chain context.
    /// </summary>
    public interface ITestChainContext
    {
        /// <summary>
        /// Memory pool validator interface;
        /// </summary>
        IMempoolValidator MempoolValidator { get; }

        /// <summary>
        /// List of the source transactions in the test chain.
        /// </summary>
        List<Transaction> SrcTxs { get; }
    }

    /// <summary>
    /// Concrete instance of the test chain.
    /// </summary>
    internal class TestChainContext : ITestChainContext
    {
        /// <inheritdoc />
        public IMempoolValidator MempoolValidator { get; set; }

        /// <inheritdoc />
        public List<Transaction> SrcTxs { get; set; }
    }

    /// <summary>
    /// Factory for creating the test chain.
    /// Much of this logic was taken directly from the embedded TestContext class in MinerTest.cs in the integration tests.
    /// </summary>
    internal class TestChainFactory
    {
        public static async Task<ITestChainContext> CreatePosAsync(Network network, Script scriptPubKey, string dataDir)
        {
            var nodeSettings = new NodeSettings(network, args: new string[] { $"-datadir={dataDir}" });

            ILoggerFactory loggerFactory = nodeSettings.LoggerFactory;
            IDateTimeProvider dateTimeProvider = DateTimeProvider.Default;

            network.Consensus.Options = new ConsensusOptions();

            var consensusRulesContainer = new ConsensusRulesContainer();
            foreach (var ruleType in network.Consensus.ConsensusRules.HeaderValidationRules)
            {
                // Dont check PoW of a header in this test.
                if (ruleType == typeof(CheckDifficultyPowRule))
                    continue;

                consensusRulesContainer.HeaderValidationRules.Add(Activator.CreateInstance(ruleType) as HeaderValidationConsensusRule);
            }
            foreach (var ruleType in network.Consensus.ConsensusRules.FullValidationRules)
                consensusRulesContainer.FullValidationRules.Add(Activator.CreateInstance(ruleType) as FullValidationConsensusRule);
            foreach (var ruleType in network.Consensus.ConsensusRules.PartialValidationRules)
                consensusRulesContainer.PartialValidationRules.Add(Activator.CreateInstance(ruleType) as PartialValidationConsensusRule);

            var consensusSettings = new ConsensusSettings(nodeSettings);
            var chain = new ChainIndexer(network);
            var inMemoryCoinView = new InMemoryCoinView(chain.Tip.HashBlock);

            var chainState = new ChainState();
            var deployments = new NodeDeployments(network, chain);
            ConsensusRuleEngine consensusRules;

            var asyncProvider = new AsyncProvider(loggerFactory, new Mock<ISignals>().Object, new NodeLifetime());

            var stakeChain = new StakeChainStore(network, chain, null, loggerFactory);
            consensusRules = new PosConsensusRuleEngine(network, loggerFactory, dateTimeProvider, chain, deployments, consensusSettings, new Checkpoints(),
                inMemoryCoinView, stakeChain, new StakeValidator(network, stakeChain, chain, inMemoryCoinView, loggerFactory), chainState, new InvalidBlockHashStore(dateTimeProvider),
                new NodeStats(dateTimeProvider), new RewindDataIndexCache(dateTimeProvider, network), asyncProvider, consensusRulesContainer).SetupRulesEngineParent();

            ConsensusManager consensus = ConsensusManagerHelper.CreateConsensusManager(network, dataDir, chainState, chainIndexer: chain, consensusRules: consensusRules, inMemoryCoinView: inMemoryCoinView);

            var genesis = new ChainedHeader(network.GetGenesis().Header, network.GenesisHash, 0);
            chainState.BlockStoreTip = genesis;
            await consensus.InitializeAsync(genesis).ConfigureAwait(false);

            var blockPolicyEstimator = new BlockPolicyEstimator(new MempoolSettings(nodeSettings), loggerFactory, nodeSettings);
            var mempool = new TxMempool(dateTimeProvider, blockPolicyEstimator, loggerFactory, nodeSettings);
            var mempoolLock = new MempoolSchedulerLock();

            var mempoolValidator = new MempoolValidator(mempool, mempoolLock, dateTimeProvider, new MempoolSettings(nodeSettings), chain, inMemoryCoinView, loggerFactory, nodeSettings, consensusRules);
            return new TestChainContext { MempoolValidator = mempoolValidator };
        }

        /// <summary>
        /// Creates the test chain with some default blocks and txs.
        /// </summary>
        /// <param name="network">Network to create the chain on.</param>
        /// <param name="scriptPubKey">Public key to create blocks/txs with.</param>
        /// <returns>Context object representing the test chain.</returns>
        public static async Task<ITestChainContext> CreateAsync(Network network, Script scriptPubKey, string dataDir)
        {
            var nodeSettings = new NodeSettings(network, args: new string[] { $"-datadir={dataDir}" });

            ILoggerFactory loggerFactory = nodeSettings.LoggerFactory;
            IDateTimeProvider dateTimeProvider = DateTimeProvider.Default;

            network.Consensus.Options = new ConsensusOptions();

            var consensusRulesContainer = new ConsensusRulesContainer();
            foreach (var ruleType in network.Consensus.ConsensusRules.HeaderValidationRules)
            {
                // Dont check PoW of a header in this test.
                if (ruleType == typeof(CheckDifficultyPowRule))
                    continue;

                consensusRulesContainer.HeaderValidationRules.Add(Activator.CreateInstance(ruleType) as HeaderValidationConsensusRule);
            }
            foreach (var ruleType in network.Consensus.ConsensusRules.FullValidationRules)
                consensusRulesContainer.FullValidationRules.Add(Activator.CreateInstance(ruleType) as FullValidationConsensusRule);
            foreach (var ruleType in network.Consensus.ConsensusRules.PartialValidationRules)
                consensusRulesContainer.PartialValidationRules.Add(Activator.CreateInstance(ruleType) as PartialValidationConsensusRule);

            var consensusSettings = new ConsensusSettings(nodeSettings);
            var chain = new ChainIndexer(network);
            var inMemoryCoinView = new InMemoryCoinView(chain.Tip.HashBlock);

            var asyncProvider = new AsyncProvider(loggerFactory, new Mock<ISignals>().Object, new NodeLifetime());

            var chainState = new ChainState();
            var deployments = new NodeDeployments(network, chain);

            ConsensusRuleEngine consensusRules = new PowConsensusRuleEngine(network, loggerFactory, dateTimeProvider, chain, deployments, consensusSettings, new Checkpoints(),
<<<<<<< HEAD
                inMemoryCoinView, chainState, new InvalidBlockHashStore(dateTimeProvider), new NodeStats(dateTimeProvider), asyncProvider, consensusRulesContainer).SetupRulesEngineParent();
=======
                inMemoryCoinView, chainState, new InvalidBlockHashStore(dateTimeProvider), new NodeStats(dateTimeProvider, loggerFactory), asyncProvider).Register();
>>>>>>> c0cb4c88

            ConsensusManager consensus = ConsensusManagerHelper.CreateConsensusManager(network, dataDir, chainState, chainIndexer: chain, consensusRules: consensusRules, inMemoryCoinView: inMemoryCoinView);

            var genesis = new ChainedHeader(network.GetGenesis().Header, network.GenesisHash, 0);
            chainState.BlockStoreTip = genesis;
            await consensus.InitializeAsync(genesis).ConfigureAwait(false);

            var blockPolicyEstimator = new BlockPolicyEstimator(new MempoolSettings(nodeSettings), loggerFactory, nodeSettings);
            var mempool = new TxMempool(dateTimeProvider, blockPolicyEstimator, loggerFactory, nodeSettings);
            var mempoolLock = new MempoolSchedulerLock();

            var minerSettings = new MinerSettings(nodeSettings);

            // Simple block creation, nothing special yet:
            var blockDefinition = new PowBlockDefinition(consensus, dateTimeProvider, loggerFactory, mempool, mempoolLock, minerSettings, network, consensusRules);
            BlockTemplate newBlock = blockDefinition.Build(chain.Tip, scriptPubKey);

            await consensus.BlockMinedAsync(newBlock.Block);

            List<BlockInfo> blockinfo = CreateBlockInfoList();

            // We can't make transactions until we have inputs therefore, load 100 blocks.
            var blocks = new List<Block>();
            var srcTxs = new List<Transaction>();
            for (int i = 0; i < blockinfo.Count; ++i)
            {
                Block currentBlock = Block.Load(newBlock.Block.ToBytes(network.Consensus.ConsensusFactory), network.Consensus.ConsensusFactory);
                currentBlock.Header.HashPrevBlock = chain.Tip.HashBlock;
                currentBlock.Header.Version = 1;
                currentBlock.Header.Time = Utils.DateTimeToUnixTime(chain.Tip.GetMedianTimePast()) + 1;

                Transaction txCoinbase = network.CreateTransaction(currentBlock.Transactions[0].ToBytes());
                txCoinbase.Inputs.Clear();
                txCoinbase.Version = 1;
                txCoinbase.AddInput(new TxIn(new Script(new[] { Op.GetPushOp(blockinfo[i].extraNonce), Op.GetPushOp(chain.Height) })));
                // Ignore the (optional) segwit commitment added by CreateNewBlock (as the hardcoded nonces don't account for this)
                txCoinbase.AddOutput(new TxOut(Money.Zero, new Script()));
                currentBlock.Transactions[0] = txCoinbase;

                if (srcTxs.Count < 4)
                    srcTxs.Add(currentBlock.Transactions[0]);

                currentBlock.UpdateMerkleRoot();

                currentBlock.Header.Nonce = blockinfo[i].nonce;

                chain.SetTip(currentBlock.Header);
            }

            // Just to make sure we can still make simple blocks
            blockDefinition = new PowBlockDefinition(consensus, dateTimeProvider, loggerFactory, mempool, mempoolLock, minerSettings, network, consensusRules);
            blockDefinition.Build(chain.Tip, scriptPubKey);

            var mempoolValidator = new MempoolValidator(mempool, mempoolLock, dateTimeProvider, new MempoolSettings(nodeSettings), chain, inMemoryCoinView, loggerFactory, nodeSettings, consensusRules);

            var outputs = new List<UnspentOutputs>();

            foreach (Transaction tx in srcTxs)
            {
                var output = new UnspentOutputs(0, tx);

                outputs.Add(output);
            }

            inMemoryCoinView.SaveChanges(outputs, new List<TxOut[]>(), chain.GetHeader(1).HashBlock, chain.GetHeader(2).HashBlock, chain.GetHeader(0).Height);

            return new TestChainContext { MempoolValidator = mempoolValidator, SrcTxs = srcTxs };
        }

        /// <summary>
        /// Info for a single block in the hard coded blocks that are loaded.
        /// </summary>
        private class BlockInfo
        {
            /// <summary>
            /// Extra nonce for the block.
            /// </summary>
            public int extraNonce;

            /// <summary>
            /// Nonce for the block.
            /// </summary>
            public uint nonce;
        }

        /// <summary>
        /// Source block information for hard coded blocks that are loaded.
        /// Pairs of extranonce, nonce fields.
        /// </summary>
        private static long[,] blockinfoarr =
        {
            {4, 0xa4a3e223}, {2, 0x15c32f9e}, {1, 0x0375b547}, {1, 0x7004a8a5},
            {2, 0xce440296}, {2, 0x52cfe198}, {1, 0x77a72cd0}, {2, 0xbb5d6f84},
            {2, 0x83f30c2c}, {1, 0x48a73d5b}, {1, 0xef7dcd01}, {2, 0x6809c6c4},
            {2, 0x0883ab3c}, {1, 0x087bbbe2}, {2, 0x2104a814}, {2, 0xdffb6daa},
            {1, 0xee8a0a08}, {2, 0xba4237c1}, {1, 0xa70349dc}, {1, 0x344722bb},
            {3, 0xd6294733}, {2, 0xec9f5c94}, {2, 0xca2fbc28}, {1, 0x6ba4f406},
            {2, 0x015d4532}, {1, 0x6e119b7c}, {2, 0x43e8f314}, {2, 0x27962f38},
            {2, 0xb571b51b}, {2, 0xb36bee23}, {2, 0xd17924a8}, {2, 0x6bc212d9},
            {1, 0x630d4948}, {2, 0x9a4c4ebb}, {2, 0x554be537}, {1, 0xd63ddfc7},
            {2, 0xa10acc11}, {1, 0x759a8363}, {2, 0xfb73090d}, {1, 0xe82c6a34},
            {1, 0xe33e92d7}, {3, 0x658ef5cb}, {2, 0xba32ff22}, {5, 0x0227a10c},
            {1, 0xa9a70155}, {5, 0xd096d809}, {1, 0x37176174}, {1, 0x830b8d0f},
            {1, 0xc6e3910e}, {2, 0x823f3ca8}, {1, 0x99850849}, {1, 0x7521fb81},
            {1, 0xaacaabab}, {1, 0xd645a2eb}, {5, 0x7aea1781}, {5, 0x9d6e4b78},
            {1, 0x4ce90fd8}, {1, 0xabdc832d}, {6, 0x4a34f32a}, {2, 0xf2524c1c},
            {2, 0x1bbeb08a}, {1, 0xad47f480}, {1, 0x9f026aeb}, {1, 0x15a95049},
            {2, 0xd1cb95b2}, {2, 0xf84bbda5}, {1, 0x0fa62cd1}, {1, 0xe05f9169},
            {1, 0x78d194a9}, {5, 0x3e38147b}, {5, 0x737ba0d4}, {1, 0x63378e10},
            {1, 0x6d5f91cf}, {2, 0x88612eb8}, {2, 0xe9639484}, {1, 0xb7fabc9d},
            {2, 0x19b01592}, {1, 0x5a90dd31}, {2, 0x5bd7e028}, {2, 0x94d00323},
            {1, 0xa9b9c01a}, {1, 0x3a40de61}, {1, 0x56e7eec7}, {5, 0x859f7ef6},
            {1, 0xfd8e5630}, {1, 0x2b0c9f7f}, {1, 0xba700e26}, {1, 0x7170a408},
            {1, 0x70de86a8}, {1, 0x74d64cd5}, {1, 0x49e738a1}, {2, 0x6910b602},
            {0, 0x643c565f}, {1, 0x54264b3f}, {2, 0x97ea6396}, {2, 0x55174459},
            {2, 0x03e8779a}, {1, 0x98f34d8f}, {1, 0xc07b2b07}, {1, 0xdfe29668},
            {1, 0x3141c7c1}, {1, 0xb3b595f4}, {1, 0x735abf08}, {5, 0x623bfbce},
            {2, 0xd351e722}, {1, 0xf4ca48c9}, {1, 0x5b19c670}, {1, 0xa164bf0e},
            {2, 0xbbbeb305}, {2, 0xfe1c810a}
        };

        /// <summary>
        /// Translates an array of extranonce, nonce pairs into list of block info.
        /// </summary>
        /// <returns>List of block info for hard coded blocks.</returns>
        private static List<BlockInfo> CreateBlockInfoList()
        {
            var blockInfoList = new List<BlockInfo>();
            List<long> lst = blockinfoarr.Cast<long>().ToList();
            for (int i = 0; i < lst.Count; i += 2)
                blockInfoList.Add(new BlockInfo { extraNonce = (int)lst[i], nonce = (uint)lst[i + 1] });
            return blockInfoList;
        }
    }
}<|MERGE_RESOLUTION|>--- conflicted
+++ resolved
@@ -97,7 +97,7 @@
             var stakeChain = new StakeChainStore(network, chain, null, loggerFactory);
             consensusRules = new PosConsensusRuleEngine(network, loggerFactory, dateTimeProvider, chain, deployments, consensusSettings, new Checkpoints(),
                 inMemoryCoinView, stakeChain, new StakeValidator(network, stakeChain, chain, inMemoryCoinView, loggerFactory), chainState, new InvalidBlockHashStore(dateTimeProvider),
-                new NodeStats(dateTimeProvider), new RewindDataIndexCache(dateTimeProvider, network), asyncProvider, consensusRulesContainer).SetupRulesEngineParent();
+                new NodeStats(dateTimeProvider, loggerFactory), new RewindDataIndexCache(dateTimeProvider, network), asyncProvider, consensusRulesContainer).SetupRulesEngineParent();
 
             ConsensusManager consensus = ConsensusManagerHelper.CreateConsensusManager(network, dataDir, chainState, chainIndexer: chain, consensusRules: consensusRules, inMemoryCoinView: inMemoryCoinView);
 
@@ -152,11 +152,7 @@
             var deployments = new NodeDeployments(network, chain);
 
             ConsensusRuleEngine consensusRules = new PowConsensusRuleEngine(network, loggerFactory, dateTimeProvider, chain, deployments, consensusSettings, new Checkpoints(),
-<<<<<<< HEAD
-                inMemoryCoinView, chainState, new InvalidBlockHashStore(dateTimeProvider), new NodeStats(dateTimeProvider), asyncProvider, consensusRulesContainer).SetupRulesEngineParent();
-=======
-                inMemoryCoinView, chainState, new InvalidBlockHashStore(dateTimeProvider), new NodeStats(dateTimeProvider, loggerFactory), asyncProvider).Register();
->>>>>>> c0cb4c88
+                inMemoryCoinView, chainState, new InvalidBlockHashStore(dateTimeProvider), new NodeStats(dateTimeProvider, loggerFactory), asyncProvider, consensusRulesContainer).SetupRulesEngineParent();
 
             ConsensusManager consensus = ConsensusManagerHelper.CreateConsensusManager(network, dataDir, chainState, chainIndexer: chain, consensusRules: consensusRules, inMemoryCoinView: inMemoryCoinView);
 
