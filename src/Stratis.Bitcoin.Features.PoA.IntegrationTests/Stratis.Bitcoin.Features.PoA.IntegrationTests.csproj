--- conflicted
+++ resolved
@@ -2,13 +2,8 @@
 
   <PropertyGroup>
     <OutputType>Exe</OutputType>
-<<<<<<< HEAD
     <TargetFramework>netcoreapp2.2</TargetFramework>
     <RuntimeFrameworkVersion>2.2.1</RuntimeFrameworkVersion>
-    <CodeAnalysisRuleSet>..\None.ruleset</CodeAnalysisRuleSet>
-=======
-    <TargetFramework>netcoreapp2.1</TargetFramework>
->>>>>>> 914b60c6
   </PropertyGroup>
 
   <ItemGroup>
