﻿using System;
using System.Collections.Generic;
using System.Linq;
using System.Net;
using System.Reflection;
using Microsoft.AspNetCore.Mvc;
using Microsoft.AspNetCore.Mvc.Controllers;
using Microsoft.AspNetCore.Mvc.Infrastructure;
using Microsoft.Extensions.Logging;
using Microsoft.Extensions.Primitives;
using Newtonsoft.Json.Linq;
using Stratis.Bitcoin.Controllers;
using Stratis.Bitcoin.Utilities;
using Stratis.Bitcoin.Utilities.JsonErrors;

namespace Stratis.Bitcoin.Features.RPC.Controllers
{
    /// <summary>
    /// Controller providing API operations on the RPC feature.
    /// </summary>
    [Route("api/[controller]")]
    public class RPCController : Controller
    {
        /// <summary>Instance logger.</summary>
        private readonly ILogger logger;

        /// <summary>Full Node.</summary>
        private readonly IFullNode fullNode;

        /// <summary>RPC Settings.</summary>
        private readonly RpcSettings rpcSettings;

        /// <summary>RPC Client Factory.</summary>
        private readonly IRPCClientFactory rpcClientFactory;

        /// <summary>ControllerActionDescriptor dictionary.</summary>
        private Dictionary<string, ControllerActionDescriptor> ActionDescriptors { get; set; }

        /// <summary>
        /// Initializes a new instance of the object.
        /// </summary>
        /// <param name="fullNode">The full node.</param>
        /// <param name="loggerFactory">Factory to be used to create logger for the node.</param>
        /// <param name="rpcSettings">The RPC Settings of the full node.</param>
        public RPCController(IFullNode fullNode, ILoggerFactory loggerFactory, RpcSettings rpcSettings, IRPCClientFactory rpcClientFactory)
        {
            Guard.NotNull(fullNode, nameof(fullNode));
            Guard.NotNull(loggerFactory, nameof(loggerFactory));
            Guard.NotNull(rpcSettings, nameof(rpcSettings));
            Guard.NotNull(rpcClientFactory, nameof(rpcClientFactory));

            this.fullNode = fullNode;
            this.logger = loggerFactory.CreateLogger(this.GetType().FullName);
            this.rpcSettings = rpcSettings;
            this.rpcClientFactory = rpcClientFactory;
        }

        /// <summary>
        /// Returns the collection of available action descriptors.
        /// </summary>
        private Dictionary<string, ControllerActionDescriptor> GetActionDescriptors()
        {
            if (this.ActionDescriptors == null)
            {
                this.ActionDescriptors = new Dictionary<string, ControllerActionDescriptor>();
                var actionDescriptorProvider = this.fullNode?.RPCHost.Services.GetService(typeof(IActionDescriptorCollectionProvider)) as IActionDescriptorCollectionProvider;
                // This approach is similar to the one used by RPCRouteHandler so should only give us the descriptors
                // that RPC would normally act on subject to the method name matching the "ActionName".
                foreach (ControllerActionDescriptor actionDescriptor in actionDescriptorProvider?.ActionDescriptors.Items.OfType<ControllerActionDescriptor>())
                    this.ActionDescriptors[actionDescriptor.ActionName] = actionDescriptor;
            }

            return this.ActionDescriptors;
        }

        /// <summary>
        /// Processes a RPCRequest.
        /// </summary>
        /// <param name="request">The request to process.</param>
        /// <returns></returns>
        private RPCResponse SendRPCRequest(RPCRequest request)
        {
            // Find the binding to 127.0.0.1 or the first available. The logic in RPC settings ensures there will be at least 1.
            IPEndPoint nodeEndPoint = this.rpcSettings.Bind.Where(b => b.Address.ToString() == "127.0.0.1").FirstOrDefault() ?? this.rpcSettings.Bind[0];
            IRPCClient rpcClient = this.rpcClientFactory.Create($"{this.rpcSettings.RpcUser}:{this.rpcSettings.RpcPassword}", new Uri($"http://{nodeEndPoint}"), this.fullNode.Network);            

            return rpcClient.SendCommand(request);
        }

        /// <summary>
        /// Call an RPC method by name.
        /// </summary>
        /// <param name="body">The request to process.</param>
        /// <returns>A JSON result that varies depending on the RPC method.</returns>
        [Route("callbyname")]
        [HttpPost]
        public IActionResult CallByName([FromBody]JObject body)
        {
            Guard.NotNull(body, nameof(body));

            try
            {
<<<<<<< HEAD
                if (!this.rpcSettings.Server)
                {
                    return ErrorHelpers.BuildErrorResponse(HttpStatusCode.MethodNotAllowed, "Method not allowed", "Method not allowed when RPC is disabled.");
                }
=======
                StringComparison ignoreCase = StringComparison.InvariantCultureIgnoreCase;
                string methodName = (string)body.GetValue("methodName", ignoreCase);
>>>>>>> 00a27e57

                ControllerActionDescriptor actionDescriptor = null;
                if (!this.GetActionDescriptors()?.TryGetValue(methodName, out actionDescriptor) ?? false)
                    throw new Exception($"RPC method '{ methodName }' not found.");
                
                // Prepare the named parameters that were passed via the query string in the order that they are expected by SendCommand.
                List<ControllerParameterDescriptor> paramInfos = actionDescriptor.Parameters.OfType<ControllerParameterDescriptor>().ToList();

                var paramsAsObjects = new object[paramInfos.Count];
                for (int i = 0; i < paramInfos.Count; i++)
                {
                    ControllerParameterDescriptor pInfo = paramInfos[i];
                    bool hasValue = body.TryGetValue(pInfo.Name, ignoreCase, out JToken jValue);
                    if (hasValue && !jValue.HasValues)
                    {
                        paramsAsObjects[i] = jValue.ToString();
                    }
                    else
                    {
                        paramsAsObjects[i] = pInfo.ParameterInfo.DefaultValue?.ToString();
                    }
                }

                // Build RPC request object.
                RPCResponse response = this.SendRPCRequest(new RPCRequest(methodName, paramsAsObjects));

                // Throw error if any.
                if (response?.Error?.Message != null)
                    throw new Exception(response.Error.Message);

                // Return a Json result from the API call.
                return this.Json(response?.Result);
            }
            catch (Exception e)
            {
                this.logger.LogError("Exception occurred: {0}", e.ToString());
                return ErrorHelpers.BuildErrorResponse(HttpStatusCode.BadRequest, e.Message, e.ToString());
            }
        }

        /// <summary>
        /// Lists the available RPC methods.
        /// </summary>
        /// <returns>A JSON result that lists the RPC methods.</returns>
        [Route("listmethods")]
        [HttpGet]
        public IActionResult ListMethods()
        {
            try
            {
                if (!this.rpcSettings.Server)
                {
                    return ErrorHelpers.BuildErrorResponse(HttpStatusCode.MethodNotAllowed, "Method not allowed", "Method not allowed when RPC is disabled.");
                }

                var listMethods = new List<Models.RpcCommandModel>();
                foreach (ControllerActionDescriptor descriptor in this.GetActionDescriptors().Values.Where(desc => desc.ActionName == desc.ActionName.ToLower()))
                {
                    CustomAttributeData attr = descriptor.MethodInfo.CustomAttributes.Where(x => x.AttributeType == typeof(ActionDescription)).FirstOrDefault();
                    string description = attr?.ConstructorArguments.FirstOrDefault().Value as string ?? "";

                    var parameters = new List<string>();
                    foreach (ControllerParameterDescriptor param in descriptor.Parameters.OfType<ControllerParameterDescriptor>())
                    {
                        if (!param.ParameterInfo.IsRetval)
                        {
                            string value = $"<{param.ParameterInfo.Name.ToLower()}>";

                            if (param.ParameterInfo.HasDefaultValue)
                                value = $"[{value}]";

                            parameters.Add(value);
                        }
                    }

                    string method = $"{descriptor.ActionName} {string.Join(" ", parameters.ToArray())}";

                    listMethods.Add(new Models.RpcCommandModel { Command = method.Trim(), Description = description });
                }

                return this.Json(listMethods);
            }
            catch (Exception e)
            {
                this.logger.LogError("Exception occurred: {0}", e.ToString());
                return ErrorHelpers.BuildErrorResponse(HttpStatusCode.BadRequest, e.Message, e.ToString());
            }
        }
    }
}<|MERGE_RESOLUTION|>--- conflicted
+++ resolved
@@ -100,15 +100,13 @@
 
             try
             {
-<<<<<<< HEAD
                 if (!this.rpcSettings.Server)
                 {
                     return ErrorHelpers.BuildErrorResponse(HttpStatusCode.MethodNotAllowed, "Method not allowed", "Method not allowed when RPC is disabled.");
                 }
-=======
+
                 StringComparison ignoreCase = StringComparison.InvariantCultureIgnoreCase;
                 string methodName = (string)body.GetValue("methodName", ignoreCase);
->>>>>>> 00a27e57
 
                 ControllerActionDescriptor actionDescriptor = null;
                 if (!this.GetActionDescriptors()?.TryGetValue(methodName, out actionDescriptor) ?? false)
