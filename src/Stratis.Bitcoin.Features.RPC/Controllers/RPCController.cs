--- conflicted
+++ resolved
@@ -81,11 +81,7 @@
         {
             // Find the binding to 127.0.0.1 or the first available. The logic in RPC settings ensures there will be at least 1.
             IPEndPoint nodeEndPoint = this.rpcSettings.Bind.Where(b => b.Address.ToString() == "127.0.0.1").FirstOrDefault() ?? this.rpcSettings.Bind[0];
-<<<<<<< HEAD
-            IRPCClient rpcClient = this.rpcClientFactory.Create($"{this.rpcSettings.RpcUser}:{this.rpcSettings.RpcPassword}", new Uri($"http://{nodeEndPoint}"), this.fullNode.Network);
-=======
             IRPCClient rpcClient = this.rpcClientFactory.Create(this.rpcSettings, new Uri($"http://{nodeEndPoint}"), this.fullNode.Network);
->>>>>>> 9f58164c
 
             return rpcClient.SendCommand(request);
         }
