--- conflicted
+++ resolved
@@ -124,18 +124,6 @@
         {
             var model = new GetInfoModel
             {
-<<<<<<< HEAD
-                version = this.FullNode?.Version.ToUint() ?? 0,
-                protocolversion = (uint)(this.Settings?.ProtocolVersion ?? NodeSettings.SupportedProtocolVersion),
-                blocks = this.ChainState?.ConsensusTip?.Height ?? 0,
-                timeoffset = this.ConnectionManager?.ConnectedPeers?.GetMedianTimeOffset() ?? 0,
-                connections = this.ConnectionManager?.ConnectedPeers?.Count(),
-                proxy = string.Empty,
-                difficulty = this.GetNetworkDifficulty()?.Difficulty ?? 0,
-                testnet = this.Network.IsTest(),
-                relayfee = this.Settings.MinRelayTxFeeRate.FeePerK.ToUnit(MoneyUnit.BTC),
-                errors = string.Empty,
-=======
                 Version = this.FullNode?.Version.ToUint() ?? 0,
                 ProtocolVersion = (uint)(this.Settings?.ProtocolVersion ?? NodeSettings.SupportedProtocolVersion),
                 Blocks = this.ChainState?.ConsensusTip?.Height ?? 0,
@@ -146,7 +134,6 @@
                 Testnet = this.Network.IsTest(),
                 RelayFee = this.Settings.MinRelayTxFeeRate.FeePerK.ToUnit(MoneyUnit.BTC),
                 Errors = string.Empty,
->>>>>>> 74f70e30
 
                 //TODO: Wallet related infos: walletversion, balance, keypoololdest, keypoolsize, unlocked_until, paytxfee
                 WalletVersion = null,
