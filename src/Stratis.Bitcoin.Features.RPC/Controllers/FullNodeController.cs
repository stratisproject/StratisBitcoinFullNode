﻿using System;
using System.Linq;
using System.Threading.Tasks;
using Microsoft.AspNetCore.Mvc;
using Microsoft.Extensions.DependencyInjection;
using Microsoft.Extensions.Logging;
using NBitcoin;
using NBitcoin.DataEncoders;
using Newtonsoft.Json.Linq;
using Stratis.Bitcoin.Base;
using Stratis.Bitcoin.Configuration;
using Stratis.Bitcoin.Features.Consensus;
using Stratis.Bitcoin.Features.Consensus.Interfaces;
using Stratis.Bitcoin.Features.RPC.Models;
using Stratis.Bitcoin.Interfaces;
using Stratis.Bitcoin.Utilities;
using Stratis.Bitcoin.Utilities.Extensions;

namespace Stratis.Bitcoin.Features.RPC.Controllers
{
    public class FullNodeController : FeatureController
    {
        /// <summary>Instance logger.</summary>
        private readonly ILogger logger;

        public FullNodeController(
            ILoggerFactory loggerFactory,
            IFullNode fullNode = null,
            NodeSettings nodeSettings = null,
            Network network = null,
            ConcurrentChain chain = null,
            IChainState chainState = null,
            Connection.IConnectionManager connectionManager = null)
            : base(
                  fullNode: fullNode,
                  nodeSettings: nodeSettings,
                  network: network,
                  chain: chain,
                  chainState: chainState,
                  connectionManager: connectionManager)
        {
            this.logger = loggerFactory.CreateLogger(this.GetType().FullName);
        }

        [ActionName("stop")]
        [ActionDescription("Stops the full node.")]
        public Task Stop()
        {
            if (this.FullNode != null)
            {
                this.FullNode.Dispose();
                this.FullNode = null;
            }
            return Task.CompletedTask;
        }

        [ActionName("getrawtransaction")]
        [ActionDescription("Gets a raw, possibly pooled, transaction from the full node.")]
        public async Task<TransactionModel> GetRawTransactionAsync(string txid, int verbose = 0)
        {
            uint256 trxid;
            if (!uint256.TryParse(txid, out trxid))
                throw new ArgumentException(nameof(txid));

            Transaction trx = await this.FullNode.NodeService<IPooledTransaction>(true)?.GetTransaction(trxid);

            if (trx == null)
            {
                trx = await this.FullNode.NodeFeature<IBlockStore>()?.GetTrxAsync(trxid);
            }

            if (trx == null)
                return null;

            if (verbose != 0)
            {
                ChainedBlock block = await this.GetTransactionBlockAsync(trxid);
                return new TransactionVerboseModel(trx, this.Network, block, this.ChainState?.ConsensusTip);
            }
            else
                return new TransactionBriefModel(trx);
        }

        /// <summary>
        /// Implements gettextout RPC call.
        /// </summary>
        /// <param name="txid">The transaction id</param>
        /// <param name="vout">The vout number</param>
        /// <param name="includeMemPool">Whether to include the mempool</param>
        /// <returns>The GetTxOut rpc format</returns>
        [ActionName("gettxout")]
        [ActionDescription("Gets the unspent outputs of a transaction id and vout number.")]
        public async Task<GetTxOutModel> GetTxOutAsync(string txid, uint vout, bool includeMemPool = true)
        {
            uint256 trxid;
            if (!uint256.TryParse(txid, out trxid))
                throw new ArgumentException(nameof(txid));

            UnspentOutputs unspentOutputs = null;
            if (includeMemPool)
            {
                unspentOutputs = await this.FullNode.NodeService<IPooledGetUnspentTransaction>()?.GetUnspentTransactionAsync(trxid);
            }
            else
            {
                unspentOutputs = await this.FullNode.NodeService<IGetUnspentTransaction>()?.GetUnspentTransactionAsync(trxid);
            }

            if (unspentOutputs == null)
            {
                return null;
            }
            return new GetTxOutModel(unspentOutputs, vout, this.Network, this.Chain.Tip);
        }

        [ActionName("getblockcount")]
        [ActionDescription("Gets the current consensus tip height.")]
        public int GetBlockCount()
        {
            var consensusLoop = this.FullNode.Services.ServiceProvider.GetRequiredService<IConsensusLoop>();
            return consensusLoop.Tip.Height;
        }

        [ActionName("getinfo")]
        [ActionDescription("Gets general information about the full node.")]
        public GetInfoModel GetInfo()
        {
            var model = new GetInfoModel
            {
                Version = this.FullNode?.Version.ToUint() ?? 0,
                ProtocolVersion = (uint)(this.Settings?.ProtocolVersion ?? NodeSettings.SupportedProtocolVersion),
                Blocks = this.ChainState?.ConsensusTip?.Height ?? 0,
                TimeOffset = this.ConnectionManager?.ConnectedPeers?.GetMedianTimeOffset() ?? 0,
                Connections = this.ConnectionManager?.ConnectedPeers?.Count(),
                Proxy = string.Empty,
                Difficulty = this.GetNetworkDifficulty()?.Difficulty ?? 0,
                Testnet = this.Network.IsTest(),
                RelayFee = this.Settings.MinRelayTxFeeRate.FeePerK.ToUnit(MoneyUnit.BTC),
                Errors = string.Empty,

                //TODO: Wallet related infos: walletversion, balance, keypoololdest, keypoolsize, unlocked_until, paytxfee
                WalletVersion = null,
                Balance = null,
                KeypoolOldest = null,
                KeypoolSize = null,
                UnlockedUntil = null,
                PayTxFee = null
            };

            return model;
        }

        /// <summary>
        /// Implements getblockheader RPC call.
        /// </summary>
        /// <param name="hash">Hash of block.</param>
        /// <param name="isJsonFormat">Indicates whether to provide data in Json or binary format.</param>
        /// <returns>The block header rpc format.</returns>
        [ActionName("getblockheader")]
        [ActionDescription("Gets the block header of the block identified by the hash.")]
        public BlockHeaderModel GetBlockHeader(string hash, bool isJsonFormat = true)
        {
            Guard.NotNull(hash, nameof(hash));

            this.logger.LogDebug("RPC GetBlockHeader {0}", hash);

            if (!isJsonFormat)
            {
                this.logger.LogError("Binary serialization is not supported for RPC '{0}'.", nameof(this.GetBlockHeader));
                throw new NotImplementedException();
            }

            BlockHeaderModel model = null;
            if (this.Chain != null)
            {
                model = new BlockHeaderModel(this.Chain.GetBlock(uint256.Parse(hash))?.Header);
            }
            return model;
        }

        /// <summary>
        /// Returns information about a bitcoin address
        /// </summary>
        /// <param name="address">bech32 or base58 BitcoinAddress to validate.</param>
        /// <returns>JObject containing a boolean indicating address validity</returns>
        [ActionName("validateaddress")]
        [ActionDescription("Returns information about a bech32 or base58 bitcoin address")]
<<<<<<< HEAD
        public ValidatedAddress ValidateAddress(string address)
=======
        public JObject ValidateAddress(string address)
>>>>>>> 40a65805
        {
            if (string.IsNullOrEmpty(address))
                throw new ArgumentNullException("address");

<<<<<<< HEAD
            var res = new ValidatedAddress();
            res.IsValid = false;

            // P2PKH
            if (BitcoinPubKeyAddress.IsValid(address, ref this.Network))
            {
                res.IsValid = true;
            }
            // P2SH
            else if (BitcoinScriptAddress.IsValid(address, ref this.Network))
            {
                res.IsValid = true;
=======
            var res = new JObject();
            res["isvalid"] = false;

            // P2PKH
            if(BitcoinPubKeyAddress.IsValid(address, ref this.Network))
            {
                res["isvalid"] = true;
            }
            // P2SH
            else if(BitcoinScriptAddress.IsValid(address, ref this.Network))
            {
                res["isvalid"] = true;
>>>>>>> 40a65805
            }
            // P2WPKH
            else if (BitcoinWitPubKeyAddress.IsValid(address, ref this.Network))
            {
<<<<<<< HEAD
                res.IsValid = true;
=======
                res ["isvalid"] = true;
>>>>>>> 40a65805
            }
            // P2WSH
            else if (BitcoinWitScriptAddress.IsValid(address, ref this.Network))
            {
<<<<<<< HEAD
                res.IsValid = true;
            }

=======
                res ["isvalid"] = true;
            }
>>>>>>> 40a65805
            return res;
        }

        private async Task<ChainedBlock> GetTransactionBlockAsync(uint256 trxid)
        {
            ChainedBlock block = null;
            uint256 blockid = await this.FullNode.NodeFeature<IBlockStore>()?.GetTrxBlockIdAsync(trxid);
            if (blockid != null)
                block = this.Chain?.GetBlock(blockid);
            return block;
        }

        private Target GetNetworkDifficulty()
        {
            return this.FullNode.NodeService<INetworkDifficulty>(true)?.GetNetworkDifficulty();
        }
    }
}<|MERGE_RESOLUTION|>--- conflicted
+++ resolved
@@ -185,16 +185,11 @@
         /// <returns>JObject containing a boolean indicating address validity</returns>
         [ActionName("validateaddress")]
         [ActionDescription("Returns information about a bech32 or base58 bitcoin address")]
-<<<<<<< HEAD
         public ValidatedAddress ValidateAddress(string address)
-=======
-        public JObject ValidateAddress(string address)
->>>>>>> 40a65805
         {
             if (string.IsNullOrEmpty(address))
                 throw new ArgumentNullException("address");
 
-<<<<<<< HEAD
             var res = new ValidatedAddress();
             res.IsValid = false;
 
@@ -207,41 +202,17 @@
             else if (BitcoinScriptAddress.IsValid(address, ref this.Network))
             {
                 res.IsValid = true;
-=======
-            var res = new JObject();
-            res["isvalid"] = false;
-
-            // P2PKH
-            if(BitcoinPubKeyAddress.IsValid(address, ref this.Network))
-            {
-                res["isvalid"] = true;
-            }
-            // P2SH
-            else if(BitcoinScriptAddress.IsValid(address, ref this.Network))
-            {
-                res["isvalid"] = true;
->>>>>>> 40a65805
             }
             // P2WPKH
             else if (BitcoinWitPubKeyAddress.IsValid(address, ref this.Network))
             {
-<<<<<<< HEAD
-                res.IsValid = true;
-=======
-                res ["isvalid"] = true;
->>>>>>> 40a65805
+                res.IsValid = true;
             }
             // P2WSH
             else if (BitcoinWitScriptAddress.IsValid(address, ref this.Network))
             {
-<<<<<<< HEAD
-                res.IsValid = true;
-            }
-
-=======
-                res ["isvalid"] = true;
-            }
->>>>>>> 40a65805
+                res.IsValid = true;
+            }
             return res;
         }
 
