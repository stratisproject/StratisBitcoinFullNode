--- conflicted
+++ resolved
@@ -407,20 +407,6 @@
             return defaultPaths.TryGetValue(network, out string path) ? path : null;
         }
 
-<<<<<<< HEAD
-        /// <summary>
-        /// Create a new RPCClient instance
-        /// </summary>
-        /// <param name="authenticationString">username:password, the content of the .cookie file, or cookiefile=pathToCookieFile</param>
-        /// <param name="hostOrUri">The host or uri of the RPC connection.</param>
-        /// <param name="network">The nodes network.</param>
-        public RPCClient(string authenticationString, string hostOrUri, Network network)
-            : this(authenticationString, BuildUri(hostOrUri, network.RPCPort), network)
-        {
-        }
-
-=======
->>>>>>> e9003cfb
         private static Uri BuildUri(string hostOrUri, int port)
         {
             if (hostOrUri != null)
