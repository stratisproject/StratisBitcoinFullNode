﻿using System;
using System.Collections.Concurrent;
using System.Collections.Generic;
using System.IO;
using System.Linq;
using System.Net;
using System.Runtime.ExceptionServices;
using System.Text;
using System.Threading.Tasks;
using NBitcoin;
using NBitcoin.DataEncoders;
using NBitcoin.Networks;
using Newtonsoft.Json;
using Newtonsoft.Json.Linq;
using Stratis.Bitcoin.Features.RPC.Exceptions;
using Stratis.Bitcoin.Utilities;

namespace Stratis.Bitcoin.Features.RPC
{
    /*
        Category            Name                        Implemented 
        ------------------ --------------------------- -----------------------
        ------------------ Overall control/query calls 
        control            getinfo
        control            help
        control            stop

        ------------------ P2P networking
        network            getnetworkinfo
        network            addnode                      Yes
        network            disconnectnode
        network            getaddednodeinfo             Yes
        network            getconnectioncount
        network            getnettotals
        network            getpeerinfo                  Yes
        network            ping
        network            setban
        network            listbanned
        network            clearbanned

        ------------------ Block chain and UTXO
        blockchain         getblockchaininfo
        blockchain         getbestblockhash             Yes
        blockchain         getblockcount                Yes
        blockchain         getblock                     Yes
        blockchain         getblockhash                 Yes
        blockchain         getchaintips
        blockchain         getdifficulty
        blockchain         getmempoolinfo
        blockchain         getrawmempool                Yes
        blockchain         gettxout                    Yes
        blockchain         gettxoutproof
        blockchain         verifytxoutproof
        blockchain         gettxoutsetinfo
        blockchain         verifychain

        ------------------ Mining
        mining             getblocktemplate
        mining             getmininginfo
        mining             getnetworkhashps
        mining             prioritisetransaction
        mining             submitblock

        ------------------ Coin generation
        generating         getgenerate
        generating         setgenerate
        generating         generate

        ------------------ Raw transactions
        rawtransactions    createrawtransaction
        rawtransactions    decoderawtransaction
        rawtransactions    decodescript
        rawtransactions    getrawtransaction
        rawtransactions    sendrawtransaction
        rawtransactions    signrawtransaction
        rawtransactions    fundrawtransaction

        ------------------ Utility functions
        util               createmultisig
        util               validateaddress              Yes
        util               verifymessage
        util               estimatefee                  Yes

        ------------------ Not shown in help
        hidden             invalidateblock
        hidden             reconsiderblock
        hidden             setmocktime
        hidden             resendwallettransactions

        ------------------ Wallet
        wallet             addmultisigaddress
        wallet             backupwallet                 Yes
        wallet             dumpprivkey                  Yes
        wallet             dumpwallet
        wallet             encryptwallet
        wallet             getaccountaddress            Yes
        wallet             getaccount
        wallet             getaddressesbyaccount
        wallet             getbalance
        wallet             getnewaddress
        wallet             getrawchangeaddress
        wallet             getreceivedbyaccount
        wallet             getreceivedbyaddress
        wallet             gettransaction
        wallet             getunconfirmedbalance
        wallet             getwalletinfo
        wallet             importprivkey                Yes
        wallet             importwallet
        wallet             importaddress                Yes
        wallet             keypoolrefill
        wallet             listaccounts                 Yes
        wallet             listaddressgroupings         Yes
        wallet             listlockunspent
        wallet             listreceivedbyaccount
        wallet             listreceivedbyaddress
        wallet             listsinceblock
        wallet             listtransactions
        wallet             listunspent                  Yes
        wallet             lockunspent                  Yes
        wallet             move
        wallet             sendfrom
        wallet             sendmany
        wallet             sendtoaddress
        wallet             setaccount
        wallet             settxfee
        wallet             signmessage
        wallet             walletlock
        wallet             walletpassphrasechange
        wallet             walletpassphrase            yes
    */
    public partial class RPCClient : INBitcoinBlockRepository, IRPCClient
    {
        private string authentication;
        private readonly Uri address;
        private readonly Network network;
        private static ConcurrentDictionary<Network, string> defaultPaths = new ConcurrentDictionary<Network, string>();
        private ConcurrentQueue<(RPCRequest request, TaskCompletionSource<RPCResponse> task)> batchedRequests;
        private RPCCredentialString credentialString;

        public Uri Address
        {
            get
            {
                return this.address;
            }
        }

        public RPCCredentialString CredentialString
        {
            get
            {
                return this.credentialString;
            }
        }

        public Network Network
        {
            get
            {
                return this.network;
            }
        }

        /// <summary>
        /// Use default bitcoin parameters to configure a RPCClient.
        /// </summary>
        /// <param name="network">The network used by the node. Must not be null.</param>
        public RPCClient(Network network) : this(null as string, BuildUri(null, network.RPCPort), network)
        {
        }

        [Obsolete("Use RPCClient(ConnectionString, string, Network)")]
        public RPCClient(NetworkCredential credentials, string host, Network network)
            : this(credentials, BuildUri(host, network.RPCPort), network)
        {
        }

        public RPCClient(RPCCredentialString credentials, string host, Network network)
            : this(credentials, BuildUri(host, network.RPCPort), network)
        {
        }

        public RPCClient(RPCCredentialString credentials, Uri address, Network network)
        {
            this.RPCClientInit(network);

            credentials = credentials ?? new RPCCredentialString();

            if (address != null && network == null)
            {
                network = NetworkRegistration.GetNetworks().FirstOrDefault(n => n.RPCPort == address.Port);
                if (network == null)
                    throw new ArgumentNullException("network");
            }

            if (credentials.UseDefault && network == null)
                throw new ArgumentException("network parameter is required if you use default credentials");

            if (address == null && network == null)
                throw new ArgumentException("network parameter is required if you use default uri");

            if (address == null)
                address = new Uri("http://127.0.0.1:" + network.RPCPort + "/");

            if (credentials.UseDefault)
            {
                //will throw impossible to get the cookie path
                GetDefaultCookieFilePath(network);
            }

            this.credentialString = credentials;
            this.address = address;
            this.network = network;

            if (credentials.UserPassword != null)
                this.authentication = $"{credentials.UserPassword.UserName}:{credentials.UserPassword.Password}";

            if (this.authentication == null)
                RenewCookie();

            if (this.authentication == null)
                throw new ArgumentException("Impossible to infer the authentication of the RPCClient");
        }

        private void RPCClientInit(Network network)
        {
            string home = Environment.GetEnvironmentVariable("HOME");
            string localAppData = Environment.GetEnvironmentVariable("APPDATA");

            if (string.IsNullOrEmpty(home) && string.IsNullOrEmpty(localAppData))
                return;

            if (!string.IsNullOrEmpty(home))
            {
                string bitcoinFolder = Path.Combine(home, "." + network.Name.ToLower());

                if (network.IsRegTest())
                {
                    string regtest = Path.Combine(bitcoinFolder, "regtest", ".cookie");
                    RegisterDefaultCookiePath(NetworkRegistration.Register(network), regtest);
                }
                else if (network.IsTest())
                {
                    string testnet = Path.Combine(bitcoinFolder, "testnet3", ".cookie");
                    RegisterDefaultCookiePath(NetworkRegistration.Register(network), testnet);
                }
                else
                {
                    string mainnet = Path.Combine(bitcoinFolder, ".cookie");
                    RegisterDefaultCookiePath(NetworkRegistration.Register(network), mainnet);
                }

            }
            else if (!string.IsNullOrEmpty(localAppData))
            {
                string bitcoinFolder = Path.Combine(localAppData, "Bitcoin");

                if (network.IsRegTest())
                {
                    string regtest = Path.Combine(bitcoinFolder, "regtest", ".cookie");
                    RegisterDefaultCookiePath(NetworkRegistration.Register(network), regtest);
                }
                else if (network.IsTest())
                {
                    string testnet = Path.Combine(bitcoinFolder, "testnet3", ".cookie");
                    RegisterDefaultCookiePath(NetworkRegistration.Register(network), testnet);
                }
                else
                {
                    string mainnet = Path.Combine(bitcoinFolder, ".cookie");
                    RegisterDefaultCookiePath(NetworkRegistration.Register(network), mainnet);
                }
            }
        }

        public static void RegisterDefaultCookiePath(Network network, string path)
        {
            defaultPaths.TryAdd(network, path);
        }

        private string GetCookiePath()
        {
            if (this.CredentialString.UseDefault && this.Network == null)
                throw new InvalidOperationException("NBitcoin bug, report to the developers");

            if (this.CredentialString.UseDefault)
                return GetDefaultCookieFilePath(this.Network);

            if (this.CredentialString.CookieFile != null)
                return this.CredentialString.CookieFile;

            return null;
        }

        public static string GetDefaultCookieFilePath(Network network)
        {
            return TryGetDefaultCookieFilePath(network) ?? throw new ArgumentException(
                "This network has no default cookie file path registered, use RPCClient.RegisterDefaultCookiePath to register", "network");
        }

        public static string TryGetDefaultCookieFilePath(Network network)
        {
            return defaultPaths.TryGetValue(network, out string path) ? path : null;
        }

        /// <summary>
        /// Create a new RPCClient instance
        /// </summary>
        /// <param name="authenticationString">username:password, the content of the .cookie file, or cookiefile=pathToCookieFile</param>
        /// <param name="hostOrUri"></param>
        /// <param name="network"></param>
        public RPCClient(string authenticationString, string hostOrUri, Network network)
            : this(authenticationString, BuildUri(hostOrUri, network.RPCPort), network)
        {
        }

        private static Uri BuildUri(string hostOrUri, int port)
        {
            if (hostOrUri != null)
            {
                hostOrUri = hostOrUri.Trim();
                try
                {
                    if (hostOrUri.StartsWith("https://", StringComparison.OrdinalIgnoreCase) ||
                        hostOrUri.StartsWith("http://", StringComparison.OrdinalIgnoreCase))
                        return new Uri(hostOrUri, UriKind.Absolute);
                }
                catch
                {
                }
            }

            hostOrUri = hostOrUri ?? "127.0.0.1";
            int indexOfPort = hostOrUri.IndexOf(":");
            if (indexOfPort != -1)
            {
                port = int.Parse(hostOrUri.Substring(indexOfPort + 1));
                hostOrUri = hostOrUri.Substring(0, indexOfPort);
            }

            var builder = new UriBuilder();
            builder.Host = hostOrUri;
            builder.Scheme = "http";
            builder.Port = port;
            return builder.Uri;
        }

        public RPCClient(NetworkCredential credentials, Uri address, Network network = null)
            : this(credentials == null ? null : (credentials.UserName + ":" + credentials.Password), address, network)
        {
        }

        /// <summary>
        /// Create a new RPCClient instance
        /// </summary>
        /// <param name="authenticationString">username:password or the content of the .cookie file or null to auto configure</param>
        /// <param name="address"></param>
        /// <param name="network"></param>
        public RPCClient(string authenticationString, Uri address, Network network = null)
            : this(authenticationString == null ? null as RPCCredentialString : RPCCredentialString.Parse(authenticationString), address, network)
        {
        }

        public RPCClient PrepareBatch()
        {
            return new RPCClient(this.CredentialString, this.Address, this.Network)
            {
                batchedRequests = new ConcurrentQueue<(RPCRequest request, TaskCompletionSource<RPCResponse> task)>()
            };
        }

        public RPCResponse SendCommand(RPCOperations commandName, params object[] parameters)
        {
            return SendCommand(commandName.ToString(), parameters);
        }

        public BitcoinAddress GetNewAddress()
        {
            return BitcoinAddress.Create(SendCommand(RPCOperations.getnewaddress).Result.ToString(), this.Network);
        }

        public async Task<BitcoinAddress> GetNewAddressAsync()
        {
            RPCResponse result = await SendCommandAsync(RPCOperations.getnewaddress).ConfigureAwait(false);
            return BitcoinAddress.Create(result.Result.ToString(), this.Network);
        }

        public BitcoinAddress GetRawChangeAddress()
        {
            return GetRawChangeAddressAsync().GetAwaiter().GetResult();
        }

        public async Task<BitcoinAddress> GetRawChangeAddressAsync()
        {
            RPCResponse result = await SendCommandAsync(RPCOperations.getrawchangeaddress).ConfigureAwait(false);
            return BitcoinAddress.Create(result.Result.ToString(), this.Network);
        }

        public Task<RPCResponse> SendCommandAsync(RPCOperations commandName, params object[] parameters)
        {
            return SendCommandAsync(commandName.ToString(), parameters);
        }

        /// <summary>Get the a whole block.</summary>
        public async Task<RPCBlock> GetRPCBlockAsync(uint256 blockId)
        {
            RPCResponse resp = await SendCommandAsync(RPCOperations.getblock, blockId.ToString(), false).ConfigureAwait(false);
            return SatoshiBlockFormatter.Parse(resp.Result as JObject);
        }

        /// <summary>Send a command.</summary>
        /// <param name="commandName">https://en.bitcoin.it/wiki/Original_Bitcoin_client/API_calls_list</param>
        public RPCResponse SendCommand(string commandName, params object[] parameters)
        {
            return SendCommand(new RPCRequest(commandName, parameters));
        }

        public Task<RPCResponse> SendCommandAsync(string commandName, params object[] parameters)
        {
            return SendCommandAsync(new RPCRequest(commandName, parameters));
        }

        public RPCResponse SendCommand(RPCRequest request, bool throwIfRPCError = true)
        {
            return SendCommandAsync(request, throwIfRPCError).GetAwaiter().GetResult();
        }

        /// <summary>Send all commands in one batch.</summary>
        public void SendBatch()
        {
            SendBatchAsync().GetAwaiter().GetResult();
        }

        /// <summary>Cancel all commands.</summary>
        public void CancelBatch()
        {
            ConcurrentQueue<(RPCRequest request, TaskCompletionSource<RPCResponse> task)> batches;
            lock (this)
            {
                if (this.batchedRequests == null)
                    throw new InvalidOperationException("This RPCClient instance is not a batch, use PrepareBatch");
                batches = this.batchedRequests;
                this.batchedRequests = null;
            }

            (RPCRequest request, TaskCompletionSource<RPCResponse> task) req;
            while (batches.TryDequeue(out req))
                req.task.TrySetCanceled();
        }

        /// <summary>Send all commands in one batch.</summary>
        public async Task SendBatchAsync()
        {
            ConcurrentQueue<(RPCRequest request, TaskCompletionSource<RPCResponse> task)> batches;
            lock (this)
            {
                if (this.batchedRequests == null)
                    throw new InvalidOperationException("This RPCClient instance is not a batch, use PrepareBatch");

                batches = this.batchedRequests;

                this.batchedRequests = null;
            }

            var requests = new List<(RPCRequest request, TaskCompletionSource<RPCResponse> task)>();
            while (batches.TryDequeue(out (RPCRequest request, TaskCompletionSource<RPCResponse> task) req))
                requests.Add(req);

            if (!requests.Any())
                return;

            try
            {
                await SendBatchAsyncCoreAsync(requests).ConfigureAwait(false);
            }
            catch (WebException ex)
            {
                if (!IsUnauthorized(ex))
                    throw;

                if (GetCookiePath() == null)
                    throw;

                TryRenewCookie(ex);

                await SendBatchAsyncCoreAsync(requests).ConfigureAwait(false);
            }
        }

        private async Task SendBatchAsyncCoreAsync(List<(RPCRequest request, TaskCompletionSource<RPCResponse> task)> requests)
        {
            var writer = new StringWriter();
            writer.Write("[");

            bool first = true;
<<<<<<< HEAD
=======
            var i = 1;
>>>>>>> 2ebb9054
            foreach ((RPCRequest request, TaskCompletionSource<RPCResponse> task) item in requests)
            {
                if (!first)
                    writer.Write(",");
                else
                    first = false;

<<<<<<< HEAD
                item.request.WriteJSON(writer);
=======
                item.Item1.Id = i;
                item.Item1.WriteJSON(writer);
                i++;
>>>>>>> 2ebb9054
            }

            writer.Write("]");
            writer.Flush();

            string json = writer.ToString();
            byte[] bytes = Encoding.UTF8.GetBytes(json);

            HttpWebRequest webRequest = CreateWebRequest();

#if !NETCORE
            webRequest.ContentLength = bytes.Length;
#endif
            Stream dataStream = await webRequest.GetRequestStreamAsync().ConfigureAwait(false);
            await dataStream.WriteAsync(bytes, 0, bytes.Length).ConfigureAwait(false);
            await dataStream.FlushAsync().ConfigureAwait(false);

            dataStream.Dispose();

            JArray response;
            WebResponse webResponse = null;
            WebResponse errorResponse = null;

            try
            {
                webResponse = await webRequest.GetResponseAsync().ConfigureAwait(false);
                webResponse.ContentType = "application/json; charset=utf-8";
                response = JArray.Load(new JsonTextReader(
                        new StreamReader(
                                await ToMemoryStreamAsync(webResponse.GetResponseStream()).ConfigureAwait(false), Encoding.UTF8)));

                int responseIndex = 0;

                foreach (JObject jobj in response.OfType<JObject>())
                {
                    try
                    {
                        var rpcResponse = new RPCResponse(jobj);
                        requests[responseIndex].task.TrySetResult(rpcResponse);
                    }
                    catch (Exception ex)
                    {
                        requests[responseIndex].task.TrySetException(ex);
                    }

                    responseIndex++;
                }
            }
            catch (WebException ex)
            {
                if (IsUnauthorized(ex))
                    throw;
                if (ex.Response == null || ex.Response.ContentLength == 0
                    || !ex.Response.ContentType.Equals("application/json", StringComparison.Ordinal))
                {
                    foreach ((RPCRequest request, TaskCompletionSource<RPCResponse> task) item in requests)
                        item.task.TrySetException(ex);
                }
                else
                {
                    errorResponse = ex.Response;

                    try
                    {

                        RPCResponse rpcResponse = RPCResponse.Load(await ToMemoryStreamAsync(errorResponse.GetResponseStream()).ConfigureAwait(false));
                        foreach ((RPCRequest request, TaskCompletionSource<RPCResponse> task) item in requests)
                            item.task.TrySetResult(rpcResponse);
                    }
                    catch (Exception)
                    {
                        foreach ((RPCRequest request, TaskCompletionSource<RPCResponse> task) item in requests)
                            item.task.TrySetException(ex);
                    }
                }
            }
            catch (Exception ex)
            {
                foreach ((RPCRequest request, TaskCompletionSource<RPCResponse> task) item in requests)
                    item.task.TrySetException(ex);
            }
            finally
            {
                if (errorResponse != null)
                {
                    errorResponse.Dispose();
                    errorResponse = null;
                }

                if (webResponse != null)
                {
                    webResponse.Dispose();
                    webResponse = null;
                }
            }
        }

        private static bool IsUnauthorized(WebException ex)
        {
            var httpResp = ex.Response as HttpWebResponse;
            bool isUnauthorized = httpResp != null && httpResp.StatusCode == HttpStatusCode.Unauthorized;
            return isUnauthorized;
        }

        public async Task<RPCResponse> SendCommandAsync(RPCRequest request, bool throwIfRPCError = true)
        {
            try
            {
                return await SendCommandAsyncCoreAsync(request, throwIfRPCError).ConfigureAwait(false);
            }
            catch (WebException ex)
            {
                if (!IsUnauthorized(ex))
                    throw;

                if (GetCookiePath() == null)
                    throw;

                TryRenewCookie(ex);

                return await SendCommandAsyncCoreAsync(request, throwIfRPCError).ConfigureAwait(false);
            }
        }

        private void RenewCookie()
        {
            if (GetCookiePath() == null)
                throw new InvalidOperationException("Bug in NBitcoin notify the developers");

            string auth = File.ReadAllText(GetCookiePath());
            if (!auth.StartsWith("__cookie__:", StringComparison.OrdinalIgnoreCase))
                throw new ArgumentException("The authentication string to RPC is not provided and can't be inferred");

            this.authentication = auth;
        }

        private void TryRenewCookie(WebException ex)
        {
            if (GetCookiePath() == null)
                throw new InvalidOperationException("Bug in NBitcoin notify the developers");

            try
            {
                this.authentication = File.ReadAllText(GetCookiePath());
            }
            // We are only interested into the previous exception
            catch
            {
                ExceptionDispatchInfo.Capture(ex).Throw();
            }
        }

        private async Task<RPCResponse> SendCommandAsyncCoreAsync(RPCRequest request, bool throwIfRPCError)
        {
            RPCResponse response = null;
            ConcurrentQueue<(RPCRequest request, TaskCompletionSource<RPCResponse> task)> batches = this.batchedRequests;

            if (batches != null)
            {
                var source = new TaskCompletionSource<RPCResponse>();
                batches.Enqueue((request, source));
                response = await source.Task.ConfigureAwait(false);
            }

            HttpWebRequest webRequest = response == null ? CreateWebRequest() : null;

            if (response == null)
            {
                var writer = new StringWriter();
                request.WriteJSON(writer);
                writer.Flush();
                string json = writer.ToString();
                byte[] bytes = Encoding.UTF8.GetBytes(json);
#if !NETCORE
                webRequest.ContentLength = bytes.Length;
#endif
                Stream dataStream = await webRequest.GetRequestStreamAsync().ConfigureAwait(false);
                await dataStream.WriteAsync(bytes, 0, bytes.Length).ConfigureAwait(false);
                await dataStream.FlushAsync().ConfigureAwait(false);
                dataStream.Dispose();
            }

            WebResponse webResponse = null;
            WebResponse errorResponse = null;

            try
            {
                webResponse = response == null ? await webRequest.GetResponseAsync().ConfigureAwait(false) : null;
                response = response ?? RPCResponse.Load(await ToMemoryStreamAsync(webResponse.GetResponseStream()).ConfigureAwait(false));

                if (throwIfRPCError)
                    response.ThrowIfError();
            }
            catch (WebException ex)
            {
                if (ex.Response == null || ex.Response.ContentLength == 0 ||
                    !ex.Response.ContentType.Equals("application/json", StringComparison.Ordinal))
                    throw;

                errorResponse = ex.Response;
                response = RPCResponse.Load(await ToMemoryStreamAsync(errorResponse.GetResponseStream()).ConfigureAwait(false));
                if (throwIfRPCError)
                    response.ThrowIfError();
            }
            finally
            {
                if (errorResponse != null)
                {
                    errorResponse.Dispose();
                    errorResponse = null;
                }

                if (webResponse != null)
                {
                    webResponse.Dispose();
                    webResponse = null;
                }
            }

            return response;
        }

        private HttpWebRequest CreateWebRequest()
        {
            var webRequest = (HttpWebRequest)WebRequest.Create(this.Address);
            webRequest.Headers[HttpRequestHeader.Authorization] = "Basic " + Encoders.Base64.EncodeData(Encoders.ASCII.DecodeData(this.authentication));
            webRequest.ContentType = "application/json-rpc";
            webRequest.Method = "POST";
            return webRequest;
        }

        private async Task<Stream> ToMemoryStreamAsync(Stream stream)
        {
            var ms = new MemoryStream();
            await stream.CopyToAsync(ms).ConfigureAwait(false);
            ms.Position = 0;
            return ms;
        }

        #region P2P Networking
        public PeerInfo[] GetPeersInfo()
        {
            PeerInfo[] peers = null;

            peers = GetPeersInfoAsync().GetAwaiter().GetResult();
            return peers;
        }

        public async Task<PeerInfo[]> GetPeersInfoAsync()
        {
            RPCResponse resp = await SendCommandAsync(RPCOperations.getpeerinfo).ConfigureAwait(false);
            var peers = resp.Result as JArray;
            var result = new PeerInfo[peers.Count];
            int i = 0;

            foreach (JToken peer in peers)
            {
                string localAddr = (string)peer["addrlocal"];
                double pingWait = peer["pingwait"] != null ? (double)peer["pingwait"] : 0;

                localAddr = string.IsNullOrEmpty(localAddr) ? "127.0.0.1:8333" : localAddr;

                result[i++] = new PeerInfo
                {
                    Id = (int)peer["id"],
                    Address = Utils.ParseIpEndpoint((string)peer["addr"], this.Network.DefaultPort),
                    LocalAddress = Utils.ParseIpEndpoint(localAddr, this.Network.DefaultPort),
                    Services = ulong.Parse((string)peer["services"]),
                    LastSend = Utils.UnixTimeToDateTime((uint)peer["lastsend"]),
                    LastReceive = Utils.UnixTimeToDateTime((uint)peer["lastrecv"]),
                    BytesSent = (long)peer["bytessent"],
                    BytesReceived = (long)peer["bytesrecv"],
                    ConnectionTime = Utils.UnixTimeToDateTime((uint)peer["conntime"]),
                    TimeOffset = TimeSpan.FromSeconds(Math.Min((long)int.MaxValue, (long)peer["timeoffset"])),
                    PingTime = peer["pingtime"] == null ? (TimeSpan?)null : TimeSpan.FromSeconds((double)peer["pingtime"]),
                    PingWait = TimeSpan.FromSeconds(pingWait),
                    Blocks = peer["blocks"] != null ? (int)peer["blocks"] : -1,
                    Version = (int)peer["version"],
                    SubVersion = (string)peer["subver"],
                    Inbound = (bool)peer["inbound"],
                    StartingHeight = (int)peer["startingheight"],
                    SynchronizedBlocks = (int)peer["synced_blocks"],
                    SynchronizedHeaders = (int)peer["synced_headers"],
                    IsWhiteListed = (bool)peer["whitelisted"],
                    BanScore = peer["banscore"] == null ? 0 : (int)peer["banscore"],
                    Inflight = peer["inflight"].Select(x => uint.Parse((string)x)).ToArray()
                };
            }

            return result;
        }

        public async Task<PeerInfo[]> GetStratisPeersInfoAsync()
        {
            RPCResponse resp = await SendCommandAsync(RPCOperations.getpeerinfo).ConfigureAwait(false);
            var peers = resp.Result as JArray;
            var result = new PeerInfo[peers.Count];
            int i = 0;

            foreach (JToken peer in peers)
            {
                string localAddr = (string)peer["addrlocal"];
                double pingWait = peer["pingwait"] != null ? (double)peer["pingwait"] : 0;

                localAddr = string.IsNullOrEmpty(localAddr) ? "127.0.0.1:8333" : localAddr;

                result[i++] = new PeerInfo
                {
                    //Id = (int)peer["id"],
                    Address = Utils.ParseIpEndpoint((string)peer["addr"], this.Network.DefaultPort),
                    LocalAddress = Utils.ParseIpEndpoint(localAddr, this.Network.DefaultPort),
                    Services = ulong.Parse((string)peer["services"]),
                    LastSend = Utils.UnixTimeToDateTime((uint)peer["lastsend"]),
                    LastReceive = Utils.UnixTimeToDateTime((uint)peer["lastrecv"]),
                    BytesSent = (long)peer["bytessent"],
                    BytesReceived = (long)peer["bytesrecv"],
                    ConnectionTime = Utils.UnixTimeToDateTime((uint)peer["conntime"]),
                    TimeOffset = TimeSpan.FromSeconds(Math.Min((long)int.MaxValue, (long)peer["timeoffset"])),
                    PingTime = TimeSpan.FromSeconds((double)peer["pingtime"]),
                    PingWait = TimeSpan.FromSeconds(pingWait),
                    //Blocks = peer["blocks"] != null ? (int)peer["blocks"] : -1,
                    Version = (int)peer["version"],
                    SubVersion = (string)peer["subver"],
                    Inbound = (bool)peer["inbound"],
                    StartingHeight = (int)peer["startingheight"],
                    //SynchronizedBlocks = (int)peer["synced_blocks"],
                    //SynchronizedHeaders = (int)peer["synced_headers"],
                    //IsWhiteListed = (bool)peer["whitelisted"],
                    BanScore = peer["banscore"] == null ? 0 : (int)peer["banscore"],
                    //Inflight = peer["inflight"].Select(x => uint.Parse((string)x)).ToArray()
                };
            }

            return result;
        }

        public void AddNode(EndPoint nodeEndPoint, bool onetry = false)
        {
            if (nodeEndPoint == null)
                throw new ArgumentNullException("nodeEndPoint");

            SendCommand(RPCOperations.addnode, nodeEndPoint.ToString(), onetry ? "onetry" : "add");
        }

        public async Task AddNodeAsync(EndPoint nodeEndPoint, bool onetry = false)
        {
            if (nodeEndPoint == null)
                throw new ArgumentNullException("nodeEndPoint");

            await SendCommandAsync(RPCOperations.addnode, nodeEndPoint.ToString(), onetry ? "onetry" : "add").ConfigureAwait(false);
        }

        public void RemoveNode(EndPoint nodeEndPoint)
        {
            if (nodeEndPoint == null)
                throw new ArgumentNullException("nodeEndPoint");

            SendCommand(RPCOperations.addnode, nodeEndPoint.ToString(), "remove");
        }

        public async Task RemoveNodeAsync(EndPoint nodeEndPoint)
        {
            if (nodeEndPoint == null)
                throw new ArgumentNullException("nodeEndPoint");

            await SendCommandAsync(RPCOperations.addnode, nodeEndPoint.ToString(), "remove").ConfigureAwait(false);
        }

        public async Task<AddedNodeInfo[]> GetAddedNodeInfoAsync(bool detailed)
        {
            RPCResponse result = await SendCommandAsync(RPCOperations.getaddednodeinfo, detailed).ConfigureAwait(false);
            JToken obj = result.Result;
            return obj.Select(entry => new AddedNodeInfo
            {
                AddedNode = Utils.ParseIpEndpoint((string)entry["addednode"], 8333),
                Connected = (bool)entry["connected"],
                Addresses = entry["addresses"].Select(x => new NodeAddressInfo
                {
                    Address = Utils.ParseIpEndpoint((string)x["address"], 8333),
                    Connected = (bool)x["connected"]
                })
            }).ToArray();
        }

        public AddedNodeInfo[] GetAddedNodeInfo(bool detailed)
        {
            AddedNodeInfo[] addedNodesInfo = null;

            addedNodesInfo = GetAddedNodeInfoAsync(detailed).GetAwaiter().GetResult();

            return addedNodesInfo;
        }

        public AddedNodeInfo GetAddedNodeInfo(bool detailed, EndPoint nodeEndPoint)
        {
            AddedNodeInfo addedNodeInfo = null;

            addedNodeInfo = GetAddedNodeInfoAsync(detailed, nodeEndPoint).GetAwaiter().GetResult();

            return addedNodeInfo;
        }

        public async Task<AddedNodeInfo> GetAddedNodeInfoAsync(bool detailed, EndPoint nodeEndPoint)
        {
            if (nodeEndPoint == null)
                throw new ArgumentNullException("nodeEndPoint");

            try
            {
                RPCResponse result = await SendCommandAsync(RPCOperations.getaddednodeinfo, detailed, nodeEndPoint.ToString()).ConfigureAwait(false);
                JToken e = result.Result;
                return e.Select(entry => new AddedNodeInfo
                {
                    AddedNode = Utils.ParseIpEndpoint((string)entry["addednode"], 8333),
                    Connected = (bool)entry["connected"],
                    Addresses = entry["addresses"].Select(x => new NodeAddressInfo
                    {
                        Address = Utils.ParseIpEndpoint((string)x["address"], 8333),
                        Connected = (bool)x["connected"]
                    })
                }).FirstOrDefault();
            }
            catch (RPCException ex)
            {
                if (ex.RPCCode == RPCErrorCode.RPC_CLIENT_NODE_NOT_ADDED)
                    return null;
                throw;
            }
        }

        #endregion

        #region Block chain and UTXO

        public uint256 GetBestBlockHash()
        {
            return uint256.Parse((string)SendCommand(RPCOperations.getbestblockhash).Result);
        }

        public async Task<uint256> GetBestBlockHashAsync()
        {
            return uint256.Parse((string)(await SendCommandAsync(RPCOperations.getbestblockhash).ConfigureAwait(false)).Result);
        }

        public BlockHeader GetBlockHeader(int height)
        {
            uint256 hash = GetBlockHash(height);
            return GetBlockHeader(hash);
        }

        public async Task<BlockHeader> GetBlockHeaderAsync(int height)
        {
            uint256 hash = await GetBlockHashAsync(height).ConfigureAwait(false);
            return await GetBlockHeaderAsync(hash).ConfigureAwait(false);
        }

        /// <summary>
        /// Get the a whole block
        /// </summary>
        /// <param name="blockId"></param>
        /// <returns></returns>
        public async Task<Block> GetBlockAsync(uint256 blockId)
        {
            RPCResponse resp = await SendCommandAsync(RPCOperations.getblock, blockId.ToString(), 0).ConfigureAwait(false);
            return Block.Load(Encoders.Hex.DecodeData(resp.Result.ToString()), this.Network);
        }

        /// <summary>
        /// Get the a whole block
        /// </summary>
        /// <param name="blockId"></param>
        /// <returns></returns>
        public Block GetBlock(uint256 blockId)
        {
            return GetBlockAsync(blockId).GetAwaiter().GetResult();
        }

        public Block GetBlock(int height)
        {
            return GetBlockAsync(height).GetAwaiter().GetResult();
        }

        public async Task<Block> GetBlockAsync(int height)
        {
            uint256 hash = await GetBlockHashAsync(height).ConfigureAwait(false);
            return await GetBlockAsync(hash).ConfigureAwait(false);
        }

        public BlockHeader GetBlockHeader(uint256 blockHash)
        {
            RPCResponse resp = SendCommand("getblockheader", blockHash.ToString());
            return ParseBlockHeader(resp, this.network);
        }

        public async Task<BlockHeader> GetBlockHeaderAsync(uint256 blockHash)
        {
            RPCResponse resp = await SendCommandAsync("getblockheader", blockHash.ToString()).ConfigureAwait(false);
            return ParseBlockHeader(resp, this.network);
        }

        private static BlockHeader ParseBlockHeader(RPCResponse resp, Network network)
        {
            BlockHeader header = network.Consensus.ConsensusFactory.CreateBlockHeader();
            header.Version = (int)resp.Result["version"];
            header.Nonce = (uint)resp.Result["nonce"];
            header.Bits = new Target(Encoders.Hex.DecodeData((string)resp.Result["bits"]));

            if (resp.Result["previousblockhash"] != null)
                header.HashPrevBlock = uint256.Parse((string)resp.Result["previousblockhash"]);

            if (resp.Result["time"] != null)
                header.BlockTime = Utils.UnixTimeToDateTime((uint)resp.Result["time"]);

            if (resp.Result["merkleroot"] != null)
                header.HashMerkleRoot = uint256.Parse((string)resp.Result["merkleroot"]);

            return header;
        }

        public uint256 GetBlockHash(int height)
        {
            RPCResponse resp = SendCommand(RPCOperations.getblockhash, height);
            return uint256.Parse(resp.Result.ToString());
        }

        public async Task<uint256> GetBlockHashAsync(int height)
        {
            RPCResponse resp = await SendCommandAsync(RPCOperations.getblockhash, height).ConfigureAwait(false);
            return uint256.Parse(resp.Result.ToString());
        }

        public int GetBlockCount()
        {
            return (int)SendCommand(RPCOperations.getblockcount).Result;
        }

        public async Task<int> GetBlockCountAsync()
        {
            return (int)(await SendCommandAsync(RPCOperations.getblockcount).ConfigureAwait(false)).Result;
        }

        public uint256[] GetRawMempool()
        {
            RPCResponse result = SendCommand(RPCOperations.getrawmempool);
            var array = (JArray)result.Result;
            return array.Select(o => (string)o).Select(uint256.Parse).ToArray();
        }

        public async Task<uint256[]> GetRawMempoolAsync()
        {
            RPCResponse result = await SendCommandAsync(RPCOperations.getrawmempool).ConfigureAwait(false);
            var array = (JArray)result.Result;
            return array.Select(o => (string)o).Select(uint256.Parse).ToArray();
        }

        public UnspentTransaction GetTxOut(uint256 txid, uint vout, bool includeMemPool = true)
        {
            RPCResponse response = SendCommand(RPCOperations.gettxout, txid.ToString(), vout, includeMemPool);
            var responseObject = response.Result as JObject;
            if (responseObject == null)
                return null;

            return new UnspentTransaction(response.Result as JObject);
        }

        public async Task<UnspentTransaction> GetTxOutAsync(uint256 txid, uint vout, bool includeMemPool = true)
        {
            RPCResponse response = await SendCommandAsync(RPCOperations.gettxout, txid.ToString(), vout, includeMemPool).ConfigureAwait(false);
            var responseObject = response.Result as JObject;
            if (responseObject == null)
                return null;

            return new UnspentTransaction(responseObject);
        }

        /// <summary>
        /// GetTransactions only returns on txn which are not entirely spent unless you run bitcoinq with txindex=1.
        /// </summary>
        /// <param name="blockHash"></param>
        /// <returns></returns>
        public IEnumerable<Transaction> GetTransactions(uint256 blockHash)
        {
            if (blockHash == null)
                throw new ArgumentNullException("blockHash");

            RPCResponse resp = SendCommand(RPCOperations.getblock, blockHash.ToString());

            var tx = resp.Result["tx"] as JArray;
            if (tx != null)
            {
                foreach (JToken item in tx)
                {
                    Transaction result = GetRawTransaction(uint256.Parse(item.ToString()), null, false);
                    if (result != null)
                        yield return result;
                }
            }
        }

        public IEnumerable<Transaction> GetTransactions(int height)
        {
            return GetTransactions(GetBlockHash(height));
        }

        #endregion

        #region Coin generation

        #endregion

        #region Raw Transaction

        public Transaction DecodeRawTransaction(string rawHex)
        {
            RPCResponse response = SendCommand(RPCOperations.decoderawtransaction, rawHex);
            return Transaction.Parse(response.Result.ToString(), RawFormat.Satoshi);
        }

        public Transaction DecodeRawTransaction(byte[] raw)
        {
            return DecodeRawTransaction(Encoders.Hex.EncodeData(raw));
        }

        public async Task<Transaction> DecodeRawTransactionAsync(string rawHex)
        {
            RPCResponse response = await SendCommandAsync(RPCOperations.decoderawtransaction, rawHex).ConfigureAwait(false);
            return Transaction.Parse(response.Result.ToString(), RawFormat.Satoshi);
        }

        public Task<Transaction> DecodeRawTransactionAsync(byte[] raw)
        {
            return DecodeRawTransactionAsync(Encoders.Hex.EncodeData(raw));
        }

        /// <summary>
        /// getrawtransaction only returns on txn which are not entirely spent unless you run bitcoinq with txindex=1.
        /// </summary>
        /// <param name="txid">The transaction id to retrieve.</param>
        /// <param name="blockHash">The optional block hash in which to look.</param>
        /// <param name="throwIfNotFound">Whether to throw an exception if not found.</param>
        /// <returns>The transaction </returns>
        public Transaction GetRawTransaction(uint256 txid, uint256 blockHash = null, bool throwIfNotFound = true)
        {
            return GetRawTransactionAsync(txid, blockHash, throwIfNotFound).GetAwaiter().GetResult();
        }

        public async Task<Transaction> GetRawTransactionAsync(uint256 txid, uint256 blockHash = null, bool throwIfNotFound = true)
        {
            RPCResponse response = await SendCommandAsync(new RPCRequest(RPCOperations.getrawtransaction, new[] { txid.ToString(), blockHash?.ToString() }), throwIfNotFound).ConfigureAwait(false);

            if (throwIfNotFound)
                response.ThrowIfError();

            if (response.Error != null && response.Error.Code == RPCErrorCode.RPC_INVALID_ADDRESS_OR_KEY)
                return null;

            response.ThrowIfError();

            Transaction tx = this.network.CreateTransaction();
            tx.ReadWrite(Encoders.Hex.DecodeData(response.Result.ToString()), this.network.Consensus.ConsensusFactory);
            return tx;
        }

        public void SendRawTransaction(Transaction tx)
        {
            SendRawTransaction(tx.ToBytes());
        }

        public void SendRawTransaction(byte[] bytes)
        {
            SendCommand(RPCOperations.sendrawtransaction, Encoders.Hex.EncodeData(bytes));
        }

        public Task SendRawTransactionAsync(Transaction tx)
        {
            return SendRawTransactionAsync(tx.ToBytes());
        }

        public Task SendRawTransactionAsync(byte[] bytes)
        {
            return SendCommandAsync(RPCOperations.sendrawtransaction, Encoders.Hex.EncodeData(bytes));
        }

        #endregion

        #region Utility functions
        /// <summary>
        /// Returns information about a base58 or bech32 Bitcoin address
        /// </summary>
        /// <param name="address">a Bitcoin Address</param>
        /// <returns>{ IsValid }</returns>
        public ValidatedAddress ValidateAddress(BitcoinAddress address)
        {
            RPCResponse res = SendCommand(RPCOperations.validateaddress, address.ToString());
            return JsonConvert.DeserializeObject<ValidatedAddress>(res.Result.ToString());
        }

        /// <summary>
        /// Get the estimated fee per kb for being confirmed in nblock
        /// </summary>
        /// <param name="nblock"></param>
        /// <returns></returns>
        [Obsolete("Use EstimateFeeRate or TryEstimateFeeRate instead")]
        public FeeRate EstimateFee(int nblock)
        {
            RPCResponse response = SendCommand(RPCOperations.estimatefee, nblock);
            decimal result = response.Result.Value<decimal>();
            Money money = Money.Coins(result);
            if (money.Satoshi < 0)
                money = Money.Zero;
            return new FeeRate(money);
        }

        /// <summary>
        /// Get the estimated fee per kb for being confirmed in nblock
        /// </summary>
        /// <param name="nblock"></param>
        /// <returns></returns>
        [Obsolete("Use EstimateFeeRateAsync instead")]
        public async Task<Money> EstimateFeeAsync(int nblock)
        {
            RPCResponse response = await SendCommandAsync(RPCOperations.estimatefee, nblock).ConfigureAwait(false);
            return Money.Parse(response.Result.ToString());
        }

        /// <summary>
        /// Get the estimated fee per kb for being confirmed in nblock
        /// </summary>
        /// <param name="nblock">The time expected, in block, before getting confirmed</param>
        /// <returns>The estimated fee rate</returns>
        /// <exception cref="NoEstimationException">The Fee rate couldn't be estimated because of insufficient data from Bitcoin Core</exception>
        public FeeRate EstimateFeeRate(int nblock)
        {
            return EstimateFeeRateAsync(nblock).GetAwaiter().GetResult();
        }

        /// <summary>
        /// Tries to get the estimated fee per kb for being confirmed in nblock
        /// </summary>
        /// <param name="nblock">The time expected, in block, before getting confirmed</param>
        /// <returns>The estimated fee rate or null</returns>
        public async Task<FeeRate> TryEstimateFeeRateAsync(int nblock)
        {
            return await EstimateFeeRateImplAsync(nblock).ConfigureAwait(false);
        }

        /// <summary>
        /// Tries to get the estimated fee per kb for being confirmed in nblock
        /// </summary>
        /// <param name="nblock">The time expected, in block, before getting confirmed</param>
        /// <returns>The estimated fee rate or null</returns>
        public FeeRate TryEstimateFeeRate(int nblock)
        {
            return TryEstimateFeeRateAsync(nblock).GetAwaiter().GetResult();
        }

        /// <summary>
        /// Get the estimated fee per kb for being confirmed in nblock
        /// </summary>
        /// <param name="nblock">The time expected, in block, before getting confirmed</param>
        /// <returns>The estimated fee rate</returns>
        /// <exception cref="NoEstimationException">when fee couldn't be estimated</exception>
        public async Task<FeeRate> EstimateFeeRateAsync(int nblock)
        {
            FeeRate feeRate = await EstimateFeeRateImplAsync(nblock);
            if (feeRate == null)
                throw new NoEstimationException(nblock);

            return feeRate;
        }

        private async Task<FeeRate> EstimateFeeRateImplAsync(int nblock)
        {
            RPCResponse response = await SendCommandAsync(RPCOperations.estimatefee, nblock).ConfigureAwait(false);
            decimal result = response.Result.Value<decimal>();
            Money money = Money.Coins(result);
            if (money.Satoshi < 0)
                return null;

            return new FeeRate(money);
        }

        [Obsolete("Removed by Bitcoin Core v0.15.0 Release")]
        public decimal EstimatePriority(int nblock)
        {
            decimal priority = 0;

            priority = EstimatePriorityAsync(nblock).GetAwaiter().GetResult();
            return priority;
        }

        [Obsolete("Removed by Bitcoin Core v0.15.0 Release")]
        public async Task<decimal> EstimatePriorityAsync(int nblock)
        {
            if (nblock < 0)
                throw new ArgumentOutOfRangeException("nblock", "nblock must be greater or equal to zero");

            RPCResponse response = await SendCommandAsync("estimatepriority", nblock).ConfigureAwait(false);
            return response.Result.Value<decimal>();
        }

        /// <summary>
        /// Requires wallet support. Requires an unlocked wallet or an unencrypted wallet.
        /// </summary>
        /// <param name="address">A P2PKH or P2SH address to which the bitcoins should be sent</param>
        /// <param name="amount">The amount to spend</param>
        /// <param name="commentTx">A locally-stored (not broadcast) comment assigned to this transaction. Default is no comment</param>
        /// <param name="commentDest">A locally-stored (not broadcast) comment assigned to this transaction. Meant to be used for describing who the payment was sent to. Default is no comment</param>
        /// <returns>The TXID of the sent transaction</returns>
        public uint256 SendToAddress(BitcoinAddress address, Money amount, string commentTx = null, string commentDest = null)
        {
            uint256 txid = null;

            txid = SendToAddressAsync(address, amount, commentTx, commentDest).GetAwaiter().GetResult();
            return txid;
        }

        /// <summary>
        /// Requires wallet support. Requires an unlocked wallet or an unencrypted wallet.
        /// </summary>
        /// <param name="address">A P2PKH or P2SH address to which the bitcoins should be sent</param>
        /// <param name="amount">The amount to spend</param>
        /// <param name="commentTx">A locally-stored (not broadcast) comment assigned to this transaction. Default is no comment</param>
        /// <param name="commentDest">A locally-stored (not broadcast) comment assigned to this transaction. Meant to be used for describing who the payment was sent to. Default is no comment</param>
        /// <returns>The TXID of the sent transaction</returns>
        public async Task<uint256> SendToAddressAsync(BitcoinAddress address, Money amount, string commentTx = null, string commentDest = null)
        {
            var parameters = new List<object>();
            parameters.Add(address.ToString());
            parameters.Add(amount.ToString());

            if (commentTx != null)
                parameters.Add(commentTx);

            if (commentDest != null)
                parameters.Add(commentDest);

            RPCResponse resp = await SendCommandAsync(RPCOperations.sendtoaddress, parameters.ToArray()).ConfigureAwait(false);
            return uint256.Parse(resp.Result.ToString());
        }

        public bool SetTxFee(FeeRate feeRate)
        {
            return SendCommand(RPCOperations.settxfee, new[] { feeRate.FeePerK.ToString() }).Result.ToString() == "true";
        }

        #endregion

        public async Task<uint256[]> GenerateAsync(int nBlocks)
        {
            if (nBlocks < 0)
                throw new ArgumentOutOfRangeException("nBlocks");

            var result = (JArray)(await SendCommandAsync(RPCOperations.generate, nBlocks).ConfigureAwait(false)).Result;

            return result.Select(r => new uint256(r.Value<string>())).ToArray();
        }

        public uint256[] Generate(int nBlocks)
        {
            return GenerateAsync(nBlocks).GetAwaiter().GetResult();
        }
    }
}<|MERGE_RESOLUTION|>--- conflicted
+++ resolved
@@ -493,10 +493,6 @@
             writer.Write("[");
 
             bool first = true;
-<<<<<<< HEAD
-=======
-            var i = 1;
->>>>>>> 2ebb9054
             foreach ((RPCRequest request, TaskCompletionSource<RPCResponse> task) item in requests)
             {
                 if (!first)
@@ -504,13 +500,8 @@
                 else
                     first = false;
 
-<<<<<<< HEAD
                 item.request.WriteJSON(writer);
-=======
-                item.Item1.Id = i;
-                item.Item1.WriteJSON(writer);
                 i++;
->>>>>>> 2ebb9054
             }
 
             writer.Write("]");
