﻿using System;
using System.Collections.Generic;
using System.Linq;
using System.Threading.Tasks;
using NBitcoin;
using NBitcoin.Protocol;
using Stratis.Bitcoin;
using Stratis.Bitcoin.Builder;
using Stratis.Bitcoin.Configuration;
using Stratis.Bitcoin.Features.Api;
using Stratis.Bitcoin.Features.BlockStore;
using Stratis.Bitcoin.Features.Consensus;
using Stratis.Bitcoin.Features.MemoryPool;
using Stratis.Bitcoin.Features.Miner;
using Stratis.Bitcoin.Features.Notifications;
using Stratis.Bitcoin.Features.RPC;
using Stratis.Bitcoin.Features.SmartContracts;
using Stratis.Bitcoin.Features.SmartContracts.PoA;
using Stratis.Bitcoin.Features.SmartContracts.Wallet;
using Stratis.Bitcoin.Features.Wallet;
using Stratis.Bitcoin.Networks;
using Stratis.Bitcoin.Utilities;
using Stratis.Features.FederatedPeg;
using Stratis.Features.FederatedPeg.Collateral;
using Stratis.Features.FederatedPeg.CounterChain;
using Stratis.Sidechains.Networks;

namespace Stratis.CirrusPegD
{
    class Program
    {
        private const string MainchainArgument = "-mainchain";
        private const string SidechainArgument = "-sidechain";

        private static readonly Dictionary<NetworkType, Func<Network>> SidechainNetworks = new Dictionary<NetworkType, Func<Network>>
        {
            { NetworkType.Mainnet, CirrusNetwork.NetworksSelector.Mainnet },
            { NetworkType.Testnet, CirrusNetwork.NetworksSelector.Testnet },
            { NetworkType.Regtest, CirrusNetwork.NetworksSelector.Regtest }
        };

        private static readonly Dictionary<NetworkType, Func<Network>> MainChainNetworks = new Dictionary<NetworkType, Func<Network>>
        {
            { NetworkType.Mainnet, Networks.Stratis.Mainnet },
            { NetworkType.Testnet, Networks.Stratis.Testnet },
            { NetworkType.Regtest, Networks.Stratis.Regtest }
        };

        private static void Main(string[] args)
        {
            RunFederationGatewayAsync(args).Wait();
        }

        private static async Task RunFederationGatewayAsync(string[] args)
        {
            try
            {
                bool isMainchainNode = args.FirstOrDefault(a => a.ToLower() == MainchainArgument) != null;
                bool isSidechainNode = args.FirstOrDefault(a => a.ToLower() == SidechainArgument) != null;

                if (isSidechainNode == isMainchainNode)
                {
                    throw new ArgumentException($"Gateway node needs to be started specifying either a {SidechainArgument} or a {MainchainArgument} argument");
                }

                IFullNode node = isMainchainNode ? GetMainchainFullNode(args) : GetSidechainFullNode(args);

                if (node != null)
                    await node.RunAsync();
            }
            catch (Exception ex)
            {
                Console.WriteLine("There was a problem initializing the node. Details: '{0}'", ex.Message);
            }
        }

        private static IFullNode GetMainchainFullNode(string[] args)
        {
            // TODO: Hardcode -addressindex

            var nodeSettings = new NodeSettings(networksSelector: Networks.Stratis, protocolVersion: ProtocolVersion.PROVEN_HEADER_VERSION, args: args)
            {
                MinProtocolVersion = ProtocolVersion.ALT_PROTOCOL_VERSION
            };

<<<<<<< HEAD
            NetworkType networkType = nodeSettings.Network.NetworkType;

            var fedPegOptions = new FederatedPegOptions(
                counterChainNetwork: SidechainNetworks[networkType](),
                walletSyncFromHeight: new int[] { FederationGatewaySettings.StratisMainDepositStartBlock, 1, 1 }[(int)networkType]
            );

=======
>>>>>>> 45aad553
            IFullNode node = new FullNodeBuilder()
                .UseNodeSettings(nodeSettings)
                .UseBlockStore()
                .SetCounterChainNetwork(SidechainNetworks[nodeSettings.Network.NetworkType]())
                .AddFederatedPeg()
                .UseTransactionNotification()
                .UseBlockNotification()
                .UseApi()
                .UseMempool()
                .AddRPC()
                .UsePosConsensus()
                .UseWallet()
                .AddPowPosMining()
                .Build();

            return node;
        }

        private static IFullNode GetSidechainFullNode(string[] args)
        {
            var nodeSettings = new NodeSettings(networksSelector: CirrusNetwork.NetworksSelector, protocolVersion: ProtocolVersion.ALT_PROTOCOL_VERSION, args: args)
            {
                MinProtocolVersion = ProtocolVersion.ALT_PROTOCOL_VERSION
            };

<<<<<<< HEAD
            NetworkType networkType = nodeSettings.Network.NetworkType;

            var fedPegOptions = new FederatedPegOptions(
                counterChainNetwork: MainChainNetworks[networkType](),
                walletSyncFromHeight: new int[] { 1, 1, 1 }[(int)networkType]
            );

=======
>>>>>>> 45aad553
            IFullNode node = new FullNodeBuilder()
                .UseNodeSettings(nodeSettings)
                .UseBlockStore()
                .SetCounterChainNetwork(MainChainNetworks[nodeSettings.Network.NetworkType]())
                .UseFederatedPegPoAMining()
                .AddFederatedPeg()
                .CheckForPoAMembersCollateral()
                .UseTransactionNotification()
                .UseBlockNotification()
                .UseApi()
                .UseMempool()
                .AddRPC()
                .AddSmartContracts(options =>
                {
                    options.UseReflectionExecutor();
                    options.UsePoAWhitelistedContracts();
                })
                .UseSmartContractWallet()
                .Build();

            return node;
        }
    }
}<|MERGE_RESOLUTION|>--- conflicted
+++ resolved
@@ -83,21 +83,17 @@
                 MinProtocolVersion = ProtocolVersion.ALT_PROTOCOL_VERSION
             };
 
-<<<<<<< HEAD
             NetworkType networkType = nodeSettings.Network.NetworkType;
 
             var fedPegOptions = new FederatedPegOptions(
-                counterChainNetwork: SidechainNetworks[networkType](),
                 walletSyncFromHeight: new int[] { FederationGatewaySettings.StratisMainDepositStartBlock, 1, 1 }[(int)networkType]
             );
 
-=======
->>>>>>> 45aad553
             IFullNode node = new FullNodeBuilder()
                 .UseNodeSettings(nodeSettings)
                 .UseBlockStore()
                 .SetCounterChainNetwork(SidechainNetworks[nodeSettings.Network.NetworkType]())
-                .AddFederatedPeg()
+                .AddFederatedPeg(fedPegOptions)
                 .UseTransactionNotification()
                 .UseBlockNotification()
                 .UseApi()
@@ -118,22 +114,18 @@
                 MinProtocolVersion = ProtocolVersion.ALT_PROTOCOL_VERSION
             };
 
-<<<<<<< HEAD
             NetworkType networkType = nodeSettings.Network.NetworkType;
 
             var fedPegOptions = new FederatedPegOptions(
-                counterChainNetwork: MainChainNetworks[networkType](),
                 walletSyncFromHeight: new int[] { 1, 1, 1 }[(int)networkType]
             );
 
-=======
->>>>>>> 45aad553
             IFullNode node = new FullNodeBuilder()
                 .UseNodeSettings(nodeSettings)
                 .UseBlockStore()
                 .SetCounterChainNetwork(MainChainNetworks[nodeSettings.Network.NetworkType]())
                 .UseFederatedPegPoAMining()
-                .AddFederatedPeg()
+                .AddFederatedPeg(fedPegOptions)
                 .CheckForPoAMembersCollateral()
                 .UseTransactionNotification()
                 .UseBlockNotification()
