﻿using System;
using FluentAssertions;
using NBitcoin;
using Stratis.Bitcoin.Builder;
using Stratis.Bitcoin.Configuration;
using Stratis.Bitcoin.Features.Api;
using Stratis.Bitcoin.Features.Consensus;
using Stratis.Bitcoin.Tests.Common;
using Stratis.Bitcoin.Utilities;
using Xunit;

namespace Stratis.Bitcoin.Api.Tests
{
    /// <summary>
    /// Tests the settings for the API features.
    /// </summary>
    public class ApiSettingsTest : TestBase
    {
        /// <summary>The default port used by the API when the node runs on the bitcoin network.</summary>
        private const int DefaultBitcoinApiPort = 37220;

        /// <summary>The default port used by the API when the node runs on the Stratis network.</summary>
        private const int DefaultStratisApiPort = 37221;

        /// <summary>The default port used by the API when the node runs on the bitcoin testnet network.</summary>
        private const int TestBitcoinApiPort = 38220;

        /// <summary>The default port used by the API when the node runs on the Stratis testnet network.</summary>
        private const int TestStratisApiPort = 38221;

        public ApiSettingsTest() : base(KnownNetworks.Main)
        {
        }

        /// <summary>
        /// Tests that if no API settings are passed and we're on the bitcoin network, the defaults settings are used.
        /// </summary>
        [Fact]
        public void GivenNoApiSettingsAreProvided_AndOnBitcoinNetwork_ThenDefaultSettingAreUsed()
        {
            // Arrange.
            Network network = KnownNetworks.Main;
            var nodeSettings = new NodeSettings(network);

            // Act.
            ApiSettings settings = FullNodeSetup(nodeSettings);

            // Assert.
<<<<<<< HEAD
            Assert.Equal(DefaultBitcoinApiPort, settings.ApiPort);
            Assert.Equal(new Uri($"{ApiSettings.DefaultApiHost}:{DefaultBitcoinApiPort}"), settings.ApiUri);
=======
            Assert.Equal(network.DefaultAPIPort, settings.ApiPort);
            Assert.Equal(new Uri($"{ApiSettings.DefaultApiHost}:{network.DefaultAPIPort}"), settings.ApiUri);
>>>>>>> 997f7ca1
        }

        /// <summary>
        /// Tests that if no API settings are passed and we're on the Stratis network, the defaults settings are used.
        /// </summary>
        [Fact]
        public void GivenNoApiSettingsAreProvided_AndOnStratisNetwork_ThenDefaultSettingAreUsed()
        {
            // Arrange.
            Network network = KnownNetworks.StratisMain;
            var nodeSettings = new NodeSettings(network);

            // Act.
            ApiSettings settings = FullNodeSetup(nodeSettings);

            // Assert.
<<<<<<< HEAD
            Assert.Equal(DefaultStratisApiPort, settings.ApiPort);
            Assert.Equal(new Uri($"{ApiSettings.DefaultApiHost}:{DefaultStratisApiPort}"), settings.ApiUri);
=======
            Assert.Equal(network.DefaultAPIPort, settings.ApiPort);
            Assert.Equal(new Uri($"{ApiSettings.DefaultApiHost}:{network.DefaultAPIPort}"), settings.ApiUri);
>>>>>>> 997f7ca1

            settings.HttpsCertificateFilePath.Should().BeNull();
            settings.UseHttps.Should().BeFalse();
        }

        /// <summary>
        /// Tests that if a custom API port is passed, the port is used in conjunction with the default API URI.
        /// </summary>
        [Fact]
        public void GivenApiPortIsProvided_ThenPortIsUsedWithDefaultApiUri()
        {
            // Arrange.
            int customPort = 55555;
            var nodeSettings = new NodeSettings(this.Network, args:new[] { $"-apiport={customPort}" });

            // Act.
            ApiSettings settings = FullNodeSetup(nodeSettings);

            // Assert.
            Assert.Equal(customPort, settings.ApiPort);
            Assert.Equal(new Uri($"{ApiSettings.DefaultApiHost}:{customPort}"), settings.ApiUri);
        }

        /// <summary>
        /// Tests that if a custom API URI is passed and we're on the bitcoin network, the bitcoin port is used in conjunction with the passed API URI.
        /// </summary>
        [Fact]
        public void GivenApiUriIsProvided_AndGivenBitcoinNetwork_ThenApiUriIsUsedWithDefaultBitcoinApiPort()
        {
            // Arrange.
            string customApiUri = "http://0.0.0.0";
            Network network = KnownNetworks.Main;
            var nodeSettings = new NodeSettings(network, args:new[] { $"-apiuri={customApiUri}" });

            // Act.
            ApiSettings settings = FullNodeSetup(nodeSettings);


            // Assert.
<<<<<<< HEAD
            Assert.Equal(DefaultBitcoinApiPort, settings.ApiPort);
            Assert.Equal(new Uri($"{customApiUri}:{DefaultBitcoinApiPort}"), settings.ApiUri);
=======
            Assert.Equal(network.DefaultAPIPort, settings.ApiPort);
            Assert.Equal(new Uri($"{customApiUri}:{network.DefaultAPIPort}"), settings.ApiUri);
>>>>>>> 997f7ca1
        }

        /// <summary>
        /// Tests that if a custom API URI is passed and we're on the Stratis network, the bitcoin port is used in conjunction with the passed API URI.
        /// </summary>
        [Fact]
        public void GivenApiUriIsProvided_AndGivenStratisNetwork_ThenApiUriIsUsedWithDefaultStratisApiPort()
        {
            // Arrange.
            string customApiUri = "http://0.0.0.0";
            Network network = KnownNetworks.StratisMain;
            var nodeSettings = new NodeSettings(network, args:new[] { $"-apiuri={customApiUri}" });

            // Act.
            ApiSettings settings = FullNodeSetup(nodeSettings);

            // Assert.
<<<<<<< HEAD
            Assert.Equal(DefaultStratisApiPort, settings.ApiPort);
            Assert.Equal(new Uri($"{customApiUri}:{DefaultStratisApiPort}"), settings.ApiUri);
=======
            Assert.Equal(network.DefaultAPIPort, settings.ApiPort);
            Assert.Equal(new Uri($"{customApiUri}:{network.DefaultAPIPort}"), settings.ApiUri);
>>>>>>> 997f7ca1
        }

        /// <summary>
        /// Tests that if a custom API URI and a custom API port are passed, both are used in conjunction to make the API URI.
        /// </summary>
        [Fact]
        public void GivenApiUri_AndApiPortIsProvided_AndGivenBitcoinNetwork_ThenApiUriIsUsedWithApiPort()
        {
            // Arrange.
            string customApiUri = "http://0.0.0.0";
            int customPort = 55555;
            Network network = KnownNetworks.Main;
            var nodeSettings = new NodeSettings(network, args:new[] { $"-apiuri={customApiUri}", $"-apiport={customPort}" });

            // Act.
            ApiSettings settings = FullNodeSetup(nodeSettings);

            // Assert.
            Assert.Equal(customPort, settings.ApiPort);
            Assert.Equal(new Uri($"{customApiUri}:{customPort}"), settings.ApiUri);
        }

        /// <summary>
        /// Tests that if a custom API URI is passed and we're on the Stratis network, the bitcoin port is used in conjunction with the passed API URI.
        /// </summary>
        [Fact]
        public void GivenApiUriIncludingPortIsProvided_ThenUseThePassedApiUri()
        {
            // Arrange.
            int customPort = 5522;
            string customApiUri = $"http://0.0.0.0:{customPort}";
            Network network = KnownNetworks.Main;
            var nodeSettings = new NodeSettings(network, args:new[] { $"-apiuri={customApiUri}" });

            // Act.
            ApiSettings settings = FullNodeSetup(nodeSettings);

            // Assert.
            Assert.Equal(customPort, settings.ApiPort);
            Assert.Equal(new Uri($"{customApiUri}"), settings.ApiUri);
        }

        /// <summary>
        /// Tests that if we're on the Bitcoin main network, the port used in the API is the right one.
        /// </summary>
        [Fact]
        public void GivenBitcoinMain_ThenUseTheCorrectPort()
        {
            // Arrange.
            NodeSettings nodeSettings = NodeSettings.Default(KnownNetworks.Main);

            // Act.
            ApiSettings settings = FullNodeSetup(nodeSettings);

            // Assert.
<<<<<<< HEAD
            Assert.Equal(DefaultBitcoinApiPort, settings.ApiPort);
=======
            Assert.Equal(KnownNetworks.Main.DefaultAPIPort, settings.ApiPort);
>>>>>>> 997f7ca1
        }

        /// <summary>
        /// Tests that if we're on the Bitcoin test network, the port used in the API is the right one.
        /// </summary>
        [Fact]
        public void GivenBitcoinTestnet_ThenUseTheCorrectPort()
        {
            // Arrange.
            NodeSettings nodeSettings = NodeSettings.Default(KnownNetworks.TestNet);

            // Act.
            ApiSettings settings = FullNodeSetup(nodeSettings);

            // Assert.
<<<<<<< HEAD
            Assert.Equal(TestBitcoinApiPort, settings.ApiPort);
=======
            Assert.Equal(KnownNetworks.TestNet.DefaultAPIPort, settings.ApiPort);
>>>>>>> 997f7ca1
        }

        /// <summary>
        /// Tests that if we're on the Stratis main network, the port used in the API is the right one.
        /// </summary>
        [Fact]
        public void GivenStratisMainnet_ThenUseTheCorrectPort()
        {
            // Arrange.
            NodeSettings nodeSettings = NodeSettings.Default(KnownNetworks.StratisMain);

            // Act.
            ApiSettings settings = FullNodeSetup(nodeSettings);

            // Assert.
<<<<<<< HEAD
            Assert.Equal(DefaultStratisApiPort, settings.ApiPort);
=======
            Assert.Equal(KnownNetworks.StratisMain.DefaultAPIPort, settings.ApiPort);
>>>>>>> 997f7ca1
        }

        /// <summary>
        /// Tests that if we're on the Stratis test network, the port used in the API is the right one.
        /// </summary>
        [Fact]
        public void GivenStratisTestnet_ThenUseTheCorrectPort()
        {
            // Arrange.
            NodeSettings nodeSettings = NodeSettings.Default(KnownNetworks.StratisTest);

            // Act.
            ApiSettings settings = FullNodeSetup(nodeSettings);

            // Assert.
<<<<<<< HEAD
            Assert.Equal(TestStratisApiPort, settings.ApiPort);
=======
            Assert.Equal(KnownNetworks.StratisTest.DefaultAPIPort, settings.ApiPort);
>>>>>>> 997f7ca1
        }

        [Theory]
        [InlineData(true, @"https://")]
        [InlineData(false, @"http://")]
        public void GivenUseHttps_ThenUsesTheCorrectProtocol(bool useHttps, string expectedProtocolPrefix)
        {
            // Arrange.
            var nodeSettings = new NodeSettings(KnownNetworks.TestNet, args: new[] { $"-usehttps={useHttps}", "-certificatefilepath=nonNullValue" });

            // Act.
            var settings = FullNodeSetup(nodeSettings);

            // Assert.
            settings.UseHttps.Should().Be(useHttps);
            settings.ApiUri.ToString().Should().StartWith(expectedProtocolPrefix);
        }

        [Fact]
        public void GivenCertificateFilePath_ThenUsesTheCorrectFileName()
        {
            // Arrange.
            var certificateFileName = @"abcd/someCertificate.pfx";
            var nodeSettings = new NodeSettings(KnownNetworks.TestNet, args: new[] { $"-certificatefilepath={certificateFileName}" });

            // Act.
            ApiSettings settings = FullNodeSetup(nodeSettings);

            // Assert.
            settings.HttpsCertificateFilePath.Should().Be(certificateFileName);
        }

        [Fact]
        public void GivenUseHttpsAndNoCertificateFilePath_ThenShouldThrowConfigurationException()
        {
            // Arrange.
            var nodeSettings = new NodeSettings(KnownNetworks.TestNet, args: new[] { $"-usehttps={true}" });

            // Act.
            var settingsAction = new Action(() =>
                {
                    FullNodeSetup(nodeSettings);
                });

            // Assert.
            settingsAction.Should().Throw<ConfigurationException>();
        }

        /// <summary>
        /// Determines the default API port.
        /// </summary>
        /// <param name="network">The network to use.</param>
        /// <returns>The default API port.</returns>
        private static int GetDefaultPort(Network network)
        {
            if (!network.Name.ToLowerInvariant().Contains("stratis"))
                return network.IsTest() ? TestBitcoinApiPort : DefaultBitcoinApiPort;

            return network.IsTest() ? TestStratisApiPort : DefaultStratisApiPort;
        }

        private static ApiSettings FullNodeSetup(NodeSettings nodeSettings)
        {
            return new FullNodeBuilder()
                .UseNodeSettings(nodeSettings)
                .UseApi((s) => { s.ApiPort = GetDefaultPort(nodeSettings.Network); })
                .UsePowConsensus()
                .Build()
                .NodeService<ApiSettings>();
        }
    }
}<|MERGE_RESOLUTION|>--- conflicted
+++ resolved
@@ -46,13 +46,8 @@
             ApiSettings settings = FullNodeSetup(nodeSettings);
 
             // Assert.
-<<<<<<< HEAD
-            Assert.Equal(DefaultBitcoinApiPort, settings.ApiPort);
-            Assert.Equal(new Uri($"{ApiSettings.DefaultApiHost}:{DefaultBitcoinApiPort}"), settings.ApiUri);
-=======
             Assert.Equal(network.DefaultAPIPort, settings.ApiPort);
             Assert.Equal(new Uri($"{ApiSettings.DefaultApiHost}:{network.DefaultAPIPort}"), settings.ApiUri);
->>>>>>> 997f7ca1
         }
 
         /// <summary>
@@ -69,13 +64,8 @@
             ApiSettings settings = FullNodeSetup(nodeSettings);
 
             // Assert.
-<<<<<<< HEAD
-            Assert.Equal(DefaultStratisApiPort, settings.ApiPort);
-            Assert.Equal(new Uri($"{ApiSettings.DefaultApiHost}:{DefaultStratisApiPort}"), settings.ApiUri);
-=======
             Assert.Equal(network.DefaultAPIPort, settings.ApiPort);
             Assert.Equal(new Uri($"{ApiSettings.DefaultApiHost}:{network.DefaultAPIPort}"), settings.ApiUri);
->>>>>>> 997f7ca1
 
             settings.HttpsCertificateFilePath.Should().BeNull();
             settings.UseHttps.Should().BeFalse();
@@ -115,13 +105,8 @@
 
 
             // Assert.
-<<<<<<< HEAD
-            Assert.Equal(DefaultBitcoinApiPort, settings.ApiPort);
-            Assert.Equal(new Uri($"{customApiUri}:{DefaultBitcoinApiPort}"), settings.ApiUri);
-=======
             Assert.Equal(network.DefaultAPIPort, settings.ApiPort);
             Assert.Equal(new Uri($"{customApiUri}:{network.DefaultAPIPort}"), settings.ApiUri);
->>>>>>> 997f7ca1
         }
 
         /// <summary>
@@ -139,13 +124,8 @@
             ApiSettings settings = FullNodeSetup(nodeSettings);
 
             // Assert.
-<<<<<<< HEAD
-            Assert.Equal(DefaultStratisApiPort, settings.ApiPort);
-            Assert.Equal(new Uri($"{customApiUri}:{DefaultStratisApiPort}"), settings.ApiUri);
-=======
             Assert.Equal(network.DefaultAPIPort, settings.ApiPort);
             Assert.Equal(new Uri($"{customApiUri}:{network.DefaultAPIPort}"), settings.ApiUri);
->>>>>>> 997f7ca1
         }
 
         /// <summary>
@@ -201,11 +181,7 @@
             ApiSettings settings = FullNodeSetup(nodeSettings);
 
             // Assert.
-<<<<<<< HEAD
-            Assert.Equal(DefaultBitcoinApiPort, settings.ApiPort);
-=======
             Assert.Equal(KnownNetworks.Main.DefaultAPIPort, settings.ApiPort);
->>>>>>> 997f7ca1
         }
 
         /// <summary>
@@ -221,11 +197,7 @@
             ApiSettings settings = FullNodeSetup(nodeSettings);
 
             // Assert.
-<<<<<<< HEAD
-            Assert.Equal(TestBitcoinApiPort, settings.ApiPort);
-=======
             Assert.Equal(KnownNetworks.TestNet.DefaultAPIPort, settings.ApiPort);
->>>>>>> 997f7ca1
         }
 
         /// <summary>
@@ -241,11 +213,7 @@
             ApiSettings settings = FullNodeSetup(nodeSettings);
 
             // Assert.
-<<<<<<< HEAD
-            Assert.Equal(DefaultStratisApiPort, settings.ApiPort);
-=======
             Assert.Equal(KnownNetworks.StratisMain.DefaultAPIPort, settings.ApiPort);
->>>>>>> 997f7ca1
         }
 
         /// <summary>
@@ -261,11 +229,7 @@
             ApiSettings settings = FullNodeSetup(nodeSettings);
 
             // Assert.
-<<<<<<< HEAD
-            Assert.Equal(TestStratisApiPort, settings.ApiPort);
-=======
             Assert.Equal(KnownNetworks.StratisTest.DefaultAPIPort, settings.ApiPort);
->>>>>>> 997f7ca1
         }
 
         [Theory]
