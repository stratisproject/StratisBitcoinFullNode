--- conflicted
+++ resolved
@@ -96,33 +96,7 @@
         }
 
         [Fact]
-<<<<<<< HEAD
-        public void GetMaturedBlockDeposits_When_Block_Not_In_Chain_Send_What_HasBeen_Collected()
-        {
-            FederationGatewayController controller = this.CreateController();
-
-            ChainedHeader tip = ChainedHeadersHelper.CreateConsecutiveHeaders(3, null, true)[2];
-
-            this.consensusManager.Tip.Returns(tip);
-
-            this.consensusManager.GetBlockData(Arg.Any<uint256>()).ReturnsForAnyArgs((x) =>
-            {
-                return null;
-            });
-
-            IActionResult result = controller.GetMaturedBlockDeposits(new MaturedBlockRequestModel(1, 1000));
-
-            var maturedBlockDepositsResult = (result as JsonResult).Value as SerializableResult<List<MaturedBlockDepositsModel>>;
-            maturedBlockDepositsResult.Should().NotBeNull();
-            maturedBlockDepositsResult.IsSuccess.Should().Be(true);
-            maturedBlockDepositsResult.Message.Should().Be(string.Format(MaturedBlocksProvider.UnableToRetrieveBlockDataFromConsensusMessage, tip.Previous));
-        }
-
-        [Fact]
-        public void GetMaturedBlockDeposits_Fails_When_Block_Height_Greater_Than_Minimum_Deposit_Confirmations()
-=======
         public async Task GetMaturedBlockDeposits_Fails_When_Block_Height_Greater_Than_Minimum_Deposit_Confirmations_Async()
->>>>>>> f89b91d3
         {
             ChainedHeader tip = ChainedHeadersHelper.CreateConsecutiveHeaders(5, null, true).Last();
             this.consensusManager.Tip.Returns(tip);
@@ -168,15 +142,9 @@
                 depositExtractorCallCount++;
             });
 
-<<<<<<< HEAD
-            this.consensusManager.GetBlockData(Arg.Any<uint256>()).ReturnsForAnyArgs((x) =>
-            {
-                return new ChainedHeaderBlock(new Block(), earlierBlock);
-=======
             this.consensusManager.GetBlockData(Arg.Any<List<uint256>>()).ReturnsForAnyArgs((x) => {
                 List<uint256> hashes = x.ArgAt<List<uint256>>(0);
                 return hashes.Select((h) => new ChainedHeaderBlock(new Block(), earlierBlock)).ToArray();
->>>>>>> f89b91d3
             });
 
             IActionResult result = controller.GetMaturedBlockDeposits(new MaturedBlockRequestModel(earlierBlock.Height, 1000));
