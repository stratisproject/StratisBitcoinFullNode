﻿using System;
using System.Collections.Generic;
using System.Linq;
using Microsoft.Extensions.Logging;
using Moq;
using NBitcoin;
using Stratis.Bitcoin.Features.Wallet;
using Stratis.Features.FederatedPeg.Interfaces;
using Stratis.Features.FederatedPeg.TargetChain;
using Stratis.Features.FederatedPeg.Wallet;
using Stratis.Sidechains.Networks;
using Xunit;
using Recipient = Stratis.Features.FederatedPeg.Wallet.Recipient;
using TransactionBuildContext = Stratis.Features.FederatedPeg.Wallet.TransactionBuildContext;
using UnspentOutputReference = Stratis.Features.FederatedPeg.Wallet.UnspentOutputReference;

namespace Stratis.Features.FederatedPeg.Tests
{
    public class WithdrawalTransactionBuilderTests
    {
        private readonly Network network;
        private readonly Mock<ILoggerFactory> loggerFactory;
        private readonly Mock<ILogger> logger;
        private readonly Mock<IFederationWalletManager> federationWalletManager;
        private readonly Mock<IFederationWalletTransactionHandler> federationWalletTransactionHandler;
        private readonly Mock<IFederatedPegSettings> federationGatewaySettings;

        public WithdrawalTransactionBuilderTests()
        {
            this.loggerFactory = new Mock<ILoggerFactory>();
            this.network = CirrusNetwork.NetworksSelector.Regtest();
            this.federationWalletManager = new Mock<IFederationWalletManager>();
            this.federationWalletTransactionHandler = new Mock<IFederationWalletTransactionHandler>();
            this.federationGatewaySettings = new Mock<IFederatedPegSettings>();

            this.logger = new Mock<ILogger>();
            this.loggerFactory.Setup(x => x.CreateLogger(It.IsAny<string>()))
                .Returns(this.logger.Object);
<<<<<<< HEAD

            this.federationGatewaySettings.Setup(x => x.TransactionFee)
                .Returns(FederatedPegSettings.DefaultTransactionFee);
=======
            this.federationGatewaySettings.Setup<Money>(x => x.GetWithdrawalTransactionFee(It.IsAny<int>()))
                .Returns<int>((numInputs) => {
                    return FederationGatewaySettings.BaseTransactionFee + FederationGatewaySettings.InputTransactionFee * numInputs;
                });
>>>>>>> 3ad2960c

            this.federationWalletManager.Setup(x => x.Secret)
                .Returns(new WalletSecret());

            this.federationWalletTransactionHandler.Setup(x => x.BuildTransaction(It.IsAny<TransactionBuildContext>()))
                .Returns(this.network.CreateTransaction());
        }

        [Fact]
        public void FeeIsTakenFromRecipient()
        {
            Script redeemScript = PayToMultiSigTemplate.Instance.GenerateScriptPubKey(2, new[] {new Key().PubKey, new Key().PubKey});

            this.federationWalletManager.Setup(x => x.GetSpendableTransactionsInWallet(It.IsAny<int>()))
                .Returns(new List<UnspentOutputReference>
                {
                    new UnspentOutputReference
                    {
                        Transaction = new FederatedPeg.Wallet.TransactionData
                        {
                            Amount = Money.Coins(105),
                            Id = uint256.One,
                            ScriptPubKey = redeemScript.Hash.ScriptPubKey
                        }
                    }
                });

            this.federationWalletManager.Setup(x => x.GetWallet())
                .Returns(new FederationWallet
                {
                    MultiSigAddress = new MultiSigAddress
                    {
                        RedeemScript = redeemScript
                    }
                });

            var txBuilder = new WithdrawalTransactionBuilder(
                this.loggerFactory.Object,
                this.network,
                this.federationWalletManager.Object,
                this.federationWalletTransactionHandler.Object,
                this.federationGatewaySettings.Object
                );

            var recipient = new Recipient
            {
                Amount = Money.Coins(101),
                ScriptPubKey = new Script()
            };

            Transaction ret = txBuilder.BuildWithdrawalTransaction(uint256.One, 100, recipient);

            Assert.NotNull(ret);

            // Fee taken from amount should be the total fee. 
            Money expectedAmountAfterFee = recipient.Amount - FederationGatewaySettings.CrossChainTransferFee;
            this.federationWalletTransactionHandler.Verify(x => x.BuildTransaction(It.Is<TransactionBuildContext>(y => y.Recipients.First().Amount == expectedAmountAfterFee)));

            // Fee used to send transaction should be a smaller amount.
            Money expectedTxFee = FederationGatewaySettings.BaseTransactionFee + 1 * FederationGatewaySettings.InputTransactionFee;
            this.federationWalletTransactionHandler.Verify(x => x.BuildTransaction(It.Is<TransactionBuildContext>(y => y.TransactionFee == expectedTxFee)));
        }

        [Fact]
        public void NoSpendableTransactionsLogWarning()
        {
            // Throw a 'no spendable transactions' exception
            this.federationWalletTransactionHandler.Setup(x => x.BuildTransaction(It.IsAny<TransactionBuildContext>()))
                .Throws(new WalletException(FederationWalletTransactionHandler.NoSpendableTransactionsMessage));

            var txBuilder = new WithdrawalTransactionBuilder(
                this.loggerFactory.Object,
                this.network,
                this.federationWalletManager.Object,
                this.federationWalletTransactionHandler.Object,
                this.federationGatewaySettings.Object
            );

            var recipient = new Recipient
            {
                Amount = Money.Coins(101),
                ScriptPubKey = new Script()
            };

            Transaction ret = txBuilder.BuildWithdrawalTransaction(uint256.One, 100, recipient);

            // Log out a warning in this case, not an error.
            this.logger.Verify(x=>x.Log<object>(LogLevel.Warning, It.IsAny<EventId>(), It.IsAny<object>(), null, It.IsAny<Func<object, Exception, string>>()));
        }

        [Fact]
        public void NotEnoughFundsLogWarning()
        {
            // Throw a 'no spendable transactions' exception
            this.federationWalletTransactionHandler.Setup(x => x.BuildTransaction(It.IsAny<TransactionBuildContext>()))
                .Throws(new WalletException(FederationWalletTransactionHandler.NotEnoughFundsMessage));

            var txBuilder = new WithdrawalTransactionBuilder(
                this.loggerFactory.Object,
                this.network,
                this.federationWalletManager.Object,
                this.federationWalletTransactionHandler.Object,
                this.federationGatewaySettings.Object
            );

            var recipient = new Recipient
            {
                Amount = Money.Coins(101),
                ScriptPubKey = new Script()
            };

            Transaction ret = txBuilder.BuildWithdrawalTransaction(uint256.One, 100, recipient);

            // Log out a warning in this case, not an error.
            this.logger.Verify(x => x.Log<object>(LogLevel.Warning, It.IsAny<EventId>(), It.IsAny<object>(), null, It.IsAny<Func<object, Exception, string>>()));
        }
    }
}<|MERGE_RESOLUTION|>--- conflicted
+++ resolved
@@ -36,16 +36,11 @@
             this.logger = new Mock<ILogger>();
             this.loggerFactory.Setup(x => x.CreateLogger(It.IsAny<string>()))
                 .Returns(this.logger.Object);
-<<<<<<< HEAD
 
-            this.federationGatewaySettings.Setup(x => x.TransactionFee)
-                .Returns(FederatedPegSettings.DefaultTransactionFee);
-=======
             this.federationGatewaySettings.Setup<Money>(x => x.GetWithdrawalTransactionFee(It.IsAny<int>()))
                 .Returns<int>((numInputs) => {
-                    return FederationGatewaySettings.BaseTransactionFee + FederationGatewaySettings.InputTransactionFee * numInputs;
+                    return FederatedPegSettings.BaseTransactionFee + FederatedPegSettings.InputTransactionFee * numInputs;
                 });
->>>>>>> 3ad2960c
 
             this.federationWalletManager.Setup(x => x.Secret)
                 .Returns(new WalletSecret());
@@ -101,11 +96,11 @@
             Assert.NotNull(ret);
 
             // Fee taken from amount should be the total fee. 
-            Money expectedAmountAfterFee = recipient.Amount - FederationGatewaySettings.CrossChainTransferFee;
+            Money expectedAmountAfterFee = recipient.Amount - FederatedPegSettings.CrossChainTransferFee;
             this.federationWalletTransactionHandler.Verify(x => x.BuildTransaction(It.Is<TransactionBuildContext>(y => y.Recipients.First().Amount == expectedAmountAfterFee)));
 
             // Fee used to send transaction should be a smaller amount.
-            Money expectedTxFee = FederationGatewaySettings.BaseTransactionFee + 1 * FederationGatewaySettings.InputTransactionFee;
+            Money expectedTxFee = FederatedPegSettings.BaseTransactionFee + 1 * FederatedPegSettings.InputTransactionFee;
             this.federationWalletTransactionHandler.Verify(x => x.BuildTransaction(It.Is<TransactionBuildContext>(y => y.TransactionFee == expectedTxFee)));
         }
 
