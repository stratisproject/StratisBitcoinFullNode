--- conflicted
+++ resolved
@@ -49,12 +49,9 @@
         protected IFederationWalletSyncManager federationWalletSyncManager;
         protected IFederationWalletTransactionHandler FederationWalletTransactionHandler;
         protected IWithdrawalTransactionBuilder withdrawalTransactionBuilder;
-<<<<<<< HEAD
         protected IInputConsolidator inputConsolidator;
         protected IFederatedPegBroadcaster federatedPegBroadcaster;
-=======
         protected IStateRepositoryRoot stateRepositoryRoot;
->>>>>>> 6e896fd9
         protected DataFolder dataFolder;
         protected IWalletFeePolicy walletFeePolicy;
         protected IAsyncProvider asyncProvider;
@@ -224,12 +221,8 @@
 
             // TODO: The transaction builder, cross-chain store and fed wallet tx handler should be tested individually.
             this.FederationWalletTransactionHandler = new FederationWalletTransactionHandler(this.loggerFactory, this.federationWalletManager, this.walletFeePolicy, this.network, this.federatedPegSettings);
-<<<<<<< HEAD
+            this.stateRepositoryRoot = Substitute.For<IStateRepositoryRoot>();
             this.withdrawalTransactionBuilder = new WithdrawalTransactionBuilder(this.loggerFactory, this.network, this.federationWalletManager, this.FederationWalletTransactionHandler, this.federatedPegSettings, this.signals);
-=======
-            this.stateRepositoryRoot = Substitute.For<IStateRepositoryRoot>();
-            this.withdrawalTransactionBuilder = new WithdrawalTransactionBuilder(this.loggerFactory, this.network, this.federationWalletManager, this.FederationWalletTransactionHandler, this.federatedPegSettings);
->>>>>>> 6e896fd9
 
             var storeSettings = (StoreSettings)FormatterServices.GetUninitializedObject(typeof(StoreSettings));
 
