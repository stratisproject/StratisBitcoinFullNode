--- conflicted
+++ resolved
@@ -6,7 +6,6 @@
 using Microsoft.Extensions.Logging;
 using Moq;
 using NBitcoin;
-using Stratis.Bitcoin.AsyncWork;
 using Stratis.Bitcoin.Configuration;
 using Stratis.Bitcoin.Controllers.Models;
 using Stratis.Bitcoin.EventBus;
@@ -59,14 +58,8 @@
             IFederationManager fedManager = new CollateralFederationManager(nodeSettings, network, loggerFactory, new Mock<IKeyValueRepository>().Object, signals);
 
             fedManager.Initialize();
-            var asyncMock = new Mock<IAsyncProvider>();
-            asyncMock.Setup(a => a.RegisterTask(It.IsAny<string>(), It.IsAny<Task>()));
 
-<<<<<<< HEAD
-            this.collateralChecker = new CollateralChecker(loggerFactory, clientFactory, settings, fedManager, signals, asyncMock.Object);
-=======
             this.collateralChecker = new CollateralChecker(loggerFactory, clientFactory, settings, fedManager, signals, network);
->>>>>>> a3729ba6
         }
 
         [Fact]
