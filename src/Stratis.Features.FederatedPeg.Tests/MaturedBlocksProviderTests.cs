--- conflicted
+++ resolved
@@ -53,18 +53,10 @@
 
             ChainedHeader tip = headers.Last();
 
-<<<<<<< HEAD
-            this.consensusManager.GetBlockData(Arg.Any<uint256>()).Returns(delegate (CallInfo info)
-            {
-                uint256 hash = (uint256)info[0];
-                ChainedHeaderBlock block = blocks.Single(x => x.ChainedHeader.HashBlock == hash);
-                return block;
-=======
             this.consensusManager.GetBlockData(Arg.Any<List<uint256>>()).Returns(delegate(CallInfo info)
             {
                 List<uint256> hashes = (List<uint256>) info[0];
                 return hashes.Select((hash) => blocks.Single(x => x.ChainedHeader.HashBlock == hash)).ToArray();
->>>>>>> f89b91d3
             });
 
             uint zero = 0;
