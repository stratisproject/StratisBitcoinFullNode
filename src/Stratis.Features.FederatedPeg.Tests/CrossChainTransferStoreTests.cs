﻿using System.Collections.Generic;
using System.IO;
using System.Linq;
using System.Net;
using System.Threading;
using System.Threading.Tasks;
using NBitcoin;
using Newtonsoft.Json;
using NSubstitute;
using Stratis.Bitcoin.Configuration;
using Stratis.Bitcoin.Features.Wallet.Models;
using Stratis.Bitcoin.Networks;
using Stratis.Bitcoin.P2P.Peer;
using Stratis.Features.FederatedPeg.Interfaces;
using Stratis.Features.FederatedPeg.Models;
using Stratis.Features.FederatedPeg.Payloads;
using Stratis.Features.FederatedPeg.SourceChain;
using Stratis.Features.FederatedPeg.TargetChain;
using Stratis.Features.FederatedPeg.Wallet;
using Stratis.Sidechains.Networks;
using Xunit;

namespace Stratis.Features.FederatedPeg.Tests
{
    public class CrossChainTransferStoreStratisTests : CrossChainTransferStoreTests
    {
        public CrossChainTransferStoreStratisTests() : base(new StratisRegTest())
        {
        }
    }

    public class CrossChainTransferStoreTests : CrossChainTestBase
    {
        public CrossChainTransferStoreTests(Network network = null) : base(network)
        {
        }

        /// <summary>
        /// Test that after synchronizing with the chain the store tip equals the chain tip.
        /// </summary>
        [Fact]
        public void StartSynchronizesWithWallet()
        {
            var dataFolder = new DataFolder(CreateTestDir(this));

            this.Init(dataFolder);
            this.AppendBlocks(WithdrawalTransactionBuilder.MinConfirmations);

            using (ICrossChainTransferStore crossChainTransferStore = this.CreateStore())
            {
                crossChainTransferStore.Initialize();
                crossChainTransferStore.Start();

<<<<<<< HEAD
                Assert.Equal(this.wallet.LastBlockSyncedHeight, crossChainTransferStore.TipHashAndHeight.Height);
=======
                WaitLoop(() => this.wallet.LastBlockSyncedHeight == crossChainTransferStore.TipHashAndHeight.Height);
>>>>>>> 7749aecb
                Assert.Equal(this.wallet.LastBlockSyncedHash, crossChainTransferStore.TipHashAndHeight.HashBlock);
            }
        }

        /// <summary>
        /// Test that after synchronizing with the chain the store tip equals the chain tip.
        /// </summary>
        [Fact]
        public void StartSynchronizesWithWalletAndSurvivesRestart()
        {
            var dataFolder = new DataFolder(CreateTestDir(this));

            this.Init(dataFolder);
            this.AppendBlocks(WithdrawalTransactionBuilder.MinConfirmations);

            using (ICrossChainTransferStore crossChainTransferStore = this.CreateStore())
            {
                crossChainTransferStore.Initialize();
                crossChainTransferStore.Start();

                this.federationWalletManager.SaveWallet();

<<<<<<< HEAD
                Assert.Equal(this.wallet.LastBlockSyncedHeight, crossChainTransferStore.TipHashAndHeight.Height);
=======
                WaitLoop(() => this.wallet.LastBlockSyncedHeight == crossChainTransferStore.TipHashAndHeight.Height);
>>>>>>> 7749aecb
                Assert.Equal(this.wallet.LastBlockSyncedHash, crossChainTransferStore.TipHashAndHeight.HashBlock);
            }

            // Create a new instance of this test that loads from the persistence that we created in the step before.
            var newTest = new CrossChainTransferStoreTests(this.network);

            // Force a reorg by creating a new chain that only has genesis in common.
            newTest.Init(dataFolder);
            newTest.AppendBlocks(3);

            using (ICrossChainTransferStore crossChainTransferStore2 = newTest.CreateStore())
            {
                // Test that synchronizing the store aligns it with the current chain tip after the fork.
                crossChainTransferStore2.Initialize();
                crossChainTransferStore2.Start();

                Assert.Equal(newTest.wallet.LastBlockSyncedHash, crossChainTransferStore2.TipHashAndHeight.HashBlock);
                Assert.Equal(newTest.wallet.LastBlockSyncedHeight, crossChainTransferStore2.TipHashAndHeight.Height);
            }
        }

        /// <summary>
        /// Recording deposits when the wallet UTXOs are sufficient succeeds with deterministic transactions.
        /// </summary>
        [Fact]
        public void StoringDepositsWhenWalletBalanceSufficientSucceedsWithDeterministicTransactions()
        {
            var dataFolder = new DataFolder(CreateTestDir(this));

            this.Init(dataFolder);
            this.AddFunding();
            this.AppendBlocks(WithdrawalTransactionBuilder.MinConfirmations);

            MultiSigAddress multiSigAddress = this.wallet.MultiSigAddress;

            using (ICrossChainTransferStore crossChainTransferStore = this.CreateStore())
            {
                crossChainTransferStore.Initialize();
                crossChainTransferStore.Start();

<<<<<<< HEAD
                Assert.Equal(this.ChainIndexer.Tip.Height, crossChainTransferStore.TipHashAndHeight.Height);
=======
                WaitLoop(() => this.ChainIndexer.Tip.Height == crossChainTransferStore.TipHashAndHeight.Height);
>>>>>>> 7749aecb
                Assert.Equal(this.ChainIndexer.Tip.HashBlock, crossChainTransferStore.TipHashAndHeight.HashBlock);

                BitcoinAddress address1 = (new Key()).PubKey.Hash.GetAddress(this.network);
                BitcoinAddress address2 = (new Key()).PubKey.Hash.GetAddress(this.network);

                var deposit1 = new Deposit(0, new Money(160m, MoneyUnit.BTC), address1.ToString(), crossChainTransferStore.NextMatureDepositHeight, 1);
                var deposit2 = new Deposit(1, new Money(60m, MoneyUnit.BTC), address2.ToString(), crossChainTransferStore.NextMatureDepositHeight, 1);

                MaturedBlockDepositsModel[] blockDeposits = new[] { new MaturedBlockDepositsModel(
                    new MaturedBlockInfoModel() {
                        BlockHash = 1,
                        BlockHeight = crossChainTransferStore.NextMatureDepositHeight },
                    new[] { deposit1, deposit2 })
                };

                crossChainTransferStore.RecordLatestMatureDepositsAsync(blockDeposits).GetAwaiter().GetResult();

                Transaction[] transactions = crossChainTransferStore.GetTransactionsByStatusAsync(CrossChainTransferStatus.Partial).GetAwaiter().GetResult().Values.ToArray();

                Assert.Equal(2, transactions.Length);

                // Transactions[0] inputs. Ordered deterministically, roughly a mixture of time and canonical ordering.
                Assert.Equal(2, transactions[0].Inputs.Count);
                Assert.Equal(this.fundingTransactions[0].GetHash(), transactions[0].Inputs[0].PrevOut.Hash);
                Assert.Equal((uint)0, transactions[0].Inputs[0].PrevOut.N);
                Assert.Equal(this.fundingTransactions[0].GetHash(), transactions[0].Inputs[1].PrevOut.Hash);
                Assert.Equal((uint)1, transactions[0].Inputs[1].PrevOut.N);

                // Transaction[0] outputs.
                Assert.Equal(3, transactions[0].Outputs.Count);

                // Transaction[0] output value - change.
                Assert.Equal(new Money(10m, MoneyUnit.BTC), transactions[0].Outputs[0].Value);
                Assert.Equal(multiSigAddress.ScriptPubKey, transactions[0].Outputs[0].ScriptPubKey);

                // Transaction[0] output value - recipient 1.
                Assert.Equal(new Money(159.99m, MoneyUnit.BTC), transactions[0].Outputs[1].Value);
                Assert.Equal(address1.ScriptPubKey, transactions[0].Outputs[1].ScriptPubKey);

                // Transaction[0] output value - op_return.
                Assert.Equal(new Money(0m, MoneyUnit.BTC), transactions[0].Outputs[2].Value);
                new OpReturnDataReader(this.loggerFactory, this.federatedPegOptions).TryGetTransactionId(transactions[0], out string actualDepositId);
                Assert.Equal(deposit1.Id.ToString(), actualDepositId);

                // Transactions[1] inputs.
                Assert.Single(transactions[1].Inputs);
                Assert.Equal(this.fundingTransactions[1].GetHash(), transactions[1].Inputs[0].PrevOut.Hash);
                Assert.Equal((uint)0, transactions[1].Inputs[0].PrevOut.N);

                // Transaction[1] outputs.
                Assert.Equal(3, transactions[1].Outputs.Count);

                // Transaction[1] output value - change.
                Assert.Equal(new Money(10m, MoneyUnit.BTC), transactions[1].Outputs[0].Value);
                Assert.Equal(multiSigAddress.ScriptPubKey, transactions[1].Outputs[0].ScriptPubKey);

                // Transaction[1] output value - recipient 2.
                Assert.Equal(new Money(59.99m, MoneyUnit.BTC), transactions[1].Outputs[1].Value);
                Assert.Equal(address2.ScriptPubKey, transactions[1].Outputs[1].ScriptPubKey);

                // Transaction[1] output value - op_return.
                Assert.Equal(new Money(0m, MoneyUnit.BTC), transactions[1].Outputs[2].Value);
                new OpReturnDataReader(this.loggerFactory, this.federatedPegOptions).TryGetTransactionId(transactions[1], out string actualDepositId2);
                Assert.Equal(deposit2.Id.ToString(), actualDepositId2);

                ICrossChainTransfer[] transfers = crossChainTransferStore.GetAsync(new uint256[] { 0, 1 }).GetAwaiter().GetResult().ToArray();

                Assert.Equal(2, transfers.Length);
                Assert.Equal(CrossChainTransferStatus.Partial, transfers[0].Status);
                Assert.Equal(deposit1.Amount, new Money(transfers[0].DepositAmount));
                Assert.Equal(address1.ScriptPubKey, transfers[0].DepositTargetAddress);
                Assert.Equal(CrossChainTransferStatus.Partial, transfers[1].Status);
                Assert.Equal(deposit2.Amount, new Money(transfers[1].DepositAmount));
                Assert.Equal(address2.ScriptPubKey, transfers[1].DepositTargetAddress);
            }
        }

        /// <summary>
        /// Recording deposits when the wallet UTXOs are sufficient succeeds with deterministic transactions.
        /// </summary>
        [Fact]
        public void StoringDepositsWhenWalletBalanceInSufficientSucceedsWithSuspendStatus()
        {
            var dataFolder = new DataFolder(CreateTestDir(this));

            this.Init(dataFolder);
            this.AddFunding();
            this.AppendBlocks(WithdrawalTransactionBuilder.MinConfirmations);

            MultiSigAddress multiSigAddress = this.wallet.MultiSigAddress;

            using (ICrossChainTransferStore crossChainTransferStore = this.CreateStore())
            {
                crossChainTransferStore.Initialize();
                crossChainTransferStore.Start();

<<<<<<< HEAD
                Assert.Equal(this.ChainIndexer.Tip.Height, crossChainTransferStore.TipHashAndHeight.Height);
=======
                WaitLoop(() => this.ChainIndexer.Tip.Height == crossChainTransferStore.TipHashAndHeight.Height);
>>>>>>> 7749aecb
                Assert.Equal(this.ChainIndexer.Tip.HashBlock, crossChainTransferStore.TipHashAndHeight.HashBlock);

                uint256 txId1 = 0;
                uint256 txId2 = 1;
                uint256 blockHash = 2;

                BitcoinAddress address1 = (new Key()).PubKey.Hash.GetAddress(this.network);
                BitcoinAddress address2 = (new Key()).PubKey.Hash.GetAddress(this.network);

                var deposit1 = new Deposit(txId1, new Money(160m, MoneyUnit.BTC), address1.ToString(), crossChainTransferStore.NextMatureDepositHeight, blockHash);
                var deposit2 = new Deposit(txId2, new Money(100m, MoneyUnit.BTC), address2.ToString(), crossChainTransferStore.NextMatureDepositHeight, blockHash);

                MaturedBlockDepositsModel[] blockDeposits = new[] { new MaturedBlockDepositsModel(
                    new MaturedBlockInfoModel() {
                        BlockHash = blockHash,
                        BlockHeight = crossChainTransferStore.NextMatureDepositHeight },
                    new[] { deposit1, deposit2 })
                };

                crossChainTransferStore.RecordLatestMatureDepositsAsync(blockDeposits).GetAwaiter().GetResult();

                ICrossChainTransfer[] transfers = crossChainTransferStore.GetAsync(new uint256[] { txId1, txId2 }).GetAwaiter().GetResult().ToArray();

                Transaction[] transactions = transfers.Select(t => t.PartialTransaction).ToArray();

                Assert.Equal(2, transactions.Length);

                // Transactions[0] inputs. Ordered deterministically.
                Assert.Equal(2, transactions[0].Inputs.Count);
                Assert.Equal(this.fundingTransactions[0].GetHash(), transactions[0].Inputs[0].PrevOut.Hash);
                Assert.Equal((uint)0, transactions[0].Inputs[0].PrevOut.N);
                Assert.Equal(this.fundingTransactions[0].GetHash(), transactions[0].Inputs[1].PrevOut.Hash);
                Assert.Equal((uint)1, transactions[0].Inputs[1].PrevOut.N);

                // Transaction[0] outputs.
                Assert.Equal(3, transactions[0].Outputs.Count);

                // Transaction[0] output value - change.
                Assert.Equal(new Money(10m, MoneyUnit.BTC), transactions[0].Outputs[0].Value);
                Assert.Equal(multiSigAddress.ScriptPubKey, transactions[0].Outputs[0].ScriptPubKey);

                // Transaction[0] output value - recipient 1, but minus 0.01 for the tx fee.
                Assert.Equal(new Money(159.99m, MoneyUnit.BTC), transactions[0].Outputs[1].Value);
                Assert.Equal(address1.ScriptPubKey, transactions[0].Outputs[1].ScriptPubKey);

                // Transaction[0] output value - op_return.
                Assert.Equal(new Money(0m, MoneyUnit.BTC), transactions[0].Outputs[2].Value);
                new OpReturnDataReader(this.loggerFactory, this.federatedPegOptions).TryGetTransactionId(transactions[0], out string actualDepositId);
                Assert.Equal(deposit1.Id.ToString(), actualDepositId);

                Assert.Null(transactions[1]);

                Assert.Equal(2, transfers.Length);
                Assert.Equal(CrossChainTransferStatus.Partial, transfers[0].Status);
                Assert.Equal(deposit1.Amount, new Money(transfers[0].DepositAmount));
                Assert.Equal(address1.ScriptPubKey, transfers[0].DepositTargetAddress);
                Assert.Equal(CrossChainTransferStatus.Suspended, transfers[1].Status);

                // Add more funds and resubmit the deposits.
                AddFundingTransaction(new Money[] { Money.COIN * 1000 });
                crossChainTransferStore.RecordLatestMatureDepositsAsync(blockDeposits).GetAwaiter().GetResult();
                transfers = crossChainTransferStore.GetAsync(new uint256[] { txId1, txId2 }).GetAwaiter().GetResult().ToArray();
                transactions = transfers.Select(t => t.PartialTransaction).ToArray();

                // Transactions[1] inputs.
                Assert.Equal(2, transactions[1].Inputs.Count);
                Assert.Equal(this.fundingTransactions[1].GetHash(), transactions[1].Inputs[0].PrevOut.Hash);
                Assert.Equal((uint)0, transactions[1].Inputs[0].PrevOut.N);

                // Transaction[1] outputs.
                Assert.Equal(3, transactions[1].Outputs.Count);

                // Transaction[1] output value - change.
                Assert.Equal(new Money(970m, MoneyUnit.BTC), transactions[1].Outputs[0].Value);
                Assert.Equal(multiSigAddress.ScriptPubKey, transactions[1].Outputs[0].ScriptPubKey);

                // Transaction[1] output value - recipient 2, but minus 0.01 for the tx fee.
                Assert.Equal(new Money(99.99m, MoneyUnit.BTC), transactions[1].Outputs[1].Value);
                Assert.Equal(address2.ScriptPubKey, transactions[1].Outputs[1].ScriptPubKey);

                // Transaction[1] output value - op_return.
                Assert.Equal(new Money(0m, MoneyUnit.BTC), transactions[1].Outputs[2].Value);
                new OpReturnDataReader(this.loggerFactory, this.federatedPegOptions).TryGetTransactionId(transactions[1], out string actualDepositId2);
                Assert.Equal(deposit2.Id.ToString(), actualDepositId2);

                Assert.Equal(2, transfers.Length);
                Assert.Equal(CrossChainTransferStatus.Partial, transfers[1].Status);
                Assert.Equal(deposit2.Amount, new Money(transfers[1].DepositAmount));
                Assert.Equal(address2.ScriptPubKey, transfers[1].DepositTargetAddress);

                (Money confirmed, Money unconfirmed) spendable = this.wallet.GetSpendableAmount();

                Assert.Equal(new Money(980m, MoneyUnit.BTC), spendable.unconfirmed);
            }
        }

        /// <summary>
        /// Tests whether the store merges signatures as expected.
        /// </summary>
        [Fact]
        public void StoreMergesSignaturesAsExpected()
        {
            var dataFolder = new DataFolder(CreateTestDir(this));

            this.Init(dataFolder);
            this.AddFunding();
            this.AppendBlocks(WithdrawalTransactionBuilder.MinConfirmations);

            using (ICrossChainTransferStore crossChainTransferStore = this.CreateStore())
            {
                crossChainTransferStore.Initialize();
                crossChainTransferStore.Start();

<<<<<<< HEAD
                Assert.Equal(this.ChainIndexer.Tip.Height, crossChainTransferStore.TipHashAndHeight.Height);
=======
                WaitLoop(() => this.ChainIndexer.Tip.Height == crossChainTransferStore.TipHashAndHeight.Height);
>>>>>>> 7749aecb
                Assert.Equal(this.ChainIndexer.Tip.HashBlock, crossChainTransferStore.TipHashAndHeight.HashBlock);

                BitcoinAddress address = (new Key()).PubKey.Hash.GetAddress(this.network);

                var deposit = new Deposit(0, new Money(160m, MoneyUnit.BTC), address.ToString(), crossChainTransferStore.NextMatureDepositHeight, 1);

                MaturedBlockDepositsModel[] blockDeposits = new[] { new MaturedBlockDepositsModel(
                    new MaturedBlockInfoModel() {
                        BlockHash = 1,
                        BlockHeight = crossChainTransferStore.NextMatureDepositHeight },
                    new[] { deposit })
                };

                crossChainTransferStore.RecordLatestMatureDepositsAsync(blockDeposits).GetAwaiter().GetResult();

                ICrossChainTransfer crossChainTransfer = crossChainTransferStore.GetAsync(new[] { deposit.Id }).GetAwaiter().GetResult().SingleOrDefault();

                Assert.NotNull(crossChainTransfer);

                Transaction transaction = crossChainTransfer.PartialTransaction;

                Assert.True(crossChainTransferStore.ValidateTransaction(transaction));

                // Create a separate instance to generate another transaction.
                Transaction transaction2;
                var newTest = new CrossChainTransferStoreTests(this.network);
                var dataFolder2 = new DataFolder(CreateTestDir(this));

                newTest.federationKeys = this.federationKeys;
                newTest.SetExtendedKey(1);
                newTest.Init(dataFolder2);

                // Clone chain
                for (int i = 1; i <= this.ChainIndexer.Height; i++)
                {
                    ChainedHeader header = this.ChainIndexer.GetHeader(i);
                    Block block = this.blockDict[header.HashBlock];
                    newTest.AppendBlock(block);
                }

                using (ICrossChainTransferStore crossChainTransferStore2 = newTest.CreateStore())
                {
                    crossChainTransferStore2.Initialize();
                    crossChainTransferStore2.Start();

                    Assert.Equal(newTest.ChainIndexer.Tip.HashBlock, crossChainTransferStore2.TipHashAndHeight.HashBlock);
                    Assert.Equal(newTest.ChainIndexer.Tip.Height, crossChainTransferStore2.TipHashAndHeight.Height);

                    crossChainTransferStore2.RecordLatestMatureDepositsAsync(blockDeposits).GetAwaiter().GetResult();

                    ICrossChainTransfer crossChainTransfer2 = crossChainTransferStore2.GetAsync(new[] { deposit.Id }).GetAwaiter().GetResult().SingleOrDefault();

                    Assert.NotNull(crossChainTransfer2);

                    transaction2 = crossChainTransfer2.PartialTransaction;

                    Assert.True(crossChainTransferStore2.ValidateTransaction(transaction2));
                }

                // Merges the transaction signatures.
                crossChainTransferStore.MergeTransactionSignaturesAsync(deposit.Id, new[] { transaction2 }).GetAwaiter().GetResult();

                // Test the outcome.
                crossChainTransfer = crossChainTransferStore.GetAsync(new[] { deposit.Id }).GetAwaiter().GetResult().SingleOrDefault();

                Assert.NotNull(crossChainTransfer);
                Assert.Equal(CrossChainTransferStatus.FullySigned, crossChainTransfer.Status);

                // Should be returned as signed.
                Transaction signedTransaction = crossChainTransferStore.GetTransactionsByStatusAsync(CrossChainTransferStatus.FullySigned).GetAwaiter().GetResult().Values.SingleOrDefault();

                Assert.NotNull(signedTransaction);

                // Check ths signature.
                Assert.True(crossChainTransferStore.ValidateTransaction(signedTransaction, true));
            }
        }

        /// <summary>
        /// Check that partial transactions present in the store cause partial transaction requests made to peers.
        /// </summary>
        [Fact]
        public void StoredPartialTransactionsTriggerSignatureRequest()
        {
            var dataFolder = new DataFolder(CreateTestDir(this));

            this.Init(dataFolder);
            this.AddFunding();
            this.AppendBlocks(WithdrawalTransactionBuilder.MinConfirmations);

            MultiSigAddress multiSigAddress = this.wallet.MultiSigAddress;

            using (ICrossChainTransferStore crossChainTransferStore = this.CreateStore())
            {
                crossChainTransferStore.Initialize();
                crossChainTransferStore.Start();

<<<<<<< HEAD
                Assert.Equal(this.ChainIndexer.Tip.Height, crossChainTransferStore.TipHashAndHeight.Height);
=======
                WaitLoop(() => this.ChainIndexer.Tip.Height == crossChainTransferStore.TipHashAndHeight.Height);
>>>>>>> 7749aecb
                Assert.Equal(this.ChainIndexer.Tip.HashBlock, crossChainTransferStore.TipHashAndHeight.HashBlock);

                BitcoinAddress address1 = (new Key()).PubKey.Hash.GetAddress(this.network);
                BitcoinAddress address2 = (new Key()).PubKey.Hash.GetAddress(this.network);

                var deposit1 = new Deposit(0, new Money(160m, MoneyUnit.BTC), address1.ToString(), crossChainTransferStore.NextMatureDepositHeight, 1);
                var deposit2 = new Deposit(1, new Money(60m, MoneyUnit.BTC), address2.ToString(), crossChainTransferStore.NextMatureDepositHeight, 1);

                MaturedBlockDepositsModel[] blockDeposits = new[] { new MaturedBlockDepositsModel(
                    new MaturedBlockInfoModel() {
                        BlockHash = 1,
                        BlockHeight = crossChainTransferStore.NextMatureDepositHeight },
                    new[] { deposit1, deposit2 })
                };

                crossChainTransferStore.RecordLatestMatureDepositsAsync(blockDeposits).GetAwaiter().GetResult();

                Dictionary<uint256, Transaction> transactions = crossChainTransferStore.GetTransactionsByStatusAsync(
                    CrossChainTransferStatus.Partial).GetAwaiter().GetResult();

                var requester = new PartialTransactionRequester(this.loggerFactory, crossChainTransferStore, this.asyncProvider,
                    this.nodeLifetime, this.connectionManager, this.federationGatewaySettings, this.ibdState, this.federationWalletManager);

                var peerEndPoint = new IPEndPoint(System.Net.IPAddress.Parse("1.2.3.4"), 5);
                var peer = Substitute.For<INetworkPeer>();
                peer.RemoteSocketAddress.Returns(peerEndPoint.Address);
                peer.RemoteSocketPort.Returns(peerEndPoint.Port);
                peer.PeerEndPoint.Returns(peerEndPoint);
                peer.IsConnected.Returns(true);

                var peers = new NetworkPeerCollection();
                peers.Add(peer);

                this.federationGatewaySettings.FederationNodeIpEndPoints.Returns(new[] { peerEndPoint });

                this.connectionManager.ConnectedPeers.Returns(peers);

                requester.Start();

                Thread.Sleep(500);

                peer.Received().SendMessageAsync(Arg.Is<RequestPartialTransactionPayload>(o =>
                    o.DepositId == 0 && o.PartialTransaction.GetHash() == transactions[0].GetHash())).GetAwaiter().GetResult();

                peer.DidNotReceive().SendMessageAsync(Arg.Is<RequestPartialTransactionPayload>(o =>
                    o.DepositId == 1 && o.PartialTransaction.GetHash() == transactions[1].GetHash())).GetAwaiter().GetResult();
            }
        }

        [Fact]
        public void NextMatureDepositStartsHigherOnMain()
        {
            // This should really be 2 tests in separate classes but we'll fit in with what is already happening for now.

            // Start querying counter-chain for deposits from first non-genesis block on main chain and a higher number on side chain.
            int depositHeight = (this.network.Name == new StratisRegTest().Name)
                ? 1
                : FederationGatewaySettings.StratisMainDepositStartBlock;

            this.federationGatewaySettings.CounterChainDepositStartBlock.Returns(depositHeight);

            var dataFolder = new DataFolder(CreateTestDir(this));

            this.Init(dataFolder);

            using (ICrossChainTransferStore crossChainTransferStore = this.CreateStore())
            {
                crossChainTransferStore.Initialize();

                Assert.Equal(depositHeight, crossChainTransferStore.NextMatureDepositHeight);
            }
        }

        [Fact(Skip = "Requires main chain user to be running.")]
        public void DoTest()
        {
            var transactionRequest = new BuildTransactionRequest()
            {
                FeeAmount = "0.01",
                // Change this to the address that should receive the funds.
                OpReturnData = "PLv2NAsyn22cNbk5veopWCkypaN6DBR27L",
                AccountName = "account 0",
                AllowUnconfirmed = true,
                Recipients = new List<RecipientModel> { new RecipientModel {
                    DestinationAddress = "2MyKFLbvhSouDYeAHhxsj9a5A4oV71j7SPR",
                    Amount = "1.1" } },
                Password = "test",
                WalletName = "test"
            };

            WalletBuildTransactionModel model = Post<BuildTransactionRequest, WalletBuildTransactionModel>(
                "http://127.0.0.1:38221/api/wallet/build-transaction", transactionRequest);

            var transaction = new PosTransaction(model.Hex);

            var reader = new OpReturnDataReader(this.loggerFactory, new FederatedPegOptions(FederatedPegNetwork.NetworksSelector.Testnet()));
            var extractor = new DepositExtractor(this.loggerFactory, this.federationGatewaySettings, reader);
            IDeposit deposit = extractor.ExtractDepositFromTransaction(transaction, 2, 1);

            Assert.NotNull(deposit);
            Assert.Equal(transaction.GetHash(), deposit.Id);
            Assert.Equal(transactionRequest.OpReturnData, deposit.TargetAddress);
            Assert.Equal(Money.Parse(transactionRequest.Recipients[0].Amount), deposit.Amount);
            Assert.Equal((uint256)1, deposit.BlockHash);
            Assert.Equal(2, deposit.BlockNumber);

            // Post the transaction
            var sendRequest = new SendTransactionRequest()
            {
                Hex = model.Hex
            };

            WalletSendTransactionModel model2 = Post<SendTransactionRequest, WalletSendTransactionModel>(
                "http://127.0.0.1:38221/api/wallet/send-transaction", sendRequest);

        }

        /// <summary>
        /// Attempt to get the federation to merge signatures on an invalid transaction that sends federation UTXOs to its own address.
        /// Simulates the behaviour if someone were to come on the network and broadcast their own <see cref="RequestPartialTransactionPayload"/> message
        /// with bogus information.
        /// </summary>
        [Fact]
        public async Task AttemptFederationInvalidWithdrawal()
        {
            var dataFolder = new DataFolder(CreateTestDir(this));

            this.Init(dataFolder);
            this.AddFunding();
            this.AppendBlocks(WithdrawalTransactionBuilder.MinConfirmations);

            using (ICrossChainTransferStore crossChainTransferStore = this.CreateStore())
            {
                crossChainTransferStore.Initialize();
                crossChainTransferStore.Start();

                WaitLoop(() => this.ChainIndexer.Tip.Height == crossChainTransferStore.TipHashAndHeight.Height);
                Assert.Equal(this.ChainIndexer.Tip.HashBlock, crossChainTransferStore.TipHashAndHeight.HashBlock);

                BitcoinAddress address = (new Key()).PubKey.Hash.GetAddress(this.network);

                var deposit = new Deposit(0, new Money(160m, MoneyUnit.BTC), address.ToString(), crossChainTransferStore.NextMatureDepositHeight, 1);

                MaturedBlockDepositsModel[] blockDeposits = new[] { new MaturedBlockDepositsModel(
                    new MaturedBlockInfoModel() {
                        BlockHash = 1,
                        BlockHeight = crossChainTransferStore.NextMatureDepositHeight },
                    new[] { deposit })
                };

                await crossChainTransferStore.RecordLatestMatureDepositsAsync(blockDeposits);

                ICrossChainTransfer[] crossChainTransfers = await crossChainTransferStore.GetAsync(new[] {deposit.Id});
                ICrossChainTransfer crossChainTransfer = crossChainTransfers.SingleOrDefault();

                Assert.NotNull(crossChainTransfer);

                Transaction transaction = crossChainTransfer.PartialTransaction;

                Assert.True(crossChainTransferStore.ValidateTransaction(transaction));

                crossChainTransfers = await crossChainTransferStore.GetAsync(new[] { deposit.Id });
                ICrossChainTransfer crossChainTransfer2 = crossChainTransfers.SingleOrDefault();

                Assert.NotNull(crossChainTransfer2);

                // Modify transaction 2 to send the funds to a new address.
                BitcoinAddress bogusAddress = new Key().PubKey.Hash.GetAddress(this.network);

                Transaction transaction2 = crossChainTransfer2.PartialTransaction;

                transaction2.Outputs[1].ScriptPubKey = bogusAddress.ScriptPubKey;

                // Merges the transaction signatures.
                await crossChainTransferStore.MergeTransactionSignaturesAsync(deposit.Id, new[] { transaction2 });

                // Test the outcome.
                crossChainTransfers = await crossChainTransferStore.GetAsync(new[] { deposit.Id });
                crossChainTransfer = crossChainTransfers.SingleOrDefault();

                Assert.NotNull(crossChainTransfer);

                // Expect signing to fail.
                Assert.NotEqual(CrossChainTransferStatus.FullySigned, crossChainTransfer.Status);

                // Should return null.
                Dictionary<uint256, Transaction> signedTransactions = await crossChainTransferStore.GetTransactionsByStatusAsync(CrossChainTransferStatus.FullySigned);
                Transaction signedTransaction = signedTransactions.Values.SingleOrDefault();

                Assert.Null(signedTransaction);
            }
        }

        private Q Post<T,Q>(string url, T body)
        {
            // Request is sent to mainchain user.
            var request = (HttpWebRequest)WebRequest.Create(url);
            request.ContentType = "application/json";
            request.Method = "POST";

            var content = new JsonContent(body);

            string strContent = content.ReadAsStringAsync().GetAwaiter().GetResult();

            using (var streamWriter = new StreamWriter(request.GetRequestStream()))
            {
                streamWriter.Write(strContent);
            }

            var response = (HttpWebResponse)request.GetResponse();
            using (var streamReader = new StreamReader(response.GetResponseStream()))
            {
                string result = streamReader.ReadToEnd();
                return JsonConvert.DeserializeObject<Q>(result);
            }
        }
    }
}<|MERGE_RESOLUTION|>--- conflicted
+++ resolved
@@ -51,11 +51,7 @@
                 crossChainTransferStore.Initialize();
                 crossChainTransferStore.Start();
 
-<<<<<<< HEAD
                 Assert.Equal(this.wallet.LastBlockSyncedHeight, crossChainTransferStore.TipHashAndHeight.Height);
-=======
-                WaitLoop(() => this.wallet.LastBlockSyncedHeight == crossChainTransferStore.TipHashAndHeight.Height);
->>>>>>> 7749aecb
                 Assert.Equal(this.wallet.LastBlockSyncedHash, crossChainTransferStore.TipHashAndHeight.HashBlock);
             }
         }
@@ -78,11 +74,7 @@
 
                 this.federationWalletManager.SaveWallet();
 
-<<<<<<< HEAD
                 Assert.Equal(this.wallet.LastBlockSyncedHeight, crossChainTransferStore.TipHashAndHeight.Height);
-=======
-                WaitLoop(() => this.wallet.LastBlockSyncedHeight == crossChainTransferStore.TipHashAndHeight.Height);
->>>>>>> 7749aecb
                 Assert.Equal(this.wallet.LastBlockSyncedHash, crossChainTransferStore.TipHashAndHeight.HashBlock);
             }
 
@@ -123,11 +115,7 @@
                 crossChainTransferStore.Initialize();
                 crossChainTransferStore.Start();
 
-<<<<<<< HEAD
                 Assert.Equal(this.ChainIndexer.Tip.Height, crossChainTransferStore.TipHashAndHeight.Height);
-=======
-                WaitLoop(() => this.ChainIndexer.Tip.Height == crossChainTransferStore.TipHashAndHeight.Height);
->>>>>>> 7749aecb
                 Assert.Equal(this.ChainIndexer.Tip.HashBlock, crossChainTransferStore.TipHashAndHeight.HashBlock);
 
                 BitcoinAddress address1 = (new Key()).PubKey.Hash.GetAddress(this.network);
@@ -224,11 +212,7 @@
                 crossChainTransferStore.Initialize();
                 crossChainTransferStore.Start();
 
-<<<<<<< HEAD
                 Assert.Equal(this.ChainIndexer.Tip.Height, crossChainTransferStore.TipHashAndHeight.Height);
-=======
-                WaitLoop(() => this.ChainIndexer.Tip.Height == crossChainTransferStore.TipHashAndHeight.Height);
->>>>>>> 7749aecb
                 Assert.Equal(this.ChainIndexer.Tip.HashBlock, crossChainTransferStore.TipHashAndHeight.HashBlock);
 
                 uint256 txId1 = 0;
@@ -342,11 +326,7 @@
                 crossChainTransferStore.Initialize();
                 crossChainTransferStore.Start();
 
-<<<<<<< HEAD
                 Assert.Equal(this.ChainIndexer.Tip.Height, crossChainTransferStore.TipHashAndHeight.Height);
-=======
-                WaitLoop(() => this.ChainIndexer.Tip.Height == crossChainTransferStore.TipHashAndHeight.Height);
->>>>>>> 7749aecb
                 Assert.Equal(this.ChainIndexer.Tip.HashBlock, crossChainTransferStore.TipHashAndHeight.HashBlock);
 
                 BitcoinAddress address = (new Key()).PubKey.Hash.GetAddress(this.network);
@@ -444,11 +424,7 @@
                 crossChainTransferStore.Initialize();
                 crossChainTransferStore.Start();
 
-<<<<<<< HEAD
                 Assert.Equal(this.ChainIndexer.Tip.Height, crossChainTransferStore.TipHashAndHeight.Height);
-=======
-                WaitLoop(() => this.ChainIndexer.Tip.Height == crossChainTransferStore.TipHashAndHeight.Height);
->>>>>>> 7749aecb
                 Assert.Equal(this.ChainIndexer.Tip.HashBlock, crossChainTransferStore.TipHashAndHeight.HashBlock);
 
                 BitcoinAddress address1 = (new Key()).PubKey.Hash.GetAddress(this.network);
