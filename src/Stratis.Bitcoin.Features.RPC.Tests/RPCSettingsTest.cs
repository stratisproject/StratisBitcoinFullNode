--- conflicted
+++ resolved
@@ -28,12 +28,6 @@
 
             WriteConfigurationToFile(confFile, configLines);
 
-<<<<<<< HEAD
-            var node = new FullNodeBuilder()
-                .UseNodeSettings(nodeSettings)
-                .UsePowConsensus()
-                .AddRPC(x =>
-=======
             var nodeSettings = new NodeSettings(Network.TestNet);
             nodeSettings.LoadArguments(new string[] { "-conf=" + confFile });
 
@@ -178,7 +172,6 @@
                 string dir = CreateTestDir(this);
                 var confFile = Path.Combine(dir, "bitcoin.conf");
                 var configLines = new List<string>()
->>>>>>> eb5969b7
                 {
                     "server=true",
                     "rpcport=1378",
