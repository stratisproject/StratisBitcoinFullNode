﻿using System;
using System.Collections.Generic;
using System.Net;
using System.Threading.Tasks;
using Moq;
using NBitcoin;
using NBitcoin.DataEncoders;
using NBitcoin.Protocol;
using Stratis.Bitcoin.Base;
using Stratis.Bitcoin.Configuration;
using Stratis.Bitcoin.Connection;
using Stratis.Bitcoin.Consensus;
using Stratis.Bitcoin.Controllers.Models;
using Stratis.Bitcoin.Features.RPC.Controllers;
using Stratis.Bitcoin.Features.RPC.Exceptions;
using Stratis.Bitcoin.Features.RPC.Models;
using Stratis.Bitcoin.Interfaces;
using Stratis.Bitcoin.P2P.Peer;
using Stratis.Bitcoin.Tests.Common;
using Stratis.Bitcoin.Tests.Common.Logging;
using Stratis.Bitcoin.Tests.Wallet.Common;
using Stratis.Bitcoin.Utilities;
using Xunit;

namespace Stratis.Bitcoin.Features.RPC.Tests.Controller
{
    public class FullNodeControllerTest : LogsTestBase
    {
        private ChainIndexer chainIndexer;
        private readonly Mock<INodeLifetime> nodeLifeTime;
        private readonly Mock<IFullNode> fullNode;
        private readonly Mock<IChainState> chainState;
        private readonly Mock<IConnectionManager> connectionManager;
        private Network network;
        private NodeSettings nodeSettings;
        private readonly Mock<IPooledTransaction> pooledTransaction;
        private readonly Mock<IPooledGetUnspentTransaction> pooledGetUnspentTransaction;
        private readonly Mock<IGetUnspentTransaction> getUnspentTransaction;
        private readonly Mock<INetworkDifficulty> networkDifficulty;
        private readonly Mock<IConsensusManager> consensusManager;
        private readonly Mock<IBlockStore> blockStore;
        private FullNodeController controller;

        public FullNodeControllerTest()
        {
            this.nodeLifeTime = new Mock<INodeLifetime>();
            this.fullNode = new Mock<IFullNode>();
            this.fullNode.SetupGet(p => p.NodeLifetime).Returns(this.nodeLifeTime.Object);
            this.chainState = new Mock<IChainState>();
            this.connectionManager = new Mock<IConnectionManager>();
            this.network = KnownNetworks.TestNet;
            this.chainIndexer = WalletTestsHelpers.GenerateChainWithHeight(3, this.network);
            this.nodeSettings = new NodeSettings(this.Network);
            this.pooledTransaction = new Mock<IPooledTransaction>();
            this.pooledGetUnspentTransaction = new Mock<IPooledGetUnspentTransaction>();
            this.getUnspentTransaction = new Mock<IGetUnspentTransaction>();
            this.networkDifficulty = new Mock<INetworkDifficulty>();
            this.consensusManager = new Mock<IConsensusManager>();
            this.blockStore = new Mock<IBlockStore>();
            this.controller = new FullNodeController(this.LoggerFactory.Object, this.pooledTransaction.Object, this.pooledGetUnspentTransaction.Object, this.getUnspentTransaction.Object, this.networkDifficulty.Object,
                this.fullNode.Object, this.nodeSettings, this.network, this.chainIndexer, this.chainState.Object, this.connectionManager.Object, this.consensusManager.Object, this.blockStore.Object);
        }

        [Fact]
        public async Task Stop_WithoutFullNode_DoesNotThrowExceptionAsync()
        {
            IFullNode fullNode = null;

            this.controller = new FullNodeController(this.LoggerFactory.Object, this.pooledTransaction.Object, this.pooledGetUnspentTransaction.Object, this.getUnspentTransaction.Object, this.networkDifficulty.Object,
                fullNode, this.nodeSettings, this.network, this.chainIndexer, this.chainState.Object, this.connectionManager.Object);

            await this.controller.Stop().ConfigureAwait(false);
        }

        [Fact]
        public async Task Stop_WithFullNode_DisposesFullNodeAsync()
        {
            await this.controller.Stop().ConfigureAwait(false);

            this.nodeLifeTime.Verify(n => n.StopApplication());
        }

        [Fact]
        public async Task GetRawTransactionAsync_TransactionCannotBeFound_ThrowsExceptionAsync()
        {
            var txId = new uint256(12142124);
            this.pooledTransaction.Setup(p => p.GetTransaction(txId))
                .ReturnsAsync((Transaction)null)
                .Verifiable();

            this.blockStore.Setup(b => b.GetTransactionByIdAsync(txId))
                .ReturnsAsync((Transaction)null)
                .Verifiable();

            RPCServerException exception = await Assert.ThrowsAsync<RPCServerException>(async () =>
            {
                TransactionModel result = await this.controller.GetRawTransactionAsync(txId.ToString(), 0).ConfigureAwait(false);
            });

            Assert.NotNull(exception);
            Assert.Equal("No such mempool transaction. Use -txindex to enable blockchain transaction queries.", exception.Message);
            this.blockStore.Verify();

            this.pooledTransaction.Verify();
            this.blockStore.Verify();
        }

        [Fact]
        public async Task GetRawTransactionAsync_TransactionNotInPooledTransaction_ReturnsTransactionFromBlockStoreAsync()
        {
            var txId = new uint256(12142124);
            this.pooledTransaction.Setup(p => p.GetTransaction(txId))
                .ReturnsAsync((Transaction)null);

            Transaction transaction = this.CreateTransaction();
            this.blockStore.Setup(b => b.GetTransactionByIdAsync(txId))
                .ReturnsAsync(transaction);

            TransactionModel result = await this.controller.GetRawTransactionAsync(txId.ToString(), 0).ConfigureAwait(false);

            Assert.NotNull(result);
            var model = Assert.IsType<TransactionBriefModel>(result);
            Assert.Equal(transaction.ToHex(), model.Hex);
        }

        [Fact]
        public async Task GetRawTransactionAsync_PooledTransactionServiceNotAvailable_ReturnsTransactionFromBlockStoreAsync()
        {
            var txId = new uint256(12142124);

            Transaction transaction = this.CreateTransaction();
            this.blockStore.Setup(b => b.GetTransactionByIdAsync(txId))
                .ReturnsAsync(transaction);
            this.controller = new FullNodeController(this.LoggerFactory.Object, null, this.pooledGetUnspentTransaction.Object, this.getUnspentTransaction.Object, this.networkDifficulty.Object,
                this.fullNode.Object, this.nodeSettings, this.network, this.chainIndexer, this.chainState.Object, this.connectionManager.Object, this.consensusManager.Object, this.blockStore.Object);

            TransactionModel result = await this.controller.GetRawTransactionAsync(txId.ToString(), 0).ConfigureAwait(false);

            Assert.NotNull(result);
            var model = Assert.IsType<TransactionBriefModel>(result);
            Assert.Equal(transaction.ToHex(), model.Hex);
        }

        [Fact]
        public async Task GetRawTransactionAsync_PooledTransactionAndBlockStoreServiceNotAvailable_ReturnsNullAsync()
        {
            var txId = new uint256(12142124);

            this.blockStore.Setup(f => f.GetTransactionByIdAsync(txId))
                .ReturnsAsync((Transaction)null)
                .Verifiable();

            this.controller = new FullNodeController(this.LoggerFactory.Object, null, this.pooledGetUnspentTransaction.Object, this.getUnspentTransaction.Object, this.networkDifficulty.Object,
                this.fullNode.Object, this.nodeSettings, this.network, this.chainIndexer, this.chainState.Object, this.connectionManager.Object, this.consensusManager.Object, this.blockStore.Object);

            RPCServerException exception = await Assert.ThrowsAsync<RPCServerException>(async () =>
            {
                TransactionModel result = await this.controller.GetRawTransactionAsync(txId.ToString(), 0).ConfigureAwait(false);
            });

            Assert.NotNull(exception);
            Assert.Equal("No such mempool transaction. Use -txindex to enable blockchain transaction queries.", exception.Message);
            this.blockStore.Verify();
        }

        [Fact]
        public async Task GetTaskAsync_Verbose_ReturnsTransactionVerboseModelAsync()
        {
            // Add the 'txindex' setting, otherwise the transactions won't be found.
            this.nodeSettings.ConfigReader.MergeInto(new TextFileConfiguration("-txindex=1"));
            this.chainState.Setup(c => c.ConsensusTip)
                .Returns(this.chainIndexer.Tip);
            ChainedHeader block = this.chainIndexer.GetBlock(1);

            Transaction transaction = this.CreateTransaction();
            var txId = new uint256(12142124);
            this.pooledTransaction.Setup(p => p.GetTransaction(txId))
                .ReturnsAsync(transaction);

            this.blockStore.Setup(b => b.GetBlockIdByTransactionIdAsync(txId))
                .ReturnsAsync(block.HashBlock);

            this.controller = new FullNodeController(this.LoggerFactory.Object, this.pooledTransaction.Object, this.pooledGetUnspentTransaction.Object, this.getUnspentTransaction.Object, this.networkDifficulty.Object,
                this.fullNode.Object, this.nodeSettings, this.network, this.chainIndexer, this.chainState.Object, this.connectionManager.Object, this.consensusManager.Object, this.blockStore.Object);

            TransactionModel result = await this.controller.GetRawTransactionAsync(txId.ToString(), 1).ConfigureAwait(false);

            Assert.NotNull(result);
            var model = Assert.IsType<TransactionVerboseModel>(result);
            Assert.Equal(transaction.GetHash().ToString(), model.TxId);
            Assert.Equal(transaction.GetSerializedSize(), model.Size);
            Assert.Equal(transaction.Version, model.Version);
            Assert.Equal((uint)transaction.LockTime, model.LockTime);
            Assert.Equal(transaction.ToHex(), model.Hex);

            Assert.Equal(block.HashBlock.ToString(), model.BlockHash);
            Assert.Equal(3, model.Confirmations);
            Assert.Equal(Utils.DateTimeToUnixTime(block.Header.BlockTime), model.Time);
            Assert.Equal(Utils.DateTimeToUnixTime(block.Header.BlockTime), model.BlockTime);

            Assert.NotEmpty(model.VIn);
            Vin input = model.VIn[0];
            var expectedInput = new Vin(transaction.Inputs[0].PrevOut, transaction.Inputs[0].Sequence, transaction.Inputs[0].ScriptSig);
            Assert.Equal(expectedInput.Coinbase, input.Coinbase);
            Assert.Equal(expectedInput.ScriptSig, input.ScriptSig);
            Assert.Equal(expectedInput.Sequence, input.Sequence);
            Assert.Equal(expectedInput.TxId, input.TxId);
            Assert.Equal(expectedInput.VOut, input.VOut);

            Assert.NotEmpty(model.VOut);
            Vout output = model.VOut[0];
            var expectedOutput = new Vout(0, transaction.Outputs[0], this.network);
            Assert.Equal(expectedOutput.Value, output.Value);
            Assert.Equal(expectedOutput.N, output.N);
            Assert.Equal(expectedOutput.ScriptPubKey.Hex, output.ScriptPubKey.Hex);
        }

        [Fact]
        public async Task GetTaskAsync_Verbose_ChainStateTipNull_DoesNotCalulateConfirmationsAsync()
        {
            ChainedHeader block = this.chainIndexer.GetBlock(1);
            Transaction transaction = this.CreateTransaction();
            var txId = new uint256(12142124);
            this.pooledTransaction.Setup(p => p.GetTransaction(txId))
                .ReturnsAsync(transaction);

            this.blockStore.Setup(b => b.GetBlockIdByTransactionIdAsync(txId))
                .ReturnsAsync(block.HashBlock);

            TransactionModel result = await this.controller.GetRawTransactionAsync(txId.ToString(), 1).ConfigureAwait(false);

            Assert.NotNull(result);
            var model = Assert.IsType<TransactionVerboseModel>(result);
            Assert.Null(model.Confirmations);
        }

        [Fact]
        public async Task GetTaskAsync_Verbose_BlockNotFoundOnChain_ReturnsTransactionVerboseModelWithoutBlockInformationAsync()
        {
            ChainedHeader block = this.chainIndexer.GetBlock(1);
            Transaction transaction = this.CreateTransaction();
            var txId = new uint256(12142124);
            this.pooledTransaction.Setup(p => p.GetTransaction(txId))
                .ReturnsAsync(transaction);

            this.blockStore.Setup(b => b.GetBlockIdByTransactionIdAsync(txId))
                .ReturnsAsync((uint256)null);

            TransactionModel result = await this.controller.GetRawTransactionAsync(txId.ToString(), 1).ConfigureAwait(false);

            Assert.NotNull(result);
            var model = Assert.IsType<TransactionVerboseModel>(result);
            Assert.Null(model.BlockHash);
            Assert.Null(model.Confirmations);
            Assert.Null(model.Time);
            Assert.Null(model.BlockTime);
        }

        [Fact]
        public async Task GetTxOutAsync_NotIncludeInMempool_UnspentTransactionNotFound_ReturnsNullAsync()
        {
            var txId = new uint256(1243124);
            this.getUnspentTransaction.Setup(s => s.GetUnspentTransactionAsync(txId))
                .ReturnsAsync((UnspentOutputs)null)
                .Verifiable();

            GetTxOutModel result = await this.controller.GetTxOutAsync(txId.ToString(), 0, false).ConfigureAwait(false);

            Assert.Null(result);
            this.getUnspentTransaction.Verify();
        }

        [Fact]
        public async Task GetTxOutAsync_NotIncludeInMempool_GetUnspentTransactionNotAvailable_ReturnsNullAsync()
        {
            var txId = new uint256(1243124);

            this.controller = new FullNodeController(this.LoggerFactory.Object, this.pooledTransaction.Object, this.pooledGetUnspentTransaction.Object, null, this.networkDifficulty.Object,
                this.fullNode.Object, this.nodeSettings, this.network, this.chainIndexer, this.chainState.Object, this.connectionManager.Object);
            GetTxOutModel result = await this.controller.GetTxOutAsync(txId.ToString(), 0, false).ConfigureAwait(false);

            Assert.Null(result);
        }

        [Fact]
        public async Task GetTxOutAsync_IncludeMempool_UnspentTransactionNotFound_ReturnsNullAsync()
        {
            var txId = new uint256(1243124);
            this.pooledGetUnspentTransaction.Setup(s => s.GetUnspentTransactionAsync(txId))
                .ReturnsAsync((UnspentOutputs)null)
                .Verifiable();

            GetTxOutModel result = await this.controller.GetTxOutAsync(txId.ToString(), 0, true).ConfigureAwait(true);

            Assert.Null(result);
            this.pooledGetUnspentTransaction.Verify();
        }

        [Fact]
        public async Task GetTxOutAsync_IncludeMempool_PooledGetUnspentTransactionNotAvailable_UnspentTransactionNotFound_ReturnsNullAsync()
        {
            var txId = new uint256(1243124);

            this.controller = new FullNodeController(this.LoggerFactory.Object, this.pooledTransaction.Object, null, this.getUnspentTransaction.Object, this.networkDifficulty.Object,
                this.fullNode.Object, this.nodeSettings, this.network, this.chainIndexer, this.chainState.Object, this.connectionManager.Object);
            GetTxOutModel result = await this.controller.GetTxOutAsync(txId.ToString(), 0, true).ConfigureAwait(false);

            Assert.Null(result);
        }

        [Fact]
        public async Task GetTxOutAsync_NotIncludeInMempool_UnspentTransactionFound_ReturnsModelAsync()
        {
            var txId = new uint256(1243124);
            Transaction transaction = this.CreateTransaction();
            var unspentOutputs = new UnspentOutputs(1, transaction);

            this.getUnspentTransaction.Setup(s => s.GetUnspentTransactionAsync(txId))
                .ReturnsAsync(unspentOutputs)
                .Verifiable();

            GetTxOutModel model = await this.controller.GetTxOutAsync(txId.ToString(), 0, false).ConfigureAwait(false);

            this.getUnspentTransaction.Verify();

            Assert.Equal(this.chainIndexer.Tip.HashBlock, model.BestBlock);
            Assert.True(model.Coinbase);
            Assert.Equal(3, model.Confirmations);
            Assert.Equal(new ScriptPubKey(transaction.Outputs[0].ScriptPubKey, this.network).Hex, model.ScriptPubKey.Hex);
            Assert.Equal(transaction.Outputs[0].Value, model.Value);
        }

        [Fact]
        public async Task GetTxOutAsync_IncludeInMempool_UnspentTransactionFound_ReturnsModelAsync()
        {
            var txId = new uint256(1243124);
            Transaction transaction = this.CreateTransaction();
            var unspentOutputs = new UnspentOutputs(1, transaction);

            this.pooledGetUnspentTransaction.Setup(s => s.GetUnspentTransactionAsync(txId))
                .ReturnsAsync(unspentOutputs)
                .Verifiable();

            this.controller = new FullNodeController(this.LoggerFactory.Object, this.pooledTransaction.Object, this.pooledGetUnspentTransaction.Object, this.getUnspentTransaction.Object, this.networkDifficulty.Object,
                this.fullNode.Object, this.nodeSettings, this.network, this.chainIndexer, this.chainState.Object, this.connectionManager.Object);
            GetTxOutModel model = await this.controller.GetTxOutAsync(txId.ToString(), 0, true).ConfigureAwait(false);

            this.pooledGetUnspentTransaction.Verify();
            Assert.Equal(this.chainIndexer.Tip.HashBlock, model.BestBlock);
            Assert.True(model.Coinbase);
            Assert.Equal(3, model.Confirmations);
            Assert.Equal(new ScriptPubKey(transaction.Outputs[0].ScriptPubKey, this.network).Hex, model.ScriptPubKey.Hex);
            Assert.Equal(transaction.Outputs[0].Value, model.Value);
        }

        [Fact]
        public async Task GetTxOutAsync_NotIncludeInMempool_UnspentTransactionFound_VOutNotFound_ReturnsModelAsync()
        {
            var txId = new uint256(1243124);
            Transaction transaction = this.CreateTransaction();
            var unspentOutputs = new UnspentOutputs(1, transaction);

            this.getUnspentTransaction.Setup(s => s.GetUnspentTransactionAsync(txId))
                .ReturnsAsync(unspentOutputs)
                .Verifiable();

            GetTxOutModel model = await this.controller.GetTxOutAsync(txId.ToString(), 13, false).ConfigureAwait(false);

            this.getUnspentTransaction.Verify();
            Assert.Equal(this.chainIndexer.Tip.HashBlock, model.BestBlock);
            Assert.True(model.Coinbase);
            Assert.Equal(3, model.Confirmations);
            Assert.Null(model.ScriptPubKey);
            Assert.Null(model.Value);
        }

        [Fact]
        public async Task GetTxOutAsync_IncludeInMempool_UnspentTransactionFound_VOutNotFound_ReturnsModelAsync()
        {
            var txId = new uint256(1243124);
            Transaction transaction = this.CreateTransaction();
            var unspentOutputs = new UnspentOutputs(1, transaction);

            this.pooledGetUnspentTransaction.Setup(s => s.GetUnspentTransactionAsync(txId))
                .ReturnsAsync(unspentOutputs)
                .Verifiable();

            GetTxOutModel model = await this.controller.GetTxOutAsync(txId.ToString(), 13, true).ConfigureAwait(false);

            this.pooledGetUnspentTransaction.Verify();
            Assert.Equal(this.chainIndexer.Tip.HashBlock, model.BestBlock);
            Assert.True(model.Coinbase);
            Assert.Equal(3, model.Confirmations);
            Assert.Null(model.ScriptPubKey);
            Assert.Null(model.Value);
        }

        [Fact]
        public void GetBlockCount_ReturnsHeightFromConsensusLoopTip()
        {
            this.consensusManager.Setup(c => c.Tip)
                .Returns(this.chainIndexer.GetBlock(2));

            var serviceProvider = new Mock<IServiceProvider>();
            serviceProvider.Setup(s => s.GetService(typeof(IConsensusManager)))
                .Returns(this.consensusManager.Object);

            this.fullNode.Setup(f => f.Services.ServiceProvider)
                .Returns(serviceProvider.Object);

            int result = this.controller.GetBlockCount();

            Assert.Equal(2, result);
        }

        [Fact]
        public void GetInfo_TestNet_ReturnsInfoModel()
        {
            this.nodeSettings = new NodeSettings(this.network, protocolVersion: ProtocolVersion.NO_BLOOM_VERSION, args: new[] { "-minrelaytxfeerate=1000" });
            this.controller = new FullNodeController(this.LoggerFactory.Object, this.pooledTransaction.Object, this.pooledGetUnspentTransaction.Object, this.getUnspentTransaction.Object, this.networkDifficulty.Object,
                this.fullNode.Object, this.nodeSettings, this.network, this.chainIndexer, this.chainState.Object, this.connectionManager.Object);

            this.fullNode.Setup(f => f.Version)
                .Returns(new Version(15, 0));
            this.networkDifficulty.Setup(n => n.GetNetworkDifficulty())
                .Returns(new Target(121221121212));

            this.chainState.Setup(c => c.ConsensusTip)
                .Returns(this.chainIndexer.Tip);

            this.connectionManager.Setup(c => c.ConnectedPeers)
                .Returns(new TestReadOnlyNetworkPeerCollection());

            GetInfoModel model = this.controller.GetInfo();

            Assert.Equal((uint)14999899, model.Version);
            Assert.Equal((uint)ProtocolVersion.NO_BLOOM_VERSION, model.ProtocolVersion);
            Assert.Equal(3, model.Blocks);
            Assert.Equal(0, model.TimeOffset);
            Assert.Equal(0, model.Connections);
            Assert.Empty(model.Proxy);
            Assert.Equal(new Target(121221121212).Difficulty, model.Difficulty);
            Assert.True(model.Testnet);
            Assert.Equal(0.00001m, model.RelayFee);
            Assert.Empty(model.Errors);

            Assert.Null(model.WalletVersion);
            Assert.Null(model.Balance);
            Assert.Null(model.KeypoolOldest);
            Assert.Null(model.KeypoolSize);
            Assert.Null(model.UnlockedUntil);
            Assert.Null(model.PayTxFee);
        }

        [Fact]
        public void GetInfo_MainNet_ReturnsInfoModel()
        {
            this.network = KnownNetworks.Main;

            this.controller = new FullNodeController(this.LoggerFactory.Object, this.pooledTransaction.Object, this.pooledGetUnspentTransaction.Object, this.getUnspentTransaction.Object, this.networkDifficulty.Object,
                this.fullNode.Object, this.nodeSettings, this.network, this.chainIndexer, this.chainState.Object, this.connectionManager.Object);
            GetInfoModel model = this.controller.GetInfo();

            Assert.False(model.Testnet);
        }

        [Fact]
        public void GetInfo_NoChainState_ReturnsModel()
        {
            IChainState chainState = null;

            this.controller = new FullNodeController(this.LoggerFactory.Object, this.pooledTransaction.Object, this.pooledGetUnspentTransaction.Object, this.getUnspentTransaction.Object, this.networkDifficulty.Object,
                this.fullNode.Object, this.nodeSettings, this.network, this.chainIndexer, chainState, this.connectionManager.Object);
            GetInfoModel model = this.controller.GetInfo();

            Assert.Equal(0, model.Blocks);
        }

        [Fact]
        public void GetInfo_NoChainTip_ReturnsModel()
        {
            this.chainState.Setup(c => c.ConsensusTip)
                .Returns((ChainedHeader)null);

            this.controller = new FullNodeController(this.LoggerFactory.Object, this.pooledTransaction.Object, this.pooledGetUnspentTransaction.Object, this.getUnspentTransaction.Object, this.networkDifficulty.Object,
                this.fullNode.Object, this.nodeSettings, this.network, this.chainIndexer, this.chainState.Object, this.connectionManager.Object);
            GetInfoModel model = this.controller.GetInfo();

            Assert.Equal(0, model.Blocks);
        }

        [Fact]
        public void GetInfo_NoSettings_ReturnsModel()
        {
            this.nodeSettings = null;
            this.controller = new FullNodeController(this.LoggerFactory.Object, this.pooledTransaction.Object, this.pooledGetUnspentTransaction.Object, this.getUnspentTransaction.Object, this.networkDifficulty.Object,
                this.fullNode.Object, this.nodeSettings, this.network, this.chainIndexer, this.chainState.Object, this.connectionManager.Object);
            GetInfoModel model = this.controller.GetInfo();

            Assert.Equal((uint)NodeSettings.SupportedProtocolVersion, model.ProtocolVersion);
            Assert.Equal(0, model.RelayFee);
        }

        [Fact]
        public void GetInfo_NoConnectionManager_ReturnsModel()
        {
            IConnectionManager connectionManager = null;

            this.controller = new FullNodeController(this.LoggerFactory.Object, this.pooledTransaction.Object, this.pooledGetUnspentTransaction.Object, this.getUnspentTransaction.Object, this.networkDifficulty.Object,
                this.fullNode.Object, this.nodeSettings, this.network, this.chainIndexer, this.chainState.Object, connectionManager);
            GetInfoModel model = this.controller.GetInfo();

            Assert.Equal(0, model.TimeOffset);
            Assert.Null(model.Connections);
        }

        [Fact]
        public void GetInfo_NoNetworkDifficulty_ReturnsModel()
        {
            this.controller = new FullNodeController(this.LoggerFactory.Object, this.pooledTransaction.Object, this.pooledGetUnspentTransaction.Object, this.getUnspentTransaction.Object, null,
                this.fullNode.Object, this.nodeSettings, this.network, this.chainIndexer, this.chainState.Object, this.connectionManager.Object);
            GetInfoModel model = this.controller.GetInfo();

            Assert.Equal(0, model.Difficulty);
        }

        [Fact]
        public void GetInfo_NoVersion_ReturnsModel()
        {
            this.fullNode.Setup(f => f.Version)
              .Returns((Version)null);

            this.controller = new FullNodeController(this.LoggerFactory.Object, this.pooledTransaction.Object, this.pooledGetUnspentTransaction.Object, this.getUnspentTransaction.Object, this.networkDifficulty.Object,
                this.fullNode.Object, this.nodeSettings, this.network, this.chainIndexer, this.chainState.Object, this.connectionManager.Object);
            GetInfoModel model = this.controller.GetInfo();

            Assert.Equal((uint)0, model.Version);
        }

        [Fact]
        public void GetBlockHeader_ChainNull_ReturnsNull()
        {
            this.chainIndexer = null;

            this.controller = new FullNodeController(this.LoggerFactory.Object, this.pooledTransaction.Object, this.pooledGetUnspentTransaction.Object, this.getUnspentTransaction.Object, this.networkDifficulty.Object,
<<<<<<< HEAD
                this.fullNode.Object, this.nodeSettings, this.network, this.chainIndexer, this.chainState.Object, this.connectionManager.Object);
            BlockHeaderModel result = this.controller.GetBlockHeader("", true);
=======
                this.fullNode.Object, this.nodeSettings, this.network, this.chain, this.chainState.Object, this.connectionManager.Object);
            BlockHeaderModel result = (BlockHeaderModel)this.controller.GetBlockHeader("", true);
>>>>>>> 30c2ca1b

            Assert.Null(result);
        }


        [Fact]
        public void GetBlockHeader_BlockHeaderFound_ReturnsBlockHeaderModel()
        {
            ChainedHeader block = this.chainIndexer.GetBlock(2);
            string bits = GetBlockHeaderBits(block.Header);

            BlockHeaderModel result = (BlockHeaderModel)this.controller.GetBlockHeader(block.HashBlock.ToString(), true);

            Assert.NotNull(result);
            Assert.Equal((uint)block.Header.Version, result.Version);
            Assert.Equal(block.Header.HashPrevBlock.ToString(), result.PreviousBlockHash);
            Assert.Equal(block.Header.HashMerkleRoot.ToString(), result.MerkleRoot);
            Assert.Equal(block.Header.Time, result.Time);
            Assert.Equal((int)block.Header.Nonce, result.Nonce);
            Assert.Equal(bits, result.Bits);
        }

        [Fact]
        public void GetBlockHeader_BlockHeaderNotFound_ReturnsNull()
        {
            BlockHeaderModel result = (BlockHeaderModel)this.controller.GetBlockHeader(new uint256(2562).ToString(), true);

            Assert.Null(result);
        }

        [Fact]
        public void ValidateAddress_IsNotAValidBase58Address_ThrowsFormatException()
        {
            Assert.Throws<FormatException>(() =>
            {
                this.controller.ValidateAddress("invalidaddress");
            });
        }

        [Fact]
        public void ValidateAddress_ValidAddressOfDifferentNetwork_ReturnsFalse()
        {
            // P2PKH
            BitcoinPubKeyAddress address = new Key().PubKey.GetAddress(KnownNetworks.Main);

            ValidatedAddress result = this.controller.ValidateAddress(address.ToString());

            bool isValid = result.IsValid;
            Assert.False(isValid);
        }

        [Fact]
        public void ValidateAddress_ValidP2PKHAddress_ReturnsTrue()
        {
            // P2PKH
            BitcoinPubKeyAddress address = new Key().PubKey.GetAddress(this.network);

            ValidatedAddress result = this.controller.ValidateAddress(address.ToString());

            bool isValid = result.IsValid;
            Assert.True(isValid);
        }

        [Fact]
        public void ValidateAddress_ValidP2SHAddress_ReturnsTrue()
        {
            // P2SH
            BitcoinScriptAddress address = new Key().ScriptPubKey.GetScriptAddress(this.network);

            ValidatedAddress result = this.controller.ValidateAddress(address.ToString());

            bool isValid = result.IsValid;
            Assert.True(isValid);
        }

        [Fact]
        public void ValidateAddress_ValidP2WPKHAddress_ReturnsTrue()
        {
            // P2WPKH
            BitcoinAddress address = new Key().PubKey.WitHash.GetAddress(this.network);

            ValidatedAddress result = this.controller.ValidateAddress(address.ToString());

            bool isValid = result.IsValid;
            Assert.True(isValid);
        }

        [Fact]
        public void ValidateAddress_ValidP2WSHAddress_ReturnsTrue()
        {
            // P2WSH
            BitcoinWitScriptAddress address = new Key().PubKey.ScriptPubKey.WitHash.ScriptPubKey.GetWitScriptAddress(this.network);

            ValidatedAddress result = this.controller.ValidateAddress(address.ToString());

            bool isValid = result.IsValid;
            Assert.True(isValid);
        }

        private Transaction CreateTransaction()
        {
            var transaction = new Transaction();
            transaction.AddInput(TxIn.CreateCoinbase(23523523));
            transaction.AddOutput(new TxOut(this.network.GetReward(23523523), new Key().ScriptPubKey));
            return transaction;
        }

        private string GetBlockHeaderBits(BlockHeader header)
        {

            byte[] bytes = this.GetBytes(header.Bits.ToCompact());
            return Encoders.Hex.EncodeData(bytes);
        }

        private byte[] GetBytes(uint compact)
        {
            return new byte[]
            {
                (byte)(compact >> 24),
                (byte)(compact >> 16),
                (byte)(compact >> 8),
                (byte)(compact)
            };
        }

        public class TestReadOnlyNetworkPeerCollection : IReadOnlyNetworkPeerCollection
        {
            public event EventHandler<NetworkPeerEventArgs> Added;
            public event EventHandler<NetworkPeerEventArgs> Removed;

            private List<INetworkPeer> networkPeers;

            public TestReadOnlyNetworkPeerCollection()
            {
                this.Added = new EventHandler<NetworkPeerEventArgs>((obj, eventArgs) => { });
                this.Removed = new EventHandler<NetworkPeerEventArgs>((obj, eventArgs) => { });
                this.networkPeers = new List<INetworkPeer>();
            }

            public TestReadOnlyNetworkPeerCollection(List<INetworkPeer> peers)
            {
                this.Added = new EventHandler<NetworkPeerEventArgs>((obj, eventArgs) => { });
                this.Removed = new EventHandler<NetworkPeerEventArgs>((obj, eventArgs) => { });
                this.networkPeers = peers;
            }

            public INetworkPeer FindByEndpoint(IPEndPoint endpoint)
            {
                return null;
            }

            public List<INetworkPeer> FindByIp(IPAddress ip)
            {
                return null;
            }

            public INetworkPeer FindLocal()
            {
                return null;
            }

            public IEnumerator<INetworkPeer> GetEnumerator()
            {
                return this.networkPeers.GetEnumerator();
            }

            System.Collections.IEnumerator System.Collections.IEnumerable.GetEnumerator()
            {
                return this.GetEnumerator();
            }
        }
    }
}<|MERGE_RESOLUTION|>--- conflicted
+++ resolved
@@ -26,7 +26,7 @@
 {
     public class FullNodeControllerTest : LogsTestBase
     {
-        private ChainIndexer chainIndexer;
+        private ConcurrentChain chain;
         private readonly Mock<INodeLifetime> nodeLifeTime;
         private readonly Mock<IFullNode> fullNode;
         private readonly Mock<IChainState> chainState;
@@ -49,7 +49,7 @@
             this.chainState = new Mock<IChainState>();
             this.connectionManager = new Mock<IConnectionManager>();
             this.network = KnownNetworks.TestNet;
-            this.chainIndexer = WalletTestsHelpers.GenerateChainWithHeight(3, this.network);
+            this.chain = WalletTestsHelpers.GenerateChainWithHeight(3, this.network);
             this.nodeSettings = new NodeSettings(this.Network);
             this.pooledTransaction = new Mock<IPooledTransaction>();
             this.pooledGetUnspentTransaction = new Mock<IPooledGetUnspentTransaction>();
@@ -58,7 +58,7 @@
             this.consensusManager = new Mock<IConsensusManager>();
             this.blockStore = new Mock<IBlockStore>();
             this.controller = new FullNodeController(this.LoggerFactory.Object, this.pooledTransaction.Object, this.pooledGetUnspentTransaction.Object, this.getUnspentTransaction.Object, this.networkDifficulty.Object,
-                this.fullNode.Object, this.nodeSettings, this.network, this.chainIndexer, this.chainState.Object, this.connectionManager.Object, this.consensusManager.Object, this.blockStore.Object);
+                this.fullNode.Object, this.nodeSettings, this.network, this.chain, this.chainState.Object, this.connectionManager.Object, this.consensusManager.Object, this.blockStore.Object);
         }
 
         [Fact]
@@ -67,7 +67,7 @@
             IFullNode fullNode = null;
 
             this.controller = new FullNodeController(this.LoggerFactory.Object, this.pooledTransaction.Object, this.pooledGetUnspentTransaction.Object, this.getUnspentTransaction.Object, this.networkDifficulty.Object,
-                fullNode, this.nodeSettings, this.network, this.chainIndexer, this.chainState.Object, this.connectionManager.Object);
+                fullNode, this.nodeSettings, this.network, this.chain, this.chainState.Object, this.connectionManager.Object);
 
             await this.controller.Stop().ConfigureAwait(false);
         }
@@ -132,7 +132,7 @@
             this.blockStore.Setup(b => b.GetTransactionByIdAsync(txId))
                 .ReturnsAsync(transaction);
             this.controller = new FullNodeController(this.LoggerFactory.Object, null, this.pooledGetUnspentTransaction.Object, this.getUnspentTransaction.Object, this.networkDifficulty.Object,
-                this.fullNode.Object, this.nodeSettings, this.network, this.chainIndexer, this.chainState.Object, this.connectionManager.Object, this.consensusManager.Object, this.blockStore.Object);
+                this.fullNode.Object, this.nodeSettings, this.network, this.chain, this.chainState.Object, this.connectionManager.Object, this.consensusManager.Object, this.blockStore.Object);
 
             TransactionModel result = await this.controller.GetRawTransactionAsync(txId.ToString(), 0).ConfigureAwait(false);
 
@@ -151,7 +151,7 @@
                 .Verifiable();
 
             this.controller = new FullNodeController(this.LoggerFactory.Object, null, this.pooledGetUnspentTransaction.Object, this.getUnspentTransaction.Object, this.networkDifficulty.Object,
-                this.fullNode.Object, this.nodeSettings, this.network, this.chainIndexer, this.chainState.Object, this.connectionManager.Object, this.consensusManager.Object, this.blockStore.Object);
+                this.fullNode.Object, this.nodeSettings, this.network, this.chain, this.chainState.Object, this.connectionManager.Object, this.consensusManager.Object, this.blockStore.Object);
 
             RPCServerException exception = await Assert.ThrowsAsync<RPCServerException>(async () =>
             {
@@ -169,8 +169,8 @@
             // Add the 'txindex' setting, otherwise the transactions won't be found.
             this.nodeSettings.ConfigReader.MergeInto(new TextFileConfiguration("-txindex=1"));
             this.chainState.Setup(c => c.ConsensusTip)
-                .Returns(this.chainIndexer.Tip);
-            ChainedHeader block = this.chainIndexer.GetBlock(1);
+                .Returns(this.chain.Tip);
+            ChainedHeader block = this.chain.GetBlock(1);
 
             Transaction transaction = this.CreateTransaction();
             var txId = new uint256(12142124);
@@ -181,7 +181,7 @@
                 .ReturnsAsync(block.HashBlock);
 
             this.controller = new FullNodeController(this.LoggerFactory.Object, this.pooledTransaction.Object, this.pooledGetUnspentTransaction.Object, this.getUnspentTransaction.Object, this.networkDifficulty.Object,
-                this.fullNode.Object, this.nodeSettings, this.network, this.chainIndexer, this.chainState.Object, this.connectionManager.Object, this.consensusManager.Object, this.blockStore.Object);
+                this.fullNode.Object, this.nodeSettings, this.network, this.chain, this.chainState.Object, this.connectionManager.Object, this.consensusManager.Object, this.blockStore.Object);
 
             TransactionModel result = await this.controller.GetRawTransactionAsync(txId.ToString(), 1).ConfigureAwait(false);
 
@@ -218,7 +218,7 @@
         [Fact]
         public async Task GetTaskAsync_Verbose_ChainStateTipNull_DoesNotCalulateConfirmationsAsync()
         {
-            ChainedHeader block = this.chainIndexer.GetBlock(1);
+            ChainedHeader block = this.chain.GetBlock(1);
             Transaction transaction = this.CreateTransaction();
             var txId = new uint256(12142124);
             this.pooledTransaction.Setup(p => p.GetTransaction(txId))
@@ -237,7 +237,7 @@
         [Fact]
         public async Task GetTaskAsync_Verbose_BlockNotFoundOnChain_ReturnsTransactionVerboseModelWithoutBlockInformationAsync()
         {
-            ChainedHeader block = this.chainIndexer.GetBlock(1);
+            ChainedHeader block = this.chain.GetBlock(1);
             Transaction transaction = this.CreateTransaction();
             var txId = new uint256(12142124);
             this.pooledTransaction.Setup(p => p.GetTransaction(txId))
@@ -276,7 +276,7 @@
             var txId = new uint256(1243124);
 
             this.controller = new FullNodeController(this.LoggerFactory.Object, this.pooledTransaction.Object, this.pooledGetUnspentTransaction.Object, null, this.networkDifficulty.Object,
-                this.fullNode.Object, this.nodeSettings, this.network, this.chainIndexer, this.chainState.Object, this.connectionManager.Object);
+                this.fullNode.Object, this.nodeSettings, this.network, this.chain, this.chainState.Object, this.connectionManager.Object);
             GetTxOutModel result = await this.controller.GetTxOutAsync(txId.ToString(), 0, false).ConfigureAwait(false);
 
             Assert.Null(result);
@@ -302,7 +302,7 @@
             var txId = new uint256(1243124);
 
             this.controller = new FullNodeController(this.LoggerFactory.Object, this.pooledTransaction.Object, null, this.getUnspentTransaction.Object, this.networkDifficulty.Object,
-                this.fullNode.Object, this.nodeSettings, this.network, this.chainIndexer, this.chainState.Object, this.connectionManager.Object);
+                this.fullNode.Object, this.nodeSettings, this.network, this.chain, this.chainState.Object, this.connectionManager.Object);
             GetTxOutModel result = await this.controller.GetTxOutAsync(txId.ToString(), 0, true).ConfigureAwait(false);
 
             Assert.Null(result);
@@ -323,7 +323,7 @@
 
             this.getUnspentTransaction.Verify();
 
-            Assert.Equal(this.chainIndexer.Tip.HashBlock, model.BestBlock);
+            Assert.Equal(this.chain.Tip.HashBlock, model.BestBlock);
             Assert.True(model.Coinbase);
             Assert.Equal(3, model.Confirmations);
             Assert.Equal(new ScriptPubKey(transaction.Outputs[0].ScriptPubKey, this.network).Hex, model.ScriptPubKey.Hex);
@@ -342,11 +342,11 @@
                 .Verifiable();
 
             this.controller = new FullNodeController(this.LoggerFactory.Object, this.pooledTransaction.Object, this.pooledGetUnspentTransaction.Object, this.getUnspentTransaction.Object, this.networkDifficulty.Object,
-                this.fullNode.Object, this.nodeSettings, this.network, this.chainIndexer, this.chainState.Object, this.connectionManager.Object);
+                this.fullNode.Object, this.nodeSettings, this.network, this.chain, this.chainState.Object, this.connectionManager.Object);
             GetTxOutModel model = await this.controller.GetTxOutAsync(txId.ToString(), 0, true).ConfigureAwait(false);
 
             this.pooledGetUnspentTransaction.Verify();
-            Assert.Equal(this.chainIndexer.Tip.HashBlock, model.BestBlock);
+            Assert.Equal(this.chain.Tip.HashBlock, model.BestBlock);
             Assert.True(model.Coinbase);
             Assert.Equal(3, model.Confirmations);
             Assert.Equal(new ScriptPubKey(transaction.Outputs[0].ScriptPubKey, this.network).Hex, model.ScriptPubKey.Hex);
@@ -367,7 +367,7 @@
             GetTxOutModel model = await this.controller.GetTxOutAsync(txId.ToString(), 13, false).ConfigureAwait(false);
 
             this.getUnspentTransaction.Verify();
-            Assert.Equal(this.chainIndexer.Tip.HashBlock, model.BestBlock);
+            Assert.Equal(this.chain.Tip.HashBlock, model.BestBlock);
             Assert.True(model.Coinbase);
             Assert.Equal(3, model.Confirmations);
             Assert.Null(model.ScriptPubKey);
@@ -388,7 +388,7 @@
             GetTxOutModel model = await this.controller.GetTxOutAsync(txId.ToString(), 13, true).ConfigureAwait(false);
 
             this.pooledGetUnspentTransaction.Verify();
-            Assert.Equal(this.chainIndexer.Tip.HashBlock, model.BestBlock);
+            Assert.Equal(this.chain.Tip.HashBlock, model.BestBlock);
             Assert.True(model.Coinbase);
             Assert.Equal(3, model.Confirmations);
             Assert.Null(model.ScriptPubKey);
@@ -399,7 +399,7 @@
         public void GetBlockCount_ReturnsHeightFromConsensusLoopTip()
         {
             this.consensusManager.Setup(c => c.Tip)
-                .Returns(this.chainIndexer.GetBlock(2));
+                .Returns(this.chain.GetBlock(2));
 
             var serviceProvider = new Mock<IServiceProvider>();
             serviceProvider.Setup(s => s.GetService(typeof(IConsensusManager)))
@@ -418,7 +418,7 @@
         {
             this.nodeSettings = new NodeSettings(this.network, protocolVersion: ProtocolVersion.NO_BLOOM_VERSION, args: new[] { "-minrelaytxfeerate=1000" });
             this.controller = new FullNodeController(this.LoggerFactory.Object, this.pooledTransaction.Object, this.pooledGetUnspentTransaction.Object, this.getUnspentTransaction.Object, this.networkDifficulty.Object,
-                this.fullNode.Object, this.nodeSettings, this.network, this.chainIndexer, this.chainState.Object, this.connectionManager.Object);
+                this.fullNode.Object, this.nodeSettings, this.network, this.chain, this.chainState.Object, this.connectionManager.Object);
 
             this.fullNode.Setup(f => f.Version)
                 .Returns(new Version(15, 0));
@@ -426,7 +426,7 @@
                 .Returns(new Target(121221121212));
 
             this.chainState.Setup(c => c.ConsensusTip)
-                .Returns(this.chainIndexer.Tip);
+                .Returns(this.chain.Tip);
 
             this.connectionManager.Setup(c => c.ConnectedPeers)
                 .Returns(new TestReadOnlyNetworkPeerCollection());
@@ -458,7 +458,7 @@
             this.network = KnownNetworks.Main;
 
             this.controller = new FullNodeController(this.LoggerFactory.Object, this.pooledTransaction.Object, this.pooledGetUnspentTransaction.Object, this.getUnspentTransaction.Object, this.networkDifficulty.Object,
-                this.fullNode.Object, this.nodeSettings, this.network, this.chainIndexer, this.chainState.Object, this.connectionManager.Object);
+                this.fullNode.Object, this.nodeSettings, this.network, this.chain, this.chainState.Object, this.connectionManager.Object);
             GetInfoModel model = this.controller.GetInfo();
 
             Assert.False(model.Testnet);
@@ -470,7 +470,7 @@
             IChainState chainState = null;
 
             this.controller = new FullNodeController(this.LoggerFactory.Object, this.pooledTransaction.Object, this.pooledGetUnspentTransaction.Object, this.getUnspentTransaction.Object, this.networkDifficulty.Object,
-                this.fullNode.Object, this.nodeSettings, this.network, this.chainIndexer, chainState, this.connectionManager.Object);
+                this.fullNode.Object, this.nodeSettings, this.network, this.chain, chainState, this.connectionManager.Object);
             GetInfoModel model = this.controller.GetInfo();
 
             Assert.Equal(0, model.Blocks);
@@ -483,7 +483,7 @@
                 .Returns((ChainedHeader)null);
 
             this.controller = new FullNodeController(this.LoggerFactory.Object, this.pooledTransaction.Object, this.pooledGetUnspentTransaction.Object, this.getUnspentTransaction.Object, this.networkDifficulty.Object,
-                this.fullNode.Object, this.nodeSettings, this.network, this.chainIndexer, this.chainState.Object, this.connectionManager.Object);
+                this.fullNode.Object, this.nodeSettings, this.network, this.chain, this.chainState.Object, this.connectionManager.Object);
             GetInfoModel model = this.controller.GetInfo();
 
             Assert.Equal(0, model.Blocks);
@@ -494,7 +494,7 @@
         {
             this.nodeSettings = null;
             this.controller = new FullNodeController(this.LoggerFactory.Object, this.pooledTransaction.Object, this.pooledGetUnspentTransaction.Object, this.getUnspentTransaction.Object, this.networkDifficulty.Object,
-                this.fullNode.Object, this.nodeSettings, this.network, this.chainIndexer, this.chainState.Object, this.connectionManager.Object);
+                this.fullNode.Object, this.nodeSettings, this.network, this.chain, this.chainState.Object, this.connectionManager.Object);
             GetInfoModel model = this.controller.GetInfo();
 
             Assert.Equal((uint)NodeSettings.SupportedProtocolVersion, model.ProtocolVersion);
@@ -507,7 +507,7 @@
             IConnectionManager connectionManager = null;
 
             this.controller = new FullNodeController(this.LoggerFactory.Object, this.pooledTransaction.Object, this.pooledGetUnspentTransaction.Object, this.getUnspentTransaction.Object, this.networkDifficulty.Object,
-                this.fullNode.Object, this.nodeSettings, this.network, this.chainIndexer, this.chainState.Object, connectionManager);
+                this.fullNode.Object, this.nodeSettings, this.network, this.chain, this.chainState.Object, connectionManager);
             GetInfoModel model = this.controller.GetInfo();
 
             Assert.Equal(0, model.TimeOffset);
@@ -518,7 +518,7 @@
         public void GetInfo_NoNetworkDifficulty_ReturnsModel()
         {
             this.controller = new FullNodeController(this.LoggerFactory.Object, this.pooledTransaction.Object, this.pooledGetUnspentTransaction.Object, this.getUnspentTransaction.Object, null,
-                this.fullNode.Object, this.nodeSettings, this.network, this.chainIndexer, this.chainState.Object, this.connectionManager.Object);
+                this.fullNode.Object, this.nodeSettings, this.network, this.chain, this.chainState.Object, this.connectionManager.Object);
             GetInfoModel model = this.controller.GetInfo();
 
             Assert.Equal(0, model.Difficulty);
@@ -531,7 +531,7 @@
               .Returns((Version)null);
 
             this.controller = new FullNodeController(this.LoggerFactory.Object, this.pooledTransaction.Object, this.pooledGetUnspentTransaction.Object, this.getUnspentTransaction.Object, this.networkDifficulty.Object,
-                this.fullNode.Object, this.nodeSettings, this.network, this.chainIndexer, this.chainState.Object, this.connectionManager.Object);
+                this.fullNode.Object, this.nodeSettings, this.network, this.chain, this.chainState.Object, this.connectionManager.Object);
             GetInfoModel model = this.controller.GetInfo();
 
             Assert.Equal((uint)0, model.Version);
@@ -540,16 +540,11 @@
         [Fact]
         public void GetBlockHeader_ChainNull_ReturnsNull()
         {
-            this.chainIndexer = null;
-
-            this.controller = new FullNodeController(this.LoggerFactory.Object, this.pooledTransaction.Object, this.pooledGetUnspentTransaction.Object, this.getUnspentTransaction.Object, this.networkDifficulty.Object,
-<<<<<<< HEAD
-                this.fullNode.Object, this.nodeSettings, this.network, this.chainIndexer, this.chainState.Object, this.connectionManager.Object);
-            BlockHeaderModel result = this.controller.GetBlockHeader("", true);
-=======
+            this.chain = null;
+
+            this.controller = new FullNodeController(this.LoggerFactory.Object, this.pooledTransaction.Object, this.pooledGetUnspentTransaction.Object, this.getUnspentTransaction.Object, this.networkDifficulty.Object,
                 this.fullNode.Object, this.nodeSettings, this.network, this.chain, this.chainState.Object, this.connectionManager.Object);
             BlockHeaderModel result = (BlockHeaderModel)this.controller.GetBlockHeader("", true);
->>>>>>> 30c2ca1b
 
             Assert.Null(result);
         }
@@ -558,7 +553,7 @@
         [Fact]
         public void GetBlockHeader_BlockHeaderFound_ReturnsBlockHeaderModel()
         {
-            ChainedHeader block = this.chainIndexer.GetBlock(2);
+            ChainedHeader block = this.chain.GetBlock(2);
             string bits = GetBlockHeaderBits(block.Header);
 
             BlockHeaderModel result = (BlockHeaderModel)this.controller.GetBlockHeader(block.HashBlock.ToString(), true);
