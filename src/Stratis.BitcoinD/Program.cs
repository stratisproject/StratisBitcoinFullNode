--- conflicted
+++ resolved
@@ -15,29 +15,6 @@
     {
         public static async Task Main(string[] args)
         {
-<<<<<<< HEAD
-            NodeSettings nodeSettings;
-            try
-            {
-                nodeSettings = NodeSettings.FromArguments(args);
-            }
-            catch (Exception ex)
-            {
-                Console.WriteLine("There was a problem in the arguments passed. Details: '{0}'", ex.Message);
-                return;
-            }
-            
-            var node = new FullNodeBuilder()
-                .UseNodeSettings(nodeSettings)
-                .UseConsensus()
-                .UseBlockStore()
-                .UseMempool()
-                .AddMining()
-                .AddRPC()
-                .Build();
-
-            await node.RunAsync();
-=======
             try
             {
                 NodeSettings nodeSettings = NodeSettings.FromArguments(args);
@@ -57,7 +34,6 @@
             {
                 Console.WriteLine("There was a problem initializing the node. Details: '{0}'", ex.Message);
             }
->>>>>>> ecba5e82
         }
     }
 }