﻿using System;
using System.Collections.Generic;
using System.Linq;
using System.Net;
using System.Threading;
using Microsoft.AspNetCore.Mvc;
using Microsoft.Extensions.Logging;
using Moq;
using NBitcoin;
using NBitcoin.Policy;
using NBitcoin.Protocol;
using Stratis.Bitcoin.AsyncWork;
using Stratis.Bitcoin.Base;
using Stratis.Bitcoin.Base.Deployments;
using Stratis.Bitcoin.Configuration;
using Stratis.Bitcoin.Configuration.Settings;
using Stratis.Bitcoin.Consensus;
using Stratis.Bitcoin.Features.ColdStaking.Controllers;
using Stratis.Bitcoin.Features.ColdStaking.Models;
using Stratis.Bitcoin.Features.Consensus;
using Stratis.Bitcoin.Features.Consensus.CoinViews;
using Stratis.Bitcoin.Features.Consensus.Interfaces;
using Stratis.Bitcoin.Features.Consensus.ProvenBlockHeaders;
using Stratis.Bitcoin.Features.Consensus.Rules;
using Stratis.Bitcoin.Features.MemoryPool;
using Stratis.Bitcoin.Features.MemoryPool.Fee;
using Stratis.Bitcoin.Features.MemoryPool.Rules;
using Stratis.Bitcoin.Features.Wallet;
using Stratis.Bitcoin.Features.Wallet.Interfaces;
using Stratis.Bitcoin.Signals;
using Stratis.Bitcoin.Tests.Common;
using Stratis.Bitcoin.Utilities;
using Stratis.Bitcoin.Utilities.JsonErrors;
using Xunit;

namespace Stratis.Bitcoin.Features.ColdStaking.Tests
{
    /// <summary>
    /// This class tests the functionality provided by the <see cref="ColdStakingController"/>.
    /// </summary>
    public class ColdStakingControllerTest : TestBase
    {
        private const string walletName1 = "wallet1";
        private const string walletName2 = "wallet2";
        private const string walletAccount = "account 0";
        private const string walletPassword = "test";
        private const string walletPassphrase = "passphrase";
        private const string walletMnemonic1 = "close vanish burden journey attract open soul romance beach surprise home produce";
        private const string walletMnemonic2 = "wish happy anchor lava path reject cinnamon absurd energy mammal cliff version";
        private const string coldWalletAddress1 = "SNiAnXM2WmbMhUij9cbit62sR8U9FjFJr3";
        private const string hotWalletAddress1 = "SaVUwmJSvRiofghrePxrBQGoke1pLfmfXN";
        private const string coldWalletAddress2 = "Sagbh9LuzNAV7y2FHyUQJcgmjcuogSssef";
        private const string hotWalletAddress2 = "SVoMim67CMF1St6j6toAWnnQ2mCvb8V4mT";

        private ColdStakingManager coldStakingManager;
        private ColdStakingController coldStakingController;
        private IAsyncProvider asyncProvider;
        private NodeSettings nodeSettings;
        private IDateTimeProvider dateTimeProvider;
        private ILoggerFactory loggerFactory;
        private ChainIndexer chainIndexer;
        private NodeDeployments nodeDeployments;
        private ConsensusSettings consensusSettings;
        private MempoolSettings mempoolSettings;
        private Mock<ICoinView> coinView;
        private Dictionary<uint256, UnspentOutputs> unspentOutputs;
        private TxMempool txMemPool;
        private Mock<IStakeChain> stakeChain;
        private Mock<IStakeValidator> stakeValidator;
        private MempoolManager mempoolManager;

        public ColdStakingControllerTest() : base(KnownNetworks.StratisMain)
        {
            // Register the cold staking script template.
            this.Network.StandardScriptsRegistry.RegisterStandardScriptTemplate(ColdStakingScriptTemplate.Instance);
        }

        /// <summary>
        /// Mock the stake validator.
        /// </summary>
        private void MockStakeValidator()
        {
            this.stakeValidator = new Mock<IStakeValidator>();

            // Since we are mocking the stake validator ensure that GetNextTargetRequired returns something sensible. Otherwise we get the "bad-diffbits" error.
            this.stakeValidator.Setup(s => s.GetNextTargetRequired(It.IsAny<IStakeChain>(), It.IsAny<ChainedHeader>(), It.IsAny<IConsensus>(), It.IsAny<bool>()))
                .Returns(this.Network.Consensus.PowLimit);
        }

        /// <summary>
        /// Mock the stake chain.
        /// </summary>
        private void MockStakeChain()
        {
            this.stakeChain = new Mock<IStakeChain>();

            // Since we are mocking the stakechain ensure that the Get returns a BlockStake. Otherwise this results in "previous stake is not found".
            this.stakeChain.Setup(d => d.Get(It.IsAny<uint256>())).Returns(new BlockStake()
            {
                Flags = BlockFlag.BLOCK_PROOF_OF_STAKE,
                StakeModifierV2 = 0,
                StakeTime = (this.chainIndexer.Tip.Header.Time + 60) & ~PosConsensusOptions.StakeTimestampMask
            });
        }

        /// <summary>
        /// Mock the coin view.
        /// </summary>
        private void MockCoinView()
        {
            this.unspentOutputs = new Dictionary<uint256, UnspentOutputs>();
            this.coinView = new Mock<ICoinView>();

            // Mock the coinviews "FetchCoinsAsync" method. We will use the "unspentOutputs" dictionary to track spendable outputs.
            this.coinView.Setup(d => d.FetchCoins(It.IsAny<uint256[]>(), It.IsAny<CancellationToken>()))
                .Returns((uint256[] txIds, CancellationToken cancel) =>
                {
                    var result = new UnspentOutputs[txIds.Length];

                    for (int i = 0; i < txIds.Length; i++)
                        result[i] = this.unspentOutputs.TryGetValue(txIds[i], out UnspentOutputs unspent) ? unspent : null;

                    return new FetchCoinsResponse(result, this.chainIndexer.Tip.HashBlock);
                });

            // Mock the coinviews "GetTipHashAsync" method.
            this.coinView.Setup(d => d.GetTipHash(It.IsAny<CancellationToken>())).Returns(() =>
                {
                    return this.chainIndexer.Tip.HashBlock;
                });
        }

        /// <summary>
        /// Create the MempoolManager used for testing whether transactions are accepted to the memory pool.
        /// </summary>
        private void CreateMempoolManager()
        {
            this.mempoolSettings = new MempoolSettings(this.nodeSettings);
            this.consensusSettings = new ConsensusSettings(this.nodeSettings);
            this.txMemPool = new TxMempool(this.dateTimeProvider, new BlockPolicyEstimator(
                new MempoolSettings(this.nodeSettings), this.loggerFactory, this.nodeSettings), this.loggerFactory, this.nodeSettings);
            this.chainIndexer = new ChainIndexer(this.Network);
            this.nodeDeployments = new NodeDeployments(this.Network, this.chainIndexer);

            this.MockCoinView();
            this.MockStakeChain();
            this.MockStakeValidator();

            // Create POS consensus rules engine.
            var checkpoints = new Mock<ICheckpoints>();
            var chainState = new ChainState();
            new FullNodeBuilderConsensusExtension.PosConsensusRulesRegistration().RegisterRules(this.Network.Consensus);
            ConsensusRuleEngine consensusRuleEngine = new PosConsensusRuleEngine(this.Network, this.loggerFactory, this.dateTimeProvider,
                this.chainIndexer, this.nodeDeployments, this.consensusSettings, checkpoints.Object, this.coinView.Object, this.stakeChain.Object,
                this.stakeValidator.Object, chainState, new InvalidBlockHashStore(this.dateTimeProvider), new Mock<INodeStats>().Object, new Mock<IRewindDataIndexCache>().Object, this.asyncProvider)
                .Register();

            // Create mempool validator.
            var mempoolLock = new MempoolSchedulerLock();

            // The mempool rule constructors aren't parameterless, so we have to manually inject the dependencies for every rule
            var mempoolRules = new List<MempoolRule>
            {
                new CheckConflictsMempoolRule(this.Network, this.txMemPool, this.mempoolSettings, this.chainIndexer, this.loggerFactory),
                new CheckCoinViewMempoolRule(this.Network, this.txMemPool, this.mempoolSettings, this.chainIndexer, this.loggerFactory),
                new CreateMempoolEntryMempoolRule(this.Network, this.txMemPool, this.mempoolSettings, this.chainIndexer, consensusRuleEngine, this.loggerFactory),
                new CheckSigOpsMempoolRule(this.Network, this.txMemPool, this.mempoolSettings, this.chainIndexer, this.loggerFactory),
                new CheckFeeMempoolRule(this.Network, this.txMemPool, this.mempoolSettings, this.chainIndexer, this.loggerFactory),
                new CheckRateLimitMempoolRule(this.Network, this.txMemPool, this.mempoolSettings, this.chainIndexer, this.loggerFactory),
                new CheckAncestorsMempoolRule(this.Network, this.txMemPool, this.mempoolSettings, this.chainIndexer, this.loggerFactory),
                new CheckReplacementMempoolRule(this.Network, this.txMemPool, this.mempoolSettings, this.chainIndexer, this.loggerFactory),
                new CheckAllInputsMempoolRule(this.Network, this.txMemPool, this.mempoolSettings, this.chainIndexer, consensusRuleEngine, this.loggerFactory)
            };

            // We also have to check that the manually instantiated rules match the ones in the network, or the test isn't valid
            for (int i = 0; i < this.Network.Consensus.MempoolRules.Count; i++)
            {
                if (this.Network.Consensus.MempoolRules[i] != mempoolRules[i].GetType())
                {
                    throw new Exception("Mempool rule type mismatch");
                }
            }

            Assert.Equal(this.Network.Consensus.MempoolRules.Count, mempoolRules.Count);

            var mempoolValidator = new MempoolValidator(this.txMemPool, mempoolLock, this.dateTimeProvider, this.mempoolSettings, this.chainIndexer,
<<<<<<< HEAD
                this.coinView.Object, this.loggerFactory, this.nodeSettings, consensusRuleEngine, new NodeDeployments(this.Network, this.chainIndexer));
=======
                this.coinView.Object, this.loggerFactory, this.nodeSettings, consensusRuleEngine, mempoolRules);
>>>>>>> 78065a9b

            // Create mempool manager.
            var mempoolPersistence = new Mock<IMempoolPersistence>();
            this.mempoolManager = new MempoolManager(mempoolLock, this.txMemPool, mempoolValidator, this.dateTimeProvider, this.mempoolSettings,
                mempoolPersistence.Object, this.coinView.Object, this.loggerFactory, this.Network);
        }

        /// <summary>
        /// Initializes each test case.
        /// </summary>
        /// <param name="callingMethod">The test method being executed.</param>
        private void Initialize([System.Runtime.CompilerServices.CallerMemberName] string callingMethod = "")
        {
            DataFolder dataFolder = CreateDataFolder(this, callingMethod);
            this.nodeSettings = new NodeSettings(this.Network, ProtocolVersion.ALT_PROTOCOL_VERSION);
            this.dateTimeProvider = DateTimeProvider.Default;
            var walletSettings = new WalletSettings(this.nodeSettings);
            this.loggerFactory = this.nodeSettings.LoggerFactory;

            this.coldStakingManager = new ColdStakingManager(this.Network, new ChainIndexer(this.Network), walletSettings, this.nodeSettings.DataFolder,
                new Mock<IWalletFeePolicy>().Object, new Mock<IAsyncProvider>().Object, new NodeLifetime(), new ScriptAddressReader(),
                this.loggerFactory, DateTimeProvider.Default);

            var walletTransactionHandler = new WalletTransactionHandler(this.loggerFactory, this.coldStakingManager,
                new Mock<IWalletFeePolicy>().Object, this.Network, new StandardTransactionPolicy(this.Network));

            this.coldStakingController = new ColdStakingController(this.loggerFactory, this.coldStakingManager, walletTransactionHandler);

            this.asyncProvider = new AsyncProvider(this.loggerFactory, new Mock<ISignals>().Object, new NodeLifetime());
        }

        /// <summary>
        /// Adds a spendable transaction to a wallet.
        /// </summary>
        /// <param name="wallet">Wallet to add the transaction to.</param>
        /// <returns>The spendable transaction that was added to the wallet.</returns>
        private Transaction AddSpendableTransactionToWallet(Wallet.Wallet wallet)
        {
            HdAddress address = wallet.GetAllAddresses().FirstOrDefault();

            Transaction transaction = this.Network.CreateTransaction();

            transaction.Outputs.Add(new TxOut(Money.Coins(101), address.ScriptPubKey));

            address.Transactions.Add(new TransactionData()
            {
                Hex = transaction.ToHex(this.Network),
                Amount = transaction.Outputs[0].Value,
                Id = transaction.GetHash(),
                BlockHeight = 0,
                Index = 0,
                IsCoinBase = false,
                IsCoinStake = false,
                IsPropagated = true,
                BlockHash = this.Network.GenesisHash,
                ScriptPubKey = address.ScriptPubKey
            });

            return transaction;
        }

        /// <summary>
        /// Verifies that all the cold staking addresses are as expected. This allows us to use the
        /// previously established addresses instead of re-generating the addresses for each test case.
        /// </summary>
        [Fact]
        public void ColdStakingVerifyWalletAddresses()
        {
            this.Initialize();

            this.coldStakingManager.CreateWallet(walletPassword, walletName1, walletPassphrase, new Mnemonic(walletMnemonic1));
            this.coldStakingManager.CreateWallet(walletPassword, walletName2, walletPassphrase, new Mnemonic(walletMnemonic2));

            this.coldStakingManager.GetOrCreateColdStakingAccount(walletName1, true, walletPassword);
            this.coldStakingManager.GetOrCreateColdStakingAccount(walletName1, false, walletPassword);
            this.coldStakingManager.GetOrCreateColdStakingAccount(walletName2, true, walletPassword);
            this.coldStakingManager.GetOrCreateColdStakingAccount(walletName2, false, walletPassword);

            var wallet1 = this.coldStakingManager.GetWalletByName(walletName1);
            var wallet2 = this.coldStakingManager.GetWalletByName(walletName2);

            HdAddress coldAddress1 = this.coldStakingManager.GetFirstUnusedColdStakingAddress(walletName1, true);
            HdAddress hotAddress1 = this.coldStakingManager.GetFirstUnusedColdStakingAddress(walletName1, false);
            HdAddress coldAddress2 = this.coldStakingManager.GetFirstUnusedColdStakingAddress(walletName2, true);
            HdAddress hotAddress2 = this.coldStakingManager.GetFirstUnusedColdStakingAddress(walletName2, false);

            Assert.Equal(coldWalletAddress1, coldAddress1.Address);
            Assert.Equal(hotWalletAddress1, hotAddress1.Address);
            Assert.Equal(coldWalletAddress2, coldAddress2.Address);
            Assert.Equal(hotWalletAddress2, hotAddress2.Address);
        }

        /// <summary>
        /// Confirms that <see cref="ColdStakingController.GetColdStakingAddress(GetColdStakingAddressRequest)"/>
        /// will fail if the wallet does not contain the relevant account.
        /// </summary>
        [Fact]
        public void GetColdStakingAddressForMissingAccountThrowsWalletException()
        {
            this.Initialize();

            this.coldStakingManager.CreateWallet(walletPassword, walletName1, walletPassphrase, new Mnemonic(walletMnemonic1));

            IActionResult result1 = this.coldStakingController.GetColdStakingAddress(new GetColdStakingAddressRequest
            {
                WalletName = walletName1,
                IsColdWalletAddress = true
            });

            var errorResult1 = Assert.IsType<ErrorResult>(result1);
            var errorResponse1 = Assert.IsType<ErrorResponse>(errorResult1.Value);
            Assert.Single(errorResponse1.Errors);
            ErrorModel error1 = errorResponse1.Errors[0];

            IActionResult result2 = this.coldStakingController.GetColdStakingAddress(new GetColdStakingAddressRequest
            {
                WalletName = walletName1,
                IsColdWalletAddress = false
            });

            var errorResult2 = Assert.IsType<ErrorResult>(result2);
            var errorResponse2 = Assert.IsType<ErrorResponse>(errorResult2.Value);
            Assert.Single(errorResponse2.Errors);
            ErrorModel error2 = errorResponse1.Errors[0];

            Assert.Equal((int)HttpStatusCode.BadRequest, error1.Status);
            Assert.StartsWith($"{nameof(Stratis)}.{nameof(Bitcoin)}.{nameof(Features)}.{nameof(Wallet)}.{nameof(WalletException)}", error1.Description);
            Assert.StartsWith("The cold staking account does not exist.", error1.Message);

            Assert.Equal((int)HttpStatusCode.BadRequest, error2.Status);
            Assert.StartsWith($"{nameof(Stratis)}.{nameof(Bitcoin)}.{nameof(Features)}.{nameof(Wallet)}.{nameof(WalletException)}", error2.Description);
            Assert.StartsWith("The cold staking account does not exist.", error2.Message);
        }

        /// <summary>
        /// Confirms that <see cref="ColdStakingController.GetColdStakingAddress(GetColdStakingAddressRequest)"/>
        /// will return an address if the wallet contains the relevant account.
        /// </summary>
        [Fact]
        public void GetColdStakingAddressForExistingAccountReturnsAddress()
        {
            this.Initialize();

            this.coldStakingManager.CreateWallet(walletPassword, walletName1, walletPassphrase, new Mnemonic(walletMnemonic1));

            // Create existing accounts.
            this.coldStakingManager.GetOrCreateColdStakingAccount(walletName1, true, walletPassword);
            this.coldStakingManager.GetOrCreateColdStakingAccount(walletName1, false, walletPassword);

            // Try to get cold wallet address on existing account without supplying the wallet password.
            IActionResult result1 = this.coldStakingController.GetColdStakingAddress(new GetColdStakingAddressRequest
            {
                WalletName = walletName1,
                IsColdWalletAddress = true
            });

            var jsonResult1 = Assert.IsType<JsonResult>(result1);
            var response1 = Assert.IsType<GetColdStakingAddressResponse>(jsonResult1.Value);

            // Try to get hot wallet address on existing account without supplying the wallet password.
            IActionResult result2 = this.coldStakingController.GetColdStakingAddress(new GetColdStakingAddressRequest
            {
                WalletName = walletName1,
                IsColdWalletAddress = false
            });

            var jsonResult2 = Assert.IsType<JsonResult>(result2);
            var response2 = Assert.IsType<GetColdStakingAddressResponse>(jsonResult2.Value);

            Assert.Equal(coldWalletAddress1, response1.Address);
            Assert.Equal(hotWalletAddress1, response2.Address);
        }

        /// <summary>
        /// Confirms that a wallet exception will result from attempting to use the same wallet
        /// as both cold wallet and hot wallet.
        /// </summary>
        [Fact]
        public void SetupColdStakingWithSameWalletThrowsWalletException()
        {
            this.Initialize();

            this.coldStakingManager.CreateWallet(walletPassword, walletName1, walletPassphrase, new Mnemonic(walletMnemonic1));

            IActionResult result = this.coldStakingController.SetupColdStaking(new SetupColdStakingRequest
            {
                HotWalletAddress = hotWalletAddress1,
                ColdWalletAddress = coldWalletAddress1,
                WalletName = walletName1,
                WalletAccount = walletAccount,
                WalletPassword = walletPassword,
                Amount = "100",
                Fees = "0.01"
            });

            var errorResult = Assert.IsType<ErrorResult>(result);
            var errorResponse = Assert.IsType<ErrorResponse>(errorResult.Value);
            Assert.Single(errorResponse.Errors);

            ErrorModel error = errorResponse.Errors[0];
            Assert.Equal((int)HttpStatusCode.BadRequest, error.Status);
            Assert.StartsWith($"{nameof(Stratis)}.{nameof(Bitcoin)}.{nameof(Features)}.{nameof(Wallet)}.{nameof(WalletException)}", error.Description);
            Assert.StartsWith("You can't use this wallet as both hot wallet and cold wallet.", error.Message);
        }

        /// <summary>
        /// Confirms that a wallet exception will result from attempting to use hot and cold wallet addresses
        /// where neither of the addresses is known to the wallet creating a cold staking setup.
        /// </summary>
        [Fact]
        public void SetupColdStakingWithBothAddressesUnknownThrowsWalletException()
        {
            this.Initialize();

            this.coldStakingManager.CreateWallet(walletPassword, walletName1, walletPassphrase, new Mnemonic(walletMnemonic1));

            IActionResult result = this.coldStakingController.SetupColdStaking(new SetupColdStakingRequest
            {
                HotWalletAddress = new Key().PubKey.GetAddress(this.Network).ToString(),
                ColdWalletAddress = new Key().PubKey.GetAddress(this.Network).ToString(),
                WalletName = walletName1,
                WalletAccount = walletAccount,
                WalletPassword = walletPassword,
                Amount = "100",
                Fees = "0.01"
            });

            var errorResult = Assert.IsType<ErrorResult>(result);
            var errorResponse = Assert.IsType<ErrorResponse>(errorResult.Value);
            Assert.Single(errorResponse.Errors);

            ErrorModel error = errorResponse.Errors[0];
            Assert.Equal((int)HttpStatusCode.BadRequest, error.Status);
            Assert.StartsWith($"{nameof(Stratis)}.{nameof(Bitcoin)}.{nameof(Features)}.{nameof(Wallet)}.{nameof(WalletException)}", error.Description);
            Assert.StartsWith("The hot and cold wallet addresses could not be found in the corresponding accounts.", error.Message);
        }

        /// <summary>
        /// Confirms that a wallet exception will result from attempting to use coins from a cold
        /// staking account to act as inputs to a cold staking setup transaction.
        /// </summary>
        [Fact]
        public void SetupColdStakingWithInvalidAccountThrowsWalletException()
        {
            this.Initialize();

            this.coldStakingManager.CreateWallet(walletPassword, walletName1, walletPassphrase, new Mnemonic(walletMnemonic1));

            string coldWalletAccountName = typeof(ColdStakingManager).GetPrivateConstantValue<string>("ColdWalletAccountName");
            string hotWalletAccountName = typeof(ColdStakingManager).GetPrivateConstantValue<string>("HotWalletAccountName");

            // Attempt to set up cold staking with a cold wallet account name.
            IActionResult result1 = this.coldStakingController.SetupColdStaking(new SetupColdStakingRequest
            {
                HotWalletAddress = hotWalletAddress1,
                ColdWalletAddress = coldWalletAddress2,
                WalletName = walletName1,
                WalletAccount = coldWalletAccountName,
                WalletPassword = walletPassword,
                Amount = "100",
                Fees = "0.01"
            });

            var errorResult1 = Assert.IsType<ErrorResult>(result1);
            var errorResponse1 = Assert.IsType<ErrorResponse>(errorResult1.Value);
            Assert.Single(errorResponse1.Errors);
            ErrorModel error1 = errorResponse1.Errors[0];

            // Attempt to set up cold staking with a hot wallet account name.
            IActionResult result2 = this.coldStakingController.SetupColdStaking(new SetupColdStakingRequest
            {
                HotWalletAddress = hotWalletAddress1,
                ColdWalletAddress = coldWalletAddress2,
                WalletName = walletName1,
                WalletAccount = hotWalletAccountName,
                WalletPassword = walletPassword,
                Amount = "100",
                Fees = "0.01"
            });

            var errorResult2 = Assert.IsType<ErrorResult>(result2);
            var errorResponse2 = Assert.IsType<ErrorResponse>(errorResult2.Value);
            Assert.Single(errorResponse2.Errors);
            ErrorModel error2 = errorResponse2.Errors[0];

            Assert.Equal((int)HttpStatusCode.BadRequest, error1.Status);
            Assert.StartsWith($"{nameof(Stratis)}.{nameof(Bitcoin)}.{nameof(Features)}.{nameof(Wallet)}.{nameof(WalletException)}", error1.Description);
            // TODO: Restore this line.
            // Assert.StartsWith($"Can't find wallet account '{coldWalletAccountName}'.", error1.Message);

            Assert.Equal((int)HttpStatusCode.BadRequest, error2.Status);
            Assert.StartsWith($"{nameof(Stratis)}.{nameof(Bitcoin)}.{nameof(Features)}.{nameof(Wallet)}.{nameof(WalletException)}", error2.Description);
            // TODO: Restore this line.
            // Assert.StartsWith($"Can't find wallet account '{hotWalletAccountName}'.", error2.Message);
        }

        /// <summary>
        /// Confirms that cold staking setup with the hot wallet will succeed if no issues (as per above test cases) are encountered.
        /// </summary>
        [Fact]
        public void SetupColdStakingWithHotWalletSucceeds()
        {
            this.Initialize();
            this.CreateMempoolManager();

            this.coldStakingManager.CreateWallet(walletPassword, walletName1, walletPassphrase, new Mnemonic(walletMnemonic1));

            Wallet.Wallet wallet1 = this.coldStakingManager.GetWalletByName(walletName1);

            Transaction prevTran = this.AddSpendableTransactionToWallet(wallet1);

            IActionResult result = this.coldStakingController.SetupColdStaking(new SetupColdStakingRequest
            {
                HotWalletAddress = hotWalletAddress1,
                ColdWalletAddress = coldWalletAddress2,
                WalletName = walletName1,
                WalletAccount = walletAccount,
                WalletPassword = walletPassword,
                Amount = "100",
                Fees = "0.01"
            });

            var jsonResult = Assert.IsType<JsonResult>(result);
            var response = Assert.IsType<SetupColdStakingResponse>(jsonResult.Value);
            var transaction = Assert.IsType<PosTransaction>(this.Network.CreateTransaction(response.TransactionHex));
            Assert.Single(transaction.Inputs);
            Assert.Equal(prevTran.GetHash(), transaction.Inputs[0].PrevOut.Hash);
            Assert.Equal((uint)0, transaction.Inputs[0].PrevOut.N);
            Assert.Equal(2, transaction.Outputs.Count);
            Assert.Equal(Money.Coins(0.99m), transaction.Outputs[0].Value);
            Assert.Equal("OP_DUP OP_HASH160 970e19fc2f6565b0b1c65fd88ef1512cb3da4d7b OP_EQUALVERIFY OP_CHECKSIG", transaction.Outputs[0].ScriptPubKey.ToString());
            Assert.Equal(Money.Coins(100), transaction.Outputs[1].Value);
            Assert.Equal("OP_DUP OP_HASH160 OP_ROT OP_IF OP_CHECKCOLDSTAKEVERIFY 90c582cb91d6b6d777c31c891d4943fed4edac3a OP_ELSE 92dfb829d31cefe6a0731f3432dea41596a278d9 OP_ENDIF OP_EQUALVERIFY OP_CHECKSIG", transaction.Outputs[1].ScriptPubKey.ToString());
            Assert.False(transaction.IsCoinBase || transaction.IsCoinStake || transaction.IsColdCoinStake);

            // Record the spendable outputs.
            this.unspentOutputs[prevTran.GetHash()] = new UnspentOutputs(1, prevTran);

            // Verify that the transaction would be accepted to the memory pool.
            var state = new MempoolValidationState(true);
            Assert.True(this.mempoolManager.Validator.AcceptToMemoryPool(state, transaction).GetAwaiter().GetResult(), "Transaction failed mempool validation.");
        }

        /// <summary>
        /// Confirms that cold staking setup with the cold wallet will succeed if no issues (as per above test cases) are encountered.
        /// </summary>
        [Fact]
        public void SetupColdStakingWithColdWalletSucceeds()
        {
            this.Initialize();
            this.CreateMempoolManager();

            this.coldStakingManager.CreateWallet(walletPassword, walletName2, walletPassphrase, new Mnemonic(walletMnemonic2));

            Wallet.Wallet wallet2 = this.coldStakingManager.GetWalletByName(walletName2);

            Transaction prevTran = this.AddSpendableTransactionToWallet(wallet2);

            // Create the cold staking setup transaction.
            IActionResult result = this.coldStakingController.SetupColdStaking(new SetupColdStakingRequest
            {
                HotWalletAddress = hotWalletAddress1,
                ColdWalletAddress = coldWalletAddress2,
                WalletName = walletName2,
                WalletAccount = walletAccount,
                WalletPassword = walletPassword,
                Amount = "100",
                Fees = "0.01"
            });

            var jsonResult = Assert.IsType<JsonResult>(result);
            var response = Assert.IsType<SetupColdStakingResponse>(jsonResult.Value);
            var transaction = Assert.IsType<PosTransaction>(this.Network.CreateTransaction(response.TransactionHex));
            Assert.Single(transaction.Inputs);
            Assert.Equal(prevTran.GetHash(), transaction.Inputs[0].PrevOut.Hash);
            Assert.Equal((uint)0, transaction.Inputs[0].PrevOut.N);
            Assert.Equal(2, transaction.Outputs.Count);
            Assert.Equal(Money.Coins(0.99m), transaction.Outputs[0].Value);
            Assert.Equal("OP_DUP OP_HASH160 3d36028dc0fd3d3e433c801d9ebfff05ea663816 OP_EQUALVERIFY OP_CHECKSIG", transaction.Outputs[0].ScriptPubKey.ToString());
            Assert.Equal(Money.Coins(100), transaction.Outputs[1].Value);
            Assert.Equal("OP_DUP OP_HASH160 OP_ROT OP_IF OP_CHECKCOLDSTAKEVERIFY 90c582cb91d6b6d777c31c891d4943fed4edac3a OP_ELSE 92dfb829d31cefe6a0731f3432dea41596a278d9 OP_ENDIF OP_EQUALVERIFY OP_CHECKSIG", transaction.Outputs[1].ScriptPubKey.ToString());
            Assert.False(transaction.IsCoinBase || transaction.IsCoinStake || transaction.IsColdCoinStake);

            // Record the spendable outputs.
            this.unspentOutputs[prevTran.GetHash()] = new UnspentOutputs(1, prevTran);

            // Verify that the transaction would be accepted to the memory pool.
            var state = new MempoolValidationState(true);
            Assert.True(this.mempoolManager.Validator.AcceptToMemoryPool(state, transaction).GetAwaiter().GetResult(), "Transaction failed mempool validation.");
        }

        /// <summary>
        /// Cold staking info only confirms that a cold staking account exists once it has been created.
        /// </summary>
        [Fact]
        public void GetColdStakingInfoOnlyConfirmAccountExistenceOnceCreated()
        {
            this.Initialize();

            this.coldStakingManager.CreateWallet(walletPassword, walletName1, walletPassphrase, new Mnemonic(walletMnemonic1));

            IActionResult result1 = this.coldStakingController.GetColdStakingInfo(new GetColdStakingInfoRequest
            {
                WalletName = walletName1
            });

            var jsonResult1 = Assert.IsType<JsonResult>(result1);
            var response1 = Assert.IsType<GetColdStakingInfoResponse>(jsonResult1.Value);

            Assert.False(response1.ColdWalletAccountExists);
            Assert.False(response1.HotWalletAccountExists);

            IActionResult result2 = this.coldStakingController.CreateColdStakingAccount(new CreateColdStakingAccountRequest
            {
                WalletName = walletName1,
                WalletPassword = walletPassword,
                IsColdWalletAccount = true
            });

            var jsonResult2 = Assert.IsType<JsonResult>(result2);
            var response2 = Assert.IsType<CreateColdStakingAccountResponse>(jsonResult2.Value);

            Assert.NotEmpty(response2.AccountName);

            IActionResult result3 = this.coldStakingController.GetColdStakingInfo(new GetColdStakingInfoRequest
            {
                WalletName = walletName1
            });

            var jsonResult3 = Assert.IsType<JsonResult>(result3);
            var response3 = Assert.IsType<GetColdStakingInfoResponse>(jsonResult3.Value);

            Assert.True(response3.ColdWalletAccountExists);
            Assert.False(response3.HotWalletAccountExists);
        }

        /// <summary>
        /// Adds a spendable cold staking transaction to a wallet.
        /// </summary>
        /// <param name="wallet">Wallet to add the transaction to.</param>
        /// <returns>The spendable transaction that was added to the wallet.</returns>
        private Transaction AddSpendableColdstakingTransactionToWallet(Wallet.Wallet wallet)
        {
            // Get first unused cold staking address.
            this.coldStakingManager.GetOrCreateColdStakingAccount(wallet.Name, true, walletPassword);
            HdAddress address = this.coldStakingManager.GetFirstUnusedColdStakingAddress(wallet.Name, true);

            TxDestination hotPubKey = BitcoinAddress.Create(hotWalletAddress1, wallet.Network).ScriptPubKey.GetDestination(wallet.Network);
            TxDestination coldPubKey = BitcoinAddress.Create(coldWalletAddress2, wallet.Network).ScriptPubKey.GetDestination(wallet.Network);

            var scriptPubKey = new Script(OpcodeType.OP_DUP, OpcodeType.OP_HASH160, OpcodeType.OP_ROT, OpcodeType.OP_IF,
                OpcodeType.OP_CHECKCOLDSTAKEVERIFY, Op.GetPushOp(hotPubKey.ToBytes()), OpcodeType.OP_ELSE, Op.GetPushOp(coldPubKey.ToBytes()),
                OpcodeType.OP_ENDIF, OpcodeType.OP_EQUALVERIFY, OpcodeType.OP_CHECKSIG);

            var transaction = this.Network.CreateTransaction();

            transaction.Outputs.Add(new TxOut(Money.Coins(101), scriptPubKey));

            address.Transactions.Add(new TransactionData()
            {
                Hex = transaction.ToHex(this.Network),
                Amount = transaction.Outputs[0].Value,
                Id = transaction.GetHash(),
                BlockHeight = 0,
                Index = 0,
                IsCoinBase = false,
                IsCoinStake = false,
                IsPropagated = true,
                BlockHash = this.Network.GenesisHash,
                ScriptPubKey = scriptPubKey
            });

            return transaction;
        }

        /// <summary>
        /// Confirms that cold staking setup with the cold wallet will succeed if no issues (as per above test cases) are encountered.
        /// </summary>
        [Fact]
        public void ColdStakingWithdrawalWithColdWalletSucceeds()
        {
            this.Initialize();
            this.CreateMempoolManager();

            this.coldStakingManager.CreateWallet(walletPassword, walletName2, walletPassphrase, new Mnemonic(walletMnemonic2));

            var wallet2 = this.coldStakingManager.GetWalletByName(walletName2);

            Transaction prevTran = this.AddSpendableColdstakingTransactionToWallet(wallet2);

            BitcoinPubKeyAddress receivingAddress = new Key().PubKey.GetAddress(this.Network);

            IActionResult result = this.coldStakingController.ColdStakingWithdrawal(new ColdStakingWithdrawalRequest
            {
                ReceivingAddress = receivingAddress.ToString(),
                WalletName = walletName2,
                WalletPassword = walletPassword,
                Amount = "100",
                Fees = "0.01"
            });

            var jsonResult = Assert.IsType<JsonResult>(result);
            var response = Assert.IsType<ColdStakingWithdrawalResponse>(jsonResult.Value);
            var transaction = Assert.IsType<PosTransaction>(this.Network.CreateTransaction(response.TransactionHex));
            Assert.Single(transaction.Inputs);
            Assert.Equal(prevTran.GetHash(), transaction.Inputs[0].PrevOut.Hash);
            Assert.Equal((uint)0, transaction.Inputs[0].PrevOut.N);
            Assert.Equal(2, transaction.Outputs.Count);
            Assert.Equal(Money.Coins(0.99m), transaction.Outputs[0].Value);
            Assert.Equal("OP_DUP OP_HASH160 OP_ROT OP_IF OP_CHECKCOLDSTAKEVERIFY 90c582cb91d6b6d777c31c891d4943fed4edac3a OP_ELSE 92dfb829d31cefe6a0731f3432dea41596a278d9 OP_ENDIF OP_EQUALVERIFY OP_CHECKSIG", transaction.Outputs[0].ScriptPubKey.ToString());
            Assert.Equal(Money.Coins(100), transaction.Outputs[1].Value);
            Assert.Equal(receivingAddress.ScriptPubKey, transaction.Outputs[1].ScriptPubKey);
            Assert.False(transaction.IsCoinBase || transaction.IsCoinStake || transaction.IsColdCoinStake);

            // Record the spendable outputs.
            this.unspentOutputs[prevTran.GetHash()] = new UnspentOutputs(1, prevTran);

            // Verify that the transaction would be accepted to the memory pool.
            var state = new MempoolValidationState(true);
            Assert.True(this.mempoolManager.Validator.AcceptToMemoryPool(state, transaction).GetAwaiter().GetResult(), "Transaction failed mempool validation.");
        }

        /// <summary>
        /// Confirms that cold staking setup sending money to a cold staking account will raise an error.
        /// </summary>
        /// <remarks>
        /// It is only possible to perform this test against the known wallet. Money can still be sent to
        /// a cold staking account if it is in a different wallet.
        /// </remarks>
        [Fact]
        public void ColdStakingWithdrawalToColdWalletAccountThrowsWalletException()
        {
            this.Initialize();
            this.CreateMempoolManager();

            this.coldStakingManager.CreateWallet(walletPassword, walletName2, walletPassphrase, new Mnemonic(walletMnemonic2));

            var wallet2 = this.coldStakingManager.GetWalletByName(walletName2);

            Transaction prevTran = this.AddSpendableColdstakingTransactionToWallet(wallet2);

            HdAddress receivingAddress = this.coldStakingManager.GetOrCreateColdStakingAccount(walletName2, true, walletPassword).ExternalAddresses.First();

            IActionResult result = this.coldStakingController.ColdStakingWithdrawal(new ColdStakingWithdrawalRequest
            {
                ReceivingAddress = receivingAddress.Address.ToString(),
                WalletName = walletName2,
                WalletPassword = walletPassword,
                Amount = "100",
                Fees = "0.01"
            });

            var errorResult = Assert.IsType<ErrorResult>(result);
            var errorResponse = Assert.IsType<ErrorResponse>(errorResult.Value);
            Assert.Single(errorResponse.Errors);
            ErrorModel error = errorResponse.Errors[0];

            Assert.Equal((int)HttpStatusCode.BadRequest, error.Status);
            Assert.StartsWith($"{nameof(Stratis)}.{nameof(Bitcoin)}.{nameof(Features)}.{nameof(Wallet)}.{nameof(WalletException)}", error.Description);
            Assert.StartsWith("You can't send the money to a cold staking cold wallet account.", error.Message);
        }


        /// <summary>
        /// Confirms that trying to withdraw money from a non-existent cold staking account will raise an error.
        /// </summary>
        [Fact]
        public void ColdStakingWithdrawalFromNonExistingColdWalletAccountThrowsWalletException()
        {
            this.Initialize();
            this.CreateMempoolManager();

            this.coldStakingManager.CreateWallet(walletPassword, walletName2, walletPassphrase, new Mnemonic(walletMnemonic2));

            var wallet2 = this.coldStakingManager.GetWalletByName(walletName2);

            BitcoinPubKeyAddress receivingAddress = new Key().PubKey.GetAddress(this.Network);

            IActionResult result = this.coldStakingController.ColdStakingWithdrawal(new ColdStakingWithdrawalRequest
            {
                ReceivingAddress = receivingAddress.ToString(),
                WalletName = walletName2,
                WalletPassword = walletPassword,
                Amount = "100",
                Fees = "0.01"
            });

            var errorResult = Assert.IsType<ErrorResult>(result);
            var errorResponse = Assert.IsType<ErrorResponse>(errorResult.Value);
            Assert.Single(errorResponse.Errors);
            ErrorModel error = errorResponse.Errors[0];

            Assert.Equal((int)HttpStatusCode.BadRequest, error.Status);
            Assert.StartsWith($"{nameof(Stratis)}.{nameof(Bitcoin)}.{nameof(Features)}.{nameof(Wallet)}.{nameof(WalletException)}", error.Description);
            Assert.StartsWith("The cold wallet account does not exist.", error.Message);
        }
    }
}<|MERGE_RESOLUTION|>--- conflicted
+++ resolved
@@ -184,11 +184,7 @@
             Assert.Equal(this.Network.Consensus.MempoolRules.Count, mempoolRules.Count);
 
             var mempoolValidator = new MempoolValidator(this.txMemPool, mempoolLock, this.dateTimeProvider, this.mempoolSettings, this.chainIndexer,
-<<<<<<< HEAD
-                this.coinView.Object, this.loggerFactory, this.nodeSettings, consensusRuleEngine, new NodeDeployments(this.Network, this.chainIndexer));
-=======
-                this.coinView.Object, this.loggerFactory, this.nodeSettings, consensusRuleEngine, mempoolRules);
->>>>>>> 78065a9b
+                this.coinView.Object, this.loggerFactory, this.nodeSettings, consensusRuleEngine, mempoolRules, new NodeDeployments(this.Network, this.chainIndexer));
 
             // Create mempool manager.
             var mempoolPersistence = new Mock<IMempoolPersistence>();
