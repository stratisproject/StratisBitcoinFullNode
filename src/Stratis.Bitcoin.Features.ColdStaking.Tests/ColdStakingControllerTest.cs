--- conflicted
+++ resolved
@@ -176,12 +176,8 @@
                 new CheckRateLimitMempoolRule(this.Network, this.txMemPool, this.mempoolSettings, this.chainIndexer, this.loggerFactory),
                 new CheckAncestorsMempoolRule(this.Network, this.txMemPool, this.mempoolSettings, this.chainIndexer, this.loggerFactory),
                 new CheckReplacementMempoolRule(this.Network, this.txMemPool, this.mempoolSettings, this.chainIndexer, this.loggerFactory),
-<<<<<<< HEAD
-                new CheckAllInputsMempoolRule(this.Network, this.txMemPool, this.mempoolSettings, this.chainIndexer, consensusRuleEngine, this.nodeDeployments, this.loggerFactory)
-=======
-                new CheckAllInputsMempoolRule(this.Network, this.txMemPool, this.mempoolSettings, this.chainIndexer, consensusRuleEngine, this.loggerFactory),
+                new CheckAllInputsMempoolRule(this.Network, this.txMemPool, this.mempoolSettings, this.chainIndexer, consensusRuleEngine, this.nodeDeployments, this.loggerFactory),
                 new CheckTxOutDustRule(this.Network, this.txMemPool, this.mempoolSettings, this.chainIndexer,  this.loggerFactory)
->>>>>>> a68d2df2
             };
 
             // We also have to check that the manually instantiated rules match the ones in the network, or the test isn't valid
