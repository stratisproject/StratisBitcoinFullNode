--- conflicted
+++ resolved
@@ -158,13 +158,8 @@
 
             ConsensusRuleEngine consensusRuleEngine = new PosConsensusRuleEngine(this.Network, this.loggerFactory, this.dateTimeProvider,
                 this.chainIndexer, this.nodeDeployments, this.consensusSettings, checkpoints.Object, this.coinView.Object, this.stakeChain.Object,
-<<<<<<< HEAD
-                this.stakeValidator.Object, chainState, new InvalidBlockHashStore(this.dateTimeProvider), new Mock<INodeStats>().Object, new Mock<IRewindDataIndexCache>().Object, consensusRulesContainer)
+                this.stakeValidator.Object, chainState, new InvalidBlockHashStore(this.dateTimeProvider), new Mock<INodeStats>().Object, new Mock<IRewindDataIndexCache>().Object, this.asyncProvider, consensusRulesContainer)
                 .SetupRulesEngineParent();
-=======
-                this.stakeValidator.Object, chainState, new InvalidBlockHashStore(this.dateTimeProvider), new Mock<INodeStats>().Object, new Mock<IRewindDataIndexCache>().Object, this.asyncProvider)
-                .Register();
->>>>>>> b6436665
 
             // Create mempool validator.
             var mempoolLock = new MempoolSchedulerLock();
