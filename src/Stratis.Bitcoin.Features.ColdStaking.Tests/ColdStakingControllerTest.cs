﻿using System.Collections.Generic;
using System.Linq;
using System.Net;
using System.Threading;
using System.Threading.Tasks;
using Microsoft.AspNetCore.Mvc;
using Microsoft.Extensions.Logging;
using Moq;
using NBitcoin;
using NBitcoin.Policy;
using NBitcoin.Protocol;
using Stratis.Bitcoin.Base;
using Stratis.Bitcoin.Base.Deployments;
using Stratis.Bitcoin.Configuration;
using Stratis.Bitcoin.Configuration.Settings;
using Stratis.Bitcoin.Consensus;
using Stratis.Bitcoin.Features.ColdStaking.Controllers;
using Stratis.Bitcoin.Features.ColdStaking.Models;
using Stratis.Bitcoin.Features.Consensus;
using Stratis.Bitcoin.Features.Consensus.CoinViews;
using Stratis.Bitcoin.Features.Consensus.Interfaces;
using Stratis.Bitcoin.Features.Consensus.Rules;
using Stratis.Bitcoin.Features.Consensus.Rules.CommonRules;
using Stratis.Bitcoin.Features.MemoryPool;
using Stratis.Bitcoin.Features.MemoryPool.Fee;
using Stratis.Bitcoin.Features.Wallet;
using Stratis.Bitcoin.Features.Wallet.Interfaces;
using Stratis.Bitcoin.Tests.Common;
using Stratis.Bitcoin.Utilities;
using Stratis.Bitcoin.Utilities.JsonErrors;
using Xunit;

namespace Stratis.Bitcoin.Features.ColdStaking.Tests
{
    /// <summary>
    /// This class tests the functionality provided by the <see cref="ColdStakingController"/>.
    /// </summary>
    public class ColdStakingControllerTest : TestBase
    {
        private const string walletName1 = "wallet1";
        private const string walletName2 = "wallet2";
        private const string walletAccount = "account 0";
        private const string walletPassword = "test";
        private const string walletPassphrase = "passphrase";
        private const string walletMnemonic1 = "close vanish burden journey attract open soul romance beach surprise home produce";
        private const string walletMnemonic2 = "wish happy anchor lava path reject cinnamon absurd energy mammal cliff version";
        private const string coldWalletAddress1 = "SNiAnXM2WmbMhUij9cbit62sR8U9FjFJr3";
        private const string hotWalletAddress1 = "SaVUwmJSvRiofghrePxrBQGoke1pLfmfXN";
        private const string coldWalletAddress2 = "Sagbh9LuzNAV7y2FHyUQJcgmjcuogSssef";
        private const string hotWalletAddress2 = "SVoMim67CMF1St6j6toAWnnQ2mCvb8V4mT";

        private ColdStakingManager coldStakingManager;
        private ColdStakingController coldStakingController;
        private NodeSettings nodeSettings;
        private IDateTimeProvider dateTimeProvider;
        private ILoggerFactory loggerFactory;
        private ConcurrentChain concurrentChain;
        private NodeDeployments nodeDeployments;
        private ConsensusSettings consensusSettings;
        private MempoolSettings mempoolSettings;
        private Mock<ICoinView> coinView;
        private Dictionary<uint256, UnspentOutputs> unspentOutputs;
        private TxMempool txMemPool;
        private Mock<IStakeChain> stakeChain;
        private Mock<IStakeValidator> stakeValidator;
        private MempoolManager mempoolManager;

        public ColdStakingControllerTest() : base(KnownNetworks.StratisMain)
        {
            // Register the cold staking script template.
            StandardScripts.RegisterStandardScriptTemplate(ColdStakingScriptTemplate.Instance);
        }

        /// <summary>
        /// Mock the stake validator.
        /// </summary>
        private void MockStakeValidator()
        {
            this.stakeValidator = new Mock<IStakeValidator>();

            // Since we are mocking the stake validator ensure that GetNextTargetRequired returns something sensible. Otherwise we get the "bad-diffbits" error.
            this.stakeValidator.Setup(s => s.GetNextTargetRequired(It.IsAny<IStakeChain>(), It.IsAny<ChainedHeader>(), It.IsAny<IConsensus>(), It.IsAny<bool>()))
                .Returns(this.Network.Consensus.PowLimit);
        }

        /// <summary>
        /// Mock the stake chain.
        /// </summary>
        private void MockStakeChain()
        {
            this.stakeChain = new Mock<IStakeChain>();

            // Since we are mocking the stakechain ensure that the Get returns a BlockStake. Otherwise this results in "previous stake is not found".
            this.stakeChain.Setup(d => d.Get(It.IsAny<uint256>())).Returns(new BlockStake()
            {
                Flags = BlockFlag.BLOCK_PROOF_OF_STAKE,
                StakeModifierV2 = 0,
                StakeTime = (this.concurrentChain.Tip.Header.Time + 60) & ~PosTimeMaskRule.StakeTimestampMask
            });
        }

        /// <summary>
        /// Mock the coin view.
        /// </summary>
        private void MockCoinView()
        {
            this.unspentOutputs = new Dictionary<uint256, UnspentOutputs>();
            this.coinView = new Mock<ICoinView>();

            // Mock the coinviews "FetchCoinsAsync" method. We will use the "unspentOutputs" dictionary to track spendable outputs.
            this.coinView.Setup(d => d.FetchCoinsAsync(It.IsAny<uint256[]>(), It.IsAny<CancellationToken>()))
                .Returns((uint256[] txIds, CancellationToken cancel) => Task.Run(() =>
                {
                    var result = new UnspentOutputs[txIds.Length];

                    for (int i = 0; i < txIds.Length; i++)
                        result[i] = this.unspentOutputs.TryGetValue(txIds[i], out UnspentOutputs unspent) ? unspent : null;

                    return new FetchCoinsResponse(result, this.concurrentChain.Tip.HashBlock);
                }));

            // Mock the coinviews "GetTipHashAsync" method.
            this.coinView.Setup(d => d.GetTipHashAsync(It.IsAny<CancellationToken>())).Returns(() => Task.Run(() =>
            {
                return this.concurrentChain.Tip.HashBlock;
            }));
        }

        /// <summary>
        /// Create the MempoolManager used for testing whether transactions are accepted to the memory pool.
        /// </summary>
        private void CreateMempoolManager()
        {
            this.mempoolSettings = new MempoolSettings(this.nodeSettings);
            this.consensusSettings = new ConsensusSettings(this.nodeSettings);
            this.txMemPool = new TxMempool(this.dateTimeProvider, new BlockPolicyEstimator(
                new MempoolSettings(this.nodeSettings), this.loggerFactory, this.nodeSettings), this.loggerFactory, this.nodeSettings);
            this.concurrentChain = new ConcurrentChain(this.Network);
            this.nodeDeployments = new NodeDeployments(this.Network, this.concurrentChain);

            this.MockCoinView();
            this.MockStakeChain();
            this.MockStakeValidator();

            // Create POS consensus rules engine.
            var checkpoints = new Mock<ICheckpoints>();
            var chainState = new ChainState();
            new FullNodeBuilderConsensusExtension.PosConsensusRulesRegistration().RegisterRules(this.Network.Consensus);
            ConsensusRuleEngine consensusRuleEngine = new PosConsensusRuleEngine(this.Network, this.loggerFactory, this.dateTimeProvider,
                this.concurrentChain, this.nodeDeployments, this.consensusSettings, checkpoints.Object, this.coinView.Object, this.stakeChain.Object,
                this.stakeValidator.Object, chainState, new InvalidBlockHashStore(this.dateTimeProvider))
                .Register();

            // Create mempool validator.
            var mempoolLock = new MempoolSchedulerLock();
            var mempoolValidator = new MempoolValidator(this.txMemPool, mempoolLock, this.dateTimeProvider, this.mempoolSettings, this.concurrentChain,
                this.coinView.Object, this.loggerFactory, this.nodeSettings, consensusRuleEngine);

            // Create mempool manager.
            var mempoolPersistence = new Mock<IMempoolPersistence>();
            this.mempoolManager = new MempoolManager(mempoolLock, this.txMemPool, mempoolValidator, this.dateTimeProvider, this.mempoolSettings,
                mempoolPersistence.Object, this.coinView.Object, this.loggerFactory, this.Network);
        }

        /// <summary>
        /// Initializes each test case.
        /// </summary>
        /// <param name="callingMethod">The test method being executed.</param>
        private void Initialize([System.Runtime.CompilerServices.CallerMemberName] string callingMethod = "")
        {
            DataFolder dataFolder = CreateDataFolder(this, callingMethod);
            this.nodeSettings = new NodeSettings(this.Network, ProtocolVersion.ALT_PROTOCOL_VERSION);
            this.dateTimeProvider = DateTimeProvider.Default;
            var walletSettings = new WalletSettings(this.nodeSettings);
            this.loggerFactory = this.nodeSettings.LoggerFactory;

            this.coldStakingManager = new ColdStakingManager(this.Network, new ConcurrentChain(this.Network), walletSettings, this.nodeSettings.DataFolder,
                new Mock<IWalletFeePolicy>().Object, new Mock<IAsyncLoopFactory>().Object, new NodeLifetime(), new ScriptAddressReader(),
                this.loggerFactory, DateTimeProvider.Default);

            var walletTransactionHandler = new WalletTransactionHandler(this.loggerFactory, this.coldStakingManager,
                new Mock<IWalletFeePolicy>().Object, this.Network, new StandardTransactionPolicy(this.Network));

            this.coldStakingController = new ColdStakingController(this.loggerFactory, this.coldStakingManager, walletTransactionHandler);
        }

        /// <summary>
        /// Adds a spendable transaction to a wallet.
        /// </summary>
        /// <param name="wallet">Wallet to add the transaction to.</param>
        /// <returns>The spendable transaction that was added to the wallet.</returns>
        private Transaction AddSpendableTransactionToWallet(Wallet.Wallet wallet)
        {
            HdAddress address = wallet.GetAllAddressesByCoinType(CoinType.Stratis).FirstOrDefault();

            Transaction transaction = this.Network.CreateTransaction();

            transaction.Outputs.Add(new TxOut(Money.Coins(101), address.ScriptPubKey));

            address.Transactions.Add(new TransactionData()
            {
                Hex = transaction.ToHex(this.Network),
                Amount = transaction.Outputs[0].Value,
                Id = transaction.GetHash(),
                BlockHeight = 0,
                Index = 0,
                IsCoinBase = false,
                IsCoinStake = false,
                IsPropagated = true,
                BlockHash = this.Network.GenesisHash,
                ScriptPubKey = address.ScriptPubKey
            });

            return transaction;
        }

        /// <summary>
        /// Verifies that all the cold staking addresses are as expected. This allows us to use the
        /// previously established addresses instead of re-generating the addresses for each test case.
        /// </summary>
        [Fact]
        public void ColdStakingVerifyWalletAddresses()
        {
            this.Initialize();

            this.coldStakingManager.CreateWallet(walletPassword, walletName1, walletPassphrase, new Mnemonic(walletMnemonic1));
            this.coldStakingManager.CreateWallet(walletPassword, walletName2, walletPassphrase, new Mnemonic(walletMnemonic2));

            this.coldStakingManager.GetOrCreateColdStakingAccount(walletName1, true, walletPassword);
            this.coldStakingManager.GetOrCreateColdStakingAccount(walletName1, false, walletPassword);
            this.coldStakingManager.GetOrCreateColdStakingAccount(walletName2, true, walletPassword);
            this.coldStakingManager.GetOrCreateColdStakingAccount(walletName2, false, walletPassword);

            var wallet1 = this.coldStakingManager.GetWalletByName(walletName1);
            var wallet2 = this.coldStakingManager.GetWalletByName(walletName2);

            HdAddress coldAddress1 = this.coldStakingManager.GetFirstUnusedColdStakingAddress(walletName1, true);
            HdAddress hotAddress1 = this.coldStakingManager.GetFirstUnusedColdStakingAddress(walletName1, false);
            HdAddress coldAddress2 = this.coldStakingManager.GetFirstUnusedColdStakingAddress(walletName2, true);
            HdAddress hotAddress2 = this.coldStakingManager.GetFirstUnusedColdStakingAddress(walletName2, false);

            Assert.Equal(coldWalletAddress1, coldAddress1.Address);
            Assert.Equal(hotWalletAddress1, hotAddress1.Address);
            Assert.Equal(coldWalletAddress2, coldAddress2.Address);
            Assert.Equal(hotWalletAddress2, hotAddress2.Address);
        }

        /// <summary>
        /// Confirms that <see cref="ColdStakingController.GetColdStakingAddress(GetColdStakingAddressRequest)"/>
        /// will fail if the wallet does not contain the relevant account.
        /// </summary>
        [Fact]
        public void GetColdStakingAddressForMissingAccountThrowsWalletException()
        {
            this.Initialize();

            this.coldStakingManager.CreateWallet(walletPassword, walletName1, walletPassphrase, new Mnemonic(walletMnemonic1));

            IActionResult result1 = this.coldStakingController.GetColdStakingAddress(new GetColdStakingAddressRequest
            {
                WalletName = walletName1,
                IsColdWalletAddress = true
            });

            var errorResult1 = Assert.IsType<ErrorResult>(result1);
            var errorResponse1 = Assert.IsType<ErrorResponse>(errorResult1.Value);
            Assert.Single(errorResponse1.Errors);
            ErrorModel error1 = errorResponse1.Errors[0];

            IActionResult result2 = this.coldStakingController.GetColdStakingAddress(new GetColdStakingAddressRequest
            {
                WalletName = walletName1,
                IsColdWalletAddress = false
            });

            var errorResult2 = Assert.IsType<ErrorResult>(result2);
            var errorResponse2 = Assert.IsType<ErrorResponse>(errorResult2.Value);
            Assert.Single(errorResponse2.Errors);
            ErrorModel error2 = errorResponse1.Errors[0];

            Assert.Equal((int)HttpStatusCode.BadRequest, error1.Status);
            Assert.StartsWith($"{nameof(Stratis)}.{nameof(Bitcoin)}.{nameof(Features)}.{nameof(Wallet)}.{nameof(WalletException)}", error1.Description);
            Assert.StartsWith("The cold staking account does not exist.", error1.Message);

            Assert.Equal((int)HttpStatusCode.BadRequest, error2.Status);
            Assert.StartsWith($"{nameof(Stratis)}.{nameof(Bitcoin)}.{nameof(Features)}.{nameof(Wallet)}.{nameof(WalletException)}", error2.Description);
            Assert.StartsWith("The cold staking account does not exist.", error2.Message);
        }

        /// <summary>
        /// Confirms that <see cref="ColdStakingController.GetColdStakingAddress(GetColdStakingAddressRequest)"/>
        /// will return an address if the wallet contains the relevant account.
        /// </summary>
        [Fact]
        public void GetColdStakingAddressForExistingAccountReturnsAddress()
        {
            this.Initialize();

            this.coldStakingManager.CreateWallet(walletPassword, walletName1, walletPassphrase, new Mnemonic(walletMnemonic1));

            // Create existing accounts.
            this.coldStakingManager.GetOrCreateColdStakingAccount(walletName1, true, walletPassword);
            this.coldStakingManager.GetOrCreateColdStakingAccount(walletName1, false, walletPassword);

            // Try to get cold wallet address on existing account without supplying the wallet password.
            IActionResult result1 = this.coldStakingController.GetColdStakingAddress(new GetColdStakingAddressRequest
            {
                WalletName = walletName1,
                IsColdWalletAddress = true
            });

            var jsonResult1 = Assert.IsType<JsonResult>(result1);
            var response1 = Assert.IsType<GetColdStakingAddressResponse>(jsonResult1.Value);

            // Try to get hot wallet address on existing account without supplying the wallet password.
            IActionResult result2 = this.coldStakingController.GetColdStakingAddress(new GetColdStakingAddressRequest
            {
                WalletName = walletName1,
                IsColdWalletAddress = false
            });

            var jsonResult2 = Assert.IsType<JsonResult>(result2);
            var response2 = Assert.IsType<GetColdStakingAddressResponse>(jsonResult2.Value);

            Assert.Equal(coldWalletAddress1, response1.Address);
            Assert.Equal(hotWalletAddress1, response2.Address);
        }

        /// <summary>
        /// Confirms that a wallet exception will result from attempting to use the same wallet
        /// as both cold wallet and hot wallet.
        /// </summary>
        [Fact]
        public void SetupColdStakingWithSameWalletThrowsWalletException()
        {
            this.Initialize();

            this.coldStakingManager.CreateWallet(walletPassword, walletName1, walletPassphrase, new Mnemonic(walletMnemonic1));

            IActionResult result = this.coldStakingController.SetupColdStaking(new SetupColdStakingRequest
            {
                HotWalletAddress = hotWalletAddress1,
                ColdWalletAddress = coldWalletAddress1,
                WalletName = walletName1,
                WalletAccount = walletAccount,
                WalletPassword = walletPassword,
                Amount = "100",
                Fees = "0.01"
            });

            var errorResult = Assert.IsType<ErrorResult>(result);
            var errorResponse = Assert.IsType<ErrorResponse>(errorResult.Value);
            Assert.Single(errorResponse.Errors);

            ErrorModel error = errorResponse.Errors[0];
            Assert.Equal((int)HttpStatusCode.BadRequest, error.Status);
            Assert.StartsWith($"{nameof(Stratis)}.{nameof(Bitcoin)}.{nameof(Features)}.{nameof(Wallet)}.{nameof(WalletException)}", error.Description);
            Assert.StartsWith("You can't use this wallet as both hot wallet and cold wallet.", error.Message);
        }

        /// <summary>
        /// Confirms that a wallet exception will result from attempting to use hot and cold wallet addresses
        /// where neither of the addresses is known to the wallet creating a cold staking setup.
        /// </summary>
        [Fact]
        public void SetupColdStakingWithBothAddressesUnknownThrowsWalletException()
        {
            this.Initialize();

            this.coldStakingManager.CreateWallet(walletPassword, walletName1, walletPassphrase, new Mnemonic(walletMnemonic1));

            IActionResult result = this.coldStakingController.SetupColdStaking(new SetupColdStakingRequest
            {
                HotWalletAddress = new Key().PubKey.GetAddress(this.Network).ToString(),
                ColdWalletAddress = new Key().PubKey.GetAddress(this.Network).ToString(),
                WalletName = walletName1,
                WalletAccount = walletAccount,
                WalletPassword = walletPassword,
                Amount = "100",
                Fees = "0.01"
            });

            var errorResult = Assert.IsType<ErrorResult>(result);
            var errorResponse = Assert.IsType<ErrorResponse>(errorResult.Value);
            Assert.Single(errorResponse.Errors);

            ErrorModel error = errorResponse.Errors[0];
            Assert.Equal((int)HttpStatusCode.BadRequest, error.Status);
            Assert.StartsWith($"{nameof(Stratis)}.{nameof(Bitcoin)}.{nameof(Features)}.{nameof(Wallet)}.{nameof(WalletException)}", error.Description);
            Assert.StartsWith("The hot and cold wallet addresses could not be found in the corresponding accounts.", error.Message);
        }

        /// <summary>
        /// Confirms that a wallet exception will result from attempting to use coins from a cold
        /// staking account to act as inputs to a cold staking setup transaction.
        /// </summary>
        [Fact]
        public void SetupColdStakingWithInvalidAccountThrowsWalletException()
        {
            this.Initialize();

            this.coldStakingManager.CreateWallet(walletPassword, walletName1, walletPassphrase, new Mnemonic(walletMnemonic1));

            string coldWalletAccountName = typeof(ColdStakingManager).GetPrivateConstantValue<string>("ColdWalletAccountName");
            string hotWalletAccountName = typeof(ColdStakingManager).GetPrivateConstantValue<string>("HotWalletAccountName");

            // Attempt to set up cold staking with a cold wallet account name.
            IActionResult result1 = this.coldStakingController.SetupColdStaking(new SetupColdStakingRequest
            {
                HotWalletAddress = hotWalletAddress1,
                ColdWalletAddress = coldWalletAddress2,
                WalletName = walletName1,
                WalletAccount = coldWalletAccountName,
                WalletPassword = walletPassword,
                Amount = "100",
                Fees = "0.01"
            });

            var errorResult1 = Assert.IsType<ErrorResult>(result1);
            var errorResponse1 = Assert.IsType<ErrorResponse>(errorResult1.Value);
            Assert.Single(errorResponse1.Errors);
            ErrorModel error1 = errorResponse1.Errors[0];

            // Attempt to set up cold staking with a hot wallet account name.
            IActionResult result2 = this.coldStakingController.SetupColdStaking(new SetupColdStakingRequest
            {
                HotWalletAddress = hotWalletAddress1,
                ColdWalletAddress = coldWalletAddress2,
                WalletName = walletName1,
                WalletAccount = hotWalletAccountName,
                WalletPassword = walletPassword,
                Amount = "100",
                Fees = "0.01"
            });

            var errorResult2 = Assert.IsType<ErrorResult>(result2);
            var errorResponse2 = Assert.IsType<ErrorResponse>(errorResult2.Value);
            Assert.Single(errorResponse2.Errors);
            ErrorModel error2 = errorResponse2.Errors[0];

            Assert.Equal((int)HttpStatusCode.BadRequest, error1.Status);
            Assert.StartsWith($"{nameof(Stratis)}.{nameof(Bitcoin)}.{nameof(Features)}.{nameof(Wallet)}.{nameof(WalletException)}", error1.Description);
            // TODO: Restore this line.
            // Assert.StartsWith($"Can't find wallet account '{coldWalletAccountName}'.", error1.Message);

            Assert.Equal((int)HttpStatusCode.BadRequest, error2.Status);
            Assert.StartsWith($"{nameof(Stratis)}.{nameof(Bitcoin)}.{nameof(Features)}.{nameof(Wallet)}.{nameof(WalletException)}", error2.Description);
            // TODO: Restore this line.
            // Assert.StartsWith($"Can't find wallet account '{hotWalletAccountName}'.", error2.Message);
        }

        /// <summary>
        /// Confirms that cold staking setup with the hot wallet will succeed if no issues (as per above test cases) are encountered.
        /// </summary>
        [Fact]
        public void SetupColdStakingWithHotWalletSucceeds()
        {
            this.Initialize();
            this.CreateMempoolManager();

            this.coldStakingManager.CreateWallet(walletPassword, walletName1, walletPassphrase, new Mnemonic(walletMnemonic1));

            Wallet.Wallet wallet1 = this.coldStakingManager.GetWalletByName(walletName1);

            Transaction prevTran = this.AddSpendableTransactionToWallet(wallet1);

            IActionResult result = this.coldStakingController.SetupColdStaking(new SetupColdStakingRequest
            {
                HotWalletAddress = hotWalletAddress1,
                ColdWalletAddress = coldWalletAddress2,
                WalletName = walletName1,
                WalletAccount = walletAccount,
                WalletPassword = walletPassword,
                Amount = "100",
                Fees = "0.01"
            });

            var jsonResult = Assert.IsType<JsonResult>(result);
            var response = Assert.IsType<SetupColdStakingResponse>(jsonResult.Value);
            var transaction = Assert.IsType<PosTransaction>(this.Network.CreateTransaction(response.TransactionHex));
            Assert.Single(transaction.Inputs);
            Assert.Equal(prevTran.GetHash(), transaction.Inputs[0].PrevOut.Hash);
            Assert.Equal((uint)0, transaction.Inputs[0].PrevOut.N);
            Assert.Equal(2, transaction.Outputs.Count);
            Assert.Equal(Money.Coins(0.99m), transaction.Outputs[0].Value);
            Assert.Equal("OP_DUP OP_HASH160 970e19fc2f6565b0b1c65fd88ef1512cb3da4d7b OP_EQUALVERIFY OP_CHECKSIG", transaction.Outputs[0].ScriptPubKey.ToString());
            Assert.Equal(Money.Coins(100), transaction.Outputs[1].Value);
            Assert.Equal("OP_DUP OP_HASH160 OP_ROT OP_IF OP_CHECKCOLDSTAKEVERIFY 90c582cb91d6b6d777c31c891d4943fed4edac3a OP_ELSE 92dfb829d31cefe6a0731f3432dea41596a278d9 OP_ENDIF OP_EQUALVERIFY OP_CHECKSIG", transaction.Outputs[1].ScriptPubKey.ToString());
            Assert.False(transaction.IsCoinBase || transaction.IsCoinStake || transaction.IsColdCoinStake);

            // Record the spendable outputs.
            this.unspentOutputs[prevTran.GetHash()] = new UnspentOutputs(1, prevTran);

            // Verify that the transaction would be accepted to the memory pool.
            var state = new MempoolValidationState(true);
            Assert.True(this.mempoolManager.Validator.AcceptToMemoryPool(state, transaction).GetAwaiter().GetResult(), "Transaction failed mempool validation.");
        }

        /// <summary>
        /// Confirms that cold staking setup with the cold wallet will succeed if no issues (as per above test cases) are encountered.
        /// </summary>
        [Fact]
        public void SetupColdStakingWithColdWalletSucceeds()
        {
            this.Initialize();
            this.CreateMempoolManager();

            this.coldStakingManager.CreateWallet(walletPassword, walletName2, walletPassphrase, new Mnemonic(walletMnemonic2));

            Wallet.Wallet wallet2 = this.coldStakingManager.GetWalletByName(walletName2);

            Transaction prevTran = this.AddSpendableTransactionToWallet(wallet2);

            // Create the cold staking setup transaction.
            IActionResult result = this.coldStakingController.SetupColdStaking(new SetupColdStakingRequest
            {
                HotWalletAddress = hotWalletAddress1,
                ColdWalletAddress = coldWalletAddress2,
                WalletName = walletName2,
                WalletAccount = walletAccount,
                WalletPassword = walletPassword,
                Amount = "100",
                Fees = "0.01"
            });

            var jsonResult = Assert.IsType<JsonResult>(result);
            var response = Assert.IsType<SetupColdStakingResponse>(jsonResult.Value);
            var transaction = Assert.IsType<PosTransaction>(this.Network.CreateTransaction(response.TransactionHex));
            Assert.Single(transaction.Inputs);
            Assert.Equal(prevTran.GetHash(), transaction.Inputs[0].PrevOut.Hash);
            Assert.Equal((uint)0, transaction.Inputs[0].PrevOut.N);
            Assert.Equal(2, transaction.Outputs.Count);
            Assert.Equal(Money.Coins(0.99m), transaction.Outputs[0].Value);
            Assert.Equal("OP_DUP OP_HASH160 3d36028dc0fd3d3e433c801d9ebfff05ea663816 OP_EQUALVERIFY OP_CHECKSIG", transaction.Outputs[0].ScriptPubKey.ToString());
            Assert.Equal(Money.Coins(100), transaction.Outputs[1].Value);
            Assert.Equal("OP_DUP OP_HASH160 OP_ROT OP_IF OP_CHECKCOLDSTAKEVERIFY 90c582cb91d6b6d777c31c891d4943fed4edac3a OP_ELSE 92dfb829d31cefe6a0731f3432dea41596a278d9 OP_ENDIF OP_EQUALVERIFY OP_CHECKSIG", transaction.Outputs[1].ScriptPubKey.ToString());
            Assert.False(transaction.IsCoinBase || transaction.IsCoinStake || transaction.IsColdCoinStake);

            // Record the spendable outputs.
            this.unspentOutputs[prevTran.GetHash()] = new UnspentOutputs(1, prevTran);

            // Verify that the transaction would be accepted to the memory pool.
            var state = new MempoolValidationState(true);
            Assert.True(this.mempoolManager.Validator.AcceptToMemoryPool(state, transaction).GetAwaiter().GetResult(), "Transaction failed mempool validation.");
        }

        /// <summary>
        /// Cold staking info only confirms that a cold staking account exists once it has been created.
        /// </summary>
        [Fact]
        public void GetColdStakingInfoOnlyConfirmAccountExistenceOnceCreated()
        {
            this.Initialize();

            this.coldStakingManager.CreateWallet(walletPassword, walletName1, walletPassphrase, new Mnemonic(walletMnemonic1));

            IActionResult result1 = this.coldStakingController.GetColdStakingInfo(new GetColdStakingInfoRequest
            {
                WalletName = walletName1
            });

            var jsonResult1 = Assert.IsType<JsonResult>(result1);
            var response1 = Assert.IsType<GetColdStakingInfoResponse>(jsonResult1.Value);

            Assert.False(response1.ColdWalletAccountExists);
            Assert.False(response1.HotWalletAccountExists);

            IActionResult result2 = this.coldStakingController.CreateColdStakingAccount(new CreateColdStakingAccountRequest
            {
                WalletName = walletName1,
                WalletPassword = walletPassword,
                IsColdWalletAccount = true
            });

            var jsonResult2 = Assert.IsType<JsonResult>(result2);
            var response2 = Assert.IsType<CreateColdStakingAccountResponse>(jsonResult2.Value);

            Assert.NotEmpty(response2.AccountName);

            IActionResult result3 = this.coldStakingController.GetColdStakingInfo(new GetColdStakingInfoRequest
            {
                WalletName = walletName1
            });

            var jsonResult3 = Assert.IsType<JsonResult>(result3);
            var response3 = Assert.IsType<GetColdStakingInfoResponse>(jsonResult3.Value);

            Assert.True(response3.ColdWalletAccountExists);
            Assert.False(response3.HotWalletAccountExists);
        }

        /// <summary>
        /// Adds a spendable cold staking transaction to a wallet.
        /// </summary>
        /// <param name="wallet">Wallet to add the transaction to.</param>
        /// <returns>The spendable transaction that was added to the wallet.</returns>
        private Transaction AddSpendableColdstakingTransactionToWallet(Wallet.Wallet wallet)
        {
            // Get first unused cold staking address.
            this.coldStakingManager.GetOrCreateColdStakingAccount(wallet.Name, true, walletPassword);
            HdAddress address = this.coldStakingManager.GetFirstUnusedColdStakingAddress(wallet.Name, true);

            TxDestination hotPubKey = BitcoinAddress.Create(hotWalletAddress1, wallet.Network).ScriptPubKey.GetDestination(wallet.Network);
            TxDestination coldPubKey = BitcoinAddress.Create(coldWalletAddress2, wallet.Network).ScriptPubKey.GetDestination(wallet.Network);

            var scriptPubKey = new Script(OpcodeType.OP_DUP, OpcodeType.OP_HASH160, OpcodeType.OP_ROT, OpcodeType.OP_IF,
                OpcodeType.OP_CHECKCOLDSTAKEVERIFY, Op.GetPushOp(hotPubKey.ToBytes()), OpcodeType.OP_ELSE, Op.GetPushOp(coldPubKey.ToBytes()),
                OpcodeType.OP_ENDIF, OpcodeType.OP_EQUALVERIFY, OpcodeType.OP_CHECKSIG);

            var transaction = this.Network.CreateTransaction();

            transaction.Outputs.Add(new TxOut(Money.Coins(101), scriptPubKey));

            address.Transactions.Add(new TransactionData()
            {
                Hex = transaction.ToHex(this.Network),
                Amount = transaction.Outputs[0].Value,
                Id = transaction.GetHash(),
                BlockHeight = 0,
                Index = 0,
                IsCoinBase = false,
                IsCoinStake = false,
                IsPropagated = true,
                BlockHash = this.Network.GenesisHash,
                ScriptPubKey = scriptPubKey
            });

            return transaction;
        }

        /// <summary>
        /// Confirms that cold staking setup with the cold wallet will succeed if no issues (as per above test cases) are encountered.
        /// </summary>
        [Fact]
        public void ColdStakingWithdrawalWithColdWalletSucceeds()
        {
            this.Initialize();
            this.CreateMempoolManager();

            this.coldStakingManager.CreateWallet(walletPassword, walletName2, walletPassphrase, new Mnemonic(walletMnemonic2));

            var wallet2 = this.coldStakingManager.GetWalletByName(walletName2);

            Transaction prevTran = this.AddSpendableColdstakingTransactionToWallet(wallet2);

            BitcoinPubKeyAddress receivingAddress = new Key().PubKey.GetAddress(this.Network);

            IActionResult result = this.coldStakingController.ColdStakingWithdrawal(new ColdStakingWithdrawalRequest
            {
                ReceivingAddress = receivingAddress.ToString(),
                WalletName = walletName2,
                WalletPassword = walletPassword,
                Amount = "100",
                Fees = "0.01"
            });

            var jsonResult = Assert.IsType<JsonResult>(result);
            var response = Assert.IsType<ColdStakingWithdrawalResponse>(jsonResult.Value);
            var transaction = Assert.IsType<PosTransaction>(this.Network.CreateTransaction(response.TransactionHex));
            Assert.Single(transaction.Inputs);
            Assert.Equal(prevTran.GetHash(), transaction.Inputs[0].PrevOut.Hash);
            Assert.Equal((uint)0, transaction.Inputs[0].PrevOut.N);
            Assert.Equal(2, transaction.Outputs.Count);
            Assert.Equal(Money.Coins(0.99m), transaction.Outputs[0].Value);
            Assert.Equal("OP_DUP OP_HASH160 OP_ROT OP_IF OP_CHECKCOLDSTAKEVERIFY 90c582cb91d6b6d777c31c891d4943fed4edac3a OP_ELSE 92dfb829d31cefe6a0731f3432dea41596a278d9 OP_ENDIF OP_EQUALVERIFY OP_CHECKSIG", transaction.Outputs[0].ScriptPubKey.ToString());
            Assert.Equal(Money.Coins(100), transaction.Outputs[1].Value);
            Assert.Equal(receivingAddress.ScriptPubKey, transaction.Outputs[1].ScriptPubKey);
            Assert.False(transaction.IsCoinBase || transaction.IsCoinStake || transaction.IsColdCoinStake);

            // Record the spendable outputs.
            this.unspentOutputs[prevTran.GetHash()] = new UnspentOutputs(1, prevTran);

            // Verify that the transaction would be accepted to the memory pool.
            var state = new MempoolValidationState(true);
            Assert.True(this.mempoolManager.Validator.AcceptToMemoryPool(state, transaction).GetAwaiter().GetResult(), "Transaction failed mempool validation.");
        }

        /// <summary>
        /// Confirms that cold staking setup sending money to a cold staking account will raise an error.
        /// </summary>
        /// <remarks>
        /// It is only possible to perform this test against the known wallet. Money can still be sent to
        /// a cold staking account if it is in a different wallet.
        /// </remarks>
        [Fact]
        public void ColdStakingWithdrawalToColdWalletAccountThrowsWalletException()
        {
            this.Initialize();
            this.CreateMempoolManager();

            this.coldStakingManager.CreateWallet(walletPassword, walletName2, walletPassphrase, new Mnemonic(walletMnemonic2));

            var wallet2 = this.coldStakingManager.GetWalletByName(walletName2);

            Transaction prevTran = this.AddSpendableColdstakingTransactionToWallet(wallet2);

            HdAddress receivingAddress = this.coldStakingManager.GetOrCreateColdStakingAccount(walletName2, true, walletPassword).ExternalAddresses.First();

            IActionResult result = this.coldStakingController.ColdStakingWithdrawal(new ColdStakingWithdrawalRequest
            {
                ReceivingAddress = receivingAddress.Address.ToString(),
                WalletName = walletName2,
                WalletPassword = walletPassword,
                Amount = "100",
                Fees = "0.01"
            });

            var errorResult = Assert.IsType<ErrorResult>(result);
            var errorResponse = Assert.IsType<ErrorResponse>(errorResult.Value);
            Assert.Single(errorResponse.Errors);
            ErrorModel error = errorResponse.Errors[0];

            Assert.Equal((int)HttpStatusCode.BadRequest, error.Status);
            Assert.StartsWith($"{nameof(Stratis)}.{nameof(Bitcoin)}.{nameof(Features)}.{nameof(Wallet)}.{nameof(WalletException)}", error.Description);
<<<<<<< HEAD
            Assert.StartsWith("You can't send the money to a cold staking account.", error.Message);
=======
            Assert.StartsWith("You can't send the money to a cold staking cold wallet account.", error.Message);
>>>>>>> 4b67d8b0
        }


        /// <summary>
        /// Confirms that trying to withdraw money from a non-existent cold staking account will raise an error.
        /// </summary>
        [Fact]
        public void ColdStakingWithdrawalFromNonExistingColdWalletAccountThrowsWalletException()
        {
            this.Initialize();
            this.CreateMempoolManager();

            this.coldStakingManager.CreateWallet(walletPassword, walletName2, walletPassphrase, new Mnemonic(walletMnemonic2));

            var wallet2 = this.coldStakingManager.GetWalletByName(walletName2);

            BitcoinPubKeyAddress receivingAddress = new Key().PubKey.GetAddress(this.Network);

            IActionResult result = this.coldStakingController.ColdStakingWithdrawal(new ColdStakingWithdrawalRequest
            {
                ReceivingAddress = receivingAddress.ToString(),
                WalletName = walletName2,
                WalletPassword = walletPassword,
                Amount = "100",
                Fees = "0.01"
            });

            var errorResult = Assert.IsType<ErrorResult>(result);
            var errorResponse = Assert.IsType<ErrorResponse>(errorResult.Value);
            Assert.Single(errorResponse.Errors);
            ErrorModel error = errorResponse.Errors[0];

            Assert.Equal((int)HttpStatusCode.BadRequest, error.Status);
            Assert.StartsWith($"{nameof(Stratis)}.{nameof(Bitcoin)}.{nameof(Features)}.{nameof(Wallet)}.{nameof(WalletException)}", error.Description);
            Assert.StartsWith("The cold wallet account does not exist.", error.Message);
        }
    }
}<|MERGE_RESOLUTION|>--- conflicted
+++ resolved
@@ -712,11 +712,7 @@
 
             Assert.Equal((int)HttpStatusCode.BadRequest, error.Status);
             Assert.StartsWith($"{nameof(Stratis)}.{nameof(Bitcoin)}.{nameof(Features)}.{nameof(Wallet)}.{nameof(WalletException)}", error.Description);
-<<<<<<< HEAD
-            Assert.StartsWith("You can't send the money to a cold staking account.", error.Message);
-=======
             Assert.StartsWith("You can't send the money to a cold staking cold wallet account.", error.Message);
->>>>>>> 4b67d8b0
         }
 
 
