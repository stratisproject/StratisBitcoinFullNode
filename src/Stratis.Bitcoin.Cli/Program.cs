﻿using System;
using System.Collections.Generic;
using System.Linq;
using System.Net.Http;
using System.Net.Http.Headers;
using System.Text;
using NBitcoin;
using NBitcoin.RPC;
using Newtonsoft.Json;
using Stratis.Bitcoin.Configuration;
using Stratis.Bitcoin.Features.RPC;
using Stratis.Bitcoin.Utilities.Extensions;

namespace Stratis.Bitcoin.Cli
{
    public class Program
    {
        /// <summary>
        /// The expected sequence of arguments:
        /// <list>
        /// <item>
        /// 1, [network-name] [options] [rpc-command] [rpc-params].
        /// </item>
        /// <item>
        /// 2, [network-name] [options] [api-controller "/" api-command] [api-params].
        /// </item>
        /// </list>
        /// </summary>
        public static void Main(string[] args)
        {
            try
            {
                // Preprocess the command line arguments
                var argList = new List<string>(args);

                string networkName = null;
                if (argList.Any())
                {
                    networkName = argList.First();
                    argList.RemoveAt(0);
                }

                var optionList = new List<string>();
                while ((argList.Any()) && (argList[0].StartsWith('-')))
                {
                    optionList.Add(argList[0]);
                    argList.RemoveAt(0);
                }

                string command = string.Empty;
                if (argList.Any())
                {
                    command = argList.First();
                    argList.RemoveAt(0);
                }

                var commandArgList = new List<string>(argList);

                // Display help if required.
                if (optionList.Contains("-help") || optionList.Contains("--help") || string.IsNullOrWhiteSpace(command))
                {
                    var builder = new StringBuilder();
                    builder.AppendLine("Usage:");
                    builder.AppendLine(" dotnet run <Stratis.Bitcoin.Cli/Stratis.Bitcoin.Cli.dll> [network-name] [options] <command> [arguments]");
                    builder.AppendLine();
                    builder.AppendLine("Command line arguments:");
                    builder.AppendLine();
                    builder.AppendLine("[network-name]                     Name of the network - e.g. \"stratis\", \"stratismain\", \"stratistest\", \"bitcoinmain\", \"bitcointest\".");
                    builder.AppendLine("[options]                          Options for the CLI (optional) - e.g. -help, -rpcuser, see below.");
                    builder.AppendLine("[command]                          Name of RPC method or API <controller>/<method>.");
                    builder.AppendLine("[arguments]                        Argument by position (RPC) or Name = Value pairs (API) (optional).");
                    builder.AppendLine();
                    builder.AppendLine("Options:");
                    builder.AppendLine("-help                              This help message");
                    builder.AppendLine("-rpcconnect=<ip>                   Send commands to node running on <ip> (default: 127.0.0.1)");
                    builder.AppendLine("-rpcport=<port>                    Connect to JSON-RPC on <port> (default for Stratis: 26174 or default for Bitcoin: 8332)");
                    builder.AppendLine("-rpcuser=<user>                    Username for JSON-RPC connections");
                    builder.AppendLine("-rpcpassword=<pw>                  Password for JSON-RPC connections");
                    builder.AppendLine();
                    builder.AppendLine("Examples:");
                    builder.AppendLine();
                    builder.AppendLine("dotnet run stratis Wallet/history WalletName=testwallet - Lists all the historical transactions of the wallet called 'testwallet'.");
                    builder.AppendLine("dotnet run stratis getinfo -rpcuser=stratistestuser -rpcpassword=stratistestpassword -rpcconnect=127.0.0.3 -rpcport=26174 - Displays general information about the Stratis node on the 127.0.0.3:26174, authenticating with the RPC specified user.");
                    builder.AppendLine("dotnet run bitcoin getbalance -rpcuser=btctestuser -rpcpassword=btctestpass - Displays the current balance of the opened wallet on the 127.0.0.1:8332 node, authenticating with the RPC specified user.");
                    Console.WriteLine(builder);
                    return;
                }

                // Determine API port.
                int defaultRestApiPort = 0;
                Network network = null;

                if (networkName.Contains("stratis"))
                {
                    defaultRestApiPort = 37221;
                    network = Network.StratisMain;
                }
                else
                {
                    defaultRestApiPort = 37220;
                    network = Network.Main;
                }



                // API calls require both the contoller name and the method name separated by "/".
                // If this is not an API call then assume it is an RPC call.
                if (!command.Contains("/"))
                {
                    // Process RPC call.
                    try
                    {
                        var options = optionList.ToArray();

<<<<<<< HEAD
                        NodeSettings nodeSettings = new NodeSettings(blockchain, network).LoadArguments(options).LoadConfiguration();
=======
                        NodeSettings nodeSettings = new NodeSettings(network).LoadArguments(options);
>>>>>>> 8986203a

                        var rpcSettings = new RpcSettings();

                        // read the values from the configuration file
                        rpcSettings.Load(nodeSettings);

                        // Find the binding to 127.0.0.1 or the first available. The logic in RPC settings ensures there will be at least 1.
                        System.Net.IPEndPoint nodeEndPoint = rpcSettings.Bind.FirstOrDefault(b => b.Address.ToString() == "127.0.0.1") ?? rpcSettings.Bind[0];
                        Uri rpcUri = new Uri($"http://{nodeEndPoint}");

                        // Process the command line RPC arguments
                        // TODO: this should probably be moved to the NodeSettings.FromArguments
                        if (options.GetValueOf("-rpcbind") != null)
                        {
                            rpcUri = new Uri($"http://{options.GetValueOf("-rpcbind")}");
                        }

                        if (options.GetValueOf("-rpcconnect") != null || options.GetValueOf("-rpcport") != null)
                        {
                            string rpcAddress = options.GetValueOf("-rpcconnect") ?? "127.0.0.1";

                            int rpcPort = rpcSettings.RPCPort;
                            int.TryParse(options.GetValueOf("-rpcport"), out rpcPort);

                            rpcUri = new Uri($"http://{rpcAddress}:{rpcPort}");
                        }
                        rpcSettings.RpcUser = options.GetValueOf("-rpcuser") ?? rpcSettings.RpcUser;
                        rpcSettings.RpcPassword = options.GetValueOf("-rpcpassword") ?? rpcSettings.RpcPassword;

                        Console.WriteLine($"Connecting to the following RPC node: http://{rpcSettings.RpcUser}:{rpcSettings.RpcPassword}@{rpcUri.Authority}...");

                        // Initialize the RPC client with the configured or passed userid, password and endpoint.
                        var rpcClient = new RPCClient($"{rpcSettings.RpcUser}:{rpcSettings.RpcPassword}", rpcUri, network);

                        // Execute the RPC command
                        Console.WriteLine($"Sending RPC command '{command} {string.Join(" ", commandArgList)}' to '{rpcUri}'...");
                        RPCResponse response = rpcClient.SendCommand(command, commandArgList.ToArray());

                        // Return the result as a string to the console.
                        Console.WriteLine(response.ResultString);
                    }
                    catch (Exception err)
                    {
                        Console.WriteLine(err.Message);
                    }
                }
                else
                {
                    // Process API call.
                    using (var client = new HttpClient())
                    {
                        client.DefaultRequestHeaders.Accept.Clear();
                        client.DefaultRequestHeaders.Accept.Add(new MediaTypeWithQualityHeaderValue("application/json"));
                        var url = $"http://localhost:{defaultRestApiPort}/api/{command}";
                        if (commandArgList.Any()) url += $"?{string.Join("&", commandArgList)}";
                        try
                        {
                            // Get the response.
                            Console.WriteLine($"Sending API command to {url}...");
                            var response = client.GetStringAsync(url).GetAwaiter().GetResult();

                            // Format and return the result as a string to the console.
                            Console.WriteLine(JsonConvert.SerializeObject(JsonConvert.DeserializeObject<object>(response), Formatting.Indented));
                        }
                        catch (Exception err)
                        {
                            Console.WriteLine(ExceptionToString(err));
                        }
                    }
                }
            }
            catch (Exception err)
            {
                // Report any errors to the console.
                Console.WriteLine(ExceptionToString(err));
            }
        }

        /// <summary>
        /// Determine both the exception message and any inner exception messages.
        /// </summary>
        /// <param name="exception">The exception object.</param>
        /// <returns>Returns the exception message plus any inner exceptions.</returns>
        public static string ExceptionToString(Exception exception)
        {
            bool isDebugMode = false;
#if DEBUG
            isDebugMode = true;
#endif
            Exception ex = exception;
            StringBuilder stringBuilder = new StringBuilder(128);
            while (ex != null)
            {
                if (isDebugMode)
                    stringBuilder.Append($"{ex.GetType().Name}: ");
                stringBuilder.Append(ex.Message);
                if (isDebugMode)
                    stringBuilder.AppendLine(ex.StackTrace);
                ex = ex.InnerException;
                if (ex != null)
                    stringBuilder.Append(" ---> ");
            }
            return stringBuilder.ToString();
        }
    }
}<|MERGE_RESOLUTION|>--- conflicted
+++ resolved
@@ -112,11 +112,7 @@
                     {
                         var options = optionList.ToArray();
 
-<<<<<<< HEAD
                         NodeSettings nodeSettings = new NodeSettings(blockchain, network).LoadArguments(options).LoadConfiguration();
-=======
-                        NodeSettings nodeSettings = new NodeSettings(network).LoadArguments(options);
->>>>>>> 8986203a
 
                         var rpcSettings = new RpcSettings();
 
