--- conflicted
+++ resolved
@@ -53,11 +53,6 @@
 
                 // The first argument is the network name.
                 var network = Network.GetNetwork(args.First());
-<<<<<<< HEAD
-
-                NodeSettings nodeSettings = new NodeSettings(blockchain, network).LoadArguments(args);
-=======
->>>>>>> 23ccfe98
 
                 // API calls require both the contoller name and the method name separated by "/".
                 // If this is not an API call then assume it is an RPC call.
@@ -73,13 +68,8 @@
                         // Find the binding to 127.0.0.1 or the first available. The logic in RPC settings ensures there will be at least 1.
                         System.Net.IPEndPoint nodeEndPoint = rpcSettings.Bind.FirstOrDefault(b => b.Address.ToString() == "127.0.0.1") ?? rpcSettings.Bind[0];
 
-<<<<<<< HEAD
-                // Initialize the RPC client with the configured or passed userid, password and endpoint
-                RPCClient rpc = new RPCClient($"{rpcSettings.RpcUser}:{rpcSettings.RpcPassword}", new Uri($"http://{nodeEndPoint}"));
-=======
-                        // Initilize the RPC client with the configured or passed userid, password and endpoint.
+                        // Initialize the RPC client with the configured or passed userid, password and endpoint
                         RPCClient rpc = new RPCClient($"{rpcSettings.RpcUser}:{rpcSettings.RpcPassword}", new Uri($"http://{nodeEndPoint}"));
->>>>>>> 23ccfe98
 
                         // Execute the RPC command
                         Console.WriteLine($"Sending RPC command '{string.Join(" ", args.Skip(1))}' to 'http://{nodeEndPoint}'...");
