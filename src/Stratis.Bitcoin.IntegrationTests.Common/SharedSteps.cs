﻿using System.Collections.Generic;
using System.Linq;
using FluentAssertions;
using NBitcoin;
using Stratis.Bitcoin.Features.Wallet;
using Stratis.Bitcoin.IntegrationTests.Common.EnvironmentMockUpHelpers;

namespace Stratis.Bitcoin.IntegrationTests.Common
{
    public class SharedSteps
    {
        public static TransactionBuildContext CreateTransactionBuildContext(
            Network network,
            string sendingWalletName,
            string sendingAccountName,
            string sendingPassword,
            ICollection<Recipient> recipients,
            FeeType feeType,
            int minConfirmations)
        {
            return new TransactionBuildContext(network)
            {
                AccountReference = new WalletAccountReference(sendingWalletName, sendingAccountName),
                MinConfirmations = minConfirmations,
                FeeType = feeType,
                WalletPassword = sendingPassword,
                Recipients = recipients.ToList()
            };
        }

        public void MineBlocks(int blockCount, CoreNode node, string accountName, string toWalletName, string withPassword, long expectedFees = 0)
        {
            this.WaitForNodeToSync(node);

            HdAddress address = node.FullNode.WalletManager().GetUnusedAddress(new WalletAccountReference(toWalletName, accountName));

            long balanceBeforeMining = node.FullNode.WalletManager()
                .GetSpendableTransactionsInWallet(toWalletName)
                .Where(x => x.Address == address)
                .Sum(s => s.Transaction.Amount);

            long immatureBalanceBeforeMining = node.FullNode.WalletManager()
                .GetSpendableTransactionsInWallet(toWalletName, includeImmature: true)
                .Where(x => x.Address == address)
                .Sum(s => s.Transaction.Amount);

            Wallet wallet = node.FullNode.WalletManager().GetWalletByName(toWalletName);
            Key extendedPrivateKey = wallet.GetExtendedPrivateKeyForAddress(withPassword, address).PrivateKey;

            node.SetDummyMinerSecret(new BitcoinSecret(extendedPrivateKey, node.FullNode.Network));

            node.GenerateStratisWithMiner(blockCount);

            this.WaitForNodeToSync(node);

            long balanceAfterMining = node.FullNode.WalletManager()
                .GetSpendableTransactionsInWallet(toWalletName)
                .Where(x => x.Address == address)
                .Sum(s => s.Transaction.Amount);

<<<<<<< HEAD
            long immatureBalanceAfterMining = node.FullNode.WalletManager()
                .GetSpendableTransactionsInWallet(toWalletName, includeImmature: true)
                .Where(x => x.Address == address)
                .Sum(s => s.Transaction.Amount);

            long balanceIncrease = balanceAfterMining - balanceBeforeMining;
            long immatureBalanceIncrease = immatureBalanceAfterMining - immatureBalanceBeforeMining;
            Money immaturePowReward = node.GetProofOfWorkRewardForMinedBlocks(blockCount, false);
            long calculatedFees = immatureBalanceIncrease - immaturePowReward;

            balanceIncrease.Should().Be(node.GetProofOfWorkRewardForMinedBlocks(blockCount, true));
=======
            Money powReward = node.GetProofOfWorkRewardForMinedBlocks(blockCount, true);
            long balanceIncrease = balanceAfterMining - balanceBeforeMining;
            long calculatedFees = balanceIncrease - powReward;

            balanceIncrease.Should().Be(powReward + calculatedFees);
>>>>>>> b2f420cd
            calculatedFees.Should().Be(expectedFees);
        }

        public void MinePremineBlocks(CoreNode node, string walletName, string walletAccount, string walletPassword)
        {
            this.WaitForNodeToSync(node);

            HdAddress unusedAddress = node.FullNode.WalletManager().GetUnusedAddress(new WalletAccountReference(walletName, walletAccount));
            Wallet wallet = node.FullNode.WalletManager().GetWalletByName(walletName);
            Key extendedPrivateKey = wallet.GetExtendedPrivateKeyForAddress(walletPassword, unusedAddress).PrivateKey;

            node.SetDummyMinerSecret(new BitcoinSecret(extendedPrivateKey, node.FullNode.Network));
            node.GenerateStratisWithMiner(2);

            this.WaitForNodeToSync(node);

<<<<<<< HEAD
            IEnumerable<UnspentOutputReference> spendable = node.FullNode.WalletManager().GetSpendableTransactionsInWallet(walletName, includeImmature: true);

            // The premine and other block rewards are not mature yet.
            Money amountShouldBe = node.FullNode.Network.Consensus.PremineReward + node.FullNode.Network.Consensus.ProofOfWorkReward;

            spendable.Sum(s => s.Transaction.Amount).Should().Be(amountShouldBe);
=======
            // Since the premine will not be immediately spendable, the transactions have to be counted directly from the address.
            unusedAddress.Transactions.Count().Should().Be(2);

            Money amountShouldBe = node.FullNode.Network.Consensus.PremineReward + node.FullNode.Network.Consensus.ProofOfWorkReward;

            unusedAddress.Transactions.Sum(s => s.Amount).Should().Be(amountShouldBe);
>>>>>>> b2f420cd
        }

        public void WaitForNodeToSync(params CoreNode[] nodes)
        {
            nodes.ToList().ForEach(n =>
                TestHelper.WaitLoop(() => TestHelper.IsNodeSynced(n)));

            nodes.Skip(1).ToList().ForEach(
                n => TestHelper.WaitLoop(() => TestHelper.AreNodesSynced(nodes.First(), n)));
        }
    }
}<|MERGE_RESOLUTION|>--- conflicted
+++ resolved
@@ -39,11 +39,6 @@
                 .Where(x => x.Address == address)
                 .Sum(s => s.Transaction.Amount);
 
-            long immatureBalanceBeforeMining = node.FullNode.WalletManager()
-                .GetSpendableTransactionsInWallet(toWalletName, includeImmature: true)
-                .Where(x => x.Address == address)
-                .Sum(s => s.Transaction.Amount);
-
             Wallet wallet = node.FullNode.WalletManager().GetWalletByName(toWalletName);
             Key extendedPrivateKey = wallet.GetExtendedPrivateKeyForAddress(withPassword, address).PrivateKey;
 
@@ -58,25 +53,11 @@
                 .Where(x => x.Address == address)
                 .Sum(s => s.Transaction.Amount);
 
-<<<<<<< HEAD
-            long immatureBalanceAfterMining = node.FullNode.WalletManager()
-                .GetSpendableTransactionsInWallet(toWalletName, includeImmature: true)
-                .Where(x => x.Address == address)
-                .Sum(s => s.Transaction.Amount);
-
-            long balanceIncrease = balanceAfterMining - balanceBeforeMining;
-            long immatureBalanceIncrease = immatureBalanceAfterMining - immatureBalanceBeforeMining;
-            Money immaturePowReward = node.GetProofOfWorkRewardForMinedBlocks(blockCount, false);
-            long calculatedFees = immatureBalanceIncrease - immaturePowReward;
-
-            balanceIncrease.Should().Be(node.GetProofOfWorkRewardForMinedBlocks(blockCount, true));
-=======
             Money powReward = node.GetProofOfWorkRewardForMinedBlocks(blockCount, true);
             long balanceIncrease = balanceAfterMining - balanceBeforeMining;
             long calculatedFees = balanceIncrease - powReward;
 
             balanceIncrease.Should().Be(powReward + calculatedFees);
->>>>>>> b2f420cd
             calculatedFees.Should().Be(expectedFees);
         }
 
@@ -93,21 +74,12 @@
 
             this.WaitForNodeToSync(node);
 
-<<<<<<< HEAD
-            IEnumerable<UnspentOutputReference> spendable = node.FullNode.WalletManager().GetSpendableTransactionsInWallet(walletName, includeImmature: true);
-
-            // The premine and other block rewards are not mature yet.
-            Money amountShouldBe = node.FullNode.Network.Consensus.PremineReward + node.FullNode.Network.Consensus.ProofOfWorkReward;
-
-            spendable.Sum(s => s.Transaction.Amount).Should().Be(amountShouldBe);
-=======
             // Since the premine will not be immediately spendable, the transactions have to be counted directly from the address.
             unusedAddress.Transactions.Count().Should().Be(2);
 
             Money amountShouldBe = node.FullNode.Network.Consensus.PremineReward + node.FullNode.Network.Consensus.ProofOfWorkReward;
 
             unusedAddress.Transactions.Sum(s => s.Amount).Should().Be(amountShouldBe);
->>>>>>> b2f420cd
         }
 
         public void WaitForNodeToSync(params CoreNode[] nodes)
