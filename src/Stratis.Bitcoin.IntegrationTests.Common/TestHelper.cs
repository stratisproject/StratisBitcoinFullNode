--- conflicted
+++ resolved
@@ -512,11 +512,7 @@
 
             var transaction = sender.FullNode.WalletTransactionHandler().BuildTransaction(context);
 
-<<<<<<< HEAD
-            sender.FullNode.NodeService<WalletController>().SendTransaction(new SendTransactionRequest(transaction.ToHex()));
-=======
             sender.FullNode.NodeController<WalletController>().SendTransaction(new SendTransactionRequest(transaction.ToHex()));
->>>>>>> e2833443
 
             TestBase.WaitLoop(() => receiver.CreateRPCClient().GetRawMempool().Length > 0);
             TestBase.WaitLoop(() => receiver.FullNode.WalletManager().GetSpendableTransactionsInWallet(Name).Any());
