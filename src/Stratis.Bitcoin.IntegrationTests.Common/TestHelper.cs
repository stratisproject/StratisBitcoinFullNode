﻿using System;
using System.Diagnostics;
using System.Linq;
using System.Threading;
using Stratis.Bitcoin.Base;
using Stratis.Bitcoin.IntegrationTests.Common.EnvironmentMockUpHelpers;
using Stratis.Bitcoin.P2P.Peer;

namespace Stratis.Bitcoin.IntegrationTests.Common
{
    public class TestHelper
    {
        public static void WaitLoop(Func<bool> act)
        {
            var cancel = new CancellationTokenSource(Debugger.IsAttached ? 15 * 60 * 1000 : 30 * 1000);
            while (!act())
            {
                cancel.Token.ThrowIfCancellationRequested();
                Thread.Sleep(50);
            }
        }

        public static bool AreNodesSynced(CoreNode node1, CoreNode node2)
        {
            if (node1.FullNode.Chain.Tip.HashBlock != node2.FullNode.Chain.Tip.HashBlock) return false;
            if (node1.FullNode.ChainBehaviorState.ConsensusTip.HashBlock != node2.FullNode.ChainBehaviorState.ConsensusTip.HashBlock) return false;
            if (node1.FullNode.GetBlockStoreTip().HashBlock != node2.FullNode.GetBlockStoreTip().HashBlock) return false;
            if (node1.FullNode.MempoolManager().InfoAll().Count != node2.FullNode.MempoolManager().InfoAll().Count) return false;
            if (node1.FullNode.WalletManager().WalletTipHash != node2.FullNode.WalletManager().WalletTipHash) return false;
            if (node1.CreateRPCClient().GetBestBlockHash() != node2.CreateRPCClient().GetBestBlockHash()) return false;
            return true;
        }

        public static bool IsNodeSynced(CoreNode node)
        {
            if (node.FullNode.Chain.Tip.HashBlock != node.FullNode.ChainBehaviorState.ConsensusTip.HashBlock) return false;
            if (node.FullNode.Chain.Tip.HashBlock != node.FullNode.GetBlockStoreTip().HashBlock) return false;
            if (node.FullNode.Chain.Tip.HashBlock != node.FullNode.WalletManager().WalletTipHash) return false;
            return true;
        }

        public static void TriggerSync(CoreNode node)
        {
            foreach (INetworkPeer connectedPeer in node.FullNode.ConnectionManager.ConnectedPeers)
                connectedPeer.Behavior<ChainHeadersBehavior>().TrySyncAsync().GetAwaiter().GetResult();
        }

        public static bool IsNodeConnected(CoreNode node)
        {
<<<<<<< HEAD
            if (node.FullNode.ConnectionManager.ConnectedPeers.Any()) return true;
            return false;
        }        
=======
            return node.FullNode.ConnectionManager.ConnectedPeers.Any(p => p.IsConnected);
        }

        /// <summary>
        /// Find ports that are free to use.
        /// </summary>
        /// <param name="ports">A list of ports to checked or fill/replace as necessary.</param>
        public static void FindPorts(int[] ports)
        {
            int i = 0;
            while (i < ports.Length)
            {
                uint port = RandomUtils.GetUInt32() % 4000;
                port = port + 10000;
                if (ports.Any(p => p == port))
                    continue;

                try
                {
                    var l = new TcpListener(IPAddress.Loopback, (int)port);
                    l.Start();
                    l.Stop();
                    ports[i] = (int)port;
                    i++;
                }
                catch (SocketException)
                {
                }
            }
        }
>>>>>>> 831a4323
    }
}<|MERGE_RESOLUTION|>--- conflicted
+++ resolved
@@ -47,41 +47,7 @@
 
         public static bool IsNodeConnected(CoreNode node)
         {
-<<<<<<< HEAD
-            if (node.FullNode.ConnectionManager.ConnectedPeers.Any()) return true;
-            return false;
-        }        
-=======
             return node.FullNode.ConnectionManager.ConnectedPeers.Any(p => p.IsConnected);
         }
-
-        /// <summary>
-        /// Find ports that are free to use.
-        /// </summary>
-        /// <param name="ports">A list of ports to checked or fill/replace as necessary.</param>
-        public static void FindPorts(int[] ports)
-        {
-            int i = 0;
-            while (i < ports.Length)
-            {
-                uint port = RandomUtils.GetUInt32() % 4000;
-                port = port + 10000;
-                if (ports.Any(p => p == port))
-                    continue;
-
-                try
-                {
-                    var l = new TcpListener(IPAddress.Loopback, (int)port);
-                    l.Start();
-                    l.Stop();
-                    ports[i] = (int)port;
-                    i++;
-                }
-                catch (SocketException)
-                {
-                }
-            }
-        }
->>>>>>> 831a4323
     }
 }