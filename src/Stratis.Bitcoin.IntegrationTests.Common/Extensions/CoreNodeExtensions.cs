--- conflicted
+++ resolved
@@ -44,101 +44,6 @@
         public static int GetApiPort(this CoreNode coreNode)
         {
             return coreNode.FullNode.NodeService<ApiSettings>()?.ApiPort ?? -1;
-<<<<<<< HEAD
-        }
-
-        /// <summary>
-        /// This should only be used if we need to create a block manually, in all other cases please use
-        /// <see cref="CoreNode.GenerateStratisWithMiner"/>
-        /// </summary>
-        /// <param name="coreNode">The node we want to create the block with.</param>
-        /// <param name="transactions">Transactions we want to manually include in the block.</param>
-        /// <param name="nonce">Optional nonce.</param>
-        public static Block GenerateBlockManually(this CoreNode coreNode, List<Transaction> transactions, uint nonce = 0)
-        {
-            var block = coreNode.FullNode.Network.CreateBlock();
-            block.Header.HashPrevBlock = coreNode.FullNode.Chain.Tip.HashBlock;
-            block.Header.Bits = block.Header.GetWorkRequired(coreNode.FullNode.Network, coreNode.FullNode.Chain.Tip);
-            block.Header.UpdateTime(DateTimeOffset.UtcNow, coreNode.FullNode.Network, coreNode.FullNode.Chain.Tip);
-
-            var coinbase = coreNode.FullNode.Network.CreateTransaction();
-            coinbase.AddInput(TxIn.CreateCoinbase(coreNode.FullNode.Chain.Height + 1));
-            coinbase.AddOutput(new TxOut(coreNode.FullNode.Network.GetReward(coreNode.FullNode.Chain.Height + 1), coreNode.MinerSecret.GetAddress()));
-            block.AddTransaction(coinbase);
-
-            if (transactions.Any())
-            {
-                transactions = Reorder(transactions);
-                block.Transactions.AddRange(transactions);
-            }
-
-            block.UpdateMerkleRoot();
-
-            while (!block.CheckProofOfWork())
-                block.Header.Nonce = ++nonce;
-
-            // This will set the block size.
-            block = Block.Load(block.ToBytes(), coreNode.FullNode.Network);
-
-            coreNode.FullNode.ConsensusManager().BlockMinedAsync(block).GetAwaiter().GetResult();
-
-            return block;
-        }
-
-        public static List<Transaction> Reorder(List<Transaction> transactions)
-        {
-            if (transactions.Count == 0)
-                return transactions;
-
-            var result = new List<Transaction>();
-            Dictionary<uint256, TransactionNode> dictionary = transactions.ToDictionary(t => t.GetHash(), t => new TransactionNode(t));
-            foreach (TransactionNode transaction in dictionary.Select(d => d.Value))
-            {
-                foreach (TxIn input in transaction.Transaction.Inputs)
-                {
-                    TransactionNode node = dictionary.TryGet(input.PrevOut.Hash);
-                    if (node != null)
-                    {
-                        transaction.DependsOn.Add(node);
-                    }
-                }
-            }
-
-            while (dictionary.Count != 0)
-            {
-                foreach (TransactionNode node in dictionary.Select(d => d.Value).ToList())
-                {
-                    foreach (TransactionNode parent in node.DependsOn.ToList())
-                    {
-                        if (!dictionary.ContainsKey(parent.Hash))
-                            node.DependsOn.Remove(parent);
-                    }
-
-                    if (node.DependsOn.Count == 0)
-                    {
-                        result.Add(node.Transaction);
-                        dictionary.Remove(node.Hash);
-                    }
-                }
-            }
-
-            return result;
-        }
-
-        private class TransactionNode
-        {
-            public uint256 Hash = null;
-            public Transaction Transaction = null;
-            public List<TransactionNode> DependsOn = new List<TransactionNode>();
-
-            public TransactionNode(Transaction tx)
-            {
-                this.Transaction = tx;
-                this.Hash = tx.GetHash();
-            }
-        }
-=======
         }       
->>>>>>> 159da608
     }
 }