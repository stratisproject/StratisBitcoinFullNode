--- conflicted
+++ resolved
@@ -23,19 +23,12 @@
             this.FullNode = (FullNode)new FullNodeBuilder()
                 .UseNodeSettings(settings)
                 .UseBlockStore()
-<<<<<<< HEAD
                 .UseMempool()
-                .UseWallet()
-=======
-                .UseSmartContractConsensus()
-                .UseSmartContractWallet()
-                .UseMempool()
-                .AddMining()
->>>>>>> 031f1e7f
                 .AddRPC()
                     .AddSmartContracts()
                     .UseSmartContractConsensus()
                     .UseSmartContractMining()
+                    .UseSmartContractWallet()
                     .UseReflectionExecutor()
                 .MockIBD()
                 .Build();
