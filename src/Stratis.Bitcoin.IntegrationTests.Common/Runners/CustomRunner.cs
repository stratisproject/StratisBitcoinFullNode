﻿using System;
using NBitcoin;
using NBitcoin.Protocol;
using Stratis.Bitcoin.Builder;
using Stratis.Bitcoin.Configuration;
using Stratis.Bitcoin.IntegrationTests.Common.EnvironmentMockUpHelpers;
using Stratis.Bitcoin.P2P;

namespace Stratis.Bitcoin.IntegrationTests.Common.Runners
{
    public sealed class CustomNodeRunner : NodeRunner
    {
        private readonly Action<IFullNodeBuilder> callback;
        private readonly ProtocolVersion protocolVersion;
        private readonly ProtocolVersion minProtocolVersion;
        private readonly NodeConfigParameters configParameters;

<<<<<<< HEAD
        public CustomNodeRunner(string dataDir, Action<IFullNodeBuilder> callback, Network network,
            ProtocolVersion protocolVersion = ProtocolVersion.PROTOCOL_VERSION, NodeConfigParameters configParameters = null, string agent = "Custom")
            : base(dataDir, agent)
=======
        public CustomNodeRunner(string dataDir, Action<IFullNodeBuilder> callback, Network network, 
            ProtocolVersion protocolVersion = ProtocolVersion.PROTOCOL_VERSION, NodeConfigParameters configParameters = null, string agent = "Custom",
            ProtocolVersion minProtocolVersion = ProtocolVersion.PROTOCOL_VERSION)
            : base(dataDir)
>>>>>>> e2adea05
        {
            this.callback = callback;
            this.Network = network;
            this.protocolVersion = protocolVersion;
            this.configParameters = configParameters ?? new NodeConfigParameters();
            this.minProtocolVersion = minProtocolVersion;
        }

        public override void BuildNode()
        {
            var argsAsStringArray = this.configParameters.AsConsoleArgArray();
<<<<<<< HEAD

            NodeSettings settings = null;

            if (string.IsNullOrEmpty(this.Agent))
                settings = new NodeSettings(this.Network, this.protocolVersion, args: argsAsStringArray);
            else
                settings = new NodeSettings(this.Network, this.protocolVersion, this.Agent, argsAsStringArray);

=======
            var settings = new NodeSettings(this.Network, this.protocolVersion, this.agent, argsAsStringArray)
            {
                MinProtocolVersion = this.minProtocolVersion
            };
>>>>>>> e2adea05
            IFullNodeBuilder builder = new FullNodeBuilder().UseNodeSettings(settings);

            this.callback(builder);

            builder.RemoveImplementation<PeerConnectorDiscovery>();
            builder.ReplaceService<IPeerDiscovery>(new PeerDiscoveryDisabled());

            this.FullNode = (FullNode)builder.Build();
        }
    }
}<|MERGE_RESOLUTION|>--- conflicted
+++ resolved
@@ -15,16 +15,10 @@
         private readonly ProtocolVersion minProtocolVersion;
         private readonly NodeConfigParameters configParameters;
 
-<<<<<<< HEAD
         public CustomNodeRunner(string dataDir, Action<IFullNodeBuilder> callback, Network network,
-            ProtocolVersion protocolVersion = ProtocolVersion.PROTOCOL_VERSION, NodeConfigParameters configParameters = null, string agent = "Custom")
-            : base(dataDir, agent)
-=======
-        public CustomNodeRunner(string dataDir, Action<IFullNodeBuilder> callback, Network network, 
             ProtocolVersion protocolVersion = ProtocolVersion.PROTOCOL_VERSION, NodeConfigParameters configParameters = null, string agent = "Custom",
             ProtocolVersion minProtocolVersion = ProtocolVersion.PROTOCOL_VERSION)
-            : base(dataDir)
->>>>>>> e2adea05
+            : base(dataDir, null)
         {
             this.callback = callback;
             this.Network = network;
@@ -36,21 +30,16 @@
         public override void BuildNode()
         {
             var argsAsStringArray = this.configParameters.AsConsoleArgArray();
-<<<<<<< HEAD
-
-            NodeSettings settings = null;
+            var settings = new NodeSettings(this.Network, this.protocolVersion, this.agent, argsAsStringArray)
+            {
+                MinProtocolVersion = this.minProtocolVersion
+            };
 
             if (string.IsNullOrEmpty(this.Agent))
                 settings = new NodeSettings(this.Network, this.protocolVersion, args: argsAsStringArray);
             else
                 settings = new NodeSettings(this.Network, this.protocolVersion, this.Agent, argsAsStringArray);
 
-=======
-            var settings = new NodeSettings(this.Network, this.protocolVersion, this.agent, argsAsStringArray)
-            {
-                MinProtocolVersion = this.minProtocolVersion
-            };
->>>>>>> e2adea05
             IFullNodeBuilder builder = new FullNodeBuilder().UseNodeSettings(settings);
 
             this.callback(builder);
