--- conflicted
+++ resolved
@@ -1,8 +1,4 @@
 ﻿using System;
-<<<<<<< HEAD
-=======
-using System.Collections.Generic;
->>>>>>> 674a96e0
 using NBitcoin;
 using NBitcoin.Protocol;
 using Stratis.Bitcoin.Builder;
@@ -17,11 +13,7 @@
         private readonly Action<IFullNodeBuilder> callback;
         private readonly Network network;
         private readonly ProtocolVersion protocolVersion;
-<<<<<<< HEAD
         private readonly NodeConfigParameters configParameters;
-=======
-        private readonly List<string> args;
->>>>>>> 674a96e0
 
         public CustomNodeRunner(string dataDir, Action<IFullNodeBuilder> callback, Network network, 
             ProtocolVersion protocolVersion = ProtocolVersion.PROTOCOL_VERSION, NodeConfigParameters configParameters = null, string agent = "Custom")
