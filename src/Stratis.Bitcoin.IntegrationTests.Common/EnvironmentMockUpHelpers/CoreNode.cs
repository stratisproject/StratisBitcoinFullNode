--- conflicted
+++ resolved
@@ -39,9 +39,9 @@
         private bool builderNotInIBD = false;
         private bool builderNoValidation = false;
         private bool builderWithWallet = false;
-        private const string BuilderWalletName = "mywallet";
-        private const string BuilderWalletPassphrase = "passphrase";
-        private const string BuilderWalletPassword = "password";
+        private string builderWalletName;
+        private string builderWalletPassword;
+        private string builderWalletPassphrase;
         private List<IFullValidationConsensusRule> fullValidationRules;
         private List<IHeaderValidationConsensusRule> headerValidationRules;
         private List<IIntegrityValidationConsensusRule> integrityValidationRules;
@@ -66,15 +66,6 @@
 
         public Mnemonic Mnemonic { get; set; }
 
-<<<<<<< HEAD
-=======
-        private bool builderNotInIbd;
-        private bool builderWithWallet;
-        private string builderWalletName;
-        private string builderWalletPassword;
-        private string builderWalletPassphrase;
-
->>>>>>> 15974131
         public CoreNode(NodeRunner runner, NodeConfigParameters configParameters, string configfile, bool useCookieAuth = false)
         {
             this.runner = runner;
@@ -111,30 +102,24 @@
                 return "cookiefile=" + Path.Combine(this.runner.DataFolder, "regtest", ".cookie");
         }
 
-        public CoreNode WithWallet()
-        {
-            this.builderWithWallet = true;
-            return this;
-        }
-
         public CoreNode NotInIBD()
         {
             this.builderNotInIBD = true;
             return this;
         }
 
-<<<<<<< HEAD
         public CoreNode NoValidation()
         {
             this.builderNoValidation = true;
-=======
+            return this;
+        }
+
         public CoreNode WithWallet(string walletPassword = "password", string walletName = "mywallet", string walletPassphrase = "passphrase")
         {
             this.builderWithWallet = true;
             this.builderWalletName = walletName;
             this.builderWalletPassphrase = walletPassphrase;
             this.builderWalletPassword = walletPassword;
->>>>>>> 15974131
             return this;
         }
 
@@ -245,12 +230,11 @@
                 failureReason: $"Failed to achieve state = started within {timeToNodeStart}");
 
             if (this.builderWithWallet)
-                this.Mnemonic = this.FullNode.WalletManager().CreateWallet(BuilderWalletPassword, BuilderWalletName, BuilderWalletPassphrase);
+                this.Mnemonic = this.FullNode.WalletManager().CreateWallet(this.builderWalletPassword, this.builderWalletName, this.builderWalletPassphrase);
 
             if (this.builderNotInIBD)
                 ((InitialBlockDownloadStateMock)this.FullNode.NodeService<IInitialBlockDownloadState>()).SetIsInitialBlockDownload(false, DateTime.UtcNow.AddMinutes(5));
 
-<<<<<<< HEAD
             if (this.builderNoValidation)
                 DisableValidation();
         }
@@ -278,10 +262,6 @@
             this.FullNode.Network.Consensus.PartialValidationRules = this.partialValidationRules;
 
             this.FullNode.NodeService<IConsensusRuleEngine>().Register();
-=======
-            if (this.builderWithWallet)
-                this.Mnemonic = this.FullNode.WalletManager().CreateWallet(this.builderWalletPassword, this.builderWalletName, this.builderWalletPassphrase);
->>>>>>> 15974131
         }
 
         public void Broadcast(Transaction transaction)
