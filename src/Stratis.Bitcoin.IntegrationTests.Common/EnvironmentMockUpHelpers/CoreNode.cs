﻿using System;
using System.Collections.Generic;
using System.IO;
using System.Linq;
using System.Net;
using System.Threading;
using System.Threading.Tasks;
using Microsoft.Extensions.DependencyInjection;
using NBitcoin;
using NBitcoin.DataEncoders;
using NBitcoin.Protocol;
using Stratis.Bitcoin.Configuration.Logging;
using Stratis.Bitcoin.Features.MemoryPool;
using Stratis.Bitcoin.Features.Miner;
using Stratis.Bitcoin.Features.Miner.Interfaces;
using Stratis.Bitcoin.Features.RPC;
using Stratis.Bitcoin.Features.SmartContracts;
using Stratis.Bitcoin.IntegrationTests.Common.Runners;
using Stratis.Bitcoin.Interfaces;
using Stratis.Bitcoin.P2P;
using Stratis.Bitcoin.P2P.Peer;
using Stratis.Bitcoin.P2P.Protocol.Payloads;
using Stratis.Bitcoin.Utilities;
using Stratis.SmartContracts.Core.State;
using static Stratis.Bitcoin.BlockPulling.BlockPuller;

namespace Stratis.Bitcoin.IntegrationTests.Common.EnvironmentMockUpHelpers
{
    public class CoreNode
    {
        private readonly NodeRunner runner;
        private readonly NetworkCredential creds;
        private List<Transaction> transactions = new List<Transaction>();
        private readonly object lockObject = new object();

        public int ProtocolPort => int.Parse(this.ConfigParameters["port"]);
        public int RpcPort => int.Parse(this.ConfigParameters["rpcport"]);
        public int ApiPort => int.Parse(this.ConfigParameters["apiport"]);

        /// <summary>Location of the data directory for the node.</summary>
        public string DataFolder => this.runner.DataFolder;

        public IPEndPoint Endpoint => new IPEndPoint(IPAddress.Parse("127.0.0.1"), this.ProtocolPort);

        public string Config { get; }

        public NodeConfigParameters ConfigParameters { get; } = new NodeConfigParameters();

        public bool CookieAuth { get; set; }

        public CoreNode(NodeRunner runner, NodeBuilder builder, string configfile, bool useCookieAuth = false)
        {
            this.runner = runner;

            this.State = CoreNodeState.Stopped;
            string pass = Encoders.Hex.EncodeData(RandomUtils.GetBytes(20));
            this.creds = new NetworkCredential(pass, pass);
            this.Config = Path.Combine(this.runner.DataFolder, configfile);
            this.CookieAuth = useCookieAuth;
            this.ConfigParameters.Import(builder.ConfigParameters);
            var randomFoundPorts = new int[3];
            TestHelper.FindPorts(randomFoundPorts);
            this.ConfigParameters.SetDefaultValueIfUndefined("port", randomFoundPorts[0].ToString());
            this.ConfigParameters.SetDefaultValueIfUndefined("rpcport", randomFoundPorts[1].ToString());
            this.ConfigParameters.SetDefaultValueIfUndefined("apiport", randomFoundPorts[2].ToString());

            CreateConfigFile(this.ConfigParameters);
        }

        /// <summary>Get stratis full node if possible.</summary>
        public FullNode FullNode => this.runner.FullNode;

        public CoreNodeState State { get; private set; }

        private string GetRPCAuth()
        {
            if (!this.CookieAuth)
                return this.creds.UserName + ":" + this.creds.Password;
            else
                return "cookiefile=" + Path.Combine(this.runner.DataFolder, "regtest", ".cookie");
        }

        public void NotInIBD()
        {
            ((InitialBlockDownloadStateMock) this.FullNode.NodeService<IInitialBlockDownloadState>()).SetIsInitialBlockDownload(false, DateTime.UtcNow.AddMinutes(5));
        }

        public RPCClient CreateRPCClient()
        {
            return new RPCClient(this.GetRPCAuth(), new Uri("http://127.0.0.1:" + this.RpcPort + "/"), Network.RegTest);
        }

        public INetworkPeer CreateNetworkPeerClient()
        {
            var loggerFactory = new ExtendedLoggerFactory();
            loggerFactory.AddConsoleWithFilters();

            var networkPeerFactory = new NetworkPeerFactory(this.runner.Network, DateTimeProvider.Default, loggerFactory, new PayloadProvider().DiscoverPayloads(), new SelfEndpointTracker());
            return networkPeerFactory.CreateConnectedNetworkPeerAsync("127.0.0.1:" + this.ProtocolPort).GetAwaiter().GetResult();
        }

        public void Start()
        {
            lock (this.lockObject)
            {
                this.runner.Start();
                this.State = CoreNodeState.Starting;
            }

            if (this.runner is BitcoinCoreRunner)
                StartBitcoinCoreRunner();
            else
                StartStratisRunner();

            this.State = CoreNodeState.Running;
        }

        private void CreateConfigFile(NodeConfigParameters configParameters = null)
        {
            Directory.CreateDirectory(this.runner.DataFolder);

            configParameters = configParameters ?? new NodeConfigParameters();
            configParameters.SetDefaultValueIfUndefined("regtest", "1");
            configParameters.SetDefaultValueIfUndefined("rest", "1");
            configParameters.SetDefaultValueIfUndefined("server", "1");
            configParameters.SetDefaultValueIfUndefined("txindex", "1");
            if (!this.CookieAuth)
            {
                configParameters.SetDefaultValueIfUndefined("rpcuser", this.creds.UserName);
                configParameters.SetDefaultValueIfUndefined("rpcpassword", this.creds.Password);
            }

            configParameters.SetDefaultValueIfUndefined("printtoconsole", "1");
            configParameters.SetDefaultValueIfUndefined("keypool", "10");
            configParameters.SetDefaultValueIfUndefined("agentprefix", "node" + this.ProtocolPort);
            configParameters.Import(this.ConfigParameters);
            File.WriteAllText(this.Config, configParameters.ToString());
        }

        public void Restart()
        {
            this.Kill();
            this.Start();
        }

        private void StartBitcoinCoreRunner()
        {
            while (true)
            {
                try
                {
                    CreateRPCClient().GetBlockHashAsync(0).GetAwaiter().GetResult();
                    this.State = CoreNodeState.Running;
                    break;
                }
                catch { }

                Task.Delay(200);
            }
        }

        private void StartStratisRunner()
        {
            while (true)
            {
                if (this.runner.FullNode == null)
                {
                    Thread.Sleep(100);
                    continue;
                }

                if (this.runner.FullNode.State == FullNodeState.Started)
                    break;
                else
                    Thread.Sleep(200);
            }
        }

        public void Broadcast(Transaction transaction)
        {
            using (INetworkPeer peer = this.CreateNetworkPeerClient())
            {
                peer.VersionHandshakeAsync().GetAwaiter().GetResult();
                peer.SendMessageAsync(new InvPayload(transaction)).GetAwaiter().GetResult();
                peer.SendMessageAsync(new TxPayload(transaction)).GetAwaiter().GetResult();
                this.PingPongAsync(peer).GetAwaiter().GetResult();
            }
        }

        /// <summary>
        /// Emit a ping and wait the pong.
        /// </summary>
        /// <param name="cancellation"></param>
        /// <param name="peer"></param>
        /// <returns>Latency.</returns>
        public async Task<TimeSpan> PingPongAsync(INetworkPeer peer, CancellationToken cancellation = default(CancellationToken))
        {
            using (var listener = new NetworkPeerListener(peer))
            {
                var ping = new PingPayload()
                {
                    Nonce = RandomUtils.GetUInt64()
                };

                DateTimeOffset before = DateTimeOffset.UtcNow;
                await peer.SendMessageAsync(ping, cancellation);

                while ((await listener.ReceivePayloadAsync<PongPayload>(cancellation).ConfigureAwait(false)).Nonce != ping.Nonce)
                {
                }

                DateTimeOffset after = DateTimeOffset.UtcNow;

                return after - before;
            }
        }


        public void SelectMempoolTransactions()
        {
            RPCClient rpc = this.CreateRPCClient();
            uint256[] txs = rpc.GetRawMempool();
            Task<Transaction>[] tasks = txs.Select(t => rpc.GetRawTransactionAsync(t)).ToArray();
            Task.WaitAll(tasks);
            this.transactions.AddRange(tasks.Select(t => t.Result).ToArray());
        }

        public void Kill()
        {
            lock (this.lockObject)
            {
                this.runner.Kill();
                this.State = CoreNodeState.Killed;
            }
        }

        public DateTimeOffset? MockTime { get; set; }

        public void SetDummyMinerSecret(BitcoinSecret secret)
        {
            this.MinerSecret = secret;
        }

        public BitcoinSecret MinerSecret { get; private set; }

        public async Task<Block[]> GenerateAsync(int blockCount, bool includeUnbroadcasted = true, bool broadcast = true)
        {
            RPCClient rpc = this.CreateRPCClient();
            BitcoinSecret dest = this.GetFirstSecret(rpc);
            uint256 bestBlock = rpc.GetBestBlockHash();
            var blocks = new List<Block>();
            DateTimeOffset now = this.MockTime == null ? DateTimeOffset.UtcNow : this.MockTime.Value;

            using (INetworkPeer peer = this.CreateNetworkPeerClient())
            {
                peer.VersionHandshakeAsync().GetAwaiter().GetResult();

                var chain = bestBlock == this.runner.Network.GenesisHash ? new ConcurrentChain(this.runner.Network) : this.GetChain(peer);

                for (int i = 0; i < blockCount; i++)
                {
                    uint nonce = 0;

                    var block = this.runner.Network.Consensus.ConsensusFactory.CreateBlock();
                    block.Header.HashPrevBlock = chain.Tip.HashBlock;
                    block.Header.Bits = block.Header.GetWorkRequired(rpc.Network, chain.Tip);
                    block.Header.UpdateTime(now, rpc.Network, chain.Tip);

                    var coinbase = this.runner.Network.CreateTransaction();
                    coinbase.AddInput(TxIn.CreateCoinbase(chain.Height + 1));
                    coinbase.AddOutput(new TxOut(rpc.Network.GetReward(chain.Height + 1), dest.GetAddress()));
                    block.AddTransaction(coinbase);

                    if (includeUnbroadcasted)
                    {
                        this.transactions = this.Reorder(this.transactions);
                        block.Transactions.AddRange(this.transactions);
                        this.transactions.Clear();
                    }

                    block.UpdateMerkleRoot();

                    while (!block.CheckProofOfWork())
                        block.Header.Nonce = ++nonce;

                    blocks.Add(block);
                    chain.SetTip(block.Header);
                }

                if (broadcast)
                    await this.BroadcastBlocksAsync(blocks.ToArray(), peer);
            }

            return blocks.ToArray();
        }

        /// <summary>
        /// Get the chain of headers from the peer (thread safe).
        /// </summary>
        /// <param name="peer">Peer to get chain from.</param>
        /// <param name="hashStop">The highest block wanted.</param>
        /// <param name="cancellationToken"></param>
        /// <returns>The chain of headers.</returns>
        private ConcurrentChain GetChain(INetworkPeer peer, uint256 hashStop = null, CancellationToken cancellationToken = default(CancellationToken))
        {
            var chain = new ConcurrentChain(peer.Network);
            this.SynchronizeChain(peer, chain, hashStop, cancellationToken);
            return chain;
        }

        /// <summary>
        /// Synchronize a given Chain to the tip of the given node if its height is higher. (Thread safe).
        /// </summary>
        /// <param name="peer">Node to synchronize the chain for.</param>
        /// <param name="chain">The chain to synchronize.</param>
        /// <param name="hashStop">The location until which it synchronize.</param>
        /// <param name="cancellationToken"></param>
        /// <returns></returns>
        private IEnumerable<ChainedHeader> SynchronizeChain(INetworkPeer peer, ChainBase chain, uint256 hashStop = null, CancellationToken cancellationToken = default(CancellationToken))
        {
            ChainedHeader oldTip = chain.Tip;
            List<ChainedHeader> headers = this.GetHeadersFromFork(peer, oldTip, hashStop, cancellationToken).ToList();
            if (headers.Count == 0)
                return new ChainedHeader[0];

            ChainedHeader newTip = headers[headers.Count - 1];

            if (newTip.Height <= oldTip.Height)
                throw new ProtocolException("No tip should have been recieved older than the local one");

            foreach (ChainedHeader header in headers)
            {
                if (!header.Validate(peer.Network))
                {
                    throw new ProtocolException("A header which does not pass proof of work verification has been received");
                }
            }

            chain.SetTip(newTip);

            return headers;
        }

        private async Task AssertStateAsync(INetworkPeer peer, NetworkPeerState peerState, CancellationToken cancellationToken = default(CancellationToken))
        {
            if ((peerState == NetworkPeerState.HandShaked) && (peer.State == NetworkPeerState.Connected))
                await peer.VersionHandshakeAsync(cancellationToken);

            if (peerState != peer.State)
                throw new InvalidOperationException("Invalid Node state, needed=" + peerState + ", current= " + this.State);
        }

        public IEnumerable<ChainedHeader> GetHeadersFromFork(INetworkPeer peer, ChainedHeader currentTip, uint256 hashStop = null, CancellationToken cancellationToken = default(CancellationToken))
        {
            this.AssertStateAsync(peer, NetworkPeerState.HandShaked, cancellationToken).GetAwaiter().GetResult();

            using (var listener = new NetworkPeerListener(peer))
            {
                int acceptMaxReorgDepth = 0;
                while (true)
                {
                    // Get before last so, at the end, we should only receive 1 header equals to this one (so we will not have race problems with concurrent GetChains).
                    BlockLocator awaited = currentTip.Previous == null ? currentTip.GetLocator() : currentTip.Previous.GetLocator();
                    peer.SendMessageAsync(new GetHeadersPayload()
                    {
                        BlockLocators = awaited,
                        HashStop = hashStop
                    }, cancellationToken).GetAwaiter().GetResult();

                    while (true)
                    {
                        bool isOurs = false;
                        HeadersPayload headers = null;

                        using (CancellationTokenSource headersCancel = CancellationTokenSource.CreateLinkedTokenSource(cancellationToken))
                        {
                            headersCancel.CancelAfter(TimeSpan.FromMinutes(1.0));
                            try
                            {
                                headers = listener.ReceivePayloadAsync<HeadersPayload>(headersCancel.Token).GetAwaiter().GetResult();
                            }
                            catch (OperationCanceledException)
                            {
                                acceptMaxReorgDepth += 6;
                                if (cancellationToken.IsCancellationRequested)
                                    throw;

                                // Send a new GetHeaders.
                                break;
                            }
                        }

                        // In the special case where the remote node is at height 0 as well as us, then the headers count will be 0.
                        if ((headers.Headers.Count == 0) && (peer.PeerVersion.StartHeight == 0) && (currentTip.HashBlock == peer.Network.GenesisHash))
                            yield break;

                        if ((headers.Headers.Count == 1) && (headers.Headers[0].GetHash() == currentTip.HashBlock))
                            yield break;

                        foreach (BlockHeader header in headers.Headers)
                        {
                            uint256 hash = header.GetHash();
                            if (hash == currentTip.HashBlock)
                                continue;

                            // The previous headers request timeout, this can arrive in case of big reorg.
                            if (header.HashPrevBlock != currentTip.HashBlock)
                            {
                                int reorgDepth = 0;
                                ChainedHeader tempCurrentTip = currentTip;
                                while (reorgDepth != acceptMaxReorgDepth && tempCurrentTip != null && header.HashPrevBlock != tempCurrentTip.HashBlock)
                                {
                                    reorgDepth++;
                                    tempCurrentTip = tempCurrentTip.Previous;
                                }

                                if (reorgDepth != acceptMaxReorgDepth && tempCurrentTip != null)
                                    currentTip = tempCurrentTip;
                            }

                            if (header.HashPrevBlock == currentTip.HashBlock)
                            {
                                isOurs = true;
                                currentTip = new ChainedHeader(header, hash, currentTip);

                                yield return currentTip;

                                if (currentTip.HashBlock == hashStop)
                                    yield break;
                            }
                            else break; // Not our headers, continue receive.
                        }

                        if (isOurs)
                            break;  //Go ask for next header.
                    }
                }
            }
        }

        public bool AddToStratisMempool(Transaction trx)
        {
            FullNode fullNode = ((StratisBitcoinPowRunner) this.runner).FullNode;
            var state = new MempoolValidationState(true);

            return fullNode.MempoolManager().Validator.AcceptToMemoryPool(state, trx).Result;
        }

        public List<uint256> GenerateStratisWithMiner(int blockCount)
        {
            return this.FullNode.Services.ServiceProvider.GetService<IPowMining>().GenerateBlocks(new ReserveScript { ReserveFullNodeScript = this.MinerSecret.ScriptPubKey }, (ulong)blockCount, uint.MaxValue);
        }

        [Obsolete("Please use GenerateStratisWithMiner instead.")]
        public Block[] GenerateStratis(int blockCount, List<Transaction> passedTransactions = null, bool broadcast = true)
        {
<<<<<<< HEAD
            ContractStateRepositoryRoot state = null;
            FullNode fullNode = null;

            if (this.runner is StratisBitcoinPowRunner powRunner)
                fullNode = powRunner.FullNode;

            if (this.runner is StratisSmartContractNode smartContractNode)
            {
                fullNode = smartContractNode.FullNode;
                state = fullNode.NodeService<ContractStateRepositoryRoot>();
            }

=======
            FullNode fullNode = ((StratisBitcoinPowRunner) this.runner).FullNode;
>>>>>>> da6e9497
            BitcoinSecret dest = this.MinerSecret;
            var blocks = new List<Block>();
            DateTimeOffset now = this.MockTime ?? DateTimeOffset.UtcNow;

            for (int i = 0; i < blockCount; i++)
            {
                uint nonce = 0;
                var block = this.runner.Network.Consensus.ConsensusFactory.CreateBlock();
                block.Header.HashPrevBlock = fullNode.Chain.Tip.HashBlock;
                block.Header.Bits = block.Header.GetWorkRequired(fullNode.Network, fullNode.Chain.Tip);
                block.Header.UpdateTime(now, fullNode.Network, fullNode.Chain.Tip);

                var coinbase = this.runner.Network.Consensus.ConsensusFactory.CreateTransaction();
                coinbase.AddInput(TxIn.CreateCoinbase(fullNode.Chain.Height + 1));
                coinbase.AddOutput(new TxOut(fullNode.Network.GetReward(fullNode.Chain.Height + 1), dest.GetAddress()));
                block.AddTransaction(coinbase);

                if (passedTransactions?.Any() ?? false)
                {
                    passedTransactions = this.Reorder(passedTransactions);
                    block.Transactions.AddRange(passedTransactions);
                }

                block.UpdateMerkleRoot();

                if (block.Header is SmartContractBlockHeader smartContractBlockHeader)
                    smartContractBlockHeader.HashStateRoot = new uint256(state.Root);

                while (!block.CheckProofOfWork())
                    block.Header.Nonce = ++nonce;

                blocks.Add(block);

<<<<<<< HEAD
                if (broadcast)
                {
                    uint256 blockHash = block.GetHash();
                    var newChain = new ChainedHeader(block.Header, blockHash, fullNode.Chain.Tip);
                    ChainedHeader oldTip = fullNode.Chain.SetTip(newChain);
                    fullNode.ConsensusLoop().Puller.InjectBlock(blockHash, new DownloadedBlock { Length = block.GetSerializedSize(), Block = block }, CancellationToken.None);
                }
=======
                if (!broadcast) continue;

                uint256 blockHash = block.GetHash();
                var newChain = new ChainedHeader(block.Header, blockHash, fullNode.Chain.Tip);
                ChainedHeader oldTip = fullNode.Chain.SetTip(newChain);
                fullNode.ConsensusLoop().Puller.InjectBlock(blockHash, new DownloadedBlock { Length = block.GetSerializedSize(), Block = block }, CancellationToken.None);
>>>>>>> da6e9497
            }

            return blocks.ToArray();
        }

        public async Task BroadcastBlocksAsync(Block[] blocks, INetworkPeer peer)
        {
            foreach (Block block in blocks)
            {
                await peer.SendMessageAsync(new InvPayload(block));
                await peer.SendMessageAsync(new BlockPayload(block));
            }
            await this.PingPongAsync(peer);
        }

        public Block[] FindBlock(int blockCount = 1, bool includeMempool = true)
        {
            this.SelectMempoolTransactions();
            return this.GenerateAsync(blockCount, includeMempool).GetAwaiter().GetResult();
        }

        private class TransactionNode
        {
            public uint256 Hash = null;
            public Transaction Transaction = null;
            public List<TransactionNode> DependsOn = new List<TransactionNode>();

            public TransactionNode(Transaction tx)
            {
                this.Transaction = tx;
                this.Hash = tx.GetHash();
            }
        }

        private List<Transaction> Reorder(List<Transaction> transactions)
        {
            if (transactions.Count == 0)
                return transactions;

            var result = new List<Transaction>();
            Dictionary<uint256, TransactionNode> dictionary = transactions.ToDictionary(t => t.GetHash(), t => new TransactionNode(t));
            foreach (TransactionNode transaction in dictionary.Select(d => d.Value))
            {
                foreach (TxIn input in transaction.Transaction.Inputs)
                {
                    TransactionNode node = dictionary.TryGet(input.PrevOut.Hash);
                    if (node != null)
                    {
                        transaction.DependsOn.Add(node);
                    }
                }
            }

            while (dictionary.Count != 0)
            {
                foreach (TransactionNode node in dictionary.Select(d => d.Value).ToList())
                {
                    foreach (TransactionNode parent in node.DependsOn.ToList())
                    {
                        if (!dictionary.ContainsKey(parent.Hash))
                            node.DependsOn.Remove(parent);
                    }

                    if (node.DependsOn.Count != 0)
                        continue;

                    result.Add(node.Transaction);
                    dictionary.Remove(node.Hash);
                }
            }

            return result;
        }

        private BitcoinSecret GetFirstSecret(RPCClient rpc)
        {
            if (this.MinerSecret != null)
                return this.MinerSecret;

            BitcoinSecret dest = rpc.ListSecrets().FirstOrDefault();
            if (dest != null) return dest;

            BitcoinAddress address = rpc.GetNewAddress();
            dest = rpc.DumpPrivKey(address);
            return dest;
        }
    }
}<|MERGE_RESOLUTION|>--- conflicted
+++ resolved
@@ -454,7 +454,6 @@
         [Obsolete("Please use GenerateStratisWithMiner instead.")]
         public Block[] GenerateStratis(int blockCount, List<Transaction> passedTransactions = null, bool broadcast = true)
         {
-<<<<<<< HEAD
             ContractStateRepositoryRoot state = null;
             FullNode fullNode = null;
 
@@ -467,9 +466,6 @@
                 state = fullNode.NodeService<ContractStateRepositoryRoot>();
             }
 
-=======
-            FullNode fullNode = ((StratisBitcoinPowRunner) this.runner).FullNode;
->>>>>>> da6e9497
             BitcoinSecret dest = this.MinerSecret;
             var blocks = new List<Block>();
             DateTimeOffset now = this.MockTime ?? DateTimeOffset.UtcNow;
@@ -503,7 +499,6 @@
 
                 blocks.Add(block);
 
-<<<<<<< HEAD
                 if (broadcast)
                 {
                     uint256 blockHash = block.GetHash();
@@ -511,14 +506,6 @@
                     ChainedHeader oldTip = fullNode.Chain.SetTip(newChain);
                     fullNode.ConsensusLoop().Puller.InjectBlock(blockHash, new DownloadedBlock { Length = block.GetSerializedSize(), Block = block }, CancellationToken.None);
                 }
-=======
-                if (!broadcast) continue;
-
-                uint256 blockHash = block.GetHash();
-                var newChain = new ChainedHeader(block.Header, blockHash, fullNode.Chain.Tip);
-                ChainedHeader oldTip = fullNode.Chain.SetTip(newChain);
-                fullNode.ConsensusLoop().Puller.InjectBlock(blockHash, new DownloadedBlock { Length = block.GetSerializedSize(), Block = block }, CancellationToken.None);
->>>>>>> da6e9497
             }
 
             return blocks.ToArray();
