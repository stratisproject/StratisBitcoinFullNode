--- conflicted
+++ resolved
@@ -55,14 +55,10 @@
 
         public Mnemonic Mnemonic { get; set; }
 
-<<<<<<< HEAD
         private Func<ChainedHeaderBlock, bool> builderDisconnectInterceptor;
         private Func<ChainedHeaderBlock, bool> builderConnectInterceptor;
 
         private bool builderNotInIBD;
-=======
-        private Func<ChainedHeaderBlock, bool> builderInterceptor;
->>>>>>> 68240305
         private bool builderNoValidation;
         private bool builderOverrideDateTimeProvider;
         private bool builderWithDummyWallet;
