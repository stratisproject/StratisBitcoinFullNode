﻿using System;
using System.Collections.Generic;
using System.IO;
using System.Linq;
using System.Net;
using System.Threading;
using System.Threading.Tasks;
using Microsoft.Extensions.Logging;
using Moq;
using NBitcoin;
using NBitcoin.DataEncoders;
using NBitcoin.Protocol;
using Stratis.Bitcoin.Configuration;
using Stratis.Bitcoin.Configuration.Logging;
using Stratis.Bitcoin.Configuration.Settings;
using Stratis.Bitcoin.Consensus;
using Stratis.Bitcoin.Features.MemoryPool;
using Stratis.Bitcoin.Features.RPC;
using Stratis.Bitcoin.Features.Wallet;
using Stratis.Bitcoin.IntegrationTests.Common.Runners;
using Stratis.Bitcoin.Interfaces;
using Stratis.Bitcoin.P2P;
using Stratis.Bitcoin.P2P.Peer;
using Stratis.Bitcoin.P2P.Protocol.Payloads;
using Stratis.Bitcoin.Primitives;
using Stratis.Bitcoin.Tests.Common;
using Stratis.Bitcoin.Utilities;

namespace Stratis.Bitcoin.IntegrationTests.Common.EnvironmentMockUpHelpers
{
    public class CoreNode
    {
        private readonly ConnectionManagerSettings connectionManagerSettings;
        private readonly NetworkCredential creds;
        private readonly object lockObject = new object();
        private readonly ILoggerFactory loggerFactory;
        internal readonly NodeRunner runner;
        private List<Transaction> transactions = new List<Transaction>();

        public int ApiPort => int.Parse(this.ConfigParameters["apiport"]);
        public BitcoinSecret MinerSecret { get; private set; }
        public HdAddress MinerHDAddress { get; internal set; }
        public int ProtocolPort => int.Parse(this.ConfigParameters["port"]);
        public int RpcPort => int.Parse(this.ConfigParameters["rpcport"]);

        /// <summary>Location of the data directory for the node.</summary>
        public string DataFolder => this.runner.DataFolder;

        public IPEndPoint Endpoint => new IPEndPoint(IPAddress.Parse("127.0.0.1"), this.ProtocolPort);

        public string Config { get; }

        public NodeConfigParameters ConfigParameters { get; } = new NodeConfigParameters();

        public bool CookieAuth { get; set; }

        public Mnemonic Mnemonic { get; set; }

        private Func<ChainedHeaderBlock, bool> builderDisconnectInterceptor;
        private Func<ChainedHeaderBlock, bool> builderConnectInterceptor;

        private bool builderNotInIBD;
        private bool builderNoValidation;
        private bool builderOverrideDateTimeProvider;
        private bool builderWithDummyWallet;
        private bool builderWithWallet;
        private string builderWalletName;
        private string builderWalletPassword;
        private string builderWalletPassphrase;

        public CoreNode(NodeRunner runner, NodeConfigParameters configParameters, string configfile, bool useCookieAuth = false)
        {
            this.runner = runner;

            this.State = CoreNodeState.Stopped;
            string pass = Encoders.Hex.EncodeData(RandomUtils.GetBytes(20));
            this.creds = new NetworkCredential(pass, pass);
            this.Config = Path.Combine(this.runner.DataFolder, configfile);
            this.CookieAuth = useCookieAuth;
            this.ConfigParameters.Import(configParameters);
            var randomFoundPorts = new int[3];
            IpHelper.FindPorts(randomFoundPorts);
            this.ConfigParameters.SetDefaultValueIfUndefined("port", randomFoundPorts[0].ToString());
            this.ConfigParameters.SetDefaultValueIfUndefined("rpcport", randomFoundPorts[1].ToString());
            this.ConfigParameters.SetDefaultValueIfUndefined("apiport", randomFoundPorts[2].ToString());

            this.connectionManagerSettings = new ConnectionManagerSettings(NodeSettings.Default(this.runner.Network));
            this.loggerFactory = new ExtendedLoggerFactory();
            this.loggerFactory.AddConsoleWithFilters();

            CreateConfigFile(this.ConfigParameters);
        }

        /// <summary>Get stratis full node if possible.</summary>
        public FullNode FullNode => this.runner.FullNode;

        public CoreNodeState State { get; private set; }

        private string GetRPCAuth()
        {
            if (!this.CookieAuth)
                return this.creds.UserName + ":" + this.creds.Password;
            else
                return "cookiefile=" + Path.Combine(this.runner.DataFolder, "regtest", ".cookie");
        }

        public CoreNode NotInIBD()
        {
            this.builderNotInIBD = true;
            return this;
        }

        public CoreNode NoValidation()
        {
            this.builderNoValidation = true;
            return this;
        }

        /// <summary>
        /// Executes a function when a block has disconnected.
        /// </summary>
        /// <param name="interceptor">A function that is called when a block disconnects, it will return true if it executed.</param>
        /// <returns>This node.</returns>
        public CoreNode BlockDisconnectInterceptor(Func<ChainedHeaderBlock, bool> interceptor)
        {
            this.builderDisconnectInterceptor = interceptor;
            return this;
        }

        /// <summary>
        /// Executes a function when a block has disconnected.
        /// </summary>
        /// <param name="interceptor">A function that is called when a block disconnects, it will return true if it executed.</param>
        /// <returns>This node.</returns>
        public CoreNode BlockConnectInterceptor(Func<ChainedHeaderBlock, bool> interceptor)
        {
            this.builderConnectInterceptor = interceptor;
            return this;
        }

<<<<<<< HEAD

=======
        /// <summary>
        /// Overrides the node's date time provider with one where the current date time starts 2018-01-01.
        /// <para>
        /// This is primarily used where we want to mine coins in the past used for staking.
        /// </para>
        /// </summary>
        /// <returns>This node.</returns>
        public CoreNode OverrideDateTimeProvider()
        {
            this.builderOverrideDateTimeProvider = true;
            return this;
        }

        /// <summary>
        /// This does not create a physical wallet but only sets the miner secret on the node.
        /// </summary>
        /// <returns>This node.</returns>
>>>>>>> d6a5d3d8
        public CoreNode WithDummyWallet()
        {
            this.builderWithDummyWallet = true;
            this.builderWithWallet = false;
            return this;
        }

        /// <summary>
        /// Adds a wallet to this node with defaulted parameters.
        /// </summary>
        /// <param name="walletPassword">Wallet password defaulted to "password".</param>
        /// <param name="walletName">Wallet name defaulted to "mywallet".</param>
        /// <param name="walletPassphrase">Wallet passphrase defaulted to "passphrase".</param>
        /// <returns>This node.</returns>
        public CoreNode WithWallet(string walletPassword = "password", string walletName = "mywallet", string walletPassphrase = "passphrase")
        {
            this.builderWithDummyWallet = false;
            this.builderWithWallet = true;
            this.builderWalletName = walletName;
            this.builderWalletPassphrase = walletPassphrase;
            this.builderWalletPassword = walletPassword;
            return this;
        }

        public RPCClient CreateRPCClient()
        {
            return new RPCClient(this.GetRPCAuth(), new Uri("http://127.0.0.1:" + this.RpcPort + "/"), KnownNetworks.RegTest);
        }

        public INetworkPeer CreateNetworkPeerClient()
        {
            var selfEndPointTracker = new SelfEndpointTracker(this.loggerFactory);

            // Needs to be initialized beforehand.
            selfEndPointTracker.UpdateAndAssignMyExternalAddress(new IPEndPoint(IPAddress.Parse("0.0.0.0").MapToIPv6Ex(), this.ProtocolPort), false);

            var ibdState = new Mock<IInitialBlockDownloadState>();
            ibdState.Setup(x => x.IsInitialBlockDownload()).Returns(() => true);

            var networkPeerFactory = new NetworkPeerFactory(this.runner.Network,
                DateTimeProvider.Default,
                this.loggerFactory,
                new PayloadProvider().DiscoverPayloads(),
                selfEndPointTracker,
                ibdState.Object,
                this.connectionManagerSettings);

            return networkPeerFactory.CreateConnectedNetworkPeerAsync("127.0.0.1:" + this.ProtocolPort).GetAwaiter().GetResult();
        }

        public CoreNode Start()
        {
            lock (this.lockObject)
            {
<<<<<<< HEAD
                if (this.builderDisconnectInterceptor != null)
                    this.runner.InterceptorDisconnect = this.builderDisconnectInterceptor;

                if (this.builderConnectInterceptor != null)
                    this.runner.InterceptorConnect = this.builderConnectInterceptor;
=======
                this.runner.OverrideDateTimeProvider = this.builderOverrideDateTimeProvider;

                if (this.builderInterceptor != null)
                    this.runner.Interceptor = this.builderInterceptor;
>>>>>>> d6a5d3d8

                this.runner.BuildNode();
                this.runner.Start();
                this.State = CoreNodeState.Starting;
            }

            if ((this.runner is BitcoinCoreRunner) || (this.runner is StratisXRunner))
                WaitForExternalNodeStartup();
            else
                StartStratisRunner();

            this.State = CoreNodeState.Running;

            return this;
        }

        private void CreateConfigFile(NodeConfigParameters configParameters = null)
        {
            Directory.CreateDirectory(this.runner.DataFolder);

            configParameters = configParameters ?? new NodeConfigParameters();
            configParameters.SetDefaultValueIfUndefined("regtest", "1");
            configParameters.SetDefaultValueIfUndefined("rest", "1");
            configParameters.SetDefaultValueIfUndefined("server", "1");
            configParameters.SetDefaultValueIfUndefined("txindex", "1");
            if (!this.CookieAuth)
            {
                configParameters.SetDefaultValueIfUndefined("rpcuser", this.creds.UserName);
                configParameters.SetDefaultValueIfUndefined("rpcpassword", this.creds.Password);
            }

            // The debug log is disabled in stratisX when printtoconsole is enabled.
            // While further integration tests are being developed it makes sense
            // to always have the debug logs available, as there is minimal other
            // insight into the stratisd process while it is running.
            if (this.runner is StratisXRunner)
            {
                configParameters.SetDefaultValueIfUndefined("printtoconsole", "0");
                configParameters.SetDefaultValueIfUndefined("debug", "1");
            }
            else
                configParameters.SetDefaultValueIfUndefined("printtoconsole", "1");

            configParameters.SetDefaultValueIfUndefined("keypool", "10");
            configParameters.SetDefaultValueIfUndefined("agentprefix", "node" + this.ProtocolPort);
            configParameters.Import(this.ConfigParameters);
            File.WriteAllText(this.Config, configParameters.ToString());
        }

        public void Restart()
        {
            this.Kill();
            this.Start();
        }

        /// <summary>
        /// Used with precompiled bitcoind and stratisd node
        /// executables, not SBFN runners.
        /// </summary>
        private void WaitForExternalNodeStartup()
        {
            TimeSpan duration = TimeSpan.FromMinutes(5);
            var cancellationToken = new CancellationTokenSource(duration).Token;
            TestHelper.WaitLoop(() =>
            {
                try
                {
                    CreateRPCClient().GetBlockHashAsync(0).GetAwaiter().GetResult();
                    this.State = CoreNodeState.Running;
                    return true;
                }
                catch
                {
                    return false;
                }
            }, cancellationToken: cancellationToken,
                failureReason: $"Failed to invoke GetBlockHash on node instance after {duration}");
        }

        private void StartStratisRunner()
        {
            var timeToNodeInit = TimeSpan.FromMinutes(1);
            var timeToNodeStart = TimeSpan.FromMinutes(1);

            TestHelper.WaitLoop(() => this.runner.FullNode != null,
                cancellationToken: new CancellationTokenSource(timeToNodeInit).Token,
                failureReason: $"Failed to assign instance of FullNode within {timeToNodeInit}");

            TestHelper.WaitLoop(() => this.runner.FullNode.State == FullNodeState.Started,
                cancellationToken: new CancellationTokenSource(timeToNodeStart).Token,
                failureReason: $"Failed to achieve state = started within {timeToNodeStart}");

            if (this.builderNotInIBD)
                ((InitialBlockDownloadStateMock)this.FullNode.NodeService<IInitialBlockDownloadState>()).SetIsInitialBlockDownload(false, DateTime.UtcNow.AddMinutes(5));

            if (this.builderWithDummyWallet)
                this.SetMinerSecret(new BitcoinSecret(new Key(), this.FullNode.Network));

            if (this.builderWithWallet)
                this.Mnemonic = this.FullNode.WalletManager().CreateWallet(this.builderWalletPassword, this.builderWalletName, this.builderWalletPassphrase);

            if (this.builderNoValidation)
                DisableValidation();
        }

        /// <summary>
        /// Clears all consensus rules for this node.
        /// </summary>
        public void DisableValidation()
        {
            this.FullNode.Network.Consensus.FullValidationRules.Clear();
            this.FullNode.Network.Consensus.HeaderValidationRules.Clear();
            this.FullNode.Network.Consensus.IntegrityValidationRules.Clear();
            this.FullNode.Network.Consensus.PartialValidationRules.Clear();

            this.FullNode.NodeService<IConsensusRuleEngine>().Register();
        }

        public void Broadcast(Transaction transaction)
        {
            using (INetworkPeer peer = this.CreateNetworkPeerClient())
            {
                peer.VersionHandshakeAsync().GetAwaiter().GetResult();
                peer.SendMessageAsync(new InvPayload(transaction)).GetAwaiter().GetResult();
                peer.SendMessageAsync(new TxPayload(transaction)).GetAwaiter().GetResult();
                this.PingPongAsync(peer).GetAwaiter().GetResult();
            }
        }

        /// <summary>
        /// Emit a ping and wait the pong.
        /// </summary>
        /// <param name="cancellation"></param>
        /// <param name="peer"></param>
        /// <returns>Latency.</returns>
        public async Task<TimeSpan> PingPongAsync(INetworkPeer peer, CancellationToken cancellation = default(CancellationToken))
        {
            using (var listener = new NetworkPeerListener(peer))
            {
                var ping = new PingPayload()
                {
                    Nonce = RandomUtils.GetUInt64()
                };

                DateTimeOffset before = DateTimeOffset.UtcNow;
                await peer.SendMessageAsync(ping, cancellation);

                while ((await listener.ReceivePayloadAsync<PongPayload>(cancellation).ConfigureAwait(false)).Nonce != ping.Nonce)
                {
                }

                DateTimeOffset after = DateTimeOffset.UtcNow;

                return after - before;
            }
        }

        public void SelectMempoolTransactions()
        {
            RPCClient rpc = this.CreateRPCClient();
            uint256[] txs = rpc.GetRawMempool();
            Task<Transaction>[] tasks = txs.Select(t => rpc.GetRawTransactionAsync(t)).ToArray();
            Task.WaitAll(tasks);
            this.transactions.AddRange(tasks.Select(t => t.Result).ToArray());
        }

        public void Kill()
        {
            lock (this.lockObject)
            {
                this.runner.Stop();

                if (!this.runner.IsDisposed)
                {
                    throw new Exception($"Problem disposing of a node of type {this.runner.GetType()}.");
                }

                this.State = CoreNodeState.Killed;
            }
        }

        public DateTimeOffset? MockTime { get; set; }

        public void SetMinerSecret(BitcoinSecret secret)
        {
            this.MinerSecret = secret;
        }

        public async Task<Block[]> GenerateAsync(int blockCount, bool includeUnbroadcasted = true, bool broadcast = true)
        {
            RPCClient rpc = this.CreateRPCClient();
            BitcoinSecret dest = this.GetFirstSecret(rpc);
            uint256 bestBlock = rpc.GetBestBlockHash();
            var blocks = new List<Block>();
            DateTimeOffset now = this.MockTime == null ? DateTimeOffset.UtcNow : this.MockTime.Value;

            using (INetworkPeer peer = this.CreateNetworkPeerClient())
            {
                peer.VersionHandshakeAsync().GetAwaiter().GetResult();

                var chain = bestBlock == this.runner.Network.GenesisHash ? new ConcurrentChain(this.runner.Network) : this.GetChain(peer);

                for (int i = 0; i < blockCount; i++)
                {
                    uint nonce = 0;

                    var block = this.runner.Network.Consensus.ConsensusFactory.CreateBlock();
                    block.Header.HashPrevBlock = chain.Tip.HashBlock;
                    block.Header.Bits = block.Header.GetWorkRequired(rpc.Network, chain.Tip);
                    block.Header.UpdateTime(now, rpc.Network, chain.Tip);

                    var coinbase = this.runner.Network.CreateTransaction();
                    coinbase.AddInput(TxIn.CreateCoinbase(chain.Height + 1));
                    coinbase.AddOutput(new TxOut(rpc.Network.GetReward(chain.Height + 1), dest.GetAddress()));
                    block.AddTransaction(coinbase);

                    if (includeUnbroadcasted)
                    {
                        this.transactions = TestHelper.Reorder(this.transactions);
                        block.Transactions.AddRange(this.transactions);
                        this.transactions.Clear();
                    }

                    block.UpdateMerkleRoot();

                    while (!block.CheckProofOfWork())
                        block.Header.Nonce = ++nonce;

                    blocks.Add(block);
                    chain.SetTip(block.Header);
                }

                if (broadcast)
                    await this.BroadcastBlocksAsync(blocks.ToArray(), peer);
            }

            return blocks.ToArray();
        }

        /// <summary>
        /// Get the chain of headers from the peer (thread safe).
        /// </summary>
        /// <param name="peer">Peer to get chain from.</param>
        /// <param name="hashStop">The highest block wanted.</param>
        /// <param name="cancellationToken"></param>
        /// <returns>The chain of headers.</returns>
        private ConcurrentChain GetChain(INetworkPeer peer, uint256 hashStop = null, CancellationToken cancellationToken = default(CancellationToken))
        {
            var chain = new ConcurrentChain(peer.Network);
            this.SynchronizeChain(peer, chain, hashStop, cancellationToken);
            return chain;
        }

        /// <summary>
        /// Synchronize a given Chain to the tip of the given node if its height is higher. (Thread safe).
        /// </summary>
        /// <param name="peer">Node to synchronize the chain for.</param>
        /// <param name="chain">The chain to synchronize.</param>
        /// <param name="hashStop">The location until which it synchronize.</param>
        /// <param name="cancellationToken"></param>
        /// <returns></returns>
        private IEnumerable<ChainedHeader> SynchronizeChain(INetworkPeer peer, ChainBase chain, uint256 hashStop = null, CancellationToken cancellationToken = default(CancellationToken))
        {
            ChainedHeader oldTip = chain.Tip;
            List<ChainedHeader> headers = this.GetHeadersFromFork(peer, oldTip, hashStop, cancellationToken).ToList();
            if (headers.Count == 0)
                return new ChainedHeader[0];

            ChainedHeader newTip = headers[headers.Count - 1];

            if (newTip.Height <= oldTip.Height)
                throw new ProtocolException("No tip should have been recieved older than the local one");

            foreach (ChainedHeader header in headers)
            {
                if (!header.Validate(peer.Network))
                {
                    throw new ProtocolException("A header which does not pass proof of work verification has been received");
                }
            }

            chain.SetTip(newTip);

            return headers;
        }

        private async Task AssertStateAsync(INetworkPeer peer, NetworkPeerState peerState, CancellationToken cancellationToken = default(CancellationToken))
        {
            if ((peerState == NetworkPeerState.HandShaked) && (peer.State == NetworkPeerState.Connected))
                await peer.VersionHandshakeAsync(cancellationToken);

            if (peerState != peer.State)
                throw new InvalidOperationException("Invalid Node state, needed=" + peerState + ", current= " + this.State);
        }

        public IEnumerable<ChainedHeader> GetHeadersFromFork(INetworkPeer peer, ChainedHeader currentTip, uint256 hashStop = null, CancellationToken cancellationToken = default(CancellationToken))
        {
            this.AssertStateAsync(peer, NetworkPeerState.HandShaked, cancellationToken).GetAwaiter().GetResult();

            using (var listener = new NetworkPeerListener(peer))
            {
                int acceptMaxReorgDepth = 0;
                while (true)
                {
                    // Get before last so, at the end, we should only receive 1 header equals to this one (so we will not have race problems with concurrent GetChains).
                    BlockLocator awaited = currentTip.Previous == null ? currentTip.GetLocator() : currentTip.Previous.GetLocator();
                    peer.SendMessageAsync(new GetHeadersPayload()
                    {
                        BlockLocator = awaited,
                        HashStop = hashStop
                    }, cancellationToken).GetAwaiter().GetResult();

                    while (true)
                    {
                        bool isOurs = false;
                        HeadersPayload headers = null;

                        using (CancellationTokenSource headersCancel = CancellationTokenSource.CreateLinkedTokenSource(cancellationToken))
                        {
                            headersCancel.CancelAfter(TimeSpan.FromMinutes(1.0));
                            try
                            {
                                headers = listener.ReceivePayloadAsync<HeadersPayload>(headersCancel.Token).GetAwaiter().GetResult();
                            }
                            catch (OperationCanceledException)
                            {
                                acceptMaxReorgDepth += 6;
                                if (cancellationToken.IsCancellationRequested)
                                    throw;

                                // Send a new GetHeaders.
                                break;
                            }
                        }

                        // In the special case where the remote node is at height 0 as well as us, then the headers count will be 0.
                        if ((headers.Headers.Count == 0) && (peer.PeerVersion.StartHeight == 0) && (currentTip.HashBlock == peer.Network.GenesisHash))
                            yield break;

                        if ((headers.Headers.Count == 1) && (headers.Headers[0].GetHash() == currentTip.HashBlock))
                            yield break;

                        foreach (BlockHeader header in headers.Headers)
                        {
                            uint256 hash = header.GetHash();
                            if (hash == currentTip.HashBlock)
                                continue;

                            // The previous headers request timeout, this can arrive in case of big reorg.
                            if (header.HashPrevBlock != currentTip.HashBlock)
                            {
                                int reorgDepth = 0;
                                ChainedHeader tempCurrentTip = currentTip;
                                while (reorgDepth != acceptMaxReorgDepth && tempCurrentTip != null && header.HashPrevBlock != tempCurrentTip.HashBlock)
                                {
                                    reorgDepth++;
                                    tempCurrentTip = tempCurrentTip.Previous;
                                }

                                if (reorgDepth != acceptMaxReorgDepth && tempCurrentTip != null)
                                    currentTip = tempCurrentTip;
                            }

                            if (header.HashPrevBlock == currentTip.HashBlock)
                            {
                                isOurs = true;
                                currentTip = new ChainedHeader(header, hash, currentTip);

                                yield return currentTip;

                                if (currentTip.HashBlock == hashStop)
                                    yield break;
                            }
                            else break; // Not our headers, continue receive.
                        }

                        if (isOurs)
                            break;  //Go ask for next header.
                    }
                }
            }
        }

        public bool AddToStratisMempool(Transaction trx)
        {
            var state = new MempoolValidationState(true);
            return this.runner.FullNode.MempoolManager().Validator.AcceptToMemoryPool(state, trx).Result;
        }

        public async Task BroadcastBlocksAsync(Block[] blocks, INetworkPeer peer)
        {
            foreach (Block block in blocks)
            {
                await peer.SendMessageAsync(new InvPayload(block));
                await peer.SendMessageAsync(new BlockPayload(block));
            }
            await this.PingPongAsync(peer);
        }

        public Block[] FindBlock(int blockCount = 1, bool includeMempool = true)
        {
            this.SelectMempoolTransactions();
            return this.GenerateAsync(blockCount, includeMempool).GetAwaiter().GetResult();
        }

        private BitcoinSecret GetFirstSecret(RPCClient rpc)
        {
            if (this.MinerSecret != null)
                return this.MinerSecret;

            BitcoinSecret dest = rpc.ListSecrets().FirstOrDefault();
            if (dest != null) return dest;

            BitcoinAddress address = rpc.GetNewAddress();
            dest = rpc.DumpPrivKey(address);
            return dest;
        }

        public ChainedHeader GetTip()
        {
            return this.FullNode.NodeService<IConsensusManager>().Tip;
        }
    }
}<|MERGE_RESOLUTION|>--- conflicted
+++ resolved
@@ -138,9 +138,6 @@
             return this;
         }
 
-<<<<<<< HEAD
-
-=======
         /// <summary>
         /// Overrides the node's date time provider with one where the current date time starts 2018-01-01.
         /// <para>
@@ -158,7 +155,6 @@
         /// This does not create a physical wallet but only sets the miner secret on the node.
         /// </summary>
         /// <returns>This node.</returns>
->>>>>>> d6a5d3d8
         public CoreNode WithDummyWallet()
         {
             this.builderWithDummyWallet = true;
@@ -213,18 +209,13 @@
         {
             lock (this.lockObject)
             {
-<<<<<<< HEAD
+                this.runner.OverrideDateTimeProvider = this.builderOverrideDateTimeProvider;
+
                 if (this.builderDisconnectInterceptor != null)
                     this.runner.InterceptorDisconnect = this.builderDisconnectInterceptor;
 
                 if (this.builderConnectInterceptor != null)
                     this.runner.InterceptorConnect = this.builderConnectInterceptor;
-=======
-                this.runner.OverrideDateTimeProvider = this.builderOverrideDateTimeProvider;
-
-                if (this.builderInterceptor != null)
-                    this.runner.Interceptor = this.builderInterceptor;
->>>>>>> d6a5d3d8
 
                 this.runner.BuildNode();
                 this.runner.Start();
