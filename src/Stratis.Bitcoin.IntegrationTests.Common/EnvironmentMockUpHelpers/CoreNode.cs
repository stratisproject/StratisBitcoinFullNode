﻿using System;
using System.Collections.Generic;
using System.IO;
using System.Linq;
using System.Net;
using System.Threading;
using System.Threading.Tasks;
using Microsoft.Extensions.DependencyInjection;
using NBitcoin;
using NBitcoin.DataEncoders;
using NBitcoin.Protocol;
using Stratis.Bitcoin.Configuration.Logging;
using Stratis.Bitcoin.Features.MemoryPool;
using Stratis.Bitcoin.Features.Miner;
using Stratis.Bitcoin.Features.Miner.Interfaces;
using Stratis.Bitcoin.Features.RPC;
using Stratis.Bitcoin.Features.SmartContracts;
using Stratis.Bitcoin.IntegrationTests.Common.Runners;
using Stratis.Bitcoin.Interfaces;
using Stratis.Bitcoin.P2P;
using Stratis.Bitcoin.P2P.Peer;
using Stratis.Bitcoin.P2P.Protocol.Payloads;
using Stratis.Bitcoin.Utilities;
<<<<<<< HEAD
=======
using Stratis.SmartContracts.Core.State;
using static Stratis.Bitcoin.BlockPulling.BlockPuller;
>>>>>>> bf7c94d0

namespace Stratis.Bitcoin.IntegrationTests.Common.EnvironmentMockUpHelpers
{
    public class CoreNode
    {
        private readonly NodeRunner runner;
        private readonly NetworkCredential creds;
        private List<Transaction> transactions = new List<Transaction>();
        private readonly object lockObject = new object();

        public int ProtocolPort => int.Parse(this.ConfigParameters["port"]);
        public int RpcPort => int.Parse(this.ConfigParameters["rpcport"]);
        public int ApiPort => int.Parse(this.ConfigParameters["apiport"]);

        /// <summary>Location of the data directory for the node.</summary>
        public string DataFolder => this.runner.DataFolder;

        public IPEndPoint Endpoint => new IPEndPoint(IPAddress.Parse("127.0.0.1"), this.ProtocolPort);

        public string Config { get; }

        public NodeConfigParameters ConfigParameters { get; } = new NodeConfigParameters();

        public bool CookieAuth { get; set; }

        public CoreNode(NodeRunner runner, NodeBuilder builder, string configfile, bool useCookieAuth = false)
        {
            this.runner = runner;

            this.State = CoreNodeState.Stopped;
            string pass = Encoders.Hex.EncodeData(RandomUtils.GetBytes(20));
            this.creds = new NetworkCredential(pass, pass);
            this.Config = Path.Combine(this.runner.DataFolder, configfile);
            this.CookieAuth = useCookieAuth;
            this.ConfigParameters.Import(builder.ConfigParameters);
            var randomFoundPorts = new int[3];
            TestHelper.FindPorts(randomFoundPorts);
            this.ConfigParameters.SetDefaultValueIfUndefined("port", randomFoundPorts[0].ToString());
            this.ConfigParameters.SetDefaultValueIfUndefined("rpcport", randomFoundPorts[1].ToString());
            this.ConfigParameters.SetDefaultValueIfUndefined("apiport", randomFoundPorts[2].ToString());

            CreateConfigFile(this.ConfigParameters);
        }

        /// <summary>Get stratis full node if possible.</summary>
        public FullNode FullNode => this.runner.FullNode;

        public CoreNodeState State { get; private set; }

        private string GetRPCAuth()
        {
            if (!this.CookieAuth)
                return this.creds.UserName + ":" + this.creds.Password;
            else
                return "cookiefile=" + Path.Combine(this.runner.DataFolder, "regtest", ".cookie");
        }

        public void NotInIBD()
        {
            ((InitialBlockDownloadStateMock) this.FullNode.NodeService<IInitialBlockDownloadState>()).SetIsInitialBlockDownload(false, DateTime.UtcNow.AddMinutes(5));
        }

        public RPCClient CreateRPCClient()
        {
            return new RPCClient(this.GetRPCAuth(), new Uri("http://127.0.0.1:" + this.RpcPort + "/"), Network.RegTest);
        }

        public INetworkPeer CreateNetworkPeerClient()
        {
            var loggerFactory = new ExtendedLoggerFactory();
            loggerFactory.AddConsoleWithFilters();

            var networkPeerFactory = new NetworkPeerFactory(this.runner.Network, DateTimeProvider.Default, loggerFactory, new PayloadProvider().DiscoverPayloads(), new SelfEndpointTracker());
            return networkPeerFactory.CreateConnectedNetworkPeerAsync("127.0.0.1:" + this.ProtocolPort).GetAwaiter().GetResult();
        }

        public void Start()
        {
            lock (this.lockObject)
            {
                this.runner.Start();
                this.State = CoreNodeState.Starting;
            }

            if (this.runner is BitcoinCoreRunner)
                StartBitcoinCoreRunner();
            else
                StartStratisRunner();

            this.State = CoreNodeState.Running;
        }

        private void CreateConfigFile(NodeConfigParameters configParameters = null)
        {
            Directory.CreateDirectory(this.runner.DataFolder);

            configParameters = configParameters ?? new NodeConfigParameters();
            configParameters.SetDefaultValueIfUndefined("regtest", "1");
            configParameters.SetDefaultValueIfUndefined("rest", "1");
            configParameters.SetDefaultValueIfUndefined("server", "1");
            configParameters.SetDefaultValueIfUndefined("txindex", "1");
            if (!this.CookieAuth)
            {
                configParameters.SetDefaultValueIfUndefined("rpcuser", this.creds.UserName);
                configParameters.SetDefaultValueIfUndefined("rpcpassword", this.creds.Password);
            }

            configParameters.SetDefaultValueIfUndefined("printtoconsole", "1");
            configParameters.SetDefaultValueIfUndefined("keypool", "10");
            configParameters.SetDefaultValueIfUndefined("agentprefix", "node" + this.ProtocolPort);
            configParameters.Import(this.ConfigParameters);
            File.WriteAllText(this.Config, configParameters.ToString());
        }

        public void Restart()
        {
            this.Kill();
            this.Start();
        }

        private void StartBitcoinCoreRunner()
        {
            while (true)
            {
                try
                {
                    CreateRPCClient().GetBlockHashAsync(0).GetAwaiter().GetResult();
                    this.State = CoreNodeState.Running;
                    break;
                }
                catch { }

                Task.Delay(200);
            }
        }

        private void StartStratisRunner()
        {
            while (true)
            {
                if (this.runner.FullNode == null)
                {
                    Thread.Sleep(100);
                    continue;
                }

                if (this.runner.FullNode.State == FullNodeState.Started)
                    break;
                else
                    Thread.Sleep(200);
            }
        }

        public void Broadcast(Transaction transaction)
        {
            using (INetworkPeer peer = this.CreateNetworkPeerClient())
            {
                peer.VersionHandshakeAsync().GetAwaiter().GetResult();
                peer.SendMessageAsync(new InvPayload(transaction)).GetAwaiter().GetResult();
                peer.SendMessageAsync(new TxPayload(transaction)).GetAwaiter().GetResult();
                this.PingPongAsync(peer).GetAwaiter().GetResult();
            }
        }

        /// <summary>
        /// Emit a ping and wait the pong.
        /// </summary>
        /// <param name="cancellation"></param>
        /// <param name="peer"></param>
        /// <returns>Latency.</returns>
        public async Task<TimeSpan> PingPongAsync(INetworkPeer peer, CancellationToken cancellation = default(CancellationToken))
        {
            using (var listener = new NetworkPeerListener(peer))
            {
                var ping = new PingPayload()
                {
                    Nonce = RandomUtils.GetUInt64()
                };

                DateTimeOffset before = DateTimeOffset.UtcNow;
                await peer.SendMessageAsync(ping, cancellation);

                while ((await listener.ReceivePayloadAsync<PongPayload>(cancellation).ConfigureAwait(false)).Nonce != ping.Nonce)
                {
                }

                DateTimeOffset after = DateTimeOffset.UtcNow;

                return after - before;
            }
        }


        public void SelectMempoolTransactions()
        {
            RPCClient rpc = this.CreateRPCClient();
            uint256[] txs = rpc.GetRawMempool();
            Task<Transaction>[] tasks = txs.Select(t => rpc.GetRawTransactionAsync(t)).ToArray();
            Task.WaitAll(tasks);
            this.transactions.AddRange(tasks.Select(t => t.Result).ToArray());
        }

        public void Kill()
        {
            lock (this.lockObject)
            {
                this.runner.Kill();
                this.State = CoreNodeState.Killed;
            }
        }

        public DateTimeOffset? MockTime { get; set; }

        public void SetDummyMinerSecret(BitcoinSecret secret)
        {
            this.MinerSecret = secret;
        }

        public BitcoinSecret MinerSecret { get; private set; }

        public async Task<Block[]> GenerateAsync(int blockCount, bool includeUnbroadcasted = true, bool broadcast = true)
        {
            RPCClient rpc = this.CreateRPCClient();
            BitcoinSecret dest = this.GetFirstSecret(rpc);
            uint256 bestBlock = rpc.GetBestBlockHash();
            var blocks = new List<Block>();
            DateTimeOffset now = this.MockTime == null ? DateTimeOffset.UtcNow : this.MockTime.Value;

            using (INetworkPeer peer = this.CreateNetworkPeerClient())
            {
                peer.VersionHandshakeAsync().GetAwaiter().GetResult();

                var chain = bestBlock == this.runner.Network.GenesisHash ? new ConcurrentChain(this.runner.Network) : this.GetChain(peer);

                for (int i = 0; i < blockCount; i++)
                {
                    uint nonce = 0;

                    var block = this.runner.Network.Consensus.ConsensusFactory.CreateBlock();
                    block.Header.HashPrevBlock = chain.Tip.HashBlock;
                    block.Header.Bits = block.Header.GetWorkRequired(rpc.Network, chain.Tip);
                    block.Header.UpdateTime(now, rpc.Network, chain.Tip);

                    var coinbase = this.runner.Network.CreateTransaction();
                    coinbase.AddInput(TxIn.CreateCoinbase(chain.Height + 1));
                    coinbase.AddOutput(new TxOut(rpc.Network.GetReward(chain.Height + 1), dest.GetAddress()));
                    block.AddTransaction(coinbase);

                    if (includeUnbroadcasted)
                    {
                        this.transactions = CoreNodeExtensions.Reorder(this.transactions);
                        block.Transactions.AddRange(this.transactions);
                        this.transactions.Clear();
                    }

                    block.UpdateMerkleRoot();

                    while (!block.CheckProofOfWork())
                        block.Header.Nonce = ++nonce;

                    blocks.Add(block);
                    chain.SetTip(block.Header);
                }

                if (broadcast)
                    await this.BroadcastBlocksAsync(blocks.ToArray(), peer);
            }

            return blocks.ToArray();
        }

        /// <summary>
        /// Get the chain of headers from the peer (thread safe).
        /// </summary>
        /// <param name="peer">Peer to get chain from.</param>
        /// <param name="hashStop">The highest block wanted.</param>
        /// <param name="cancellationToken"></param>
        /// <returns>The chain of headers.</returns>
        private ConcurrentChain GetChain(INetworkPeer peer, uint256 hashStop = null, CancellationToken cancellationToken = default(CancellationToken))
        {
            var chain = new ConcurrentChain(peer.Network);
            this.SynchronizeChain(peer, chain, hashStop, cancellationToken);
            return chain;
        }

        /// <summary>
        /// Synchronize a given Chain to the tip of the given node if its height is higher. (Thread safe).
        /// </summary>
        /// <param name="peer">Node to synchronize the chain for.</param>
        /// <param name="chain">The chain to synchronize.</param>
        /// <param name="hashStop">The location until which it synchronize.</param>
        /// <param name="cancellationToken"></param>
        /// <returns></returns>
        private IEnumerable<ChainedHeader> SynchronizeChain(INetworkPeer peer, ChainBase chain, uint256 hashStop = null, CancellationToken cancellationToken = default(CancellationToken))
        {
            ChainedHeader oldTip = chain.Tip;
            List<ChainedHeader> headers = this.GetHeadersFromFork(peer, oldTip, hashStop, cancellationToken).ToList();
            if (headers.Count == 0)
                return new ChainedHeader[0];

            ChainedHeader newTip = headers[headers.Count - 1];

            if (newTip.Height <= oldTip.Height)
                throw new ProtocolException("No tip should have been recieved older than the local one");

            foreach (ChainedHeader header in headers)
            {
                if (!header.Validate(peer.Network))
                {
                    throw new ProtocolException("A header which does not pass proof of work verification has been received");
                }
            }

            chain.SetTip(newTip);

            return headers;
        }

        private async Task AssertStateAsync(INetworkPeer peer, NetworkPeerState peerState, CancellationToken cancellationToken = default(CancellationToken))
        {
            if ((peerState == NetworkPeerState.HandShaked) && (peer.State == NetworkPeerState.Connected))
                await peer.VersionHandshakeAsync(cancellationToken);

            if (peerState != peer.State)
                throw new InvalidOperationException("Invalid Node state, needed=" + peerState + ", current= " + this.State);
        }

        public IEnumerable<ChainedHeader> GetHeadersFromFork(INetworkPeer peer, ChainedHeader currentTip, uint256 hashStop = null, CancellationToken cancellationToken = default(CancellationToken))
        {
            this.AssertStateAsync(peer, NetworkPeerState.HandShaked, cancellationToken).GetAwaiter().GetResult();

            using (var listener = new NetworkPeerListener(peer))
            {
                int acceptMaxReorgDepth = 0;
                while (true)
                {
                    // Get before last so, at the end, we should only receive 1 header equals to this one (so we will not have race problems with concurrent GetChains).
                    BlockLocator awaited = currentTip.Previous == null ? currentTip.GetLocator() : currentTip.Previous.GetLocator();
                    peer.SendMessageAsync(new GetHeadersPayload()
                    {
                        BlockLocators = awaited,
                        HashStop = hashStop
                    }, cancellationToken).GetAwaiter().GetResult();

                    while (true)
                    {
                        bool isOurs = false;
                        HeadersPayload headers = null;

                        using (CancellationTokenSource headersCancel = CancellationTokenSource.CreateLinkedTokenSource(cancellationToken))
                        {
                            headersCancel.CancelAfter(TimeSpan.FromMinutes(1.0));
                            try
                            {
                                headers = listener.ReceivePayloadAsync<HeadersPayload>(headersCancel.Token).GetAwaiter().GetResult();
                            }
                            catch (OperationCanceledException)
                            {
                                acceptMaxReorgDepth += 6;
                                if (cancellationToken.IsCancellationRequested)
                                    throw;

                                // Send a new GetHeaders.
                                break;
                            }
                        }

                        // In the special case where the remote node is at height 0 as well as us, then the headers count will be 0.
                        if ((headers.Headers.Count == 0) && (peer.PeerVersion.StartHeight == 0) && (currentTip.HashBlock == peer.Network.GenesisHash))
                            yield break;

                        if ((headers.Headers.Count == 1) && (headers.Headers[0].GetHash() == currentTip.HashBlock))
                            yield break;

                        foreach (BlockHeader header in headers.Headers)
                        {
                            uint256 hash = header.GetHash();
                            if (hash == currentTip.HashBlock)
                                continue;

                            // The previous headers request timeout, this can arrive in case of big reorg.
                            if (header.HashPrevBlock != currentTip.HashBlock)
                            {
                                int reorgDepth = 0;
                                ChainedHeader tempCurrentTip = currentTip;
                                while (reorgDepth != acceptMaxReorgDepth && tempCurrentTip != null && header.HashPrevBlock != tempCurrentTip.HashBlock)
                                {
                                    reorgDepth++;
                                    tempCurrentTip = tempCurrentTip.Previous;
                                }

                                if (reorgDepth != acceptMaxReorgDepth && tempCurrentTip != null)
                                    currentTip = tempCurrentTip;
                            }

                            if (header.HashPrevBlock == currentTip.HashBlock)
                            {
                                isOurs = true;
                                currentTip = new ChainedHeader(header, hash, currentTip);

                                yield return currentTip;

                                if (currentTip.HashBlock == hashStop)
                                    yield break;
                            }
                            else break; // Not our headers, continue receive.
                        }

                        if (isOurs)
                            break;  //Go ask for next header.
                    }
                }
            }
        }

        public bool AddToStratisMempool(Transaction trx)
        {
            FullNode fullNode = ((StratisBitcoinPowRunner) this.runner).FullNode;
            var state = new MempoolValidationState(true);

            return fullNode.MempoolManager().Validator.AcceptToMemoryPool(state, trx).Result;
        }

        public List<uint256> GenerateStratisWithMiner(int blockCount)
        {
            return this.FullNode.Services.ServiceProvider.GetService<IPowMining>().GenerateBlocks(new ReserveScript { ReserveFullNodeScript = this.MinerSecret.ScriptPubKey }, (ulong)blockCount, uint.MaxValue);
        }

<<<<<<< HEAD
=======
        [Obsolete("Please use GenerateStratisWithMiner instead.")]
        public Block[] GenerateStratis(int blockCount, List<Transaction> passedTransactions = null, bool broadcast = true)
        {
            ContractStateRepositoryRoot state = null;
            FullNode fullNode = null;

            if (this.runner is StratisBitcoinPowRunner powRunner)
                fullNode = powRunner.FullNode;

            if (this.runner is StratisSmartContractNode smartContractNode)
            {
                fullNode = smartContractNode.FullNode;
                state = fullNode.NodeService<ContractStateRepositoryRoot>();
            }

            BitcoinSecret dest = this.MinerSecret;
            var blocks = new List<Block>();
            DateTimeOffset now = this.MockTime ?? DateTimeOffset.UtcNow;

            for (int i = 0; i < blockCount; i++)
            {
                uint nonce = 0;
                var block = this.runner.Network.Consensus.ConsensusFactory.CreateBlock();
                block.Header.HashPrevBlock = fullNode.Chain.Tip.HashBlock;
                block.Header.Bits = block.Header.GetWorkRequired(fullNode.Network, fullNode.Chain.Tip);
                block.Header.UpdateTime(now, fullNode.Network, fullNode.Chain.Tip);

                var coinbase = this.runner.Network.Consensus.ConsensusFactory.CreateTransaction();
                coinbase.AddInput(TxIn.CreateCoinbase(fullNode.Chain.Height + 1));
                coinbase.AddOutput(new TxOut(fullNode.Network.GetReward(fullNode.Chain.Height + 1), dest.GetAddress()));
                block.AddTransaction(coinbase);

                if (passedTransactions?.Any() ?? false)
                {
                    passedTransactions = this.Reorder(passedTransactions);
                    block.Transactions.AddRange(passedTransactions);
                }

                block.UpdateMerkleRoot();

                if (block.Header is SmartContractBlockHeader smartContractBlockHeader)
                    smartContractBlockHeader.HashStateRoot = new uint256(state.Root);

                while (!block.CheckProofOfWork())
                    block.Header.Nonce = ++nonce;

                blocks.Add(block);

                if (broadcast)
                {
                    uint256 blockHash = block.GetHash();
                    var newChain = new ChainedHeader(block.Header, blockHash, fullNode.Chain.Tip);
                    ChainedHeader oldTip = fullNode.Chain.SetTip(newChain);
                    fullNode.ConsensusLoop().Puller.InjectBlock(blockHash, new DownloadedBlock { Length = block.GetSerializedSize(), Block = block }, CancellationToken.None);
                }
            }

            return blocks.ToArray();
        }

>>>>>>> bf7c94d0
        public async Task BroadcastBlocksAsync(Block[] blocks, INetworkPeer peer)
        {
            foreach (Block block in blocks)
            {
                await peer.SendMessageAsync(new InvPayload(block));
                await peer.SendMessageAsync(new BlockPayload(block));
            }
            await this.PingPongAsync(peer);
        }

        public Block[] FindBlock(int blockCount = 1, bool includeMempool = true)
        {
            this.SelectMempoolTransactions();
            return this.GenerateAsync(blockCount, includeMempool).GetAwaiter().GetResult();
        }

        private BitcoinSecret GetFirstSecret(RPCClient rpc)
        {
            if (this.MinerSecret != null)
                return this.MinerSecret;

            BitcoinSecret dest = rpc.ListSecrets().FirstOrDefault();
            if (dest != null) return dest;

            BitcoinAddress address = rpc.GetNewAddress();
            dest = rpc.DumpPrivKey(address);
            return dest;
        }
    }
}<|MERGE_RESOLUTION|>--- conflicted
+++ resolved
@@ -21,11 +21,8 @@
 using Stratis.Bitcoin.P2P.Peer;
 using Stratis.Bitcoin.P2P.Protocol.Payloads;
 using Stratis.Bitcoin.Utilities;
-<<<<<<< HEAD
-=======
 using Stratis.SmartContracts.Core.State;
 using static Stratis.Bitcoin.BlockPulling.BlockPuller;
->>>>>>> bf7c94d0
 
 namespace Stratis.Bitcoin.IntegrationTests.Common.EnvironmentMockUpHelpers
 {
@@ -454,69 +451,6 @@
             return this.FullNode.Services.ServiceProvider.GetService<IPowMining>().GenerateBlocks(new ReserveScript { ReserveFullNodeScript = this.MinerSecret.ScriptPubKey }, (ulong)blockCount, uint.MaxValue);
         }
 
-<<<<<<< HEAD
-=======
-        [Obsolete("Please use GenerateStratisWithMiner instead.")]
-        public Block[] GenerateStratis(int blockCount, List<Transaction> passedTransactions = null, bool broadcast = true)
-        {
-            ContractStateRepositoryRoot state = null;
-            FullNode fullNode = null;
-
-            if (this.runner is StratisBitcoinPowRunner powRunner)
-                fullNode = powRunner.FullNode;
-
-            if (this.runner is StratisSmartContractNode smartContractNode)
-            {
-                fullNode = smartContractNode.FullNode;
-                state = fullNode.NodeService<ContractStateRepositoryRoot>();
-            }
-
-            BitcoinSecret dest = this.MinerSecret;
-            var blocks = new List<Block>();
-            DateTimeOffset now = this.MockTime ?? DateTimeOffset.UtcNow;
-
-            for (int i = 0; i < blockCount; i++)
-            {
-                uint nonce = 0;
-                var block = this.runner.Network.Consensus.ConsensusFactory.CreateBlock();
-                block.Header.HashPrevBlock = fullNode.Chain.Tip.HashBlock;
-                block.Header.Bits = block.Header.GetWorkRequired(fullNode.Network, fullNode.Chain.Tip);
-                block.Header.UpdateTime(now, fullNode.Network, fullNode.Chain.Tip);
-
-                var coinbase = this.runner.Network.Consensus.ConsensusFactory.CreateTransaction();
-                coinbase.AddInput(TxIn.CreateCoinbase(fullNode.Chain.Height + 1));
-                coinbase.AddOutput(new TxOut(fullNode.Network.GetReward(fullNode.Chain.Height + 1), dest.GetAddress()));
-                block.AddTransaction(coinbase);
-
-                if (passedTransactions?.Any() ?? false)
-                {
-                    passedTransactions = this.Reorder(passedTransactions);
-                    block.Transactions.AddRange(passedTransactions);
-                }
-
-                block.UpdateMerkleRoot();
-
-                if (block.Header is SmartContractBlockHeader smartContractBlockHeader)
-                    smartContractBlockHeader.HashStateRoot = new uint256(state.Root);
-
-                while (!block.CheckProofOfWork())
-                    block.Header.Nonce = ++nonce;
-
-                blocks.Add(block);
-
-                if (broadcast)
-                {
-                    uint256 blockHash = block.GetHash();
-                    var newChain = new ChainedHeader(block.Header, blockHash, fullNode.Chain.Tip);
-                    ChainedHeader oldTip = fullNode.Chain.SetTip(newChain);
-                    fullNode.ConsensusLoop().Puller.InjectBlock(blockHash, new DownloadedBlock { Length = block.GetSerializedSize(), Block = block }, CancellationToken.None);
-                }
-            }
-
-            return blocks.ToArray();
-        }
-
->>>>>>> bf7c94d0
         public async Task BroadcastBlocksAsync(Block[] blocks, INetworkPeer peer)
         {
             foreach (Block block in blocks)
