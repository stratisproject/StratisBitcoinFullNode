﻿using System;
using System.Collections.Generic;
using System.IO;
using System.Linq;
using System.Net;
using System.Threading;
using System.Threading.Tasks;
using Microsoft.Extensions.DependencyInjection;
using NBitcoin;
using NBitcoin.DataEncoders;
using NBitcoin.Protocol;
using Stratis.Bitcoin.Configuration.Logging;
using Stratis.Bitcoin.Features.MemoryPool;
using Stratis.Bitcoin.Features.Miner;
using Stratis.Bitcoin.Features.Miner.Interfaces;
using Stratis.Bitcoin.Features.RPC;
using Stratis.Bitcoin.IntegrationTests.Common.Runners;
using Stratis.Bitcoin.Interfaces;
using Stratis.Bitcoin.P2P;
using Stratis.Bitcoin.P2P.Peer;
using Stratis.Bitcoin.P2P.Protocol.Payloads;
using Stratis.Bitcoin.Utilities;

namespace Stratis.Bitcoin.IntegrationTests.Common.EnvironmentMockUpHelpers
{
    public class CoreNode
    {
        private readonly NodeRunner runner;
        private readonly NetworkCredential creds;
        private List<Transaction> transactions = new List<Transaction>();
        private readonly object lockObject = new object();

        public int ProtocolPort => int.Parse(this.ConfigParameters["port"]);
        public int RpcPort => int.Parse(this.ConfigParameters["rpcport"]);
        public int ApiPort => int.Parse(this.ConfigParameters["apiport"]);

        /// <summary>Location of the data directory for the node.</summary>
        public string DataFolder => this.runner.DataFolder;

        public IPEndPoint Endpoint => new IPEndPoint(IPAddress.Parse("127.0.0.1"), this.ProtocolPort);

        public string Config { get; }

        public NodeConfigParameters ConfigParameters { get; } = new NodeConfigParameters();

        public bool CookieAuth { get; set; }

        public CoreNode(NodeRunner runner, NodeBuilder builder, string configfile, bool useCookieAuth = false)
        {
            this.runner = runner;

            this.State = CoreNodeState.Stopped;
            string pass = Encoders.Hex.EncodeData(RandomUtils.GetBytes(20));
            this.creds = new NetworkCredential(pass, pass);
            this.Config = Path.Combine(this.runner.DataFolder, configfile);
            this.CookieAuth = useCookieAuth;
            this.ConfigParameters.Import(builder.ConfigParameters);
            var randomFoundPorts = new int[3];
            TestHelper.FindPorts(randomFoundPorts);
            this.ConfigParameters.SetDefaultValueIfUndefined("port", randomFoundPorts[0].ToString());
            this.ConfigParameters.SetDefaultValueIfUndefined("rpcport", randomFoundPorts[1].ToString());
            this.ConfigParameters.SetDefaultValueIfUndefined("apiport", randomFoundPorts[2].ToString());

            CreateConfigFile(this.ConfigParameters);
        }

        /// <summary>Get stratis full node if possible.</summary>
        public FullNode FullNode => this.runner.FullNode;

        public CoreNodeState State { get; private set; }

        private string GetRPCAuth()
        {
            if (!this.CookieAuth)
                return this.creds.UserName + ":" + this.creds.Password;
            else
                return "cookiefile=" + Path.Combine(this.runner.DataFolder, "regtest", ".cookie");
        }

        public void NotInIBD()
        {
            ((InitialBlockDownloadStateMock)this.FullNode.NodeService<IInitialBlockDownloadState>()).SetIsInitialBlockDownload(false, DateTime.UtcNow.AddMinutes(5));
        }

        public RPCClient CreateRPCClient()
        {
            return new RPCClient(this.GetRPCAuth(), new Uri("http://127.0.0.1:" + this.RpcPort + "/"), Network.RegTest);
        }

        public INetworkPeer CreateNetworkPeerClient()
        {
            var loggerFactory = new ExtendedLoggerFactory();
            loggerFactory.AddConsoleWithFilters();

            var networkPeerFactory = new NetworkPeerFactory(this.runner.Network, DateTimeProvider.Default, loggerFactory, new PayloadProvider().DiscoverPayloads(), new SelfEndpointTracker());
            return networkPeerFactory.CreateConnectedNetworkPeerAsync("127.0.0.1:" + this.ProtocolPort).GetAwaiter().GetResult();
        }

        public void Start()
        {
            lock (this.lockObject)
            {
                this.runner.Start();
                this.State = CoreNodeState.Starting;
            }

            if (this.runner is BitcoinCoreRunner)
                StartBitcoinCoreRunner();
            else
                StartStratisRunner();

            this.State = CoreNodeState.Running;
        }

        private void CreateConfigFile(NodeConfigParameters configParameters = null)
        {
            Directory.CreateDirectory(this.runner.DataFolder);

            configParameters = configParameters ?? new NodeConfigParameters();
            configParameters.SetDefaultValueIfUndefined("regtest", "1");
            configParameters.SetDefaultValueIfUndefined("rest", "1");
            configParameters.SetDefaultValueIfUndefined("server", "1");
            configParameters.SetDefaultValueIfUndefined("txindex", "1");
            if (!this.CookieAuth)
            {
                configParameters.SetDefaultValueIfUndefined("rpcuser", this.creds.UserName);
                configParameters.SetDefaultValueIfUndefined("rpcpassword", this.creds.Password);
            }

            configParameters.SetDefaultValueIfUndefined("printtoconsole", "1");
            configParameters.SetDefaultValueIfUndefined("keypool", "10");
            configParameters.SetDefaultValueIfUndefined("agentprefix", "node" + this.ProtocolPort);
            configParameters.Import(this.ConfigParameters);
            File.WriteAllText(this.Config, configParameters.ToString());
        }

        public void Restart()
        {
            this.Kill();
            this.Start();
        }

        private void StartBitcoinCoreRunner()
        {
            while (true)
            {
                try
                {
                    CreateRPCClient().GetBlockHashAsync(0).GetAwaiter().GetResult();
                    this.State = CoreNodeState.Running;
                    break;
                }
                catch { }

                Task.Delay(200);
            }
        }

        private void StartStratisRunner()
        {
            while (true)
            {
                if (this.runner.FullNode == null)
                {
                    Thread.Sleep(100);
                    continue;
                }

                if (this.runner.FullNode.State == FullNodeState.Started)
                    break;
                else
                    Thread.Sleep(200);
            }
        }

        public void Broadcast(Transaction transaction)
        {
            using (INetworkPeer peer = this.CreateNetworkPeerClient())
            {
                peer.VersionHandshakeAsync().GetAwaiter().GetResult();
                peer.SendMessageAsync(new InvPayload(transaction)).GetAwaiter().GetResult();
                peer.SendMessageAsync(new TxPayload(transaction)).GetAwaiter().GetResult();
                this.PingPongAsync(peer).GetAwaiter().GetResult();
            }
        }

        /// <summary>
        /// Emit a ping and wait the pong.
        /// </summary>
        /// <param name="cancellation"></param>
        /// <param name="peer"></param>
        /// <returns>Latency.</returns>
        public async Task<TimeSpan> PingPongAsync(INetworkPeer peer, CancellationToken cancellation = default(CancellationToken))
        {
            using (var listener = new NetworkPeerListener(peer))
            {
                var ping = new PingPayload()
                {
                    Nonce = RandomUtils.GetUInt64()
                };

                DateTimeOffset before = DateTimeOffset.UtcNow;
                await peer.SendMessageAsync(ping, cancellation);

                while ((await listener.ReceivePayloadAsync<PongPayload>(cancellation).ConfigureAwait(false)).Nonce != ping.Nonce)
                {
                }

                DateTimeOffset after = DateTimeOffset.UtcNow;

                return after - before;
            }
        }


        public void SelectMempoolTransactions()
        {
            RPCClient rpc = this.CreateRPCClient();
            uint256[] txs = rpc.GetRawMempool();
            Task<Transaction>[] tasks = txs.Select(t => rpc.GetRawTransactionAsync(t)).ToArray();
            Task.WaitAll(tasks);
            this.transactions.AddRange(tasks.Select(t => t.Result).ToArray());
        }

        public void Kill()
        {
            lock (this.lockObject)
            {
                this.runner.Kill();
                this.State = CoreNodeState.Killed;
            }
        }

        public DateTimeOffset? MockTime { get; set; }

        public void SetDummyMinerSecret(BitcoinSecret secret)
        {
            this.MinerSecret = secret;
        }

        public BitcoinSecret MinerSecret { get; private set; }

        public async Task<Block[]> GenerateAsync(int blockCount, bool includeUnbroadcasted = true, bool broadcast = true)
        {
            RPCClient rpc = this.CreateRPCClient();
            BitcoinSecret dest = this.GetFirstSecret(rpc);
            uint256 bestBlock = rpc.GetBestBlockHash();
            var blocks = new List<Block>();
            DateTimeOffset now = this.MockTime == null ? DateTimeOffset.UtcNow : this.MockTime.Value;

            using (INetworkPeer peer = this.CreateNetworkPeerClient())
            {
                peer.VersionHandshakeAsync().GetAwaiter().GetResult();

                var chain = bestBlock == this.runner.Network.GenesisHash ? new ConcurrentChain(this.runner.Network) : this.GetChain(peer);

                for (int i = 0; i < blockCount; i++)
                {
                    uint nonce = 0;

                    var block = this.runner.Network.Consensus.ConsensusFactory.CreateBlock();
                    block.Header.HashPrevBlock = chain.Tip.HashBlock;
                    block.Header.Bits = block.Header.GetWorkRequired(rpc.Network, chain.Tip);
                    block.Header.UpdateTime(now, rpc.Network, chain.Tip);

                    var coinbase = this.runner.Network.CreateTransaction();
                    coinbase.AddInput(TxIn.CreateCoinbase(chain.Height + 1));
                    coinbase.AddOutput(new TxOut(rpc.Network.GetReward(chain.Height + 1), dest.GetAddress()));
                    block.AddTransaction(coinbase);

                    if (includeUnbroadcasted)
                    {
                        this.transactions = CoreNodeExtensions.Reorder(this.transactions);
                        block.Transactions.AddRange(this.transactions);
                        this.transactions.Clear();
                    }

                    block.UpdateMerkleRoot();

                    while (!block.CheckProofOfWork())
                        block.Header.Nonce = ++nonce;

                    blocks.Add(block);
                    chain.SetTip(block.Header);
                }

                if (broadcast)
                    await this.BroadcastBlocksAsync(blocks.ToArray(), peer);
            }

            return blocks.ToArray();
        }

        /// <summary>
        /// Get the chain of headers from the peer (thread safe).
        /// </summary>
        /// <param name="peer">Peer to get chain from.</param>
        /// <param name="hashStop">The highest block wanted.</param>
        /// <param name="cancellationToken"></param>
        /// <returns>The chain of headers.</returns>
        private ConcurrentChain GetChain(INetworkPeer peer, uint256 hashStop = null, CancellationToken cancellationToken = default(CancellationToken))
        {
            var chain = new ConcurrentChain(peer.Network);
            this.SynchronizeChain(peer, chain, hashStop, cancellationToken);
            return chain;
        }

        /// <summary>
        /// Synchronize a given Chain to the tip of the given node if its height is higher. (Thread safe).
        /// </summary>
        /// <param name="peer">Node to synchronize the chain for.</param>
        /// <param name="chain">The chain to synchronize.</param>
        /// <param name="hashStop">The location until which it synchronize.</param>
        /// <param name="cancellationToken"></param>
        /// <returns></returns>
        private IEnumerable<ChainedHeader> SynchronizeChain(INetworkPeer peer, ChainBase chain, uint256 hashStop = null, CancellationToken cancellationToken = default(CancellationToken))
        {
            ChainedHeader oldTip = chain.Tip;
            List<ChainedHeader> headers = this.GetHeadersFromFork(peer, oldTip, hashStop, cancellationToken).ToList();
            if (headers.Count == 0)
                return new ChainedHeader[0];

            ChainedHeader newTip = headers[headers.Count - 1];

            if (newTip.Height <= oldTip.Height)
                throw new ProtocolException("No tip should have been recieved older than the local one");

            foreach (ChainedHeader header in headers)
            {
                if (!header.Validate(peer.Network))
                {
                    throw new ProtocolException("A header which does not pass proof of work verification has been received");
                }
            }

            chain.SetTip(newTip);

            return headers;
        }

        private async Task AssertStateAsync(INetworkPeer peer, NetworkPeerState peerState, CancellationToken cancellationToken = default(CancellationToken))
        {
            if ((peerState == NetworkPeerState.HandShaked) && (peer.State == NetworkPeerState.Connected))
                await peer.VersionHandshakeAsync(cancellationToken);

            if (peerState != peer.State)
                throw new InvalidOperationException("Invalid Node state, needed=" + peerState + ", current= " + this.State);
        }

        public IEnumerable<ChainedHeader> GetHeadersFromFork(INetworkPeer peer, ChainedHeader currentTip, uint256 hashStop = null, CancellationToken cancellationToken = default(CancellationToken))
        {
            this.AssertStateAsync(peer, NetworkPeerState.HandShaked, cancellationToken).GetAwaiter().GetResult();

            using (var listener = new NetworkPeerListener(peer))
            {
                int acceptMaxReorgDepth = 0;
                while (true)
                {
                    // Get before last so, at the end, we should only receive 1 header equals to this one (so we will not have race problems with concurrent GetChains).
                    BlockLocator awaited = currentTip.Previous == null ? currentTip.GetLocator() : currentTip.Previous.GetLocator();
                    peer.SendMessageAsync(new GetHeadersPayload()
                    {
                        BlockLocator = awaited,
                        HashStop = hashStop
                    }, cancellationToken).GetAwaiter().GetResult();

                    while (true)
                    {
                        bool isOurs = false;
                        HeadersPayload headers = null;

                        using (CancellationTokenSource headersCancel = CancellationTokenSource.CreateLinkedTokenSource(cancellationToken))
                        {
                            headersCancel.CancelAfter(TimeSpan.FromMinutes(1.0));
                            try
                            {
                                headers = listener.ReceivePayloadAsync<HeadersPayload>(headersCancel.Token).GetAwaiter().GetResult();
                            }
                            catch (OperationCanceledException)
                            {
                                acceptMaxReorgDepth += 6;
                                if (cancellationToken.IsCancellationRequested)
                                    throw;

                                // Send a new GetHeaders.
                                break;
                            }
                        }

                        // In the special case where the remote node is at height 0 as well as us, then the headers count will be 0.
                        if ((headers.Headers.Count == 0) && (peer.PeerVersion.StartHeight == 0) && (currentTip.HashBlock == peer.Network.GenesisHash))
                            yield break;

                        if ((headers.Headers.Count == 1) && (headers.Headers[0].GetHash() == currentTip.HashBlock))
                            yield break;

                        foreach (BlockHeader header in headers.Headers)
                        {
                            uint256 hash = header.GetHash();
                            if (hash == currentTip.HashBlock)
                                continue;

                            // The previous headers request timeout, this can arrive in case of big reorg.
                            if (header.HashPrevBlock != currentTip.HashBlock)
                            {
                                int reorgDepth = 0;
                                ChainedHeader tempCurrentTip = currentTip;
                                while (reorgDepth != acceptMaxReorgDepth && tempCurrentTip != null && header.HashPrevBlock != tempCurrentTip.HashBlock)
                                {
                                    reorgDepth++;
                                    tempCurrentTip = tempCurrentTip.Previous;
                                }

                                if (reorgDepth != acceptMaxReorgDepth && tempCurrentTip != null)
                                    currentTip = tempCurrentTip;
                            }

                            if (header.HashPrevBlock == currentTip.HashBlock)
                            {
                                isOurs = true;
                                currentTip = new ChainedHeader(header, hash, currentTip);

                                yield return currentTip;

                                if (currentTip.HashBlock == hashStop)
                                    yield break;
                            }
                            else break; // Not our headers, continue receive.
                        }

                        if (isOurs)
                            break;  //Go ask for next header.
                    }
                }
            }
        }

        public bool AddToStratisMempool(Transaction trx)
        {
<<<<<<< HEAD
=======
            FullNode fullNode = ((StratisBitcoinPowRunner)this.runner).FullNode;
>>>>>>> 53acd424
            var state = new MempoolValidationState(true);
            return this.FullNode.MempoolManager().Validator.AcceptToMemoryPool(state, trx).Result;
        }

        public List<uint256> GenerateStratisWithMiner(int blockCount)
        {
            return this.FullNode.Services.ServiceProvider.GetService<IPowMining>().GenerateBlocks(new ReserveScript { ReserveFullNodeScript = this.MinerSecret.ScriptPubKey }, (ulong)blockCount, uint.MaxValue);
        }

        public async Task BroadcastBlocksAsync(Block[] blocks, INetworkPeer peer)
        {
            foreach (Block block in blocks)
            {
                await peer.SendMessageAsync(new InvPayload(block));
                await peer.SendMessageAsync(new BlockPayload(block));
            }
            await this.PingPongAsync(peer);
        }

        public Block[] FindBlock(int blockCount = 1, bool includeMempool = true)
        {
            this.SelectMempoolTransactions();
            return this.GenerateAsync(blockCount, includeMempool).GetAwaiter().GetResult();
        }

        private BitcoinSecret GetFirstSecret(RPCClient rpc)
        {
            if (this.MinerSecret != null)
                return this.MinerSecret;

            BitcoinSecret dest = rpc.ListSecrets().FirstOrDefault();
            if (dest != null) return dest;

            BitcoinAddress address = rpc.GetNewAddress();
            dest = rpc.DumpPrivKey(address);
            return dest;
        }
    }
}<|MERGE_RESOLUTION|>--- conflicted
+++ resolved
@@ -437,10 +437,6 @@
 
         public bool AddToStratisMempool(Transaction trx)
         {
-<<<<<<< HEAD
-=======
-            FullNode fullNode = ((StratisBitcoinPowRunner)this.runner).FullNode;
->>>>>>> 53acd424
             var state = new MempoolValidationState(true);
             return this.FullNode.MempoolManager().Validator.AcceptToMemoryPool(state, trx).Result;
         }
