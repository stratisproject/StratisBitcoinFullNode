--- conflicted
+++ resolved
@@ -438,11 +438,7 @@
         public bool AddToStratisMempool(Transaction trx)
         {
             var state = new MempoolValidationState(true);
-<<<<<<< HEAD
             return this.runner.FullNode.MempoolManager().Validator.AcceptToMemoryPool(state, trx).Result;
-=======
-            return this.FullNode.MempoolManager().Validator.AcceptToMemoryPool(state, trx).Result;
->>>>>>> eeace8d2
         }
 
         public List<uint256> GenerateStratisWithMiner(int blockCount)
