--- conflicted
+++ resolved
@@ -55,18 +55,13 @@
             this.Config = Path.Combine(this.runner.DataFolder, configfile);
             this.CookieAuth = useCookieAuth;
             this.ConfigParameters.Import(builder.ConfigParameters);
-<<<<<<< HEAD
-            this.ports = new int[3];
-            IpHelper.FindPorts(this.ports);
-=======
             var randomFoundPorts = new int[3];
-            TestHelper.FindPorts(randomFoundPorts);
+            IpHelper.FindPorts(randomFoundPorts);
             this.ConfigParameters.SetDefaultValueIfUndefined("port", randomFoundPorts[0].ToString());
             this.ConfigParameters.SetDefaultValueIfUndefined("rpcport", randomFoundPorts[1].ToString());
             this.ConfigParameters.SetDefaultValueIfUndefined("apiport", randomFoundPorts[2].ToString());
 
             CreateConfigFile(this.ConfigParameters);
->>>>>>> f6ea0f60
         }
 
         /// <summary>Get stratis full node if possible.</summary>
