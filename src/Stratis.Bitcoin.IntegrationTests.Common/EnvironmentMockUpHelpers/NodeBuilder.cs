﻿using System;
using System.Collections.Generic;
using System.IO;
using System.Linq;
using System.Runtime.CompilerServices;
using System.Runtime.InteropServices;
using NBitcoin;
using NBitcoin.Protocol;
using NLog;
using Stratis.Bitcoin.Builder;
using Stratis.Bitcoin.Features.BlockStore;
using Stratis.Bitcoin.Features.Consensus;
using Stratis.Bitcoin.Features.MemoryPool;
using Stratis.Bitcoin.Features.Miner;
using Stratis.Bitcoin.Features.RPC;
using Stratis.Bitcoin.Features.SmartContracts.Networks;
using Stratis.Bitcoin.Features.Wallet;
using Stratis.Bitcoin.IntegrationTests.Common.Runners;
using Stratis.Bitcoin.Tests.Common;
using Stratis.SmartContracts.Networks;

namespace Stratis.Bitcoin.IntegrationTests.Common.EnvironmentMockUpHelpers
{
    public class NodeBuilder : IDisposable
    {
        public List<CoreNode> Nodes { get; }

        public NodeConfigParameters ConfigParameters { get; }

        private readonly string rootFolder;

        public NodeBuilder(string rootFolder)
        {
            this.Nodes = new List<CoreNode>();
            this.ConfigParameters = new NodeConfigParameters();

            this.rootFolder = rootFolder;
        }

        public static NodeBuilder Create(object caller, [CallerMemberName] string callingMethod = null)
        {
            string testFolderPath = TestBase.CreateTestDir(caller, callingMethod);
            return CreateNodeBuilder(testFolderPath);
        }

        public static NodeBuilder Create(string testDirectory)
        {
            string testFolderPath = TestBase.CreateTestDir(testDirectory);
            return CreateNodeBuilder(testFolderPath);
        }

        /// <summary>
        /// Creates a node builder instance and disable logs.
        /// To enable logs please refer to the <see cref="WithLogsEnabled"/> method.
        /// </summary>
        /// <param name="testFolderPath">The test folder path.</param>
        /// <returns>A <see cref="NodeBuilder"/> instance with logs disabled.</returns>
        private static NodeBuilder CreateNodeBuilder(string testFolderPath)
        {
            return new NodeBuilder(testFolderPath)
                .WithLogsDisabled();
        }

        private static string GetBitcoinCorePath(string version)
        {
            string path;

            if (RuntimeInformation.IsOSPlatform(OSPlatform.Windows))
                path = $"../../../../External libs/Bitcoin Core/{version}/Windows/bitcoind.exe";
            else if (RuntimeInformation.IsOSPlatform(OSPlatform.Linux))
                path = $"../../../../External libs/Bitcoin Core/{version}/Linux/bitcoind";
            else
                path = $"../../../../External libs/Bitcoin Core/{version}/OSX/bitcoind";

            if (File.Exists(path))
                return path;

            throw new FileNotFoundException($"Could not load the file {path}.");
        }

<<<<<<< HEAD
        private static string GetStratisXPath(string version)
        {
            string path;

            if (RuntimeInformation.IsOSPlatform(OSPlatform.Windows))
                path = $"../../../../External libs/StratisX/{version}/Windows/stratisd.exe";
            else if (RuntimeInformation.IsOSPlatform(OSPlatform.Linux))
                path = $"../../../../External libs/StratisX/{version}/Linux/stratisd";
            else
                path = $"../../../../External libs/StratisX/{version}/OSX/stratisd";

            if (File.Exists(path))
                return path;

            throw new FileNotFoundException($"Could not load the file {path}.");
        }

        private CoreNode CreateNode(NodeRunner runner, string configFile = "bitcoin.conf", bool useCookieAuth = false)
=======
        protected CoreNode CreateNode(NodeRunner runner, string configFile = "bitcoin.conf", bool useCookieAuth = false)
>>>>>>> 3f10734d
        {
            var node = new CoreNode(runner, this.ConfigParameters, configFile, useCookieAuth);
            this.Nodes.Add(node);
            return node;
        }

        public CoreNode CreateBitcoinCoreNode(string version = "0.13.1", bool useCookieAuth = false)
        {
            string bitcoinDPath = GetBitcoinCorePath(version);
            return CreateNode(new BitcoinCoreRunner(this.GetNextDataFolderName(), bitcoinDPath), useCookieAuth: useCookieAuth);
        }

        public CoreNode CreateStratisXNode(string version = "2.0.0.5", bool useCookieAuth = false)
        {
            string stratisDPath = GetStratisXPath(version);
            return CreateNode(new StratisXRunner(this.GetNextDataFolderName(), stratisDPath), "stratis.conf", useCookieAuth);
        }

        public CoreNode CreateStratisPowNode(Network network)
        {
            return CreateNode(new StratisBitcoinPowRunner(this.GetNextDataFolderName(), network));
        }

        public CoreNode CreateStratisCustomPowNode(Network network, NodeConfigParameters configParameters)
        {
            var callback = new Action<IFullNodeBuilder>(builder => builder
               .UseBlockStore()
               .UsePowConsensus()
               .UseMempool()
               .AddMining()
               .UseWallet()
               .AddRPC()
               .MockIBD());

            return CreateCustomNode(callback, network, ProtocolVersion.PROTOCOL_VERSION, configParameters: configParameters);
        }

        public CoreNode CreateStratisPosNode(Network network)
        {
            return CreateNode(new StratisBitcoinPosRunner(this.GetNextDataFolderName(), network), "stratis.conf");
        }

        public CoreNode CreateSmartContractPoANode()
        {
            Network network = new SmartContractsPoARegTest();
            return CreateNode(new SmartContractPoARunner(this.GetNextDataFolderName(), network), "stratis.conf");
        }

        public CoreNode CreateSmartContractPowNode()
        {
            Network network = new SmartContractsRegTest();
            return CreateNode(new StratisSmartContractNode(this.GetNextDataFolderName(), network), "stratis.conf");
        }

        public CoreNode CreateSmartContractPosNode()
        {
            Network network = new SmartContractPosRegTest();
            return CreateNode(new StratisSmartContractPosNode(this.GetNextDataFolderName(), network), "stratis.conf");
        }

        public CoreNode CloneStratisNode(CoreNode cloneNode)
        {
            var node = new CoreNode(new StratisBitcoinPowRunner(cloneNode.FullNode.Settings.DataFolder.RootPath, cloneNode.FullNode.Network), this.ConfigParameters, "bitcoin.conf");
            this.Nodes.Add(node);
            this.Nodes.Remove(cloneNode);
            return node;
        }

        /// <summary>A helper method to create a node instance with a non-standard set of features enabled. The node can be PoW or PoS, as long as the appropriate features are provided.</summary>
        /// <param name="callback">A callback accepting an instance of <see cref="IFullNodeBuilder"/> that constructs a node with a custom feature set.</param>
        /// <param name="network">The network the node will be running on.</param>
        /// <param name="protocolVersion">Use <see cref="ProtocolVersion.PROTOCOL_VERSION"/> for BTC PoW-like networks and <see cref="ProtocolVersion.ALT_PROTOCOL_VERSION"/> for Stratis PoS-like networks.</param>
        /// <param name="agent">A user agent string to distinguish different node versions from each other.</param>
        /// <param name="configParameters">Use this to pass in any custom configuration parameters used to set up the CoreNode</param>
        public CoreNode CreateCustomNode(Action<IFullNodeBuilder> callback, Network network, ProtocolVersion protocolVersion = ProtocolVersion.PROTOCOL_VERSION, string agent = "Custom", NodeConfigParameters configParameters = null)
        {
            configParameters = configParameters ?? new NodeConfigParameters();

            configParameters.SetDefaultValueIfUndefined("conf", "custom.conf");
            string configFileName = configParameters["conf"];

            configParameters.SetDefaultValueIfUndefined("datadir", this.GetNextDataFolderName(agent));
            string dataDir = configParameters["datadir"];

            configParameters.ToList().ForEach(p => this.ConfigParameters[p.Key] = p.Value);
            return CreateNode(new CustomNodeRunner(dataDir, callback, network, protocolVersion, configParameters, agent), configFileName);
        }

        protected string GetNextDataFolderName(string folderName = null)
        {
            string hash = Guid.NewGuid().ToString("N").Substring(0, 7);
            string numberedFolderName = string.Join(
                ".",
                new[] { hash, folderName }.Where(s => s != null));
            string dataFolderName = Path.Combine(this.rootFolder, numberedFolderName);

            return dataFolderName;
        }

        public void Dispose()
        {
            foreach (CoreNode node in this.Nodes)
                node.Kill();

            // Logs are static so clear them after every run.
            LogManager.Configuration.LoggingRules.Clear();
            LogManager.ReconfigExistingLoggers();
        }

        /// <summary>
        /// By default, logs are disabled when using <see cref="Create(string)"/> or <see cref="Create(object, string)"/> methods,
        /// by using this fluent method the caller can enable the logs at will.
        /// </summary>
        /// <returns>Current <see cref="NodeBuilder"/> instance, used for fluent API style</returns>
        /// <example>
        /// //default use (without logs)
        /// using (NodeBuilder builder = NodeBuilder.Create(this))
        /// {
        ///     //your test code here
        /// }
        ///
        /// //with logs enabled
        /// using (NodeBuilder builder = NodeBuilder.Create(this).WithLogsEnabled())
        /// {
        ///     //your test code here
        /// }
        /// </example>
        public NodeBuilder WithLogsEnabled()
        {
            // NLog Enable/Disable logging is based on internal counter. To ensure logs are enabled
            // keep calling EnableLogging until IsLoggingEnabled returns true.
            while (!LogManager.IsLoggingEnabled())
            {
                LogManager.EnableLogging();
            }

            return this;
        }

        /// <summary>
        /// If logs have been enabled by calling WithLogsEnabled you can disable it manually by calling this method.
        /// If the test is running within an "using block" where the nodebuilder is created, without using <see cref="WithLogsEnabled"/>,
        /// you shouldn't need to call this method.
        /// </summary>
        /// <returns>Current <see cref="NodeBuilder"/> instance, used for fluent API style.</returns>
        public NodeBuilder WithLogsDisabled()
        {
            // NLog Enable/Disable logging is based on internal counter. To ensure logs are disabled
            // keep calling DisableLogging until IsLoggingEnabled returns false.
            while (LogManager.IsLoggingEnabled())
            {
                LogManager.DisableLogging();
            }

            return this;
        }
    }
}<|MERGE_RESOLUTION|>--- conflicted
+++ resolved
@@ -78,7 +78,6 @@
             throw new FileNotFoundException($"Could not load the file {path}.");
         }
 
-<<<<<<< HEAD
         private static string GetStratisXPath(string version)
         {
             string path;
@@ -96,10 +95,7 @@
             throw new FileNotFoundException($"Could not load the file {path}.");
         }
 
-        private CoreNode CreateNode(NodeRunner runner, string configFile = "bitcoin.conf", bool useCookieAuth = false)
-=======
         protected CoreNode CreateNode(NodeRunner runner, string configFile = "bitcoin.conf", bool useCookieAuth = false)
->>>>>>> 3f10734d
         {
             var node = new CoreNode(runner, this.ConfigParameters, configFile, useCookieAuth);
             this.Nodes.Add(node);
