--- conflicted
+++ resolved
@@ -74,18 +74,10 @@
 
             var invPayload = new InvPayload(transaction);
 
-<<<<<<< HEAD
-            var peers = this.connectionManager.ConnectedPeers.ToList();
-            int propagateToCount = skipHalfOfThePeers ? (int)Math.Ceiling(peers.Count / 2.0) : peers.Count;
-
-            for (int i = 0; i < propagateToCount; ++i)
-                await peers[i].SendMessageAsync(invPayload);
-=======
             foreach (var peer in peers)
             {
                 await peer.SendMessageAsync(invPayload);
             }
->>>>>>> 5bd9ffe9
         }
 
         protected bool IsPropagated(Transaction transaction)
