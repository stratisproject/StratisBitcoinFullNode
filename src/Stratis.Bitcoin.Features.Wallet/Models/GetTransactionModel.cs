--- conflicted
+++ resolved
@@ -2,17 +2,13 @@
 using System.Runtime.Serialization;
 using NBitcoin;
 using Newtonsoft.Json;
-<<<<<<< HEAD
-=======
 using Newtonsoft.Json.Converters;
->>>>>>> 490ea867
 using Stratis.Bitcoin.Utilities.JsonConverters;
 
 namespace Stratis.Bitcoin.Features.Wallet.Models
 {
-<<<<<<< HEAD
     /// <summary>Transaction details model for RPC method gettransaction.</summary>
-    public class GetTransactionDetailsModel
+    public class GetTransactionDetailsModel2
     {
         // Required to be returned according to the Bitcoin developer reference. Can be empty string for default account.
         [JsonProperty("account")]
@@ -29,8 +25,6 @@
         public Money Amount { get; set; }
     }
 
-=======
->>>>>>> 490ea867
     /// <summary>Model for RPC method gettransaction.</summary>
     public class GetTransactionModel
     {
@@ -39,10 +33,6 @@
         /// Can be positive (received), negative (sent) or 0 (payment to yourself).
         /// </summary>
         [JsonProperty("amount")]
-<<<<<<< HEAD
-        [JsonConverter(typeof(MoneyInCoinsJsonConverter))]
-        public Money Amount { get; set; }
-=======
         public decimal Amount { get; set; }
 
         /// <summary>
@@ -56,7 +46,6 @@
         /// </summary>
         [JsonProperty("confirmations", NullValueHandling = NullValueHandling.Ignore)]
         public int Confirmations { get; set; }
->>>>>>> 490ea867
 
         /// <summary>
         /// Set to true if the transaction is a coinbase or a coinstake. Not returned for regular transactions.
@@ -102,15 +91,9 @@
         [JsonProperty(PropertyName = "timereceived")]
         public long TimeReceived { get; set; }
 
-<<<<<<< HEAD
-        [JsonProperty("confirmations")]
-        public int Confirmations { get; set; }
-
-=======
         /// <summary>
         /// Details of the transaction.
         /// </summary>
->>>>>>> 490ea867
         [JsonProperty("details")]
         public List<GetTransactionDetailsModel> Details { get; set; }
 
@@ -124,6 +107,10 @@
     /// <summary>Transaction details model for RPC method gettransaction.</summary>
     public class GetTransactionDetailsModel
     {
+        // Required to be returned according to the Bitcoin developer reference. Can be empty string for default account.
+        [JsonProperty("account")]
+        public string Account { get; set; }
+
         /// <summary>
         /// The address involved in the transaction.
         /// For 'send' it's the external destination address it was sent to, for 'receive' it's the wallet address it was received into.
