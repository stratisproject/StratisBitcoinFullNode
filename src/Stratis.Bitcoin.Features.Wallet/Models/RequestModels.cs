--- conflicted
+++ resolved
@@ -296,17 +296,14 @@
         [MinLength(1)]
         public List<RecipientModel> Recipients { get; set; }
 
-<<<<<<< HEAD
-        /// <summary>
-        /// The type of fee to use when working out the fee for the transaction. Specify "low", "medium", or "high".
-        /// </summary>   
-=======
         public string OpReturnData { get; set; }
 
         [MoneyFormat(isRequired: false, ErrorMessage = "The op return amount is not in the correct format.")]
         public string OpReturnAmount { get; set; }
 
->>>>>>> bfb8894e
+        /// <summary>
+        /// The type of fee to use when working out the fee for the transaction. Specify "low", "medium", or "high".
+        /// </summary>  
         public string FeeType { get; set; }
 
         /// <summary>
@@ -374,21 +371,6 @@
         [Required(ErrorMessage = "A password is required.")]
         public string Password { get; set; }
 
-<<<<<<< HEAD
-        /// <summary>
-        /// A string containing any OP_RETURN output data to store as part of the transaction.
-        /// </summary>       
-        public string OpReturnData { get; set; }
-
-        /// <summary>
-        /// The funds in STRAT (or a sidechain coin) to include with the OP_RETURN output. Currently, specifying
-        /// some funds helps OP_RETURN outputs be relayed around the network.
-        /// </summary>   
-        [MoneyFormat(isRequired: false, ErrorMessage = "The op return amount is not in the correct format.")]
-        public string OpReturnAmount { get; set; }
-
-=======
->>>>>>> bfb8894e
         /// <inheritdoc />
         public IEnumerable<ValidationResult> Validate(ValidationContext validationContext)
         {
@@ -411,11 +393,7 @@
     }
 
     /// <summary>
-<<<<<<< HEAD
     /// A class containing the necessary parameters for a send transaction request.
-=======
-    /// A class containing the necessary parameters to perform a send transaction request.
->>>>>>> bfb8894e
     /// </summary>
     public class SendTransactionRequest : RequestModel
     {
