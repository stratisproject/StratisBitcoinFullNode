--- conflicted
+++ resolved
@@ -49,8 +49,7 @@
         public WalletRPCController(
             IBlockStore blockStore,
             IBroadcasterManager broadcasterManager,
-<<<<<<< HEAD
-            ConcurrentChain chain,
+            ChainIndexer chainIndexer,
             IConsensusManager consensusManager,
             IFullNode fullNode,
             ILoggerFactory loggerFactory,
@@ -59,13 +58,7 @@
             StoreSettings storeSettings,
             IWalletManager walletManager,
             WalletSettings walletSettings,
-            IWalletTransactionHandler walletTransactionHandler) : base(fullNode: fullNode, consensusManager: consensusManager, chain: chain, network: network)
-=======
-            IConsensusManager consensusManager,
-            ChainIndexer chainIndexer,
-            ILoggerFactory loggerFactory,
-            WalletSettings walletSettings) : base(fullNode: fullNode, consensusManager: consensusManager, chainIndexer: chainIndexer)
->>>>>>> 7fea878e
+            IWalletTransactionHandler walletTransactionHandler) : base(fullNode: fullNode, consensusManager: consensusManager, chain: chainIndexer, network: network)
         {
             this.blockStore = blockStore;
             this.broadcasterManager = broadcasterManager;
