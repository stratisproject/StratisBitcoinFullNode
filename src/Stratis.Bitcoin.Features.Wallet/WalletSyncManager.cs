﻿using System;
using System.Collections.Generic;
using System.Linq;
using System.Threading;
using System.Threading.Tasks;
using Microsoft.Extensions.Logging;
using NBitcoin;
using Stratis.Bitcoin.Features.BlockStore;
using Stratis.Bitcoin.Features.Wallet.Interfaces;
using Stratis.Bitcoin.Interfaces;
using Stratis.Bitcoin.Utilities;

namespace Stratis.Bitcoin.Features.Wallet
{
    public class WalletSyncManager : IWalletSyncManager, IDisposable
    {
        private readonly IWalletManager walletManager;

        private readonly ConcurrentChain chain;

        /// <summary>Instance logger.</summary>
        private readonly ILogger logger;

        private readonly IBlockStore blockStore;

        private readonly StoreSettings storeSettings;

        /// <summary>Global application life cycle control - triggers when application shuts down.</summary>
        private readonly INodeLifetime nodeLifetime;

        protected ChainedHeader walletTip;

        public ChainedHeader WalletTip => this.walletTip;

        /// <summary>Queue which contains blocks that should be processed by <see cref="WalletManager"/>.</summary>
        private readonly AsyncQueue<Block> blocksQueue;

        /// <summary>Current <see cref="blocksQueue"/> size in bytes.</summary>
        private long blocksQueueSize;

        /// <summary>Flag to determine when the <see cref="MaxQueueSize"/> is reached.</summary>
        private bool maxQueueSizeReached;

        /// <summary>Limit <see cref="blocksQueue"/> size to 100MB.</summary>
        private const int MaxQueueSize = 100 * 1024 * 1024;

        public WalletSyncManager(ILoggerFactory loggerFactory, IWalletManager walletManager, ConcurrentChain chain,
            Network network, IBlockStore blockStore, StoreSettings storeSettings, INodeLifetime nodeLifetime)
        {
            Guard.NotNull(loggerFactory, nameof(loggerFactory));
            Guard.NotNull(walletManager, nameof(walletManager));
            Guard.NotNull(chain, nameof(chain));
            Guard.NotNull(network, nameof(network));
            Guard.NotNull(blockStore, nameof(blockStore));
            Guard.NotNull(storeSettings, nameof(storeSettings));
            Guard.NotNull(nodeLifetime, nameof(nodeLifetime));

            this.walletManager = walletManager;
            this.chain = chain;
            this.blockStore = blockStore;
<<<<<<< HEAD
            this.coinType = (CoinType)network.Consensus.CoinType;
=======
>>>>>>> 39e7a38e
            this.storeSettings = storeSettings;
            this.nodeLifetime = nodeLifetime;
            this.logger = loggerFactory.CreateLogger(this.GetType().FullName);
            this.blocksQueue = new AsyncQueue<Block>(this.OnProcessBlockAsync);

            this.blocksQueueSize = 0;
        }

        /// <inheritdoc />
        public void Start()
        {
            this.logger.LogTrace("()");

            // When a node is pruned it impossible to catch up
            // if the wallet falls behind the block puller.
            // To support pruning the wallet will need to be
            // able to download blocks from peers to catch up.
            if (this.storeSettings.Prune)
                throw new WalletException("Wallet can not yet run on a pruned node");

            this.logger.LogInformation("WalletSyncManager initialized. Wallet at block {0}.", this.walletManager.LastBlockHeight());

            this.walletTip = this.chain.GetBlock(this.walletManager.WalletTipHash);
            if (this.walletTip == null)
            {
                // The wallet tip was not found in the main chain.
                // this can happen if the node crashes unexpectedly.
                // To recover we need to find the first common fork
                // with the best chain. As the wallet does not have a
                // list of chain headers, we use a BlockLocator and persist
                // that in the wallet. The block locator will help finding
                // a common fork and bringing the wallet back to a good
                // state (behind the best chain).
                ICollection<uint256> locators = this.walletManager.GetFirstWalletBlockLocator();
                var blockLocator = new BlockLocator { Blocks = locators.ToList() };
                ChainedHeader fork = this.chain.FindFork(blockLocator);
                this.walletManager.RemoveBlocks(fork);
                this.walletManager.WalletTipHash = fork.HashBlock;
                this.walletTip = fork;
            }

            this.logger.LogTrace("(-)");
        }

        /// <inheritdoc />
        public void Stop()
        {
            this.logger.LogTrace("()");
            this.logger.LogTrace("(-)");
        }

        /// <summary>Called when a <see cref="Block"/> is added to the <see cref="blocksQueue"/>.
        /// Depending on the <see cref="WalletTip"/> and incoming block height, this method will decide whether the <see cref="Block"/> will be processed by the <see cref="WalletManager"/>.
        /// </summary>
        /// <param name="block">Block to be processed.</param>
        /// <param name="cancellationToken">The cancellation token.</param>
        private async Task OnProcessBlockAsync(Block block, CancellationToken cancellationToken)
        {
            Guard.NotNull(block, nameof(block));
            this.logger.LogTrace("({0}:'{1}')", nameof(block), block.GetHash());

            long currentBlockQueueSize = Interlocked.Add(ref this.blocksQueueSize, -block.BlockSize.Value);            
            this.logger.LogTrace("Queue sized changed to {0} bytes.", currentBlockQueueSize);

            ChainedHeader newTip = this.chain.GetBlock(block.GetHash());

            if (newTip == null)
            {
                this.logger.LogTrace("(-)[NEW_TIP_REORG]");
                return;
            }

            // If the new block's previous hash is not the same as the one we have, there might have been a reorg.
            // If the new block follows the previous one, just pass the block to the manager.
            if (block.Header.HashPrevBlock != this.walletTip.HashBlock)
            {
                // If previous block does not match there might have
                // been a reorg, check if the wallet is still on the main chain.
                ChainedHeader inBestChain = this.chain.GetBlock(this.walletTip.HashBlock);
                if (inBestChain == null)
                {
                    // The current wallet hash was not found on the main chain.
                    // A reorg happened so bring the wallet back top the last known fork.
                    ChainedHeader fork = this.walletTip;

                    // We walk back the chained block object to find the fork.
                    while (this.chain.GetBlock(fork.HashBlock) == null)
                        fork = fork.Previous;

                    this.logger.LogInformation("Reorg detected, going back from '{0}' to '{1}'.", this.walletTip, fork);

                    this.walletManager.RemoveBlocks(fork);
                    this.walletTip = fork;

                    this.logger.LogTrace("Wallet tip set to '{0}'.", this.walletTip);
                }

                // The new tip can be ahead or behind the wallet.
                // If the new tip is ahead we try to bring the wallet up to the new tip.
                // If the new tip is behind we just check the wallet and the tip are in the same chain.
                if (newTip.Height > this.walletTip.Height)
                {
                    ChainedHeader findTip = newTip.FindAncestorOrSelf(this.walletTip);
                    if (findTip == null)
                    {
                        this.logger.LogTrace("(-)[NEW_TIP_AHEAD_NOT_IN_WALLET]");
                        return;
                    }

                    CancellationToken token = this.nodeLifetime.ApplicationStopping;
                    this.logger.LogTrace("Wallet tip '{0}' is behind the new tip '{1}'.", this.walletTip, newTip);

                    ChainedHeader next = this.walletTip;
                    while (next != newTip)
                    {
                        // While the wallet is catching up the entire node will wait.
                        // If a wallet is recovered to a date in the past. Consensus will stop until the wallet is up to date.

                        // TODO: This code should be replaced with a different approach
                        // Similar to BlockStore the wallet should be standalone and not depend on consensus.
                        // The block should be put in a queue and pushed to the wallet in an async way.
                        // If the wallet is behind it will just read blocks from store (or download in case of a pruned node).

                        token.ThrowIfCancellationRequested();

                        next = newTip.GetAncestor(next.Height + 1);
                        Block nextblock = null;
                        int index = 0;
                        while (true)
                        {
                            token.ThrowIfCancellationRequested();

<<<<<<< HEAD
                            nextblock = this.blockStore.GetBlockAsync(next.HashBlock).GetAwaiter().GetResult();
=======
                            nextblock = await this.blockStore.GetBlockAsync(next.HashBlock).ConfigureAwait(false);
>>>>>>> 39e7a38e
                            if (nextblock == null)
                            {
                                // The idea in this abandoning of the loop is to release consensus to push the block.
                                // That will make the block available in the next push from consensus.
                                index++;
                                if (index > 10)
                                {
                                    this.logger.LogTrace("(-)[WALLET_CATCHUP_INDEX_MAX]");
                                    return;
                                }

                                // Really ugly hack to let store catch up.
                                // This will block the entire consensus pulling.
                                this.logger.LogWarning("Wallet is behind the best chain and the next block is not found in store.");
                                Thread.Sleep(100);
                                continue;
                            }

                            break;
                        }

                        this.walletTip = next;
                        this.walletManager.ProcessBlock(nextblock, next);
                    }
                }
                else
                {
                    ChainedHeader findTip = this.walletTip.FindAncestorOrSelf(newTip);
                    if (findTip == null)
                    {
                        this.logger.LogTrace("(-)[NEW_TIP_BEHIND_NOT_IN_WALLET]");
                        return;
                    }

                    this.logger.LogTrace("Wallet tip '{0}' is ahead or equal to the new tip '{1}'.", this.walletTip, newTip);
                }
            }
            else this.logger.LogTrace("New block follows the previously known block '{0}'.", this.walletTip);

            this.walletTip = newTip;
            this.walletManager.ProcessBlock(block, newTip);

            this.logger.LogTrace("(-)");
        }

        /// <inheritdoc />
        public virtual void ProcessBlock(Block block)
        {
            Guard.NotNull(block, nameof(block));

            this.logger.LogTrace("({0}:'{1}')", nameof(block), block.GetHash());

            if (!this.walletManager.ContainsWallets)
            {
                this.logger.LogTrace("(-)[NO_WALLET]");
                return;
            }

            // If the queue reaches the maximum limit, ignore incoming blocks until the queue is empty.
            if (!this.maxQueueSizeReached)
            {
                if (this.blocksQueueSize >= MaxQueueSize)
                {
                    this.maxQueueSizeReached = true;
                    this.logger.LogTrace("(-)[REACHED_MAX_QUEUE_SIZE]");
                    return;
                }
            }
            else
            {
                // If queue is empty then reset the maxQueueSizeReached flag.
                this.maxQueueSizeReached = this.blocksQueueSize > 0;
            }

            if (!this.maxQueueSizeReached)
            {
                long currentBlockQueueSize = Interlocked.Add(ref this.blocksQueueSize, block.BlockSize.Value);
                this.logger.LogTrace("Queue sized changed to {0} bytes.", currentBlockQueueSize);

                this.blocksQueue.Enqueue(block);
            }

            this.logger.LogTrace("(-)");
        }

        /// <inheritdoc />
        public virtual void ProcessTransaction(Transaction transaction)
        {
            Guard.NotNull(transaction, nameof(transaction));

            this.logger.LogTrace("({0}:'{1}')", nameof(transaction), transaction.GetHash());

            this.walletManager.ProcessTransaction(transaction);

            this.logger.LogTrace("(-)");
        }

        /// <inheritdoc />
        public virtual void SyncFromDate(DateTime date)
        {
            this.logger.LogTrace("({0}:'{1::yyyy-MM-dd HH:mm:ss}')", nameof(date), date);

            int blockSyncStart = this.chain.GetHeightAtTime(date);
            this.SyncFromHeight(blockSyncStart);

            this.logger.LogTrace("(-)");
        }

        /// <inheritdoc />
        public virtual void SyncFromHeight(int height)
        {
            this.logger.LogTrace("({0}:{1})", nameof(height), height);

            ChainedHeader chainedHeader = this.chain.GetBlock(height);
            this.walletTip = chainedHeader ?? throw new WalletException("Invalid block height");
            this.walletManager.WalletTipHash = chainedHeader.HashBlock;

            this.logger.LogTrace("(-)");
        }

        /// <inheritdoc />
        public void Dispose()
        {
            this.logger.LogTrace("()");

            this.blocksQueue.Dispose();

            this.logger.LogTrace("(-)");
        }
    }
}<|MERGE_RESOLUTION|>--- conflicted
+++ resolved
@@ -58,10 +58,6 @@
             this.walletManager = walletManager;
             this.chain = chain;
             this.blockStore = blockStore;
-<<<<<<< HEAD
-            this.coinType = (CoinType)network.Consensus.CoinType;
-=======
->>>>>>> 39e7a38e
             this.storeSettings = storeSettings;
             this.nodeLifetime = nodeLifetime;
             this.logger = loggerFactory.CreateLogger(this.GetType().FullName);
@@ -194,11 +190,7 @@
                         {
                             token.ThrowIfCancellationRequested();
 
-<<<<<<< HEAD
-                            nextblock = this.blockStore.GetBlockAsync(next.HashBlock).GetAwaiter().GetResult();
-=======
                             nextblock = await this.blockStore.GetBlockAsync(next.HashBlock).ConfigureAwait(false);
->>>>>>> 39e7a38e
                             if (nextblock == null)
                             {
                                 // The idea in this abandoning of the loop is to release consensus to push the block.
