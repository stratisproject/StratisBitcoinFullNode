﻿using System;
using System.Collections.Generic;
using System.IO;
using System.Linq;
using System.Net;
using System.Security;
using System.Text;
using Microsoft.AspNetCore.Mvc;
using Microsoft.Extensions.Logging;
using NBitcoin;
using NBitcoin.DataEncoders;
using Stratis.Bitcoin.Connection;
using Stratis.Bitcoin.Features.Wallet.Broadcasting;
using Stratis.Bitcoin.Features.Wallet.Helpers;
using Stratis.Bitcoin.Features.Wallet.Interfaces;
using Stratis.Bitcoin.Features.Wallet.Models;
using Stratis.Bitcoin.Utilities;
using Stratis.Bitcoin.Utilities.JsonErrors;
using Stratis.Bitcoin.Utilities.ModelStateErrors;

namespace Stratis.Bitcoin.Features.Wallet.Controllers
{
    /// <summary>
    /// Controller providing operations on a wallet.
    /// </summary>
    [Route("api/[controller]")]
    public class WalletController : Controller
    {
        private readonly IWalletManager walletManager;

        private readonly IWalletTransactionHandler walletTransactionHandler;

        private readonly IWalletSyncManager walletSyncManager;

        private readonly CoinType coinType;

        /// <summary>Specification of the network the node runs on - regtest/testnet/mainnet.</summary>
        private readonly Network network;

        private readonly IConnectionManager connectionManager;

        private readonly ConcurrentChain chain;

        /// <summary>Instance logger.</summary>
        private readonly ILogger logger;

        private readonly IBroadcasterManager broadcasterManager;

        /// <summary>Provider of date time functionality.</summary>
        private readonly IDateTimeProvider dateTimeProvider;

        public WalletController(
            ILoggerFactory loggerFactory,
            IWalletManager walletManager,
            IWalletTransactionHandler walletTransactionHandler,
            IWalletSyncManager walletSyncManager,
            IConnectionManager connectionManager,
            Network network,
            ConcurrentChain chain,
            IBroadcasterManager broadcasterManager,
            IDateTimeProvider dateTimeProvider)
        {
            this.walletManager = walletManager;
            this.walletTransactionHandler = walletTransactionHandler;
            this.walletSyncManager = walletSyncManager;
            this.connectionManager = connectionManager;
            this.network = network;
            this.coinType = (CoinType)network.Consensus.CoinType;
            this.chain = chain;
            this.logger = loggerFactory.CreateLogger(this.GetType().FullName);
            this.broadcasterManager = broadcasterManager;
            this.dateTimeProvider = dateTimeProvider;
        }

        /// <summary>
        /// Generates a new mnemonic. The call can optionally specify a language and the number of words in the mnemonic.
        /// </summary>
        /// <param name="language">The language for the words in the mnemonic. Options are: English, French, Spanish, Japanese, ChineseSimplified and ChineseTraditional. The default is 'English'.</param>
        /// <param name="wordCount">The number of words in the mnemonic. Options are: 12,15,18,21 or 24. the default is 12.</param>
        /// <returns>A JSON object containing the mnemonic generated.</returns>
        [Route("mnemonic")]
        [HttpGet]
        public IActionResult GenerateMnemonic([FromQuery] string language = "English", int wordCount = 12)
        {
            try
            {
                Wordlist wordList;
                switch (language.ToLowerInvariant())
                {
                    case "english":
                        wordList = Wordlist.English;
                        break;

                    case "french":
                        wordList = Wordlist.French;
                        break;

                    case "spanish":
                        wordList = Wordlist.Spanish;
                        break;

                    case "japanese":
                        wordList = Wordlist.Japanese;
                        break;

                    case "chinesetraditional":
                        wordList = Wordlist.ChineseTraditional;
                        break;

                    case "chinesesimplified":
                        wordList = Wordlist.ChineseSimplified;
                        break;

                    default:
                        throw new FormatException($"Invalid language '{language}'. Choices are: English, French, Spanish, Japanese, ChineseSimplified and ChineseTraditional.");
                }

                var count = (WordCount)wordCount;

                // generate the mnemonic
                var mnemonic = new Mnemonic(wordList, count);
                return this.Json(mnemonic.ToString());
            }
            catch (Exception e)
            {
                this.logger.LogError("Exception occurred: {0}", e.ToString());
                return ErrorHelpers.BuildErrorResponse(HttpStatusCode.BadRequest, e.Message, e.ToString());
            }
        }

        /// <summary>
        /// Creates a new wallet on the local machine.
        /// </summary>
        /// <param name="request">The object containing the parameters used to create the wallet.</param>
        /// <returns>A JSON object containing the mnemonic created for the new wallet.</returns>
        [Route("create")]
        [HttpPost]
        public IActionResult Create([FromBody]WalletCreationRequest request)
        {
            Guard.NotNull(request, nameof(request));

            // checks the request is valid
            if (!this.ModelState.IsValid)
            {
                return ModelStateErrors.BuildErrorResponse(this.ModelState);
            }

            try
            {
                Mnemonic requestMnemonic = string.IsNullOrEmpty(request.Mnemonic) ? null : new Mnemonic(request.Mnemonic);

                Mnemonic mnemonic = this.walletManager.CreateWallet(request.Password, request.Name, request.Passphrase, mnemonic: requestMnemonic);

                // start syncing the wallet from the creation date
                this.walletSyncManager.SyncFromDate(this.dateTimeProvider.GetUtcNow());

                return this.Json(mnemonic.ToString());
            }
            catch (WalletException e)
            {
                // indicates that this wallet already exists
                this.logger.LogError("Exception occurred: {0}", e.ToString());
                return ErrorHelpers.BuildErrorResponse(HttpStatusCode.Conflict, e.Message, e.ToString());
            }
            catch (NotSupportedException e)
            {
                this.logger.LogError("Exception occurred: {0}", e.ToString());
                return ErrorHelpers.BuildErrorResponse(HttpStatusCode.BadRequest, "There was a problem creating a wallet.", e.ToString());
            }
        }

        /// <summary>
        /// Loads a wallet previously created by the user.
        /// </summary>
        /// <param name="request">The name of the wallet to load.</param>
        [Route("load")]
        [HttpPost]
        public IActionResult Load([FromBody]WalletLoadRequest request)
        {
            Guard.NotNull(request, nameof(request));

            // checks the request is valid
            if (!this.ModelState.IsValid)
            {
                return ModelStateErrors.BuildErrorResponse(this.ModelState);
            }

            try
            {
                Wallet wallet = this.walletManager.LoadWallet(request.Password, request.Name);
                return this.Ok();
            }
            catch (FileNotFoundException e)
            {
                this.logger.LogError("Exception occurred: {0}", e.ToString());
                return ErrorHelpers.BuildErrorResponse(HttpStatusCode.NotFound, "This wallet was not found at the specified location.", e.ToString());
            }
            catch (SecurityException e)
            {
                // indicates that the password is wrong
                this.logger.LogError("Exception occurred: {0}", e.ToString());
                return ErrorHelpers.BuildErrorResponse(HttpStatusCode.Forbidden, "Wrong password, please try again.", e.ToString());
            }
            catch (Exception e)
            {
                this.logger.LogError("Exception occurred: {0}", e.ToString());
                return ErrorHelpers.BuildErrorResponse(HttpStatusCode.BadRequest, e.Message, e.ToString());
            }
        }

        /// <summary>
        /// Recovers a wallet.
        /// </summary>
        /// <param name="request">The object containing the parameters used to recover a wallet.</param>
        [Route("recover")]
        [HttpPost]
        public IActionResult Recover([FromBody]WalletRecoveryRequest request)
        {
            Guard.NotNull(request, nameof(request));

            // checks the request is valid
            if (!this.ModelState.IsValid)
            {
                return ModelStateErrors.BuildErrorResponse(this.ModelState);
            }

            try
            {
                Wallet wallet = this.walletManager.RecoverWallet(request.Password, request.Name, request.Mnemonic, request.CreationDate, passphrase: request.Passphrase);

                this.SyncFromBestHeightForRecoveredWallets(request.CreationDate);

                return this.Ok();
            }
            catch (WalletException e)
            {
                // indicates that this wallet already exists
                this.logger.LogError("Exception occurred: {0}", e.ToString());
                return ErrorHelpers.BuildErrorResponse(HttpStatusCode.Conflict, e.Message, e.ToString());
            }
            catch (FileNotFoundException e)
            {
                // indicates that this wallet does not exist
                this.logger.LogError("Exception occurred: {0}", e.ToString());
                return ErrorHelpers.BuildErrorResponse(HttpStatusCode.NotFound, "Wallet not found.", e.ToString());
            }
            catch (Exception e)
            {
                this.logger.LogError("Exception occurred: {0}", e.ToString());
                return ErrorHelpers.BuildErrorResponse(HttpStatusCode.BadRequest, e.Message, e.ToString());
            }
        }

        /// <summary>
        /// Recovers a wallet using only the extended public key.
        /// </summary>
        /// <param name="request">The object containing the parameters used to recover a wallet.</param>
        [Route("recover-via-extpubkey")]
        [HttpPost]
        public IActionResult RecoverViaExtPubKey([FromBody]WalletExtPubRecoveryRequest request)
        {
            Guard.NotNull(request, nameof(request));

            if (!this.ModelState.IsValid)
            {
                this.logger.LogTrace("(-)[MODEL_STATE_INVALID]");
                return ModelStateErrors.BuildErrorResponse(this.ModelState);
            }

            try
            {
                string accountExtPubKey =
                    this.network.IsBitcoin()
                        ? request.ExtPubKey
                        : LegacyExtPubKeyConverter.ConvertIfInLegacyStratisFormat(request.ExtPubKey, this.network);

                this.walletManager.RecoverWallet(request.Name, ExtPubKey.Parse(accountExtPubKey), request.AccountIndex,
                    request.CreationDate);

                this.SyncFromBestHeightForRecoveredWallets(request.CreationDate);

                return this.Ok();
            }
            catch (WalletException e)
            {
                // Wallet already exists.
                this.logger.LogError("Exception occurred: {0}", e.ToString());
                return ErrorHelpers.BuildErrorResponse(HttpStatusCode.Conflict, e.Message, e.ToString());
            }
            catch (FileNotFoundException e)
            {
                // Wallet does not exist.
                this.logger.LogError("Exception occurred: {0}", e.ToString());
                return ErrorHelpers.BuildErrorResponse(HttpStatusCode.NotFound, "Wallet not found.", e.ToString());
            }
            catch (Exception e)
            {
                this.logger.LogError("Exception occurred: {0}", e.ToString());
                return ErrorHelpers.BuildErrorResponse(HttpStatusCode.BadRequest, e.Message, e.ToString());
            }
        }

        /// <summary>
        /// Get some general info about a wallet.
        /// </summary>
        /// <param name="request">The name of the wallet.</param>
        /// <returns></returns>
        [Route("general-info")]
        [HttpGet]
        public IActionResult GetGeneralInfo([FromQuery] WalletName request)
        {
            Guard.NotNull(request, nameof(request));

            // checks the request is valid
            if (!this.ModelState.IsValid)
            {
                return ModelStateErrors.BuildErrorResponse(this.ModelState);
            }

            try
            {
                Wallet wallet = this.walletManager.GetWallet(request.Name);

                var model = new WalletGeneralInfoModel
                {
                    Network = wallet.Network,
                    CreationTime = wallet.CreationTime,
                    LastBlockSyncedHeight = wallet.AccountsRoot.Single(a => a.CoinType == this.coinType).LastBlockSyncedHeight,
                    ConnectedNodes = this.connectionManager.ConnectedPeers.Count(),
                    ChainTip = this.chain.Tip.Height,
                    IsChainSynced = this.chain.IsDownloaded(),
                    IsDecrypted = true
                };

                // Get the wallet's file path.
                (string folder, IEnumerable<string> fileNameCollection) = this.walletManager.GetWalletsFiles();
                string searchFile = Path.ChangeExtension(request.Name, this.walletManager.GetWalletFileExtension());
                string fileName = fileNameCollection.FirstOrDefault(i => i.Equals(searchFile));
                if (folder != null && fileName != null)
                    model.WalletFilePath = Path.Combine(folder, fileName);

                return this.Json(model);
            }
            catch (Exception e)
            {
                this.logger.LogError(e, "Exception occurred: {0}", e.StackTrace);
                return ErrorHelpers.BuildErrorResponse(HttpStatusCode.BadRequest, e.Message, e.ToString());
            }
        }

        /// <summary>
        /// Retrieves the history of a wallet.
        /// </summary>
        /// <param name="request">The request parameters.</param>
        /// <returns></returns>
        [Route("history")]
        [HttpGet]
        public IActionResult GetHistory([FromQuery] WalletHistoryRequest request)
        {
            Guard.NotNull(request, nameof(request));

            if (!this.ModelState.IsValid)
            {
                return ModelStateErrors.BuildErrorResponse(this.ModelState);
            }

            try
            {
                var model = new WalletHistoryModel();

                // Get a list of all the transactions found in an account (or in a wallet if no account is specified), with the addresses associated with them.
                IEnumerable<AccountHistory> accountsHistory = this.walletManager.GetHistory(request.WalletName, request.AccountName);

                foreach (AccountHistory accountHistory in accountsHistory)
                {
                    var transactionItems = new List<TransactionItemModel>();

                    // Sorting the history items by descending dates. That includes received and sent dates.
                    List<FlatHistory> items = accountHistory.History.OrderByDescending(o => o.Transaction.SpendingDetails?.CreationTime ?? o.Transaction.CreationTime).ToList();
                    items = string.IsNullOrEmpty(request.SearchQuery) ? items.Take(200).ToList() : items;

                    // Represents a sublist containing only the transactions that have already been spent.
                    List<FlatHistory> spendingDetails = items.Where(t => t.Transaction.SpendingDetails != null).ToList();

                    // Represents a sublist of transactions associated with receive addresses + a sublist of already spent transactions associated with change addresses.
                    // In effect, we filter out 'change' transactions that are not spent, as we don't want to show these in the history.
                    List<FlatHistory> history = items.Where(t => !t.Address.IsChangeAddress() || (t.Address.IsChangeAddress() && !t.Transaction.IsSpendable())).ToList();

                    // Represents a sublist of 'change' transactions.
                    List<FlatHistory> allchange = items.Where(t => t.Address.IsChangeAddress()).ToList();

                    foreach (FlatHistory item in history)
                    {
                        TransactionData transaction = item.Transaction;
                        HdAddress address = item.Address;

                        // We don't show in history transactions that are outputs of staking transactions.
                        if (transaction.IsCoinStake != null && transaction.IsCoinStake.Value && transaction.SpendingDetails == null)
                        {
                            continue;
                        }

                        // First we look for staking transaction as they require special attention.
                        // A staking transaction spends one of our inputs into 2 outputs, paid to the same address.
                        if (transaction.SpendingDetails?.IsCoinStake != null && transaction.SpendingDetails.IsCoinStake.Value)
                        {
                            // We look for the 2 outputs related to our spending input.
                            List<FlatHistory> relatedOutputs = items.Where(h => h.Transaction.Id == transaction.SpendingDetails.TransactionId && h.Transaction.IsCoinStake != null && h.Transaction.IsCoinStake.Value).ToList();
                            if (relatedOutputs.Any())
                            {
                                // Add staking transaction details.
                                // The staked amount is calculated as the difference between the sum of the outputs and the input and should normally be equal to 1.
                                var stakingItem = new TransactionItemModel
                                {
                                    Type = TransactionItemType.Staked,
                                    ToAddress = address.Address,
                                    Amount = relatedOutputs.Sum(o => o.Transaction.Amount) - transaction.Amount,
                                    Id = transaction.SpendingDetails.TransactionId,
                                    Timestamp = transaction.SpendingDetails.CreationTime,
                                    ConfirmedInBlock = transaction.SpendingDetails.BlockHeight
                                };

                                transactionItems.Add(stakingItem);
                            }

                            // No need for further processing if the transaction itself is the output of a staking transaction.
                            if (transaction.IsCoinStake != null)
                            {
                                continue;
                            }
                        }

                        // Create a record for a 'receive' transaction.
                        if (!address.IsChangeAddress())
                        {
                            // Add incoming fund transaction details.
                            var receivedItem = new TransactionItemModel
                            {
                                Type = TransactionItemType.Received,
                                ToAddress = address.Address,
                                Amount = transaction.Amount,
                                Id = transaction.Id,
                                Timestamp = transaction.CreationTime,
                                ConfirmedInBlock = transaction.BlockHeight
                            };

                            transactionItems.Add(receivedItem);
                        }

                        // If this is a normal transaction (not staking) that has been spent, add outgoing fund transaction details.
                        if (transaction.SpendingDetails != null && transaction.SpendingDetails.IsCoinStake == null)
                        {
                            // Create a record for a 'send' transaction.
                            uint256 spendingTransactionId = transaction.SpendingDetails.TransactionId;
                            var sentItem = new TransactionItemModel
                            {
                                Type = TransactionItemType.Send,
                                Id = spendingTransactionId,
                                Timestamp = transaction.SpendingDetails.CreationTime,
                                ConfirmedInBlock = transaction.SpendingDetails.BlockHeight,
                                Amount = Money.Zero
                            };

                            // If this 'send' transaction has made some external payments, i.e the funds were not sent to another address in the wallet.
                            if (transaction.SpendingDetails.Payments != null)
                            {
                                sentItem.Payments = new List<PaymentDetailModel>();
                                foreach (PaymentDetails payment in transaction.SpendingDetails.Payments)
                                {
                                    sentItem.Payments.Add(new PaymentDetailModel
                                    {
                                        DestinationAddress = payment.DestinationAddress,
                                        Amount = payment.Amount
                                    });

                                    sentItem.Amount += payment.Amount;
                                }
                            }

                            // Get the change address for this spending transaction.
                            FlatHistory changeAddress = allchange.FirstOrDefault(a => a.Transaction.Id == spendingTransactionId);

                            // Find all the spending details containing the spending transaction id and aggregate the sums.
                            // This is our best shot at finding the total value of inputs for this transaction.
                            var inputsAmount = new Money(spendingDetails.Where(t => t.Transaction.SpendingDetails.TransactionId == spendingTransactionId).Sum(t => t.Transaction.Amount));

                            // The fee is calculated as follows: funds in utxo - amount spent - amount sent as change.
                            sentItem.Fee = inputsAmount - sentItem.Amount - (changeAddress == null ? 0 : changeAddress.Transaction.Amount);

                            // Mined/staked coins add more coins to the total out.
                            // That makes the fee negative. If that's the case ignore the fee.
                            if (sentItem.Fee < 0)
                                sentItem.Fee = 0;

                            if (!transactionItems.Contains(sentItem, new SentTransactionItemModelComparer()))
                            {
                                transactionItems.Add(sentItem);
                            }
                        }
                    }

                    // Sort and filter the history items.
                    List<TransactionItemModel> itemsToInclude = transactionItems.OrderByDescending(t => t.Timestamp)
                        .Where(x => string.IsNullOrEmpty(request.SearchQuery) || (x.Id.ToString() == request.SearchQuery || x.ToAddress == request.SearchQuery || x.Payments.Any(p => p.DestinationAddress == request.SearchQuery)))
                        .Skip(request.Skip ?? 0)
                        .Take(request.Take ?? transactionItems.Count)
                        .ToList();

                    model.AccountsHistoryModel.Add(new AccountHistoryModel
                    {
                        TransactionsHistory = itemsToInclude,
                        Name = accountHistory.Account.Name,
                        CoinType = this.coinType,
                        HdPath = accountHistory.Account.HdPath
                    });
                }

                return this.Json(model);
            }
            catch (Exception e)
            {
                this.logger.LogError("Exception occurred: {0}", e.ToString());
                return ErrorHelpers.BuildErrorResponse(HttpStatusCode.BadRequest, e.Message, e.ToString());
            }
        }

        /// <summary>
        /// Gets the balance of a wallet.
        /// </summary>
        /// <param name="request">The request parameters.</param>
        /// <returns></returns>
        [Route("balance")]
        [HttpGet]
        public IActionResult GetBalance([FromQuery] WalletBalanceRequest request)
        {
            Guard.NotNull(request, nameof(request));

            // checks the request is valid
            if (!this.ModelState.IsValid)
            {
                return ModelStateErrors.BuildErrorResponse(this.ModelState);
            }

            try
            {
                var model = new WalletBalanceModel();

                IEnumerable<AccountBalance> balances = this.walletManager.GetBalances(request.WalletName, request.AccountName);

                foreach (AccountBalance balance in balances)
                {
                    HdAccount account = balance.Account;
                    model.AccountsBalances.Add(new AccountBalanceModel
                    {
                        CoinType = this.coinType,
                        Name = account.Name,
                        HdPath = account.HdPath,
                        AmountConfirmed = balance.AmountConfirmed,
                        AmountUnconfirmed = balance.AmountUnconfirmed
                    });
                }

                return this.Json(model);
            }
            catch (Exception e)
            {
                this.logger.LogError("Exception occurred: {0}", e.ToString());
                return ErrorHelpers.BuildErrorResponse(HttpStatusCode.BadRequest, e.Message, e.ToString());
            }
        }

        /// <summary>
        /// Gets the balance for an address.
        /// </summary>
        /// <param name="request">The request parameters.</param>
        /// <returns>The address balance for an address.</returns>
        [Route("received-by-address")]
        [HttpGet]
        public IActionResult GetReceivedByAddress([FromQuery] ReceivedByAddressRequest request)
        {
            Guard.NotNull(request, nameof(request));

            // Checks the request is valid
            if (!this.ModelState.IsValid)
            {
                return ModelStateErrors.BuildErrorResponse(this.ModelState);
            }

            try
            {
                AddressBalance balanceResult = this.walletManager.GetAddressBalance(request.Address);
                return this.Json(new AddressBalanceModel
                {
                    CoinType = this.coinType,
                    Address = balanceResult.Address,
                    AmountConfirmed = balanceResult.AmountConfirmed,
                    AmountUnconfirmed = balanceResult.AmountUnconfirmed
                });
            }
            catch (Exception e)
            {
                this.logger.LogError("Exception occurred: {0}", e.ToString());
                return ErrorHelpers.BuildErrorResponse(HttpStatusCode.BadRequest, e.Message, e.ToString());
            }
        }

        /// <summary>
        /// Gets the maximum spendable balance on an account, along with the fee required to spend it.
        /// </summary>
        /// <param name="request">The request parameters.</param>
        /// <returns></returns>
        [Route("maxbalance")]
        [HttpGet]
        public IActionResult GetMaximumSpendableBalance([FromQuery] WalletMaximumBalanceRequest request)
        {
            Guard.NotNull(request, nameof(request));

            // Checks the request is valid.
            if (!this.ModelState.IsValid)
            {
                return ModelStateErrors.BuildErrorResponse(this.ModelState);
            }

            try
            {
                (Money maximumSpendableAmount, Money Fee) transactionResult = this.walletTransactionHandler.GetMaximumSpendableAmount(new WalletAccountReference(request.WalletName, request.AccountName), FeeParser.Parse(request.FeeType), request.AllowUnconfirmed);
                return this.Json(new MaxSpendableAmountModel
                {
                    MaxSpendableAmount = transactionResult.maximumSpendableAmount,
                    Fee = transactionResult.Fee
                });
            }
            catch (Exception e)
            {
                this.logger.LogError("Exception occurred: {0}", e.ToString());
                return ErrorHelpers.BuildErrorResponse(HttpStatusCode.BadRequest, e.Message, e.ToString());
            }
        }

        /// <summary>
        /// Gets the spendable transactions in an account, taking into account coin maturity and number of confirmations.
        /// </summary>
        /// <param name="request">The request parameters.</param>
        /// <returns></returns>
        [Route("spendable-transactions")]
        [HttpGet]
        public IActionResult GetSpendableTransactions([FromQuery] SpendableTransactionsRequest request)
        {
            Guard.NotNull(request, nameof(request));

            // Checks the request is valid.
            if (!this.ModelState.IsValid)
            {
                return ModelStateErrors.BuildErrorResponse(this.ModelState);
            }

            try
            {
                IEnumerable<UnspentOutputReference> spendableTransactions = this.walletManager.GetSpendableTransactionsInAccount(new WalletAccountReference(request.WalletName, request.AccountName), request.MinConfirmations);

                return this.Json(new SpendableTransactionsModel
                {
                    SpendableTransactions = spendableTransactions.Select(st => new SpendableTransactionModel
                    {
                        Id = st.Transaction.Id,
                        Amount = st.Transaction.Amount,
                        Address = st.Address.Address,
                        Index = st.Transaction.Index,
                        IsChange = st.Address.IsChangeAddress(),
                        CreationTime = st.Transaction.CreationTime,
                        Confirmations = st.Confirmations
                    }).ToList()
                });
            }
            catch (Exception e)
            {
                this.logger.LogError("Exception occurred: {0}", e.ToString());
                return ErrorHelpers.BuildErrorResponse(HttpStatusCode.BadRequest, e.Message, e.ToString());
            }
        }

        /// <summary>
        /// Gets a transaction fee estimate.
        /// Fee can be estimated by creating a <see cref="TransactionBuildContext"/> with no password
        /// and then building the transaction and retrieving the fee from the context.
        /// </summary>
        /// <param name="request">The transaction parameters.</param>
        /// <returns>The estimated fee for the transaction.</returns>
        [Route("estimate-txfee")]
        [HttpGet]
        public IActionResult GetTransactionFeeEstimate([FromQuery]TxFeeEstimateRequest request)
        {
            Guard.NotNull(request, nameof(request));

            // checks the request is valid
            if (!this.ModelState.IsValid)
            {
                return ModelStateErrors.BuildErrorResponse(this.ModelState);
            }

            try
            {
                var recipients = new List<Recipient>();
                foreach (RecipientModel recipientModel in request.Recipients)
                {
                    recipients.Add(new Recipient
                    {
                        ScriptPubKey = BitcoinAddress.Create(recipientModel.DestinationAddress, this.network).ScriptPubKey,
                        Amount = recipientModel.Amount
                    });
                }

                var context = new TransactionBuildContext(this.network)
                {
                    AccountReference = new WalletAccountReference(request.WalletName, request.AccountName),
                    FeeType = FeeParser.Parse(request.FeeType),
                    MinConfirmations = request.AllowUnconfirmed ? 0 : 1,
                    Recipients = recipients,
<<<<<<< HEAD
=======
                    OpReturnData = request.OpReturnData,
                    OpReturnAmount = string.IsNullOrEmpty(request.OpReturnAmount) ? null : Money.Parse(request.OpReturnAmount),
>>>>>>> a984a31c
                    Sign = false
                };

                return this.Json(this.walletTransactionHandler.EstimateFee(context));
            }
            catch (Exception e)
            {
                this.logger.LogError("Exception occurred: {0}", e.ToString());
                return ErrorHelpers.BuildErrorResponse(HttpStatusCode.BadRequest, e.Message, e.ToString());
            }
        }

        /// <summary>
        /// Builds a transaction.
        /// </summary>
        /// <param name="request">The transaction parameters.</param>
        /// <returns>All the details of the transaction, including the hex used to execute it.</returns>
        [Route("build-transaction")]
        [HttpPost]
        public IActionResult BuildTransaction([FromBody] BuildTransactionRequest request)
        {
            Guard.NotNull(request, nameof(request));

            // checks the request is valid
            if (!this.ModelState.IsValid)
            {
                return ModelStateErrors.BuildErrorResponse(this.ModelState);
            }

            try
            {
                var recipients = new List<Recipient>();
                foreach (RecipientModel recipientModel in request.Recipients)
                {
                    recipients.Add(new Recipient
                    {
                        ScriptPubKey = BitcoinAddress.Create(recipientModel.DestinationAddress, this.network).ScriptPubKey,
                        Amount = recipientModel.Amount
                    });
                }

                var context = new TransactionBuildContext(this.network)
                {
                    AccountReference = new WalletAccountReference(request.WalletName, request.AccountName),
                    TransactionFee = string.IsNullOrEmpty(request.FeeAmount) ? null : Money.Parse(request.FeeAmount),
                    MinConfirmations = request.AllowUnconfirmed ? 0 : 1,
                    Shuffle = request.ShuffleOutputs ?? true, // We shuffle transaction outputs by default as it's better for anonymity.
                    OpReturnData = request.OpReturnData,
                    OpReturnAmount = string.IsNullOrEmpty(request.OpReturnAmount) ? null : Money.Parse(request.OpReturnAmount),
                    WalletPassword = request.Password,
                    SelectedInputs = request.Outpoints?.Select(u => new OutPoint(uint256.Parse(u.TransactionId), u.Index)).ToList(),
                    AllowOtherInputs = false,
                    Recipients = recipients
                };

                if (!string.IsNullOrEmpty(request.FeeType))
                {
                    context.FeeType = FeeParser.Parse(request.FeeType);
                }

                Transaction transactionResult = this.walletTransactionHandler.BuildTransaction(context);

                var model = new WalletBuildTransactionModel
                {
                    Hex = transactionResult.ToHex(),
                    Fee = context.TransactionFee,
                    TransactionId = transactionResult.GetHash()
                };

                return this.Json(model);
            }
            catch (Exception e)
            {
                this.logger.LogError("Exception occurred: {0}", e.ToString());
                return ErrorHelpers.BuildErrorResponse(HttpStatusCode.BadRequest, e.Message, e.ToString());
            }
        }

        /// <summary>
        /// Sends a transaction.
        /// </summary>
        /// <param name="request">The hex representing the transaction.</param>
        [Route("send-transaction")]
        [HttpPost]
        public IActionResult SendTransaction([FromBody] SendTransactionRequest request)
        {
            Guard.NotNull(request, nameof(request));

            // checks the request is valid
            if (!this.ModelState.IsValid)
            {
                return ModelStateErrors.BuildErrorResponse(this.ModelState);
            }

            if (!this.connectionManager.ConnectedPeers.Any())
            {
                this.logger.LogTrace("(-)[NO_CONNECTED_PEERS]");
                return ErrorHelpers.BuildErrorResponse(HttpStatusCode.Forbidden, "Can't send transaction: sending transaction requires at least one connection!", string.Empty);
            }

            try
            {
                Transaction transaction = this.network.CreateTransaction(request.Hex);

                var model = new WalletSendTransactionModel
                {
                    TransactionId = transaction.GetHash(),
                    Outputs = new List<TransactionOutputModel>()
                };

                foreach (TxOut output in transaction.Outputs)
                {
                    bool isUnspendable = output.ScriptPubKey.IsUnspendable;
                    model.Outputs.Add(new TransactionOutputModel
                    {
                        Address = isUnspendable ? null : output.ScriptPubKey.GetDestinationAddress(this.network)?.ToString(),
                        Amount = output.Value,
                        OpReturnData = isUnspendable ? Encoding.UTF8.GetString(output.ScriptPubKey.ToOps().Last().PushData) : null
                    });
                }

                this.broadcasterManager.BroadcastTransactionAsync(transaction).GetAwaiter().GetResult();

                TransactionBroadcastEntry transactionBroadCastEntry = this.broadcasterManager.GetTransaction(transaction.GetHash());

                if (transactionBroadCastEntry.State == State.CantBroadcast)
                {
                    this.logger.LogError("Exception occurred: {0}", transactionBroadCastEntry.ErrorMessage);
                    return ErrorHelpers.BuildErrorResponse(HttpStatusCode.BadRequest, transactionBroadCastEntry.ErrorMessage, "Transaction Exception");
                }

                return this.Json(model);
            }
            catch (Exception e)
            {
                this.logger.LogError("Exception occurred: {0}", e.ToString());
                return ErrorHelpers.BuildErrorResponse(HttpStatusCode.BadRequest, e.Message, e.ToString());
            }
        }

        /// <summary>
        /// Lists all the wallet files found under the default folder.
        /// </summary>
        /// <returns>A list of the wallets files found.</returns>
        [Route("files")]
        [HttpGet]
        public IActionResult ListWalletsFiles()
        {
            try
            {
                (string folderPath, IEnumerable<string> filesNames) result = this.walletManager.GetWalletsFiles();
                var model = new WalletFileModel
                {
                    WalletsPath = result.folderPath,
                    WalletsFiles = result.filesNames
                };

                return this.Json(model);
            }
            catch (Exception e)
            {
                this.logger.LogError("Exception occurred: {0}", e.ToString());
                return ErrorHelpers.BuildErrorResponse(HttpStatusCode.BadRequest, e.Message, e.ToString());
            }
        }

        /// <summary>
        /// Creates a new account for a wallet.
        /// </summary>
        /// <returns>An account name.</returns>
        [Route("account")]
        [HttpPost]
        public IActionResult CreateNewAccount([FromBody]GetUnusedAccountModel request)
        {
            Guard.NotNull(request, nameof(request));

            // checks the request is valid
            if (!this.ModelState.IsValid)
            {
                return ModelStateErrors.BuildErrorResponse(this.ModelState);
            }

            try
            {
                HdAccount result = this.walletManager.GetUnusedAccount(request.WalletName, request.Password);
                return this.Json(result.Name);
            }
            catch (CannotAddAccountToXpubKeyWalletException e)
            {
                this.logger.LogError("Exception occurred: {0}", e.ToString());
                return ErrorHelpers.BuildErrorResponse(HttpStatusCode.Forbidden, e.Message, string.Empty);
            }
            catch (Exception e)
            {
                this.logger.LogError("Exception occurred: {0}", e.ToString());
                return ErrorHelpers.BuildErrorResponse(HttpStatusCode.BadRequest, e.Message, e.ToString());
            }
        }

        /// <summary>
        /// Gets a list of accounts for the specified wallet.
        /// </summary>
        /// <returns>The list of accounts for the specified wallet</returns>
        [Route("accounts")]
        [HttpGet]
        public IActionResult ListAccounts([FromQuery]ListAccountsModel request)
        {
            Guard.NotNull(request, nameof(request));

            // checks the request is valid
            if (!this.ModelState.IsValid)
            {
                return ModelStateErrors.BuildErrorResponse(this.ModelState);
            }

            try
            {
                IEnumerable<HdAccount> result = this.walletManager.GetAccounts(request.WalletName);
                return this.Json(result.Select(a => a.Name));
            }
            catch (Exception e)
            {
                this.logger.LogError("Exception occurred: {0}", e.ToString());
                return ErrorHelpers.BuildErrorResponse(HttpStatusCode.BadRequest, e.Message, e.ToString());
            }
        }

        /// <summary>
        /// Gets an unused address.
        /// </summary>
        /// <returns>The last created and unused address or creates a new address (in Base58 format).</returns>
        [Route("unusedaddress")]
        [HttpGet]
        public IActionResult GetUnusedAddress([FromQuery]GetUnusedAddressModel request)
        {
            Guard.NotNull(request, nameof(request));

            // checks the request is valid
            if (!this.ModelState.IsValid)
            {
                return ModelStateErrors.BuildErrorResponse(this.ModelState);
            }

            try
            {
                HdAddress result = this.walletManager.GetUnusedAddress(new WalletAccountReference(request.WalletName, request.AccountName));
                return this.Json(result.Address);
            }
            catch (Exception e)
            {
                this.logger.LogError("Exception occurred: {0}", e.ToString());
                return ErrorHelpers.BuildErrorResponse(HttpStatusCode.BadRequest, e.Message, e.ToString());
            }
        }

        /// <summary>
        /// Gets the specified number of unused addresses.
        /// </summary>
        [Route("unusedaddresses")]
        [HttpGet]
        public IActionResult GetUnusedAddresses([FromQuery]GetUnusedAddressesModel request)
        {
            Guard.NotNull(request, nameof(request));
            int count = int.Parse(request.Count);

            // checks the request is valid
            if (!this.ModelState.IsValid)
            {
                return ModelStateErrors.BuildErrorResponse(this.ModelState);
            }

            try
            {
                IEnumerable<HdAddress> result = this.walletManager.GetUnusedAddresses(new WalletAccountReference(request.WalletName, request.AccountName), count);
                return this.Json(result.Select(x => x.Address).ToArray());
            }
            catch (Exception e)
            {
                this.logger.LogError("Exception occurred: {0}", e.ToString());
                return ErrorHelpers.BuildErrorResponse(HttpStatusCode.BadRequest, e.Message, e.ToString());
            }
        }

        /// <summary>
        /// Gets the specified number of unused addresses.
        /// </summary>
        [Route("addresses")]
        [HttpGet]
        public IActionResult GetAllAddresses([FromQuery]GetAllAddressesModel request)
        {
            Guard.NotNull(request, nameof(request));

            // Checks the request is valid.
            if (!this.ModelState.IsValid)
            {
                return ModelStateErrors.BuildErrorResponse(this.ModelState);
            }

            try
            {
                Wallet wallet = this.walletManager.GetWallet(request.WalletName);
                HdAccount account = wallet.GetAccountByCoinType(request.AccountName, this.coinType);
                if (account == null)
                    throw new WalletException($"No account with the name '{request.AccountName}' could be found.");

                var model = new AddressesModel
                {
                    Addresses = account.GetCombinedAddresses().Select(address => new AddressModel
                    {
                        Address = address.Address,
                        IsUsed = address.Transactions.Any(),
                        IsChange = address.IsChangeAddress()
                    })
                };

                return this.Json(model);
            }
            catch (Exception e)
            {
                this.logger.LogError("Exception occurred: {0}", e.ToString());
                return ErrorHelpers.BuildErrorResponse(HttpStatusCode.BadRequest, e.Message, e.ToString());
            }
        }

        /// <summary>
        /// Removed transactions from the wallet.
        /// </summary>
        [Route("remove-transactions")]
        [HttpDelete]
        public IActionResult RemoveTransactions([FromQuery]RemoveTransactionsModel request)
        {
            Guard.NotNull(request, nameof(request));

            // Checks the request is valid.
            if (!this.ModelState.IsValid)
            {
                return ModelStateErrors.BuildErrorResponse(this.ModelState);
            }

            try
            {
                HashSet<(uint256 transactionId, DateTimeOffset creationTime)> result;

                if (request.DeleteAll)
                {
                    result = this.walletManager.RemoveAllTransactions(request.WalletName);
                }
                else if (request.FromDate != default(DateTime))
                {
                    result = this.walletManager.RemoveTransactionsFromDate(request.WalletName, request.FromDate);
                }
                else if(request.TransactionsIds != null)
                {
                    IEnumerable<uint256> ids = request.TransactionsIds.Select(uint256.Parse);
                    result = this.walletManager.RemoveTransactionsByIdsLocked(request.WalletName, ids);
                }
                else
                {
                    throw new WalletException("A filter specifying what transactions to remove must be set.");
                }

                // If the user chose to resync the wallet after removing transactions.
                if (result.Any() && request.ReSync)
                {
                    // From the list of removed transactions, check which one is the oldest and retrieve the block right before that time.
                    DateTimeOffset earliestDate = result.Min(r => r.creationTime);
                    ChainedHeader chainedHeader = this.chain.GetBlock(this.chain.GetHeightAtTime(earliestDate.DateTime));

                    // Update the wallet and save it to the file system.
                    Wallet wallet = this.walletManager.GetWallet(request.WalletName);
                    wallet.SetLastBlockDetailsByCoinType(this.coinType, chainedHeader);
                    this.walletManager.SaveWallet(wallet);

                    // Start the syncing process from the block before the earliest transaction was seen.
                    this.walletSyncManager.SyncFromHeight(chainedHeader.Height - 1);
                }

                IEnumerable<RemovedTransactionModel> model = result.Select(r => new RemovedTransactionModel
                {
                    TransactionId = r.transactionId,
                    CreationTime = r.creationTime
                });

                return this.Json(model);
            }
            catch (Exception e)
            {
                this.logger.LogError("Exception occurred: {0}", e.ToString());
                return ErrorHelpers.BuildErrorResponse(HttpStatusCode.BadRequest, e.Message, e.ToString());
            }
        }

        /// <summary>
        /// Gets the extpubkey of the specified account.
        /// </summary>
        [Route("extpubkey")]
        [HttpGet]
        public IActionResult GetExtPubKey([FromQuery]GetExtPubKeyModel request)
        {
            Guard.NotNull(request, nameof(request));

            // checks the request is valid
            if (!this.ModelState.IsValid)
            {
                return ModelStateErrors.BuildErrorResponse(this.ModelState);
            }

            try
            {
                string result = this.walletManager.GetExtPubKey(new WalletAccountReference(request.WalletName, request.AccountName));
                return this.Json(result);
            }
            catch (Exception e)
            {
                this.logger.LogError("Exception occurred: {0}", e.ToString());
                return ErrorHelpers.BuildErrorResponse(HttpStatusCode.BadRequest, e.Message, e.ToString());
            }
        }

        /// <summary>
        /// Request the node to sync back from a given block hash.
        /// This is for demo and testing use only.
        /// </summary>
        /// <param name="model">The hash of the block from which to start syncing.</param>
        /// <returns></returns>
        [HttpPost]
        [Route("sync")]
        public IActionResult Sync([FromBody] HashModel model)
        {
            if (!this.ModelState.IsValid)
            {
                return ModelStateErrors.BuildErrorResponse(this.ModelState);
            }

            ChainedHeader block = this.chain.GetBlock(uint256.Parse(model.Hash));

            if (block == null)
            {
                return ErrorHelpers.BuildErrorResponse(HttpStatusCode.BadRequest, $"Block with hash {model.Hash} was not found on the blockchain.", string.Empty);
            }

            this.walletSyncManager.SyncFromHeight(block.Height);
            return this.Ok();
        }

        /// <summary>
        /// Request the node to sync back from a given date.
        /// </summary>
        /// <param name="request">The model containing the date from which to start syncing.</param>
        /// <returns></returns>
        [HttpPost]
        [Route("syncfromdate")]
        public IActionResult SyncFromDate([FromBody] WalletSyncFromDateRequest request)
        {
            if (!this.ModelState.IsValid)
            {
                return ModelStateErrors.BuildErrorResponse(this.ModelState);
            }

            this.walletSyncManager.SyncFromDate(request.Date);

            return this.Ok();
        }

        /// <summary>Creates requested amount of UTXOs each of equal value.</summary>
        [HttpPost]
        [Route("splitcoins")]
        public IActionResult SplitCoins([FromBody] SplitCoinsRequest request)
        {
            Guard.NotNull(request, nameof(request));

            // checks the request is valid
            if (!this.ModelState.IsValid)
            {
                return ModelStateErrors.BuildErrorResponse(this.ModelState);
            }

            try
            {
                var walletReference = new WalletAccountReference(request.WalletName, request.AccountName);
                HdAddress address = this.walletManager.GetUnusedAddress(walletReference);

                Money totalAmount = request.TotalAmountToSplit;
                Money singleUtxoAmount = totalAmount / request.UtxosCount;

                var recipients = new List<Recipient>(request.UtxosCount);
                for (int i = 0; i < request.UtxosCount; i++)
                    recipients.Add(new Recipient { ScriptPubKey = address.ScriptPubKey, Amount = singleUtxoAmount });

                var context = new TransactionBuildContext(this.network)
                {
                    AccountReference = walletReference,
                    MinConfirmations = 1,
                    Shuffle = true,
                    WalletPassword = request.WalletPassword,
                    Recipients = recipients
                };

                Transaction transactionResult = this.walletTransactionHandler.BuildTransaction(context);

                return this.SendTransaction(new SendTransactionRequest(transactionResult.ToHex()));
            }
            catch (Exception e)
            {
                this.logger.LogError("Exception occurred: {0}", e.ToString());
                return ErrorHelpers.BuildErrorResponse(HttpStatusCode.BadRequest, e.Message, e.ToString());
            }
        }

        private void SyncFromBestHeightForRecoveredWallets(DateTime walletCreationDate)
        {
            // After recovery the wallet needs to be synced.
            // We only sync if the syncing process needs to go back.
            int blockHeightToSyncFrom = this.chain.GetHeightAtTime(walletCreationDate);
            int currentSyncingHeight = this.walletSyncManager.WalletTip.Height;

            if (blockHeightToSyncFrom < currentSyncingHeight)
            {
                this.walletSyncManager.SyncFromHeight(blockHeightToSyncFrom);
            }
        }
    }
}<|MERGE_RESOLUTION|>--- conflicted
+++ resolved
@@ -716,11 +716,8 @@
                     FeeType = FeeParser.Parse(request.FeeType),
                     MinConfirmations = request.AllowUnconfirmed ? 0 : 1,
                     Recipients = recipients,
-<<<<<<< HEAD
-=======
                     OpReturnData = request.OpReturnData,
                     OpReturnAmount = string.IsNullOrEmpty(request.OpReturnAmount) ? null : Money.Parse(request.OpReturnAmount),
->>>>>>> a984a31c
                     Sign = false
                 };
 
