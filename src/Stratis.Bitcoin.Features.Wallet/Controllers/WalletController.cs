﻿using System;
using System.Collections.Generic;
using System.IO;
using System.Linq;
using System.Net;
using System.Security;
using System.Text;
using Microsoft.AspNetCore.Mvc;
using Microsoft.Extensions.Logging;
using NBitcoin;
using Stratis.Bitcoin.Connection;
using Stratis.Bitcoin.Features.Wallet.Broadcasting;
using Stratis.Bitcoin.Features.Wallet.Helpers;
using Stratis.Bitcoin.Features.Wallet.Interfaces;
using Stratis.Bitcoin.Features.Wallet.Models;
using Stratis.Bitcoin.Utilities;
using Stratis.Bitcoin.Utilities.JsonErrors;
using Stratis.Bitcoin.Utilities.ModelStateErrors;

namespace Stratis.Bitcoin.Features.Wallet.Controllers
{
    /// <summary>
    /// Controller providing operations on a wallet.
    /// </summary>
    [Route("api/[controller]")]
    public class WalletController : Controller
    {
        public const int MaxHistoryItemsPerAccount = 500;

        private readonly IWalletManager walletManager;

        private readonly IWalletTransactionHandler walletTransactionHandler;

        private readonly IWalletSyncManager walletSyncManager;

        private readonly CoinType coinType;

        /// <summary>Specification of the network the node runs on - regtest/testnet/mainnet.</summary>
        private readonly Network network;

        private readonly IConnectionManager connectionManager;

        private readonly ChainIndexer chainIndexer;

        /// <summary>Instance logger.</summary>
        private readonly ILogger logger;

        private readonly IBroadcasterManager broadcasterManager;

        /// <summary>Provider of date time functionality.</summary>
        private readonly IDateTimeProvider dateTimeProvider;

        public WalletController(
            ILoggerFactory loggerFactory,
            IWalletManager walletManager,
            IWalletTransactionHandler walletTransactionHandler,
            IWalletSyncManager walletSyncManager,
            IConnectionManager connectionManager,
            Network network,
            ChainIndexer chainIndexer,
            IBroadcasterManager broadcasterManager,
            IDateTimeProvider dateTimeProvider)
        {
            this.walletManager = walletManager;
            this.walletTransactionHandler = walletTransactionHandler;
            this.walletSyncManager = walletSyncManager;
            this.connectionManager = connectionManager;
            this.network = network;
            this.coinType = (CoinType)network.Consensus.CoinType;
            this.chainIndexer = chainIndexer;
            this.logger = loggerFactory.CreateLogger(this.GetType().FullName);
            this.broadcasterManager = broadcasterManager;
            this.dateTimeProvider = dateTimeProvider;
        }

        /// <summary>
        /// Generates a mnemonic to use for an HD wallet.
        /// </summary>
        /// <param name="language">The language for the words in the mnemonic. The options are: English, French, Spanish, Japanese, ChineseSimplified and ChineseTraditional. Defaults to English.</param>
        /// <param name="wordCount">The number of words in the mnemonic. The options are: 12,15,18,21 or 24. Defaults to 12.</param>
        /// <returns>A JSON object containing the generated mnemonic.</returns>
        [Route("mnemonic")]
        [HttpGet]
        public IActionResult GenerateMnemonic([FromQuery] string language = "English", int wordCount = 12)
        {
            try
            {
                Wordlist wordList;
                switch (language.ToLowerInvariant())
                {
                    case "english":
                        wordList = Wordlist.English;
                        break;

                    case "french":
                        wordList = Wordlist.French;
                        break;

                    case "spanish":
                        wordList = Wordlist.Spanish;
                        break;

                    case "japanese":
                        wordList = Wordlist.Japanese;
                        break;

                    case "chinesetraditional":
                        wordList = Wordlist.ChineseTraditional;
                        break;

                    case "chinesesimplified":
                        wordList = Wordlist.ChineseSimplified;
                        break;

                    default:
                        throw new FormatException($"Invalid language '{language}'. Choices are: English, French, Spanish, Japanese, ChineseSimplified and ChineseTraditional.");
                }

                var count = (WordCount)wordCount;

                // generate the mnemonic
                var mnemonic = new Mnemonic(wordList, count);
                return this.Json(mnemonic.ToString());
            }
            catch (Exception e)
            {
                this.logger.LogError("Exception occurred: {0}", e.ToString());
                return ErrorHelpers.BuildErrorResponse(HttpStatusCode.BadRequest, e.Message, e.ToString());
            }
        }

        /// <summary>
        /// Creates a new wallet on this full node.
        /// </summary>
        /// <param name="request">An object containing the necessary parameters to create a wallet.</param>
        /// <returns>A JSON object containing the mnemonic created for the new wallet.</returns>
        [Route("create")]
        [HttpPost]
        public IActionResult Create([FromBody]WalletCreationRequest request)
        {
            Guard.NotNull(request, nameof(request));

            // checks the request is valid
            if (!this.ModelState.IsValid)
            {
                return ModelStateErrors.BuildErrorResponse(this.ModelState);
            }

            try
            {
                Mnemonic requestMnemonic = string.IsNullOrEmpty(request.Mnemonic) ? null : new Mnemonic(request.Mnemonic);

                Mnemonic mnemonic = this.walletManager.CreateWallet(request.Password, request.Name, request.Passphrase, mnemonic: requestMnemonic);

                // start syncing the wallet from the creation date
                this.walletSyncManager.SyncFromDate(this.dateTimeProvider.GetUtcNow());

                return this.Json(mnemonic.ToString());
            }
            catch (WalletException e)
            {
                // indicates that this wallet already exists
                this.logger.LogError("Exception occurred: {0}", e.ToString());
                return ErrorHelpers.BuildErrorResponse(HttpStatusCode.Conflict, e.Message, e.ToString());
            }
            catch (NotSupportedException e)
            {
                this.logger.LogError("Exception occurred: {0}", e.ToString());
                return ErrorHelpers.BuildErrorResponse(HttpStatusCode.BadRequest, "There was a problem creating a wallet.", e.ToString());
            }
        }

        /// <summary>
        /// Signs a message and returns the signature.
        /// </summary>
        /// <param name="request">The object containing the parameters used to sign a message.</param>
        /// <returns>A JSON object containing the generated signature.</returns>
        [Route("signmessage")]
        [HttpPost]
        public IActionResult SignMessage([FromBody]SignMessageRequest request)
        {
            Guard.NotNull(request, nameof(request));

            // checks the request is valid
            if (!this.ModelState.IsValid)
            {
                return ModelStateErrors.BuildErrorResponse(this.ModelState);
            }

            try
            {
                string signature = this.walletManager.SignMessage(request.Password, request.WalletName, request.ExternalAddress, request.Message);
                return this.Json(signature);
            }
            catch (Exception e)
            {
                this.logger.LogError("Exception occurred: {0}", e.ToString());
                return ErrorHelpers.BuildErrorResponse(HttpStatusCode.BadRequest, e.Message, e.ToString());
            }
        }

        /// <summary>
        /// Verifies the signature of a message.
        /// </summary>
        /// <param name="request">The object containing the parameters verify a signature.</param>
        /// <returns>A JSON object containing the result of the verification.</returns>
        [Route("verifymessage")]
        [HttpPost]
        public IActionResult VerifyMessage([FromBody]VerifyRequest request)
        {
            Guard.NotNull(request, nameof(request));

            // checks the request is valid
            if (!this.ModelState.IsValid)
            {
                return ModelStateErrors.BuildErrorResponse(this.ModelState);
            }

            try
            {
                bool result = this.walletManager.VerifySignedMessage(request.ExternalAddress, request.Message, request.Signature);
                return this.Json(result.ToString());
            }
            catch (Exception e)
            {
                this.logger.LogError("Exception occurred: {0}", e.ToString());
                return ErrorHelpers.BuildErrorResponse(HttpStatusCode.BadRequest, e.Message, e.ToString());
            }
        }

        /// <summary>
        /// Loads a previously created wallet.
        /// </summary>
        /// <param name="request">An object containing the necessary parameters to load an existing wallet</param>
        [Route("load")]
        [HttpPost]
        public IActionResult Load([FromBody]WalletLoadRequest request)
        {
            Guard.NotNull(request, nameof(request));

            // checks the request is valid
            if (!this.ModelState.IsValid)
            {
                return ModelStateErrors.BuildErrorResponse(this.ModelState);
            }

            try
            {
                Wallet wallet = this.walletManager.LoadWallet(request.Password, request.Name);
                return this.Ok();
            }
            catch (FileNotFoundException e)
            {
                this.logger.LogError("Exception occurred: {0}", e.ToString());
                return ErrorHelpers.BuildErrorResponse(HttpStatusCode.NotFound, "This wallet was not found at the specified location.", e.ToString());
            }
            catch (SecurityException e)
            {
                // indicates that the password is wrong
                this.logger.LogError("Exception occurred: {0}", e.ToString());
                return ErrorHelpers.BuildErrorResponse(HttpStatusCode.Forbidden, "Wrong password, please try again.", e.ToString());
            }
            catch (Exception e)
            {
                this.logger.LogError("Exception occurred: {0}", e.ToString());
                return ErrorHelpers.BuildErrorResponse(HttpStatusCode.BadRequest, e.Message, e.ToString());
            }
        }

        /// <summary>
        /// Recovers an existing wallet.
        /// </summary>
        /// <param name="request">An object containing the parameters used to recover a wallet.</param>
        /// <returns>A value of Ok if the wallet was successfully recovered.</returns>
        [Route("recover")]
        [HttpPost]
        public IActionResult Recover([FromBody]WalletRecoveryRequest request)
        {
            Guard.NotNull(request, nameof(request));

            // checks the request is valid
            if (!this.ModelState.IsValid)
            {
                return ModelStateErrors.BuildErrorResponse(this.ModelState);
            }

            try
            {
                Wallet wallet = this.walletManager.RecoverWallet(request.Password, request.Name, request.Mnemonic, request.CreationDate, passphrase: request.Passphrase);

                this.SyncFromBestHeightForRecoveredWallets(request.CreationDate);

                return this.Ok();
            }
            catch (WalletException e)
            {
                // indicates that this wallet already exists
                this.logger.LogError("Exception occurred: {0}", e.ToString());
                return ErrorHelpers.BuildErrorResponse(HttpStatusCode.Conflict, e.Message, e.ToString());
            }
            catch (FileNotFoundException e)
            {
                // indicates that this wallet does not exist
                this.logger.LogError("Exception occurred: {0}", e.ToString());
                return ErrorHelpers.BuildErrorResponse(HttpStatusCode.NotFound, "Wallet not found.", e.ToString());
            }
            catch (Exception e)
            {
                this.logger.LogError("Exception occurred: {0}", e.ToString());
                return ErrorHelpers.BuildErrorResponse(HttpStatusCode.BadRequest, e.Message, e.ToString());
            }
        }

        /// <summary>
        /// Recovers a wallet using its extended public key. Note that the recovered wallet will not have a private key and is
        /// only suitable for returning the wallet history using further API calls.
        /// </summary>
        /// <param name="request">An object containing the parameters used to recover a wallet using its extended public key.</param>
        /// <returns>A value of Ok if the wallet was successfully recovered.</returns>
        [Route("recover-via-extpubkey")]
        [HttpPost]
        public IActionResult RecoverViaExtPubKey([FromBody]WalletExtPubRecoveryRequest request)
        {
            Guard.NotNull(request, nameof(request));

            if (!this.ModelState.IsValid)
            {
                this.logger.LogTrace("(-)[MODEL_STATE_INVALID]");
                return ModelStateErrors.BuildErrorResponse(this.ModelState);
            }

            try
            {
                string accountExtPubKey =
                    this.network.IsBitcoin()
                        ? request.ExtPubKey
                        : LegacyExtPubKeyConverter.ConvertIfInLegacyStratisFormat(request.ExtPubKey, this.network);

                this.walletManager.RecoverWallet(request.Name, ExtPubKey.Parse(accountExtPubKey), request.AccountIndex,
                    request.CreationDate);

                this.SyncFromBestHeightForRecoveredWallets(request.CreationDate);

                return this.Ok();
            }
            catch (WalletException e)
            {
                // Wallet already exists.
                this.logger.LogError("Exception occurred: {0}", e.ToString());
                return ErrorHelpers.BuildErrorResponse(HttpStatusCode.Conflict, e.Message, e.ToString());
            }
            catch (FileNotFoundException e)
            {
                // Wallet does not exist.
                this.logger.LogError("Exception occurred: {0}", e.ToString());
                return ErrorHelpers.BuildErrorResponse(HttpStatusCode.NotFound, "Wallet not found.", e.ToString());
            }
            catch (Exception e)
            {
                this.logger.LogError("Exception occurred: {0}", e.ToString());
                return ErrorHelpers.BuildErrorResponse(HttpStatusCode.BadRequest, e.Message, e.ToString());
            }
        }

        /// <summary>
        /// Gets some general information about a wallet. This includes the network the wallet is for,
        /// the creation date and time for the wallet, the height of the blocks the wallet currently holds,
        /// and the number of connected nodes. 
        /// </summary>
        /// <param name="request">The name of the wallet to get the information for.</param>
        /// <returns>A JSON object containing the wallet information.</returns>
        [Route("general-info")]
        [HttpGet]
        public IActionResult GetGeneralInfo([FromQuery] WalletName request)
        {
            Guard.NotNull(request, nameof(request));

            // checks the request is valid
            if (!this.ModelState.IsValid)
            {
                return ModelStateErrors.BuildErrorResponse(this.ModelState);
            }

            try
            {
                Wallet wallet = this.walletManager.GetWallet(request.Name);

                var model = new WalletGeneralInfoModel
                {
                    Network = wallet.Network,
                    CreationTime = wallet.CreationTime,
                    LastBlockSyncedHeight = wallet.AccountsRoot.Single().LastBlockSyncedHeight,
                    ConnectedNodes = this.connectionManager.ConnectedPeers.Count(),
                    ChainTip = this.chainIndexer.Tip.Height,
                    IsChainSynced = this.chainIndexer.IsDownloaded(),
                    IsDecrypted = true
                };

                // Get the wallet's file path.
                (string folder, IEnumerable<string> fileNameCollection) = this.walletManager.GetWalletsFiles();
                string searchFile = Path.ChangeExtension(request.Name, this.walletManager.GetWalletFileExtension());
                string fileName = fileNameCollection.FirstOrDefault(i => i.Equals(searchFile));
                if (folder != null && fileName != null)
                    model.WalletFilePath = Path.Combine(folder, fileName);

                return this.Json(model);
            }
            catch (Exception e)
            {
                this.logger.LogError(e, "Exception occurred: {0}", e.StackTrace);
                return ErrorHelpers.BuildErrorResponse(HttpStatusCode.BadRequest, e.Message, e.ToString());
            }
        }

        /// <summary>
        /// Gets the history of a wallet. This includes the transactions held by the entire wallet
        /// or a single account if one is specified. 
        /// </summary>
        /// <param name="request">An object containing the parameters used to retrieve a wallet's history.</param>
        /// <returns>A JSON object containing the wallet history.</returns>
        [Route("history")]
        [HttpGet]
        public IActionResult GetHistory([FromQuery] WalletHistoryRequest request)
        {
            Guard.NotNull(request, nameof(request));

            if (!this.ModelState.IsValid)
            {
                return ModelStateErrors.BuildErrorResponse(this.ModelState);
            }

            try
            {
                var model = new WalletHistoryModel();

                // Get a list of all the transactions found in an account (or in a wallet if no account is specified), with the addresses associated with them.
                IEnumerable<AccountHistory> accountsHistory = this.walletManager.GetHistory(request.WalletName, request.AccountName);

                foreach (AccountHistory accountHistory in accountsHistory)
                {
                    var transactionItems = new List<TransactionItemModel>();

                    // Sorting the history items by descending dates. That includes received and sent dates.
                    List<FlatHistory> items = accountHistory.History
                                                            .OrderBy(o => o.Transaction.IsConfirmed() ? 1 : 0)
                                                            .ThenByDescending(o => o.Transaction.SpendingDetails?.CreationTime ?? o.Transaction.CreationTime)
                                                            .ToList();

                    // Represents a sublist containing only the transactions that have already been spent.
                    List<FlatHistory> spendingDetails = items.Where(t => t.Transaction.SpendingDetails != null).ToList();

                    // Represents a sublist of transactions associated with receive addresses + a sublist of already spent transactions associated with change addresses.
                    // In effect, we filter out 'change' transactions that are not spent, as we don't want to show these in the history.
                    List<FlatHistory> history = items.Where(t => !t.Address.IsChangeAddress() || (t.Address.IsChangeAddress() && t.Transaction.IsSpent())).ToList();

                    // Represents a sublist of 'change' transactions.
                    List<FlatHistory> allchange = items.Where(t => t.Address.IsChangeAddress()).ToList();

                    int itemsCount = 0;
                    foreach (FlatHistory item in history)
                    {
                        if (itemsCount == MaxHistoryItemsPerAccount)
                        {
                            break;
                        }

                        TransactionData transaction = item.Transaction;
                        HdAddress address = item.Address;

                        // First we look for staking transaction as they require special attention.
                        // A staking transaction spends one of our inputs into 2 outputs or more, paid to the same address.
                        if (transaction.SpendingDetails?.IsCoinStake != null && transaction.SpendingDetails.IsCoinStake.Value)
                        {
                            // We look for the output(s) related to our spending input.
                            List<FlatHistory> relatedOutputs = items.Where(h => h.Transaction.Id == transaction.SpendingDetails.TransactionId && h.Transaction.IsCoinStake != null && h.Transaction.IsCoinStake.Value).ToList();
                            if (relatedOutputs.Any())
                            {
                                // Add staking transaction details.
                                // The staked amount is calculated as the difference between the sum of the outputs and the input and should normally be equal to 1.
                                var stakingItem = new TransactionItemModel
                                {
                                    Type = TransactionItemType.Staked,
                                    ToAddress = address.Address,
                                    Amount = relatedOutputs.Sum(o => o.Transaction.Amount) - transaction.Amount,
                                    Id = transaction.SpendingDetails.TransactionId,
                                    Timestamp = transaction.SpendingDetails.CreationTime,
                                    ConfirmedInBlock = transaction.SpendingDetails.BlockHeight,
                                    BlockIndex = transaction.SpendingDetails.BlockIndex
                                };

                                transactionItems.Add(stakingItem);
                                itemsCount++;
                            }

                            // No need for further processing if the transaction itself is the output of a staking transaction.
                            if (transaction.IsCoinStake != null)
                            {
                                continue;
                            }
                        }

                        // If this is a normal transaction (not staking) that has been spent, add outgoing fund transaction details.
                        if (transaction.SpendingDetails != null && transaction.SpendingDetails.IsCoinStake == null)
                        {
                            // Create a record for a 'send' transaction.
                            uint256 spendingTransactionId = transaction.SpendingDetails.TransactionId;
                            var sentItem = new TransactionItemModel
                            {
                                Type = TransactionItemType.Send,
                                Id = spendingTransactionId,
                                Timestamp = transaction.SpendingDetails.CreationTime,
                                ConfirmedInBlock = transaction.SpendingDetails.BlockHeight,
                                BlockIndex = transaction.SpendingDetails.BlockIndex,
                                Amount = Money.Zero
                            };

                            // If this 'send' transaction has made some external payments, i.e the funds were not sent to another address in the wallet.
                            if (transaction.SpendingDetails.Payments != null)
                            {
                                sentItem.Payments = new List<PaymentDetailModel>();
                                foreach (PaymentDetails payment in transaction.SpendingDetails.Payments)
                                {
                                    sentItem.Payments.Add(new PaymentDetailModel
                                    {
                                        DestinationAddress = payment.DestinationAddress,
                                        Amount = payment.Amount
                                    });

                                    sentItem.Amount += payment.Amount;
                                }
                            }

                            // Get the change address for this spending transaction.
                            FlatHistory changeAddress = allchange.FirstOrDefault(a => a.Transaction.Id == spendingTransactionId);

                            // Find all the spending details containing the spending transaction id and aggregate the sums.
                            // This is our best shot at finding the total value of inputs for this transaction.
                            var inputsAmount = new Money(spendingDetails.Where(t => t.Transaction.SpendingDetails.TransactionId == spendingTransactionId).Sum(t => t.Transaction.Amount));

                            // The fee is calculated as follows: funds in utxo - amount spent - amount sent as change.
                            sentItem.Fee = inputsAmount - sentItem.Amount - (changeAddress == null ? 0 : changeAddress.Transaction.Amount);

                            // Mined/staked coins add more coins to the total out.
                            // That makes the fee negative. If that's the case ignore the fee.
                            if (sentItem.Fee < 0)
                                sentItem.Fee = 0;

                            transactionItems.Add(sentItem);
                            itemsCount++;
                        }

                        // We don't show in history transactions that are outputs of staking transactions.
                        if (transaction.IsCoinStake != null && transaction.IsCoinStake.Value && transaction.SpendingDetails == null)
                        {
                            continue;
                        }

                        // Create a record for a 'receive' transaction.
                        if (transaction.IsCoinStake == null && !address.IsChangeAddress())
                        {
                            // First check if we already have a similar transaction output, in which case we just sum up the amounts
                            TransactionItemModel existingReceivedItem = this.FindSimilarReceivedTransactionOutput(transactionItems, transaction);

                            if (existingReceivedItem == null)
                            {
                                // Add incoming fund transaction details.
                                var receivedItem = new TransactionItemModel
                                {
                                    Type = TransactionItemType.Received,
                                    ToAddress = address.Address,
                                    Amount = transaction.Amount,
                                    Id = transaction.Id,
                                    Timestamp = transaction.CreationTime,
                                    ConfirmedInBlock = transaction.BlockHeight,
                                    BlockIndex = transaction.BlockIndex
                                };

                                transactionItems.Add(receivedItem);
                                itemsCount++;
                            }
                            else
                            {
                                existingReceivedItem.Amount += transaction.Amount;
                            }
                        }
                    }

                    transactionItems = transactionItems.Distinct(new SentTransactionItemModelComparer()).Select(e => e).ToList();

                    // Sort and filter the history items.
                    List<TransactionItemModel> itemsToInclude = transactionItems.OrderByDescending(t => t.Timestamp)
                        .Where(x => string.IsNullOrEmpty(request.SearchQuery) || (x.Id.ToString() == request.SearchQuery || x.ToAddress == request.SearchQuery || x.Payments.Any(p => p.DestinationAddress == request.SearchQuery)))
                        .Skip(request.Skip ?? 0)
                        .Take(request.Take ?? transactionItems.Count)
                        .ToList();

                    model.AccountsHistoryModel.Add(new AccountHistoryModel
                    {
                        TransactionsHistory = itemsToInclude,
                        Name = accountHistory.Account.Name,
                        CoinType = this.coinType,
                        HdPath = accountHistory.Account.HdPath
                    });
                }

                return this.Json(model);
            }
            catch (Exception e)
            {
                this.logger.LogError("Exception occurred: {0}", e.ToString());
                return ErrorHelpers.BuildErrorResponse(HttpStatusCode.BadRequest, e.Message, e.ToString());
            }
        }

        /// <summary>
        /// Gets the balance of a wallet in STRAT (or sidechain coin). Both the confirmed and unconfirmed balance are returned.
        /// </summary>
        /// <param name="request">An object containing the parameters used to retrieve a wallet's balance.</param>
        /// <returns>A JSON object containing the wallet balance.</returns>
        [Route("balance")]
        [HttpGet]
        public IActionResult GetBalance([FromQuery] WalletBalanceRequest request)
        {
            Guard.NotNull(request, nameof(request));

            // checks the request is valid
            if (!this.ModelState.IsValid)
            {
                return ModelStateErrors.BuildErrorResponse(this.ModelState);
            }

            try
            {
                var model = new WalletBalanceModel();

                IEnumerable<AccountBalance> balances = this.walletManager.GetBalances(request.WalletName, request.AccountName);

                foreach (AccountBalance balance in balances)
                {
                    HdAccount account = balance.Account;
                    model.AccountsBalances.Add(new AccountBalanceModel
                    {
                        CoinType = this.coinType,
                        Name = account.Name,
                        HdPath = account.HdPath,
                        AmountConfirmed = balance.AmountConfirmed,
                        AmountUnconfirmed = balance.AmountUnconfirmed,
                        SpendableAmount = balance.SpendableAmount
                    });
                }

                return this.Json(model);
            }
            catch (Exception e)
            {
                this.logger.LogError("Exception occurred: {0}", e.ToString());
                return ErrorHelpers.BuildErrorResponse(HttpStatusCode.BadRequest, e.Message, e.ToString());
            }
        }

        /// <summary>
        /// Gets the balance at a specific wallet address in STRAT (or sidechain coin).
        /// Both the confirmed and unconfirmed balance are returned.
        /// This method gets the UTXOs at the address which the wallet can spend.
        /// </summary>
        /// <param name="request">An object containing the parameters used to retrieve the balance
        /// at a specific wallet address.</param>
        /// <returns>A JSON object containing the balance, fee, and an address for the balance.</returns>
        [Route("received-by-address")]
        [HttpGet]
        public IActionResult GetReceivedByAddress([FromQuery] ReceivedByAddressRequest request)
        {
            Guard.NotNull(request, nameof(request));

            // Checks the request is valid
            if (!this.ModelState.IsValid)
            {
                return ModelStateErrors.BuildErrorResponse(this.ModelState);
            }

            try
            {
                AddressBalance balanceResult = this.walletManager.GetAddressBalance(request.Address);
                return this.Json(new AddressBalanceModel
                {
                    CoinType = this.coinType,
                    Address = balanceResult.Address,
                    AmountConfirmed = balanceResult.AmountConfirmed,
                    AmountUnconfirmed = balanceResult.AmountUnconfirmed
                });
            }
            catch (Exception e)
            {
                this.logger.LogError("Exception occurred: {0}", e.ToString());
                return ErrorHelpers.BuildErrorResponse(HttpStatusCode.BadRequest, e.Message, e.ToString());
            }
        }

        /// <summary>
        /// Gets the maximum spendable balance for an account along with the fee required to spend it.
        /// </summary>
        /// <param name="request">An object containing the parameters used to retrieve the
        /// maximum spendable balance on an account.</param>
        /// <returns>A JSON object containing the maximum spendable balance for an account
        /// along with the fee required to spend it.</returns>
        [Route("maxbalance")]
        [HttpGet]
        public IActionResult GetMaximumSpendableBalance([FromQuery] WalletMaximumBalanceRequest request)
        {
            Guard.NotNull(request, nameof(request));

            // Checks the request is valid.
            if (!this.ModelState.IsValid)
            {
                return ModelStateErrors.BuildErrorResponse(this.ModelState);
            }

            try
            {
                (Money maximumSpendableAmount, Money Fee) transactionResult = this.walletTransactionHandler.GetMaximumSpendableAmount(new WalletAccountReference(request.WalletName, request.AccountName), FeeParser.Parse(request.FeeType), request.AllowUnconfirmed);
                return this.Json(new MaxSpendableAmountModel
                {
                    MaxSpendableAmount = transactionResult.maximumSpendableAmount,
                    Fee = transactionResult.Fee
                });
            }
            catch (Exception e)
            {
                this.logger.LogError("Exception occurred: {0}", e.ToString());
                return ErrorHelpers.BuildErrorResponse(HttpStatusCode.BadRequest, e.Message, e.ToString());
            }
        }

        /// <summary>
        /// Gets the spendable transactions for an account with the option to specify how many confirmations
        /// a transaction needs to be included.
        /// </summary>
        /// <param name="request">An object containing the parameters used to retrieve the spendable 
        /// transactions for an account.</param>
        /// <returns>A JSON object containing the spendable transactions for an account.</returns>
        [Route("spendable-transactions")]
        [HttpGet]
        public IActionResult GetSpendableTransactions([FromQuery] SpendableTransactionsRequest request)
        {
            Guard.NotNull(request, nameof(request));

            // Checks the request is valid.
            if (!this.ModelState.IsValid)
            {
                return ModelStateErrors.BuildErrorResponse(this.ModelState);
            }

            try
            {
                IEnumerable<UnspentOutputReference> spendableTransactions = this.walletManager.GetSpendableTransactionsInAccount(new WalletAccountReference(request.WalletName, request.AccountName), request.MinConfirmations);

                return this.Json(new SpendableTransactionsModel
                {
                    SpendableTransactions = spendableTransactions.Select(st => new SpendableTransactionModel
                    {
                        Id = st.Transaction.Id,
                        Amount = st.Transaction.Amount,
                        Address = st.Address.Address,
                        Index = st.Transaction.Index,
                        IsChange = st.Address.IsChangeAddress(),
                        CreationTime = st.Transaction.CreationTime,
                        Confirmations = st.Confirmations
                    }).ToList()
                });
            }
            catch (Exception e)
            {
                this.logger.LogError("Exception occurred: {0}", e.ToString());
                return ErrorHelpers.BuildErrorResponse(HttpStatusCode.BadRequest, e.Message, e.ToString());
            }
        }

        /// <summary>
        /// Gets a fee estimate for a specific transaction.
        /// Fee can be estimated by creating a <see cref="TransactionBuildContext"/> with no password
        /// and then building the transaction and retrieving the fee from the context.
        /// </summary>
        /// <param name="request">An object containing the parameters used to estimate the fee 
        /// for a specific transaction.</param>
        /// <returns>The estimated fee for the transaction.</returns>
        [Route("estimate-txfee")]
        [HttpPost]
        public IActionResult GetTransactionFeeEstimate([FromBody]TxFeeEstimateRequest request)
        {
            Guard.NotNull(request, nameof(request));

            // checks the request is valid
            if (!this.ModelState.IsValid)
            {
                return ModelStateErrors.BuildErrorResponse(this.ModelState);
            }

            try
            {
                var recipients = new List<Recipient>();
                foreach (RecipientModel recipientModel in request.Recipients)
                {
                    recipients.Add(new Recipient
                    {
                        ScriptPubKey = BitcoinAddress.Create(recipientModel.DestinationAddress, this.network).ScriptPubKey,
                        Amount = recipientModel.Amount
                    });
                }

                var context = new TransactionBuildContext(this.network)
                {
                    AccountReference = new WalletAccountReference(request.WalletName, request.AccountName),
                    FeeType = FeeParser.Parse(request.FeeType),
                    MinConfirmations = request.AllowUnconfirmed ? 0 : 1,
                    Recipients = recipients,
                    OpReturnData = request.OpReturnData,
                    OpReturnAmount = string.IsNullOrEmpty(request.OpReturnAmount) ? null : Money.Parse(request.OpReturnAmount),
                    Sign = false
                };

                return this.Json(this.walletTransactionHandler.EstimateFee(context));
            }
            catch (Exception e)
            {
                this.logger.LogError("Exception occurred: {0}", e.ToString());
                return ErrorHelpers.BuildErrorResponse(HttpStatusCode.BadRequest, e.Message, e.ToString());
            }
        }

        /// <summary>
        /// Builds a transaction and returns the hex to use when executing the transaction.
        /// </summary>
        /// <param name="request">An object containing the parameters used to build a transaction.</param>
        /// <returns>A JSON object including the transaction ID, the hex used to execute
        /// the transaction, and the transaction fee.</returns>
        [Route("build-transaction")]
        [HttpPost]
        public IActionResult BuildTransaction([FromBody] BuildTransactionRequest request)
        {
            Guard.NotNull(request, nameof(request));

            // checks the request is valid
            if (!this.ModelState.IsValid)
            {
                return ModelStateErrors.BuildErrorResponse(this.ModelState);
            }

            try
            {
                var recipients = new List<Recipient>();
                foreach (RecipientModel recipientModel in request.Recipients)
                {
                    recipients.Add(new Recipient
                    {
                        ScriptPubKey = BitcoinAddress.Create(recipientModel.DestinationAddress, this.network).ScriptPubKey,
                        Amount = recipientModel.Amount
                    });
                }

                // If specified, get the change address, which must already exist in the wallet.
                HdAddress changeAddress = null;
                if (!string.IsNullOrWhiteSpace(request.ChangeAddress))
                {
                    Wallet wallet = this.walletManager.GetWallet(request.WalletName);
                    HdAccount account = wallet.GetAccount(request.AccountName);
                    if (account == null)
                    {
                        return ErrorHelpers.BuildErrorResponse(HttpStatusCode.BadRequest, "Account not found.", $"No account with the name '{request.AccountName}' could be found in wallet {wallet.Name}.");
                    }

                    changeAddress = account.GetCombinedAddresses().FirstOrDefault(x => x.Address == request.ChangeAddress);

                    if (changeAddress == null)
                    {
                        return ErrorHelpers.BuildErrorResponse(HttpStatusCode.BadRequest, "Change address not found.", $"No changed address '{request.ChangeAddress}' could be found in wallet {wallet.Name}.");
                    }
                }

                var context = new TransactionBuildContext(this.network)
                {
                    AccountReference = new WalletAccountReference(request.WalletName, request.AccountName),
                    TransactionFee = string.IsNullOrEmpty(request.FeeAmount) ? null : Money.Parse(request.FeeAmount),
                    MinConfirmations = request.AllowUnconfirmed ? 0 : 1,
                    Shuffle = request.ShuffleOutputs ?? true, // We shuffle transaction outputs by default as it's better for anonymity.
                    OpReturnData = request.OpReturnData,
                    OpReturnAmount = string.IsNullOrEmpty(request.OpReturnAmount) ? null : Money.Parse(request.OpReturnAmount),
                    WalletPassword = request.Password,
                    SelectedInputs = request.Outpoints?.Select(u => new OutPoint(uint256.Parse(u.TransactionId), u.Index)).ToList(),
                    AllowOtherInputs = false,
                    Recipients = recipients,
<<<<<<< HEAD
                    UseSegwitChangeAddress = request.SegwitChangeAddress
=======
                    ChangeAddress = changeAddress
>>>>>>> e5824506
                };

                if (!string.IsNullOrEmpty(request.FeeType))
                {
                    context.FeeType = FeeParser.Parse(request.FeeType);
                }

                Transaction transactionResult = this.walletTransactionHandler.BuildTransaction(context);

                var model = new WalletBuildTransactionModel
                {
                    Hex = transactionResult.ToHex(),
                    Fee = context.TransactionFee,
                    TransactionId = transactionResult.GetHash()
                };

                return this.Json(model);
            }
            catch (Exception e)
            {
                this.logger.LogError("Exception occurred: {0}", e.ToString());
                return ErrorHelpers.BuildErrorResponse(HttpStatusCode.BadRequest, e.Message, e.ToString());
            }
        }

        /// <summary>
        /// Sends a transaction that has already been built.
        /// Use the /api/Wallet/build-transaction call to create transactions.
        /// </summary>
        /// <param name="request">An object containing the necessary parameters used to a send transaction request.</param>
        /// <returns>A JSON object containing information about the sent transaction.</returns>
        [Route("send-transaction")]
        [HttpPost]
        public IActionResult SendTransaction([FromBody] SendTransactionRequest request)
        {
            Guard.NotNull(request, nameof(request));

            // checks the request is valid
            if (!this.ModelState.IsValid)
            {
                return ModelStateErrors.BuildErrorResponse(this.ModelState);
            }

            if (!this.connectionManager.ConnectedPeers.Any())
            {
                this.logger.LogTrace("(-)[NO_CONNECTED_PEERS]");
                return ErrorHelpers.BuildErrorResponse(HttpStatusCode.Forbidden, "Can't send transaction: sending transaction requires at least one connection!", string.Empty);
            }

            try
            {
                Transaction transaction = this.network.CreateTransaction(request.Hex);

                var model = new WalletSendTransactionModel
                {
                    TransactionId = transaction.GetHash(),
                    Outputs = new List<TransactionOutputModel>()
                };

                foreach (TxOut output in transaction.Outputs)
                {
                    bool isUnspendable = output.ScriptPubKey.IsUnspendable;
                    model.Outputs.Add(new TransactionOutputModel
                    {
                        Address = isUnspendable ? null : output.ScriptPubKey.GetDestinationAddress(this.network)?.ToString(),
                        Amount = output.Value,
                        OpReturnData = isUnspendable ? Encoding.UTF8.GetString(output.ScriptPubKey.ToOps().Last().PushData) : null
                    });
                }

                this.broadcasterManager.BroadcastTransactionAsync(transaction).GetAwaiter().GetResult();

                TransactionBroadcastEntry transactionBroadCastEntry = this.broadcasterManager.GetTransaction(transaction.GetHash());

                if (transactionBroadCastEntry.State == State.CantBroadcast)
                {
                    this.logger.LogError("Exception occurred: {0}", transactionBroadCastEntry.ErrorMessage);
                    return ErrorHelpers.BuildErrorResponse(HttpStatusCode.BadRequest, transactionBroadCastEntry.ErrorMessage, "Transaction Exception");
                }

                return this.Json(model);
            }
            catch (Exception e)
            {
                this.logger.LogError("Exception occurred: {0}", e.ToString());
                return ErrorHelpers.BuildErrorResponse(HttpStatusCode.BadRequest, e.Message, e.ToString());
            }
        }

        /// <summary>
        /// Lists all the files found in the default wallet folder.
        /// </summary>
        /// <returns>A JSON object containing the wallet folder path and
        /// the names of the files found within the folder.</returns>
        [Route("files")]
        [HttpGet]
        public IActionResult ListWalletsFiles()
        {
            try
            {
                (string folderPath, IEnumerable<string> filesNames) result = this.walletManager.GetWalletsFiles();
                var model = new WalletFileModel
                {
                    WalletsPath = result.folderPath,
                    WalletsFiles = result.filesNames
                };

                return this.Json(model);
            }
            catch (Exception e)
            {
                this.logger.LogError("Exception occurred: {0}", e.ToString());
                return ErrorHelpers.BuildErrorResponse(HttpStatusCode.BadRequest, e.Message, e.ToString());
            }
        }

        /// <summary>
        /// Creates a new account for a wallet.
        /// Accounts are given the name "account i", where i is an incremental index which starts at 0.
        /// According to BIP44. an account at index i can only be created when the account at index (i - 1)
        /// contains at least one transaction. For example, if three accounts named "account 0", "account 1",
        /// and "account 2" already exist and contain at least one transaction, then the
        /// the function will create "account 3". However, if "account 2", for example, instead contains no
        /// transactions, then this API call returns "account 2".
        /// Accounts are created deterministically, which means that on any device, the accounts and addresses
        /// for a given seed (or mnemonic) are always the same.
        /// </summary>
        /// <param name="request">An object containing the necessary parameters to create a new account in a wallet.</param>
        /// <returns>A JSON object containing the name of the new account or an existing account
        /// containing no transactions.</returns>
        [Route("account")]
        [HttpPost]
        public IActionResult CreateNewAccount([FromBody]GetUnusedAccountModel request)
        {
            Guard.NotNull(request, nameof(request));

            // checks the request is valid
            if (!this.ModelState.IsValid)
            {
                return ModelStateErrors.BuildErrorResponse(this.ModelState);
            }

            try
            {
                HdAccount result = this.walletManager.GetUnusedAccount(request.WalletName, request.Password);
                return this.Json(result.Name);
            }
            catch (CannotAddAccountToXpubKeyWalletException e)
            {
                this.logger.LogError("Exception occurred: {0}", e.ToString());
                return ErrorHelpers.BuildErrorResponse(HttpStatusCode.Forbidden, e.Message, string.Empty);
            }
            catch (Exception e)
            {
                this.logger.LogError("Exception occurred: {0}", e.ToString());
                return ErrorHelpers.BuildErrorResponse(HttpStatusCode.BadRequest, e.Message, e.ToString());
            }
        }

        /// <summary>
        /// Gets a list of accounts for the specified wallet.
        /// </summary>
        /// <param name="request">An object containing the necessary parameters to list the accounts for a wallet.</param>
        /// <returns>A JSON object containing a list of accounts for the specified wallet.</returns>
        [Route("accounts")]
        [HttpGet]
        public IActionResult ListAccounts([FromQuery]ListAccountsModel request)
        {
            Guard.NotNull(request, nameof(request));

            // checks the request is valid
            if (!this.ModelState.IsValid)
            {
                return ModelStateErrors.BuildErrorResponse(this.ModelState);
            }

            try
            {
                IEnumerable<HdAccount> result = this.walletManager.GetAccounts(request.WalletName);
                return this.Json(result.Select(a => a.Name));
            }
            catch (Exception e)
            {
                this.logger.LogError("Exception occurred: {0}", e.ToString());
                return ErrorHelpers.BuildErrorResponse(HttpStatusCode.BadRequest, e.Message, e.ToString());
            }
        }

        /// <summary>
        /// Gets an unused address (in the Base58 format) for a wallet account. This address will not have been assigned
        /// to any known UTXO (neither to pay funds into the wallet or to pay change back to the wallet).
        /// </summary>
        /// <param name="request">An object containing the necessary parameters to retrieve an
        /// unused address for a wallet account.</param>
        /// <returns>A JSON object containing the last created and unused address (in Base58 format).</returns>
        [Route("unusedaddress")]
        [HttpGet]
        public IActionResult GetUnusedAddress([FromQuery]GetUnusedAddressModel request)
        {
            Guard.NotNull(request, nameof(request));

            // checks the request is valid
            if (!this.ModelState.IsValid)
            {
                return ModelStateErrors.BuildErrorResponse(this.ModelState);
            }

            try
            {
                HdAddress result = this.walletManager.GetUnusedAddress(new WalletAccountReference(request.WalletName, request.AccountName));
                return this.Json(request.Segwit ? result.Bech32Address : result.Address);
            }
            catch (Exception e)
            {
                this.logger.LogError("Exception occurred: {0}", e.ToString());
                return ErrorHelpers.BuildErrorResponse(HttpStatusCode.BadRequest, e.Message, e.ToString());
            }
        }

        /// <summary>
        /// Gets a specified number of unused addresses (in the Base58 format) for a wallet account. These addresses
        /// will not have been assigned to any known UTXO (neither to pay funds into the wallet or to pay change back
        /// to the wallet).
        /// <param name="request">An object containing the necessary parameters to retrieve
        /// unused addresses for a wallet account.</param>
        /// <returns>A JSON object containing the required amount of unused addresses (in Base58 format).</returns>
        /// </summary>
        [Route("unusedaddresses")]
        [HttpGet]
        public IActionResult GetUnusedAddresses([FromQuery]GetUnusedAddressesModel request)
        {
            Guard.NotNull(request, nameof(request));
            int count = int.Parse(request.Count);

            // checks the request is valid
            if (!this.ModelState.IsValid)
            {
                return ModelStateErrors.BuildErrorResponse(this.ModelState);
            }

            try
            {
                IEnumerable<HdAddress> result = this.walletManager.GetUnusedAddresses(new WalletAccountReference(request.WalletName, request.AccountName), count);
                return this.Json(result.Select(x => request.Segwit ? x.Bech32Address : x.Address).ToArray());
            }
            catch (Exception e)
            {
                this.logger.LogError("Exception occurred: {0}", e.ToString());
                return ErrorHelpers.BuildErrorResponse(HttpStatusCode.BadRequest, e.Message, e.ToString());
            }
        }

        /// <summary>
        /// Gets all addresses for a wallet account.
        /// <param name="request">An object containing the necessary parameters to retrieve
        /// all addresses for a wallet account.</param>
        /// <returns>A JSON object containing all addresses for a wallet account (in Base58 format).</returns>
        /// </summary>
        [Route("addresses")]
        [HttpGet]
        public IActionResult GetAllAddresses([FromQuery]GetAllAddressesModel request)
        {
            Guard.NotNull(request, nameof(request));

            // Checks the request is valid.
            if (!this.ModelState.IsValid)
            {
                return ModelStateErrors.BuildErrorResponse(this.ModelState);
            }

            try
            {
                Wallet wallet = this.walletManager.GetWallet(request.WalletName);
                HdAccount account = wallet.GetAccount(request.AccountName);
                if (account == null)
                    throw new WalletException($"No account with the name '{request.AccountName}' could be found.");

                var model = new AddressesModel
                {
                    Addresses = account.GetCombinedAddresses().Select(address => new AddressModel
                    {
                        Address = request.Segwit ? address.Bech32Address : address.Address,
                        IsUsed = address.Transactions.Any(),
                        IsChange = address.IsChangeAddress()
                    })
                };

                return this.Json(model);
            }
            catch (Exception e)
            {
                this.logger.LogError("Exception occurred: {0}", e.ToString());
                return ErrorHelpers.BuildErrorResponse(HttpStatusCode.BadRequest, e.Message, e.ToString());
            }
        }

        /// <summary>
        /// Removes transactions from the wallet.
        /// You might want to remove transactions from a wallet if some unconfirmed transactions disappear
        /// from the blockchain or the transaction fields within the wallet are updated and a refresh is required to
        /// populate the new fields. 
        /// In one situation, you might notice several unconfirmed transaction in the wallet, which you now know were
        /// never confirmed. You can use this API to correct this by specifying a date and time before the first
        /// unconfirmed transaction thereby removing all transactions after this point. You can also request a resync as
        /// part of the call, which calculates the block height for the earliest removal. The wallet sync manager then
        /// proceeds to resync from there reinstating the confirmed transactions in the wallet. You can also cherry pick
        /// transactions to remove by specifying their transaction ID. 
        /// 
        /// <param name="request">An object containing the necessary parameters to remove transactions
        /// from a wallet. The includes several options for specifying the transactions to remove.</param>
        /// <returns>A JSON object containing all removed transactions identified by their
        /// transaction ID and creation time.</returns>
        /// </summary>
        [Route("remove-transactions")]
        [HttpDelete]
        public IActionResult RemoveTransactions([FromQuery]RemoveTransactionsModel request)
        {
            Guard.NotNull(request, nameof(request));

            // Checks the request is valid.
            if (!this.ModelState.IsValid)
            {
                return ModelStateErrors.BuildErrorResponse(this.ModelState);
            }

            try
            {
                HashSet<(uint256 transactionId, DateTimeOffset creationTime)> result;

                if (request.DeleteAll)
                {
                    result = this.walletManager.RemoveAllTransactions(request.WalletName);
                }
                else if (request.FromDate != default(DateTime))
                {
                    result = this.walletManager.RemoveTransactionsFromDate(request.WalletName, request.FromDate);
                }
                else if (request.TransactionsIds != null)
                {
                    IEnumerable<uint256> ids = request.TransactionsIds.Select(uint256.Parse);
                    result = this.walletManager.RemoveTransactionsByIds(request.WalletName, ids);
                }
                else
                {
                    throw new WalletException("A filter specifying what transactions to remove must be set.");
                }

                // If the user chose to resync the wallet after removing transactions.
                if (result.Any() && request.ReSync)
                {
                    // From the list of removed transactions, check which one is the oldest and retrieve the block right before that time.
                    DateTimeOffset earliestDate = result.Min(r => r.creationTime);
                    ChainedHeader chainedHeader = this.chainIndexer.GetHeader(this.chainIndexer.GetHeightAtTime(earliestDate.DateTime));

                    // Update the wallet and save it to the file system.
                    Wallet wallet = this.walletManager.GetWallet(request.WalletName);
                    wallet.SetLastBlockDetails(chainedHeader);
                    this.walletManager.SaveWallet(wallet);

                    // Start the syncing process from the block before the earliest transaction was seen.
                    this.walletSyncManager.SyncFromHeight(chainedHeader.Height - 1);
                }

                IEnumerable<RemovedTransactionModel> model = result.Select(r => new RemovedTransactionModel
                {
                    TransactionId = r.transactionId,
                    CreationTime = r.creationTime
                });

                return this.Json(model);
            }
            catch (Exception e)
            {
                this.logger.LogError("Exception occurred: {0}", e.ToString());
                return ErrorHelpers.BuildErrorResponse(HttpStatusCode.BadRequest, e.Message, e.ToString());
            }
        }

        /// <summary>
        /// Gets the extended public key of a specified wallet account.
        /// <param name="request">An object containing the necessary parameters to retrieve
        /// the extended public key for a wallet account.</param>
        /// <returns>A JSON object containing the extended public key for a wallet account.</returns>
        /// </summary>
        [Route("extpubkey")]
        [HttpGet]
        public IActionResult GetExtPubKey([FromQuery]GetExtPubKeyModel request)
        {
            Guard.NotNull(request, nameof(request));

            // checks the request is valid
            if (!this.ModelState.IsValid)
            {
                return ModelStateErrors.BuildErrorResponse(this.ModelState);
            }

            try
            {
                string result = this.walletManager.GetExtPubKey(new WalletAccountReference(request.WalletName, request.AccountName));
                return this.Json(result);
            }
            catch (Exception e)
            {
                this.logger.LogError("Exception occurred: {0}", e.ToString());
                return ErrorHelpers.BuildErrorResponse(HttpStatusCode.BadRequest, e.Message, e.ToString());
            }
        }

        /// <summary>
        /// Requests the node resyncs from a block specified by its block hash.
        /// Internally, the specified block is taken as the new wallet tip
        /// and all blocks after it are resynced.
        /// </summary>
        /// <param name="request">An object containing the necessary parameters
        /// to request a resync.</param>
        /// <returns>A value of Ok if the resync was successful.</returns>
        [HttpPost]
        [Route("sync")]
        public IActionResult Sync([FromBody] HashModel model)
        {
            if (!this.ModelState.IsValid)
            {
                return ModelStateErrors.BuildErrorResponse(this.ModelState);
            }

            ChainedHeader block = this.chainIndexer.GetHeader(uint256.Parse(model.Hash));

            if (block == null)
            {
                return ErrorHelpers.BuildErrorResponse(HttpStatusCode.BadRequest, $"Block with hash {model.Hash} was not found on the blockchain.", string.Empty);
            }

            this.walletSyncManager.SyncFromHeight(block.Height);
            return this.Ok();
        }

        /// <summary>
        /// Request the node resyncs starting from a given date and time.
        /// Internally, the first block created on or after the supplied date and time
        /// is taken as the new wallet tip and all blocks after it are resynced.
        /// </summary>
        /// <param name="request">An object containing the necessary parameters
        /// to request a resync.</param>
        /// <returns>A value of Ok if the resync was successful.</returns>
        [HttpPost]
        [Route("sync-from-date")]
        public IActionResult SyncFromDate([FromBody] WalletSyncFromDateRequest request)
        {
            if (!this.ModelState.IsValid)
            {
                return ModelStateErrors.BuildErrorResponse(this.ModelState);
            }

            this.walletSyncManager.SyncFromDate(request.Date);

            return this.Ok();
        }

        /// <summary>Creates requested amount of UTXOs each of equal value.</summary>
        [HttpPost]
        [Route("splitcoins")]
        public IActionResult SplitCoins([FromBody] SplitCoinsRequest request)
        {
            Guard.NotNull(request, nameof(request));

            // checks the request is valid
            if (!this.ModelState.IsValid)
            {
                return ModelStateErrors.BuildErrorResponse(this.ModelState);
            }

            try
            {
                var walletReference = new WalletAccountReference(request.WalletName, request.AccountName);
                HdAddress address = this.walletManager.GetUnusedAddress(walletReference);

                Money totalAmount = request.TotalAmountToSplit;
                Money singleUtxoAmount = totalAmount / request.UtxosCount;

                var recipients = new List<Recipient>(request.UtxosCount);
                for (int i = 0; i < request.UtxosCount; i++)
                    recipients.Add(new Recipient { ScriptPubKey = address.ScriptPubKey, Amount = singleUtxoAmount });

                var context = new TransactionBuildContext(this.network)
                {
                    AccountReference = walletReference,
                    MinConfirmations = 1,
                    Shuffle = true,
                    WalletPassword = request.WalletPassword,
                    Recipients = recipients,
                    Time = (uint)this.dateTimeProvider.GetAdjustedTimeAsUnixTimestamp()
                };

                Transaction transactionResult = this.walletTransactionHandler.BuildTransaction(context);

                return this.SendTransaction(new SendTransactionRequest(transactionResult.ToHex()));
            }
            catch (Exception e)
            {
                this.logger.LogError("Exception occurred: {0}", e.ToString());
                return ErrorHelpers.BuildErrorResponse(HttpStatusCode.BadRequest, e.Message, e.ToString());
            }
        }

        private void SyncFromBestHeightForRecoveredWallets(DateTime walletCreationDate)
        {
            // After recovery the wallet needs to be synced.
            // We only sync if the syncing process needs to go back.
            int blockHeightToSyncFrom = this.chainIndexer.GetHeightAtTime(walletCreationDate);
            int currentSyncingHeight = this.walletSyncManager.WalletTip.Height;

            if (blockHeightToSyncFrom < currentSyncingHeight)
            {
                this.walletSyncManager.SyncFromHeight(blockHeightToSyncFrom);
            }
        }

        private TransactionItemModel FindSimilarReceivedTransactionOutput(List<TransactionItemModel> items, TransactionData transaction)
        {
            TransactionItemModel existingTransaction = items.FirstOrDefault(i => i.Id == transaction.Id &&
                                                                                 i.Type == TransactionItemType.Received &&
                                                                                 i.ConfirmedInBlock == transaction.BlockHeight);
            return existingTransaction;
        }
    }
}<|MERGE_RESOLUTION|>--- conflicted
+++ resolved
@@ -888,11 +888,8 @@
                     SelectedInputs = request.Outpoints?.Select(u => new OutPoint(uint256.Parse(u.TransactionId), u.Index)).ToList(),
                     AllowOtherInputs = false,
                     Recipients = recipients,
-<<<<<<< HEAD
+                    ChangeAddress = changeAddress
                     UseSegwitChangeAddress = request.SegwitChangeAddress
-=======
-                    ChangeAddress = changeAddress
->>>>>>> e5824506
                 };
 
                 if (!string.IsNullOrEmpty(request.FeeType))
