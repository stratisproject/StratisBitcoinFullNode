--- conflicted
+++ resolved
@@ -1178,22 +1178,16 @@
                 {
                     Addresses = account.GetCombinedAddresses().Select(address =>
                     {
-<<<<<<< HEAD
-                        Address = request.Segwit ? address.Bech32Address : address.Address,
-                        IsUsed = address.Transactions.Any(),
-                        IsChange = address.IsChangeAddress()
-=======
                         (Money confirmedAmount, Money unConfirmedAmount) = address.GetBalances();
 
                         return new AddressModel
                         {
-                            Address = address.Address,
+                            Address = request.Segwit ? address.Bech32Address : address.Address,
                             IsUsed = address.Transactions.Any(),
                             IsChange = address.IsChangeAddress(),
                             AmountConfirmed = confirmedAmount,
                             AmountUnconfirmed = unConfirmedAmount
                         };
->>>>>>> 55d3b89a
                     })
                 };
 
