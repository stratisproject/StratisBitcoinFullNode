﻿namespace Stratis.Bitcoin.Features.Wallet.Controllers
{
    using System.Collections.Generic;
    using System.Linq;
    using System.Net;
    using System.Threading;
    using System.Threading.Tasks;
    using Microsoft.AspNetCore.Mvc;
    using Microsoft.Extensions.Logging;
    using NBitcoin;
    using Stratis.Bitcoin.Builder.Feature;
    using Stratis.Bitcoin.Features.Wallet.Interfaces;
    using Stratis.Bitcoin.Features.Wallet.Models;
    using Stratis.Bitcoin.Features.Wallet.Services;
    using Stratis.Bitcoin.Utilities.JsonErrors;

    /// <summary>
    /// Controller providing operations on a wallet.
    /// </summary>
    [ApiVersion("1")]
    [Route("api/[controller]")]
    public class WalletController : FeatureControllerBase
    {
        private readonly IWalletService walletService;
        private readonly IWalletManager walletManager;
        private readonly IWalletSyncManager walletSyncManager;
        private readonly ChainIndexer chainIndexer;

        public WalletController(
            ILoggerFactory loggerFactory,
            IWalletService walletService,
            IWalletManager walletManager,
            IWalletSyncManager walletSyncManager,
            ChainIndexer chainIndexer)
            : base(loggerFactory.CreateLogger(typeof(WalletController).FullName))
        {
            this.walletService = walletService;
            this.walletManager = walletManager;
            this.walletSyncManager = walletSyncManager;
            this.chainIndexer = chainIndexer;
        }

        /// <summary>
        /// Generates a mnemonic to use for an HD wallet.
        /// </summary>
        /// <param name="language">The language for the words in the mnemonic. The options are: English, French, Spanish, Japanese, ChineseSimplified and ChineseTraditional. Defaults to English.</param>
        /// <param name="wordCount">The number of words in the mnemonic. The options are: 12,15,18,21 or 24. Defaults to 12.</param>
        /// <param name="cancellationToken">The Cancellation Token</param>
        /// <returns>A JSON object containing the generated mnemonic.</returns>
        [Route("mnemonic")]
        [HttpGet]
        public async Task<IActionResult> GenerateMnemonic([FromQuery] string language = "English", int wordCount = 12,
            CancellationToken cancellationToken = default(CancellationToken))
        {
            return await this.ExecuteAsAsync(new {Language = language, WordCount = wordCount},
                cancellationToken, (req, token) =>
                    // Generate the Mnemonic
                    this.Json(new Mnemonic(language, (WordCount) wordCount).ToString()));
        }

        /// <summary>
        /// Creates a new wallet on this full node.
        /// </summary>
        /// <param name="request">An object containing the necessary parameters to create a wallet.</param>
        /// <param name="cancellationToken">The Cancellation Token</param>
        /// <returns>A JSON object containing the mnemonic created for the new wallet.</returns>
        [Route("create")]
        [HttpPost]
        public async Task<IActionResult> Create([FromBody] WalletCreationRequest request,
            CancellationToken cancellationToken = default(CancellationToken))
        {
            return await this.Execute(request, cancellationToken,
                async (req, token) => this.Json(await this.walletService.CreateWallet(req, token)));
        }

        /// <summary>
        /// Signs a message and returns the signature.
        /// </summary>
        /// <param name="request">The object containing the parameters used to sign a message.</param>
        /// <param name="cancellationToken">The cancellation token</param>
        /// <returns>A JSON object containing the generated signature.</returns>
        [Route("signmessage")]
        [HttpPost]
        public async Task<IActionResult> SignMessage([FromBody] SignMessageRequest request,
            CancellationToken cancellationToken = default(CancellationToken))
        {
            return await this.ExecuteAsAsync(request, cancellationToken, (req, token) =>
            {
                string signature =
                    this.walletManager.SignMessage(req.Password, req.WalletName, req.ExternalAddress, req.Message);
                return this.Json(signature);
            });
        }

        /// <summary>
        /// Verifies the signature of a message.
        /// </summary>
        /// <param name="request">The object containing the parameters verify a signature.</param>
        /// <param name="cancellationToken">The Cancellation Token</param>
        /// <returns>A JSON object containing the result of the verification.</returns>
        [Route("verifymessage")]
        [HttpPost]
        public async Task<IActionResult> VerifyMessage([FromBody] VerifyRequest request,
            CancellationToken cancellationToken = default(CancellationToken))
        {
            return await this.ExecuteAsAsync(request, cancellationToken, (req, token) =>
            {
                bool result =
                    this.walletManager.VerifySignedMessage(request.ExternalAddress, req.Message, req.Signature);
                return this.Json(result.ToString());
            });
        }

        /// <summary>
        /// Loads a previously created wallet.
        /// </summary>
        /// <param name="request">An object containing the necessary parameters to load an existing wallet</param>
        /// <param name="cancellationToken">The Cancellation Token</param>
        /// <returns>Ok or Error result</returns>
        [Route("load")]
        [HttpPost]
        public async Task<IActionResult> Load([FromBody] WalletLoadRequest request,
            CancellationToken cancellationToken = default(CancellationToken))
        {
            return await this.Execute(request, cancellationToken, async (req, token) =>
            {
                await this.walletService.LoadWallet(req, token);
                return Ok();
            });
        }

        /// <summary>
        /// Recovers an existing wallet.
        /// </summary>
        /// <param name="request">An object containing the parameters used to recover a wallet.</param>
        /// <param name="cancellationToken">The Cancellation Token</param>
        /// <returns>A value of Ok if the wallet was successfully recovered.</returns>
        [Route("recover")]
        [HttpPost]
        public async Task<IActionResult> Recover([FromBody] WalletRecoveryRequest request,
            CancellationToken cancellationToken = default(CancellationToken))
        {
            return await this.Execute(request, cancellationToken, async (req, token) =>
            {
                await this.walletService.RecoverWallet(req, token);
                return Ok();
            });
        }

        /// <summary>
        /// Recovers a wallet using its extended public key. Note that the recovered wallet will not have a private key and is
        /// only suitable for returning the wallet history using further API calls.
        /// </summary>
        /// <param name="request">An object containing the parameters used to recover a wallet using its extended public key.</param>
        /// <param name="cancellationToken">The Cancellation Token</param>
        /// <returns>A value of Ok if the wallet was successfully recovered.</returns>
        [Route("recover-via-extpubkey")]
        [HttpPost]
        public async Task<IActionResult> RecoverViaExtPubKey([FromBody] WalletExtPubRecoveryRequest request,
            CancellationToken cancellationToken = default(CancellationToken))
        {
            return await this.Execute(request, cancellationToken, async (req, token) =>
            {
                await this.walletService.RecoverViaExtPubKey(req, token);
                return Ok();
            });
        }

        /// <summary>
        /// Gets some general information about a wallet. This includes the network the wallet is for,
        /// the creation date and time for the wallet, the height of the blocks the wallet currently holds,
        /// and the number of connected nodes.
        /// </summary>
        /// <param name="request">The name of the wallet to get the information for.</param>
        /// <param name="cancellationToken">The cancellation token</param>
        /// <returns>A JSON object containing the wallet information.</returns>
        [Route("general-info")]
        [HttpGet]
        public Task<IActionResult> GetGeneralInfo([FromQuery] WalletName request,
            CancellationToken cancellationToken = default(CancellationToken))
        {
            return this.Execute(request, cancellationToken, async (req, token) =>
                this.Json(await this.walletService.GetWalletGeneralInfo(req.Name, token)));
        }

        /// <summary>
        /// Get the transaction count for the specified Wallet and Account.
        /// </summary>
        /// <param name="request">The Transaction Count request Object</param>
        /// <param name="cancellationToken">The Cancellation Token</param>
        /// <returns>Transaction Count</returns>
        [Route("transactionCount")]
        [HttpGet]
        public async Task<IActionResult> GetTransactionCount([FromQuery] WalletTransactionCountRequest request,
            CancellationToken cancellationToken = default(CancellationToken))
        {
            return await this.ExecuteAsAsync(request, cancellationToken,
                (req, token) => this.Json(new
                {
                    TransactionCount = this.walletManager.GetTransactionCount(req.WalletName, req.AccountName)
                }));
        }

        /// <summary>
        /// Gets the history of a wallet. This includes the transactions held by the entire wallet
        /// or a single account if one is specified.
        /// </summary>
        /// <param name="request">An object containing the parameters used to retrieve a wallet's history.</param>
        /// <param name="cancellationToken">The Cancellation Token</param>
        /// <returns>A JSON object containing the wallet history.</returns>
        [Route("history")]
        [HttpGet]
<<<<<<< HEAD
        public async Task<IActionResult> GetHistory([FromQuery] WalletHistoryRequest request,
            CancellationToken cancellationToken = default(CancellationToken))
        {
            return await this.Execute(request, cancellationToken,
                async (req, token) => this.Json(await this.walletService.GetHistory(req, token)));
=======
        public IActionResult GetHistory([FromQuery] WalletHistoryRequest request) 
        { 
            Guard.NotNull(request, nameof(request));

            if (!this.ModelState.IsValid)
            {
                return ModelStateErrors.BuildErrorResponse(this.ModelState);
            }

            // TODO: Extract this code to its own file + start from scratch, with tests.

            try
            {
                var model = new WalletHistoryModel();

                // Get a list of all the transactions found in an account (or in a wallet if no account is specified), with the addresses associated with them.
                IEnumerable<AccountHistory> accountsHistory = this.walletManager.GetHistory(request.WalletName, request.AccountName);

                foreach (AccountHistory accountHistory in accountsHistory)
                {
                    var transactionItems = new List<TransactionItemModel>();
                    var uniqueProcessedTxIds = new HashSet<uint256>();

                    IEnumerable<FlatHistory> query = accountHistory.History;

                    if (!string.IsNullOrEmpty(request.Address))
                    {
                        query = query.Where(x => x.Address.Address == request.Address);
                    }

                    // Sorting the history items by descending dates. That includes received and sent dates.
                    List<FlatHistory> items = query
                                                .OrderBy(o => o.Transaction.IsConfirmed() ? 1 : 0)
                                                .ThenByDescending(o => o.Transaction.SpendingDetails?.CreationTime ?? o.Transaction.CreationTime)
                                                .ToList();

                    var lookup = items.ToLookup(i => i.Transaction.Id, i => i);
                    
                    // Represents a sublist containing only the transactions that have already been spent.
                    var spendingDetails = items.Where(t => t.Transaction.SpendingDetails != null)
                        .ToLookup(s => s.Transaction.SpendingDetails.TransactionId, s => s);

                    // Represents a sublist of 'change' transactions.
                    // NB: Not currently used
                    // List<FlatHistory> allchange = items.Where(t => t.Address.IsChangeAddress()).ToList();

                    // Represents a sublist of transactions associated with receive addresses + a sublist of already spent transactions associated with change addresses.
                    // In effect, we filter out 'change' transactions that are not spent, as we don't want to show these in the history.
                    foreach (FlatHistory item in items.Where(t => !t.Address.IsChangeAddress() || (t.Address.IsChangeAddress() && t.Transaction.IsSpent())))
                    {
                        // Count only unique transactions and limit it to MaxHistoryItemsPerAccount.
                        int processedTransactions = uniqueProcessedTxIds.Count;
                        if (processedTransactions >= MaxHistoryItemsPerAccount)
                        {
                            break;
                        }

                        TransactionData transaction = item.Transaction;
                        HdAddress address = item.Address;

                        // First we look for staking transaction as they require special attention.
                        // A staking transaction spends some of our inputs into 2 outputs or more, paid to the same address.
                        if (transaction.SpendingDetails?.IsCoinStake != null && transaction.SpendingDetails.IsCoinStake.Value)
                        {
                            // If another input has already triggered the building of this history item, we need to remove the amount of this input from the Amount.
                            // This will only ever happen when there are multiple inputs in a CoinStake. StratisX does this in certain situations.
                            if (uniqueProcessedTxIds.Contains(transaction.SpendingDetails.TransactionId))
                            {
                                TransactionItemModel existingStakeItem = transactionItems.Last(x => x.Id == transaction.SpendingDetails.TransactionId);
                                existingStakeItem.Amount -= transaction.Amount;
                            }
                            else
                            {
                                // We look for the output(s) related to our spending input.
                                List<FlatHistory> relatedOutputs = lookup.Contains(transaction.Id)
                                    ? lookup[transaction.SpendingDetails.TransactionId].Where(h =>
                                        h.Transaction.IsCoinStake != null && h.Transaction.IsCoinStake.Value).ToList()
                                    : null;

                                if (false != relatedOutputs?.Any())
                                {
                                    // Add staking transaction details.
                                    // The staked amount is calculated as the difference between the sum of the outputs and the input and should normally be equal to 1.
                                    var stakingItem = new TransactionItemModel
                                    {
                                        Type = TransactionItemType.Staked,
                                        ToAddress = address.Address,
                                        Amount = relatedOutputs.Sum(o => o.Transaction.Amount) - transaction.Amount,
                                        Id = transaction.SpendingDetails.TransactionId,
                                        Timestamp = transaction.SpendingDetails.CreationTime,
                                        ConfirmedInBlock = transaction.SpendingDetails.BlockHeight,
                                        BlockIndex = transaction.SpendingDetails.BlockIndex
                                    };

                                    transactionItems.Add(stakingItem);
                                    uniqueProcessedTxIds.Add(stakingItem.Id);
                                }
                            }

                            // No need for further processing if the transaction itself is the output of a staking transaction.
                            if (transaction.IsCoinStake == true)
                            {
                                continue;
                            }
                        }

                        // If this is a normal transaction (not staking) that has been spent, add outgoing fund transaction details.
                        if (transaction.SpendingDetails != null && transaction.SpendingDetails.IsCoinStake != true)
                        {
                            // Create a record for a 'send' transaction.
                            uint256 spendingTransactionId = transaction.SpendingDetails.TransactionId;
                            var sentItem = new TransactionItemModel
                            {
                                Type = TransactionItemType.Send,
                                Id = spendingTransactionId,
                                Timestamp = transaction.SpendingDetails.CreationTime,
                                ConfirmedInBlock = transaction.SpendingDetails.BlockHeight,
                                BlockIndex = transaction.SpendingDetails.BlockIndex,
                                Amount = Money.Zero
                            };

                            // If this 'send' transaction has made some external payments, i.e the funds were not sent to another address in the wallet.
                            if (transaction.SpendingDetails.Payments != null)
                            {
                                sentItem.Payments = new List<PaymentDetailModel>();
                                foreach (PaymentDetails payment in transaction.SpendingDetails.Payments)
                                {
                                    sentItem.Payments.Add(new PaymentDetailModel
                                    {
                                        DestinationAddress = payment.DestinationAddress,
                                        Amount = payment.Amount
                                    });

                                    sentItem.Amount += payment.Amount;
                                }
                            }

                            Money changeAmount = transaction.SpendingDetails.Change.Sum(d => d.Amount);

                            // Get the change address for this spending transaction.
                            // NB: Not currently used
                            // FlatHistory changeAddress = allchange.FirstOrDefault(a => a.Transaction.Id == spendingTransactionId);

                            // Find all the spending details containing the spending transaction id and aggregate the sums.
                            // This is our best shot at finding the total value of inputs for this transaction.
                            var inputsAmount = new Money(spendingDetails.Contains(spendingTransactionId) ? spendingDetails[spendingTransactionId].Sum(t => t.Transaction.Amount) : 0);

                            // The fee is calculated as follows: funds in utxo - amount spent - amount sent as change.
                            sentItem.Fee = inputsAmount - sentItem.Amount - changeAmount;

                            // Mined/staked coins add more coins to the total out.
                            // That makes the fee negative. If that's the case ignore the fee.
                            if (sentItem.Fee < 0)
                                sentItem.Fee = 0;

                            transactionItems.Add(sentItem);
                            uniqueProcessedTxIds.Add(sentItem.Id);
                        }

                        // We don't show in history transactions that are outputs of staking transactions.
                        if (transaction.IsCoinStake != null && transaction.IsCoinStake.Value && transaction.SpendingDetails == null)
                        {
                            continue;
                        }

                        // Create a record for a 'receive' transaction.
                        if (!address.IsChangeAddress())
                        {
                            // First check if we already have a similar transaction output, in which case we just sum up the amounts
                            TransactionItemModel existingReceivedItem = this.FindSimilarReceivedTransactionOutput(transactionItems, transaction);

                            if (existingReceivedItem == null)
                            {
                                // Add incoming fund transaction details.
                                var receivedItem = new TransactionItemModel
                                {
                                    Type = TransactionItemType.Received,
                                    ToAddress = address.Address,
                                    Amount = transaction.Amount,
                                    Id = transaction.Id,
                                    Timestamp = transaction.CreationTime,
                                    ConfirmedInBlock = transaction.BlockHeight,
                                    BlockIndex = transaction.BlockIndex
                                };

                                transactionItems.Add(receivedItem);
                                uniqueProcessedTxIds.Add(receivedItem.Id);
                            }
                            else
                            {
                                existingReceivedItem.Amount += transaction.Amount;
                            }
                        }
                    }

                    transactionItems = transactionItems.Distinct(new SentTransactionItemModelComparer()).Select(e => e).ToList();

                    // Sort and filter the history items.
                    List<TransactionItemModel> itemsToInclude = transactionItems.OrderByDescending(t => t.Timestamp)
                        .Where(x => string.IsNullOrEmpty(request.SearchQuery) || (x.Id.ToString() == request.SearchQuery || x.ToAddress == request.SearchQuery || x.Payments.Any(p => p.DestinationAddress == request.SearchQuery)))
                        .Skip(request.Skip ?? 0)
                        .Take(request.Take ?? transactionItems.Count)
                        .ToList();

                    model.AccountsHistoryModel.Add(new AccountHistoryModel
                    {
                        TransactionsHistory = itemsToInclude,
                        Name = accountHistory.Account.Name,
                        CoinType = this.coinType,
                        HdPath = accountHistory.Account.HdPath
                    });
                }

                return this.Json(model);
            }
            catch (Exception e)
            {
                this.logger.LogError("Exception occurred: {0}", e.ToString());
                return ErrorHelpers.BuildErrorResponse(HttpStatusCode.BadRequest, e.Message, e.ToString());
            }
>>>>>>> 49b9ff4a
        }


        /// <summary>
        /// Gets the balance of a wallet in STRAT (or sidechain coin). Both the confirmed and unconfirmed balance are returned.
        /// </summary>
        /// <param name="request">An object containing the parameters used to retrieve a wallet's balance.</param>
        /// <param name="cancellationToken">The cancellation token</param>
        /// <returns>A JSON object containing the wallet balance.</returns>
        [Route("balance")]
        [HttpGet]
        public async Task<IActionResult> GetBalance([FromQuery] WalletBalanceRequest request,
            CancellationToken cancellationToken = default(CancellationToken))
        {
            return await this.Execute(request, cancellationToken,
                async (req, token) => this.Json(await this.walletService.GetBalance(req.WalletName, req.AccountName,
                    req.IncludeBalanceByAddress, token))
            );
        }

        /// <summary>
        /// Gets the balance at a specific wallet address in STRAT (or sidechain coin).
        /// Both the confirmed and unconfirmed balance are returned.
        /// This method gets the UTXOs at the address which the wallet can spend.
        /// </summary>
        /// <param name="request">An object containing the parameters used to retrieve the balance
        /// at a specific wallet address.</param>
        /// <param name="cancellationToken">The cancellation token</param>
        /// <returns>A JSON object containing the balance, fee, and an address for the balance.</returns>
        [Route("received-by-address")]
        [HttpGet]
        public async Task<IActionResult> GetReceivedByAddress([FromQuery] ReceivedByAddressRequest request,
            CancellationToken cancellationToken = default(CancellationToken))
        {
            return await this.Execute(request, cancellationToken,
                async (req, token) =>
                    this.Json(await this.walletService.GetReceivedByAddress(request.Address, cancellationToken)));
        }

        /// <summary>
        /// Gets the maximum spendable balance for an account along with the fee required to spend it.
        /// </summary>
        /// <param name="request">An object containing the parameters used to retrieve the
        /// maximum spendable balance on an account.</param>
        /// <param name="cancellationToken">The Cancellation Token</param>
        /// <returns>A JSON object containing the maximum spendable balance for an account
        /// along with the fee required to spend it.</returns>
        [Route("maxbalance")]
        [HttpGet]
        public async Task<IActionResult> GetMaximumSpendableBalance([FromQuery] WalletMaximumBalanceRequest request,
            CancellationToken cancellationToken = default(CancellationToken))
        {
            return await this.Execute(request, cancellationToken,
                async (req, token) =>
                    this.Json(await this.walletService.GetMaximumSpendableBalance(request, cancellationToken)));
        }

        /// <summary>
        /// Gets the spendable transactions for an account with the option to specify how many confirmations
        /// a transaction needs to be included.
        /// </summary>
        /// <param name="request">An object containing the parameters used to retrieve the spendable
        /// transactions for an account.</param>
        /// <param name="cancellationToken">The Cancellation Token</param>
        /// <returns>A JSON object containing the spendable transactions for an account.</returns>
        [Route("spendable-transactions")]
        [HttpGet]
        public async Task<IActionResult> GetSpendableTransactions([FromQuery] SpendableTransactionsRequest request,
            CancellationToken cancellationToken = default(CancellationToken))
        {
            return await this.Execute(request, cancellationToken,
                async (req, token) => Json(await this.walletService.GetSpendableTransactions(req, token)));
        }

        /// <summary>
        /// Gets a fee estimate for a specific transaction.
        /// Fee can be estimated by creating a <see cref="TransactionBuildContext"/> with no password
        /// and then building the transaction and retrieving the fee from the context.
        /// </summary>
        /// <param name="request">An object containing the parameters used to estimate the fee
        /// for a specific transaction.</param>
        /// <param name="cancellationToken">The Cancellation Token</param>
        /// <returns>The estimated fee for the transaction.</returns>
        [Route("estimate-txfee")]
        [HttpPost]
        public async Task<IActionResult> GetTransactionFeeEstimate([FromBody] TxFeeEstimateRequest request,
            CancellationToken cancellationToken = default(CancellationToken))
        {
            return await this.Execute(request, cancellationToken,
                async (req, token) => Json(await this.walletService.GetTransactionFeeEstimate(req, token)));
        }

        /// <summary>
        /// Builds a transaction and returns the hex to use when executing the transaction.
        /// </summary>
        /// <param name="request">An object containing the parameters used to build a transaction.</param>
        /// <param name="cancellationToken">The Cancellation Token</param>
        /// <returns>A JSON object including the transaction ID, the hex used to execute
        /// the transaction, and the transaction fee.</returns>
        [Route("build-transaction")]
        [HttpPost]
        public async Task<IActionResult> BuildTransaction([FromBody] BuildTransactionRequest request,
            CancellationToken cancellationToken = default(CancellationToken))
        {
            return await this.Execute(request, cancellationToken,
                async (req, token) => Json(await this.walletService.BuildTransaction(req, token)));
        }

        /// <summary>
        /// Sends a transaction that has already been built.
        /// Use the /api/Wallet/build-transaction call to create transactions.
        /// </summary>
        /// <param name="request">An object containing the necessary parameters used to a send transaction request.</param>
        /// <param name="cancellationToken">The Cancellation Token</param>
        /// <returns>A JSON object containing information about the sent transaction.</returns>
        [Route("send-transaction")]
        [HttpPost]
        public async Task<IActionResult> SendTransaction([FromBody] SendTransactionRequest request,
            CancellationToken cancellationToken = default(CancellationToken))
        {
            return await this.Execute(request, cancellationToken,
                async (req, token) => Json(await this.walletService.SendTransaction(req, token)));
        }

        /// <summary>
        /// Lists all the files found in the database
        /// </summary>
        /// <returns>A JSON object containing the available wallet name
        /// </returns>
        /// <param name="cancellationToken">The Cancellation Token</param>
        [Route("list-wallets")]
        [HttpGet]
        public async Task<IActionResult> ListWallets(CancellationToken cancellationToken = default(CancellationToken))
        {
            return await this.ExecuteAsAsync((object) null, cancellationToken, (req, token) =>
                this.Json(new WalletInfoModel(this.walletManager.GetWalletsNames())), false);
        }

        /// <summary>
        /// Creates a new account for a wallet.
        /// Accounts are given the name "account i", where i is an incremental index which starts at 0.
        /// According to BIP44. an account at index i can only be created when the account at index (i - 1)
        /// contains at least one transaction. For example, if three accounts named "account 0", "account 1",
        /// and "account 2" already exist and contain at least one transaction, then the
        /// the function will create "account 3". However, if "account 2", for example, instead contains no
        /// transactions, then this API call returns "account 2".
        /// Accounts are created deterministically, which means that on any device, the accounts and addresses
        /// for a given seed (or mnemonic) are always the same.
        /// </summary>
        /// <param name="request">An object containing the necessary parameters to create a new account in a wallet.</param>
        /// <param name="cancellationToken">The Cancellation Token</param>
        /// <returns>A JSON object containing the name of the new account or an existing account
        /// containing no transactions.</returns>
        [Route("account")]
        [HttpPost]
        public async Task<IActionResult> CreateNewAccount([FromBody] GetUnusedAccountModel request,
            CancellationToken cancellationToken = default(CancellationToken))
        {
            return await this.ExecuteAsAsync(request, cancellationToken, (req, token) =>
            {
                try
                {
                    HdAccount result = this.walletManager.GetUnusedAccount(request.WalletName, request.Password);
                    return this.Json(result.Name);
                }
                catch (CannotAddAccountToXpubKeyWalletException e)
                {
                    this.Logger.LogError("Exception occurred: {0}", e.ToString());
                    return ErrorHelpers.BuildErrorResponse(HttpStatusCode.Forbidden, e.Message, string.Empty);
                }
            });
        }

        /// <summary>
        /// Gets a list of accounts for the specified wallet.
        /// </summary>
        /// <param name="request">An object containing the necessary parameters to list the accounts for a wallet.</param>
        /// <param name="cancellationToken">The Cancellation Token</param>
        /// <returns>A JSON object containing a list of accounts for the specified wallet.</returns>
        [Route("accounts")]
        [HttpGet]
        public async Task<IActionResult> ListAccounts([FromQuery] ListAccountsModel request,
            CancellationToken cancellationToken = default(CancellationToken))
        {
            return await this.ExecuteAsAsync(request, cancellationToken, (req, token) =>
            {
                IEnumerable<HdAccount> result = this.walletManager.GetAccounts(request.WalletName);
                return this.Json(result.Select(a => a.Name));
            });
        }

        /// <summary>
        /// Gets an unused address (in the Base58 format) for a wallet account. This address will not have been assigned
        /// to any known UTXO (neither to pay funds into the wallet or to pay change back to the wallet).
        /// </summary>
        /// <param name="request">An object containing the necessary parameters to retrieve an
        /// unused address for a wallet account.</param>
        /// <param name="cancellationToken">The Cancellation Token</param>
        /// <returns>A JSON object containing the last created and unused address (in Base58 format).</returns>
        [Route("unusedaddress")]
        [HttpGet]
        public async Task<IActionResult> GetUnusedAddress([FromQuery] GetUnusedAddressModel request,
            CancellationToken cancellationToken = default(CancellationToken))
        {
            return await this.ExecuteAsAsync(request, cancellationToken, (req, token) =>
            {
                HdAddress result = this.walletManager.GetUnusedAddress(new WalletAccountReference(
                    request.WalletName,
                    request.AccountName));
                return this.Json(result.Address);
            });
        }

        /// <summary>
        /// Gets a specified number of unused addresses (in the Base58 format) for a wallet account. These addresses
        /// will not have been assigned to any known UTXO (neither to pay funds into the wallet or to pay change back
        /// to the wallet).
        /// </summary>
        /// <returns>A JSON object containing the required amount of unused addresses (in Base58 format).</returns>
        /// <param name="request">An object containing the necessary parameters to retrieve
        /// unused addresses for a wallet account.</param>
        /// <param name="cancellationToken">The Cancellation Token</param>
        [Route("unusedaddresses")]
        [HttpGet]
        public async Task<IActionResult> GetUnusedAddresses([FromQuery] GetUnusedAddressesModel request,
            CancellationToken cancellationToken = default(CancellationToken))
        {
            return await this.ExecuteAsAsync(request, cancellationToken, (req, token) =>
            {
                var result = this.walletManager.GetUnusedAddresses(
                        new WalletAccountReference(request.WalletName, req.AccountName), int.Parse(req.Count))
                    .Select(x => x.Address).ToArray();

                return this.Json(result);
            });
        }

        /// <summary>
        /// Gets all addresses for a wallet account.
        /// </summary>
        /// <returns>A JSON object containing all addresses for a wallet account (in Base58 format).</returns>
        /// <param name="request">An object containing the necessary parameters to retrieve
        /// all addresses for a wallet account.</param>
        /// <param name="cancellationToken">The Cancellation Token</param>
        [Route("addresses")]
        [HttpGet]
        public async Task<IActionResult> GetAllAddresses([FromQuery] GetAllAddressesModel request,
            CancellationToken cancellationToken = default(CancellationToken))
        {
            return await this.Execute(request, cancellationToken,
                async (req, token) => this.Json(await this.walletService.GetAllAddresses(req, token)));
        }

        /// <summary>
        /// Removes transactions from the wallet.
        /// You might want to remove transactions from a wallet if some unconfirmed transactions disappear
        /// from the blockchain or the transaction fields within the wallet are updated and a refresh is required to
        /// populate the new fields.
        /// In one situation, you might notice several unconfirmed transaction in the wallet, which you now know were
        /// never confirmed. You can use this API to correct this by specifying a date and time before the first
        /// unconfirmed transaction thereby removing all transactions after this point. You can also request a resync as
        /// part of the call, which calculates the block height for the earliest removal. The wallet sync manager then
        /// proceeds to resync from there reinstating the confirmed transactions in the wallet. You can also cherry pick
        /// transactions to remove by specifying their transaction ID.
        ///
        /// </summary>
        /// <returns>A JSON object containing all removed transactions identified by their
        /// transaction ID and creation time.</returns>
        /// <param name="request">An object containing the necessary parameters to remove transactions
        /// from a wallet. The includes several options for specifying the transactions to remove.</param>
        /// <param name="cancellationToken">The Cancellation Token</param>
        [Route("remove-transactions")]
        [HttpDelete]
        public async Task<IActionResult> RemoveTransactions([FromQuery] RemoveTransactionsModel request,
            CancellationToken cancellationToken = default(CancellationToken))
        {
            return await this.Execute(request, cancellationToken,
                async (req, token) => this.Json(await this.walletService.RemoveTransactions(req, token)));
        }

        /// <summary>
        /// Gets the extended public key of a specified wallet account.
        /// the extended public key for a wallet account
        /// </summary>
        /// <param name="request">An object containing the necessary parameters to retrieve.</param>
        /// <param name="cancellationToken">The Cancellation Token</param>
        /// <returns>A JSON object containing the extended public key for a wallet account.</returns>
        [Route("extpubkey")]
        [HttpGet]
        public async Task<IActionResult> GetExtPubKey([FromQuery] GetExtPubKeyModel request,
            CancellationToken cancellationToken = default(CancellationToken))
        {
            return await this.ExecuteAsAsync(request, cancellationToken,
                (req, token) =>
                    this.Json(this.walletManager.GetExtPubKey(new WalletAccountReference(request.WalletName,
                        request.AccountName))));
        }

        /// <summary>
        /// Requests the node resyncs from a block specified by its block hash.
        /// Internally, the specified block is taken as the new wallet tip
        /// and all blocks after it are resynced.
        /// </summary>
        /// <param name="model">The Hash of the block to Sync From</param>
        /// <param name="cancellationToken">The Cancellation Token</param>
        /// <returns>A value of Ok if the re-sync was successful.</returns>
        [HttpPost]
        [Route("sync")]
        public async Task<IActionResult> Sync([FromBody] HashModel model, CancellationToken cancellationToken = default(CancellationToken))
        {
            return await this.ExecuteAsAsync(model, cancellationToken, (req, token) =>
            {
                ChainedHeader block = this.chainIndexer.GetHeader(uint256.Parse(model.Hash));
                if (block == null)
                {
                    return ErrorHelpers.BuildErrorResponse(HttpStatusCode.BadRequest,
                        $"Block with hash {model.Hash} was not found on the blockchain.", string.Empty);
                }

                this.walletSyncManager.SyncFromHeight(block.Height);
                return this.Ok();
            });
        }

        /// <summary>
        /// Request the node resyncs starting from a given date and time.
        /// Internally, the first block created on or after the supplied date and time
        /// is taken as the new wallet tip and all blocks after it are resynced.
        /// </summary>
        /// <param name="request">An object containing the necessary parameters
        /// to request a resync.</param>
        /// <param name="cancellationToken">The Cancellation Token</param>
        /// <returns>A value of Ok if the resync was successful.</returns>
        [HttpPost]
        [Route("sync-from-date")]
        public async Task<IActionResult> SyncFromDate([FromBody] WalletSyncRequest request,
            CancellationToken cancellationToken = default(CancellationToken))
        {
            return await this.ExecuteAsAsync(request, cancellationToken, (req, token) =>
            {
                if (!request.All)
                {
                    this.walletSyncManager.SyncFromDate(request.Date, request.WalletName);
                }
                else
                {
                    this.walletSyncManager.SyncFromHeight(0, request.WalletName);
                }

                return this.Ok();
            });
        }

        [Route("wallet-stats")]
        [HttpGet]
        public async Task<IActionResult> WalletStats([FromQuery] WalletStatsRequest request,
            CancellationToken cancellationToken = default(CancellationToken))
        {
            return await this.Execute(request, cancellationToken,
                async (req, token) => this.Json(await this.walletService.GetWalletStats(req, token)));
        }

        /// <summary>Creates requested amount of UTXOs each of equal value.</summary>
        /// <returns><placeholder>A <see cref="Task"/> representing the asynchronous operation.</placeholder></returns>
        /// <param name="request">An object containing the necessary parameters.</param>
        /// <param name="cancellationToken">The Cancellation Token</param>
        [HttpPost]
        [Route("splitcoins")]
<<<<<<< HEAD
        public async Task<IActionResult> SplitCoins([FromBody] SplitCoinsRequest request,
            CancellationToken cancellationToken = default(CancellationToken))
=======
        public IActionResult SplitCoins([FromBody] SplitCoinsRequest request)
        {
            Guard.NotNull(request, nameof(request));

            // checks the request is valid
            if (!this.ModelState.IsValid)
            {
                return ModelStateErrors.BuildErrorResponse(this.ModelState);
            }

            try
            {
                var walletReference = new WalletAccountReference(request.WalletName, request.AccountName);
                HdAddress address = this.walletManager.GetUnusedAddress(walletReference);

                Money totalAmount = request.TotalAmountToSplit;
                Money singleUtxoAmount = totalAmount / request.UtxosCount;

                var recipients = new List<Recipient>(request.UtxosCount);
                for (int i = 0; i < request.UtxosCount; i++)
                    recipients.Add(new Recipient { ScriptPubKey = address.ScriptPubKey, Amount = singleUtxoAmount });

                var context = new TransactionBuildContext(this.network)
                {
                    AccountReference = walletReference,
                    MinConfirmations = 1,
                    Shuffle = true,
                    WalletPassword = request.WalletPassword,
                    Recipients = recipients,
                    Time = (uint)this.dateTimeProvider.GetAdjustedTimeAsUnixTimestamp()
                };

                Transaction transactionResult = this.walletTransactionHandler.BuildTransaction(context);

                return this.SendTransaction(new SendTransactionRequest(transactionResult.ToHex()));
            }
            catch (Exception e)
            {
                this.logger.LogError("Exception occurred: {0}", e.ToString());
                return ErrorHelpers.BuildErrorResponse(HttpStatusCode.BadRequest, e.Message, e.ToString());
            }
        }


        /// <summary>Splits and distributes UTXOs across wallet addresses</summary>
        [HttpPost]
        [Route("distribute-utxos")]
        public IActionResult DistributeUtxos([FromBody] DistributeUtxosRequest request)
        {
            Guard.NotNull(request, nameof(request));

            if (!this.ModelState.IsValid)
                return ModelStateErrors.BuildErrorResponse(this.ModelState);

            var model = new DistributeUtxoModel()
            {
                WalletName = request.WalletName,
                UseUniqueAddressPerUtxo = request.UseUniqueAddressPerUtxo,
                UtxosCount = request.UtxosCount,
                UtxoPerTransaction = request.UtxoPerTransaction,
                TimestampDifferenceBetweenTransactions = request.TimestampDifferenceBetweenTransactions,
                MinConfirmations = request.MinConfirmations,
                DryRun = request.DryRun
            };

            try
            {
                var walletReference = new WalletAccountReference(request.WalletName, request.AccountName);

                Wallet wallet = this.walletManager.GetWallet(request.WalletName);
                HdAccount account = wallet.GetAccount(request.AccountName);

                var addresses = new List<HdAddress>();

                if (request.ReuseAddresses)
                {
                    addresses = this.walletManager.GetUnusedAddresses(walletReference, request.UseUniqueAddressPerUtxo ? request.UtxosCount : 1, request.UseChangeAddresses).ToList();
                }
                else if (request.UseChangeAddresses)
                {
                    addresses = account.InternalAddresses.Take(request.UseUniqueAddressPerUtxo ? request.UtxosCount : 1).ToList();
                }
                else if (!request.UseChangeAddresses)
                {
                    addresses = account.ExternalAddresses.Take(request.UseUniqueAddressPerUtxo ? request.UtxosCount : 1).ToList();
                }

                IEnumerable<UnspentOutputReference> spendableTransactions = this.walletManager.GetSpendableTransactionsInAccount(new WalletAccountReference(request.WalletName, request.AccountName), request.MinConfirmations);

                if (request.Outpoints != null && request.Outpoints.Any())
                {
                    var selectedUnspentOutputReferenceList = new List<UnspentOutputReference>();
                    foreach (UnspentOutputReference unspentOutputReference in spendableTransactions)
                    {
                        if (request.Outpoints.Any(o => o.TransactionId == unspentOutputReference.Transaction.Id.ToString() && o.Index == unspentOutputReference.Transaction.Index))
                        {
                            selectedUnspentOutputReferenceList.Add(unspentOutputReference);
                        }
                    }
                    spendableTransactions = selectedUnspentOutputReferenceList;
                }

                int totalOutpointCount = spendableTransactions.Count();
                int calculatedTransactionCount = request.UtxosCount / request.UtxoPerTransaction;
                int inputsPerTransaction = totalOutpointCount / calculatedTransactionCount;

                if (calculatedTransactionCount > totalOutpointCount)
                {
                    this.logger.LogError($"You have requested to create {calculatedTransactionCount} transactions but there are only {totalOutpointCount} UTXOs in the wallet. Number of transactions which could be created has to be lower than total number of UTXOs in the wallet. If higher number of transactions is required please first distibute funds to create larget set of UTXO and retry this operation.");
                    return ErrorHelpers.BuildErrorResponse(HttpStatusCode.BadRequest, "Invalid parameters", "Invalid parameters");
                }

                var recipients = new List<Recipient>(request.UtxosCount);
                int addressIndex = 0;
                var transactionList = new List<Transaction>();

                for (int i = 0; i < request.UtxosCount; i++)
                {
                    recipients.Add(new Recipient { ScriptPubKey = addresses[addressIndex].ScriptPubKey });

                    if (request.UseUniqueAddressPerUtxo)
                        addressIndex++;

                    if ((i + 1) % request.UtxoPerTransaction == 0 || i == request.UtxosCount - 1)
                    {
                        var transactionTransferAmount = new Money(0);
                        var inputs = new List<OutPoint>();

                        foreach (UnspentOutputReference unspentOutputReference in spendableTransactions.Skip(transactionList.Count * inputsPerTransaction).Take(inputsPerTransaction))
                        {
                            inputs.Add(new OutPoint(unspentOutputReference.Transaction.Id, unspentOutputReference.Transaction.Index));
                            transactionTransferAmount += unspentOutputReference.Transaction.Amount;
                        }

                        // Add any remaining UTXOs to the last transaction.
                        if (i == request.UtxosCount - 1)
                        {
                            foreach (UnspentOutputReference unspentOutputReference in spendableTransactions.Skip((transactionList.Count + 1) * inputsPerTransaction))
                            {
                                inputs.Add(new OutPoint(unspentOutputReference.Transaction.Id, unspentOutputReference.Transaction.Index));
                                transactionTransferAmount += unspentOutputReference.Transaction.Amount;
                            }
                        }

                        // For the purpose of fee estimation use the transfer amount as if the fee were network.MinTxFee.
                        Money transferAmount = (transactionTransferAmount) / recipients.Count;
                        recipients.ForEach(r => r.Amount = transferAmount);

                        var context = new TransactionBuildContext(this.network)
                        {
                            AccountReference = walletReference,
                            Shuffle = false,
                            WalletPassword = request.WalletPassword,
                            Recipients = recipients,
                            Time = (uint)this.dateTimeProvider.GetAdjustedTimeAsUnixTimestamp() + (uint)request.TimestampDifferenceBetweenTransactions,
                            AllowOtherInputs = false,
                            SelectedInputs = inputs,
                            FeeType = FeeType.Low
                        };

                        // Set the amount once we know how much the transfer will cost.
                        Money transactionFee;
                        try
                        {
                            Transaction transaction = this.walletTransactionHandler.BuildTransaction(context);

                            // Due to how the code works the line below is probably never used.
                            var transactionSize = transaction.GetSerializedSize();
                            transactionFee = new FeeRate(this.network.MinTxFee).GetFee(transactionSize);
                        }
                        catch (NotEnoughFundsException ex)
                        {
                            // This remains the best approach for estimating transaction fees.
                            transactionFee = (Money)ex.Missing;
                        }

                        if (transactionFee < this.network.MinTxFee)
                            transactionFee = new Money(this.network.MinTxFee);

                        transferAmount = (transactionTransferAmount - transactionFee) / recipients.Count;
                        recipients.ForEach(r => r.Amount = transferAmount);

                        context = new TransactionBuildContext(this.network)
                        {
                            AccountReference = walletReference,
                            Shuffle = false,
                            WalletPassword = request.WalletPassword,
                            Recipients = recipients,
                            Time = (uint)this.dateTimeProvider.GetAdjustedTimeAsUnixTimestamp() + (uint)request.TimestampDifferenceBetweenTransactions,
                            AllowOtherInputs = false,
                            SelectedInputs = inputs,
                            TransactionFee = transactionFee
                        };

                        Transaction transactionResult = this.walletTransactionHandler.BuildTransaction(context);
                        transactionList.Add(transactionResult);
                        recipients = new List<Recipient>();
                    }
                }

                foreach (Transaction transaction in transactionList)
                {
                    var modelItem = new WalletSendTransactionModel
                    {
                        TransactionId = transaction.GetHash(),
                        Outputs = new List<TransactionOutputModel>()
                    };

                    foreach (TxOut output in transaction.Outputs)
                    {
                        bool isUnspendable = output.ScriptPubKey.IsUnspendable;
                        modelItem.Outputs.Add(new TransactionOutputModel
                        {
                            Address = isUnspendable ? null : output.ScriptPubKey.GetDestinationAddress(this.network)?.ToString(),
                            Amount = output.Value,
                            OpReturnData = isUnspendable ? Encoding.UTF8.GetString(output.ScriptPubKey.ToOps().Last().PushData) : null
                        });
                    }
                    model.WalletSendTransaction.Add(modelItem);

                    if (!request.DryRun)
                    {
                        this.broadcasterManager.BroadcastTransactionAsync(transaction).GetAwaiter().GetResult();

                        TransactionBroadcastEntry transactionBroadCastEntry = this.broadcasterManager.GetTransaction(transaction.GetHash());

                        if (transactionBroadCastEntry.State == State.CantBroadcast)
                        {
                            this.logger.LogError("Exception occurred: {0}", transactionBroadCastEntry.ErrorMessage);
                            return ErrorHelpers.BuildErrorResponse(HttpStatusCode.BadRequest, transactionBroadCastEntry.ErrorMessage, "Transaction Exception");
                        }
                    }
                }

                return this.Json(model);
            }
            catch (Exception e)
            {
                this.logger.LogError("Exception occurred: {0}", e.ToString());
                return ErrorHelpers.BuildErrorResponse(HttpStatusCode.BadRequest, e.Message, e.ToString());
            }
        }
        /*
        private void SyncFromBestHeightForRecoveredWallets(DateTime walletCreationDate)
        {
            // After recovery the wallet needs to be synced.
            // We only sync if the syncing process needs to go back.
            int blockHeightToSyncFrom = this.chainIndexer.GetHeightAtTime(walletCreationDate);
            int currentSyncingHeight = this.walletSyncManager.WalletTip.Height;

            if (blockHeightToSyncFrom < currentSyncingHeight)
            {
                this.walletSyncManager.SyncFromHeight(blockHeightToSyncFrom);
            }
        }
        */

        private TransactionItemModel FindSimilarReceivedTransactionOutput(List<TransactionItemModel> items, TransactionData transaction)
>>>>>>> 49b9ff4a
        {
            return await this.Execute(request, cancellationToken,
                async (req, token) => this.Json(await this.walletService.SplitCoins(req, token)));
        }
    }
}<|MERGE_RESOLUTION|>--- conflicted
+++ resolved
@@ -210,234 +210,11 @@
         /// <returns>A JSON object containing the wallet history.</returns>
         [Route("history")]
         [HttpGet]
-<<<<<<< HEAD
         public async Task<IActionResult> GetHistory([FromQuery] WalletHistoryRequest request,
             CancellationToken cancellationToken = default(CancellationToken))
         {
             return await this.Execute(request, cancellationToken,
                 async (req, token) => this.Json(await this.walletService.GetHistory(req, token)));
-=======
-        public IActionResult GetHistory([FromQuery] WalletHistoryRequest request) 
-        { 
-            Guard.NotNull(request, nameof(request));
-
-            if (!this.ModelState.IsValid)
-            {
-                return ModelStateErrors.BuildErrorResponse(this.ModelState);
-            }
-
-            // TODO: Extract this code to its own file + start from scratch, with tests.
-
-            try
-            {
-                var model = new WalletHistoryModel();
-
-                // Get a list of all the transactions found in an account (or in a wallet if no account is specified), with the addresses associated with them.
-                IEnumerable<AccountHistory> accountsHistory = this.walletManager.GetHistory(request.WalletName, request.AccountName);
-
-                foreach (AccountHistory accountHistory in accountsHistory)
-                {
-                    var transactionItems = new List<TransactionItemModel>();
-                    var uniqueProcessedTxIds = new HashSet<uint256>();
-
-                    IEnumerable<FlatHistory> query = accountHistory.History;
-
-                    if (!string.IsNullOrEmpty(request.Address))
-                    {
-                        query = query.Where(x => x.Address.Address == request.Address);
-                    }
-
-                    // Sorting the history items by descending dates. That includes received and sent dates.
-                    List<FlatHistory> items = query
-                                                .OrderBy(o => o.Transaction.IsConfirmed() ? 1 : 0)
-                                                .ThenByDescending(o => o.Transaction.SpendingDetails?.CreationTime ?? o.Transaction.CreationTime)
-                                                .ToList();
-
-                    var lookup = items.ToLookup(i => i.Transaction.Id, i => i);
-                    
-                    // Represents a sublist containing only the transactions that have already been spent.
-                    var spendingDetails = items.Where(t => t.Transaction.SpendingDetails != null)
-                        .ToLookup(s => s.Transaction.SpendingDetails.TransactionId, s => s);
-
-                    // Represents a sublist of 'change' transactions.
-                    // NB: Not currently used
-                    // List<FlatHistory> allchange = items.Where(t => t.Address.IsChangeAddress()).ToList();
-
-                    // Represents a sublist of transactions associated with receive addresses + a sublist of already spent transactions associated with change addresses.
-                    // In effect, we filter out 'change' transactions that are not spent, as we don't want to show these in the history.
-                    foreach (FlatHistory item in items.Where(t => !t.Address.IsChangeAddress() || (t.Address.IsChangeAddress() && t.Transaction.IsSpent())))
-                    {
-                        // Count only unique transactions and limit it to MaxHistoryItemsPerAccount.
-                        int processedTransactions = uniqueProcessedTxIds.Count;
-                        if (processedTransactions >= MaxHistoryItemsPerAccount)
-                        {
-                            break;
-                        }
-
-                        TransactionData transaction = item.Transaction;
-                        HdAddress address = item.Address;
-
-                        // First we look for staking transaction as they require special attention.
-                        // A staking transaction spends some of our inputs into 2 outputs or more, paid to the same address.
-                        if (transaction.SpendingDetails?.IsCoinStake != null && transaction.SpendingDetails.IsCoinStake.Value)
-                        {
-                            // If another input has already triggered the building of this history item, we need to remove the amount of this input from the Amount.
-                            // This will only ever happen when there are multiple inputs in a CoinStake. StratisX does this in certain situations.
-                            if (uniqueProcessedTxIds.Contains(transaction.SpendingDetails.TransactionId))
-                            {
-                                TransactionItemModel existingStakeItem = transactionItems.Last(x => x.Id == transaction.SpendingDetails.TransactionId);
-                                existingStakeItem.Amount -= transaction.Amount;
-                            }
-                            else
-                            {
-                                // We look for the output(s) related to our spending input.
-                                List<FlatHistory> relatedOutputs = lookup.Contains(transaction.Id)
-                                    ? lookup[transaction.SpendingDetails.TransactionId].Where(h =>
-                                        h.Transaction.IsCoinStake != null && h.Transaction.IsCoinStake.Value).ToList()
-                                    : null;
-
-                                if (false != relatedOutputs?.Any())
-                                {
-                                    // Add staking transaction details.
-                                    // The staked amount is calculated as the difference between the sum of the outputs and the input and should normally be equal to 1.
-                                    var stakingItem = new TransactionItemModel
-                                    {
-                                        Type = TransactionItemType.Staked,
-                                        ToAddress = address.Address,
-                                        Amount = relatedOutputs.Sum(o => o.Transaction.Amount) - transaction.Amount,
-                                        Id = transaction.SpendingDetails.TransactionId,
-                                        Timestamp = transaction.SpendingDetails.CreationTime,
-                                        ConfirmedInBlock = transaction.SpendingDetails.BlockHeight,
-                                        BlockIndex = transaction.SpendingDetails.BlockIndex
-                                    };
-
-                                    transactionItems.Add(stakingItem);
-                                    uniqueProcessedTxIds.Add(stakingItem.Id);
-                                }
-                            }
-
-                            // No need for further processing if the transaction itself is the output of a staking transaction.
-                            if (transaction.IsCoinStake == true)
-                            {
-                                continue;
-                            }
-                        }
-
-                        // If this is a normal transaction (not staking) that has been spent, add outgoing fund transaction details.
-                        if (transaction.SpendingDetails != null && transaction.SpendingDetails.IsCoinStake != true)
-                        {
-                            // Create a record for a 'send' transaction.
-                            uint256 spendingTransactionId = transaction.SpendingDetails.TransactionId;
-                            var sentItem = new TransactionItemModel
-                            {
-                                Type = TransactionItemType.Send,
-                                Id = spendingTransactionId,
-                                Timestamp = transaction.SpendingDetails.CreationTime,
-                                ConfirmedInBlock = transaction.SpendingDetails.BlockHeight,
-                                BlockIndex = transaction.SpendingDetails.BlockIndex,
-                                Amount = Money.Zero
-                            };
-
-                            // If this 'send' transaction has made some external payments, i.e the funds were not sent to another address in the wallet.
-                            if (transaction.SpendingDetails.Payments != null)
-                            {
-                                sentItem.Payments = new List<PaymentDetailModel>();
-                                foreach (PaymentDetails payment in transaction.SpendingDetails.Payments)
-                                {
-                                    sentItem.Payments.Add(new PaymentDetailModel
-                                    {
-                                        DestinationAddress = payment.DestinationAddress,
-                                        Amount = payment.Amount
-                                    });
-
-                                    sentItem.Amount += payment.Amount;
-                                }
-                            }
-
-                            Money changeAmount = transaction.SpendingDetails.Change.Sum(d => d.Amount);
-
-                            // Get the change address for this spending transaction.
-                            // NB: Not currently used
-                            // FlatHistory changeAddress = allchange.FirstOrDefault(a => a.Transaction.Id == spendingTransactionId);
-
-                            // Find all the spending details containing the spending transaction id and aggregate the sums.
-                            // This is our best shot at finding the total value of inputs for this transaction.
-                            var inputsAmount = new Money(spendingDetails.Contains(spendingTransactionId) ? spendingDetails[spendingTransactionId].Sum(t => t.Transaction.Amount) : 0);
-
-                            // The fee is calculated as follows: funds in utxo - amount spent - amount sent as change.
-                            sentItem.Fee = inputsAmount - sentItem.Amount - changeAmount;
-
-                            // Mined/staked coins add more coins to the total out.
-                            // That makes the fee negative. If that's the case ignore the fee.
-                            if (sentItem.Fee < 0)
-                                sentItem.Fee = 0;
-
-                            transactionItems.Add(sentItem);
-                            uniqueProcessedTxIds.Add(sentItem.Id);
-                        }
-
-                        // We don't show in history transactions that are outputs of staking transactions.
-                        if (transaction.IsCoinStake != null && transaction.IsCoinStake.Value && transaction.SpendingDetails == null)
-                        {
-                            continue;
-                        }
-
-                        // Create a record for a 'receive' transaction.
-                        if (!address.IsChangeAddress())
-                        {
-                            // First check if we already have a similar transaction output, in which case we just sum up the amounts
-                            TransactionItemModel existingReceivedItem = this.FindSimilarReceivedTransactionOutput(transactionItems, transaction);
-
-                            if (existingReceivedItem == null)
-                            {
-                                // Add incoming fund transaction details.
-                                var receivedItem = new TransactionItemModel
-                                {
-                                    Type = TransactionItemType.Received,
-                                    ToAddress = address.Address,
-                                    Amount = transaction.Amount,
-                                    Id = transaction.Id,
-                                    Timestamp = transaction.CreationTime,
-                                    ConfirmedInBlock = transaction.BlockHeight,
-                                    BlockIndex = transaction.BlockIndex
-                                };
-
-                                transactionItems.Add(receivedItem);
-                                uniqueProcessedTxIds.Add(receivedItem.Id);
-                            }
-                            else
-                            {
-                                existingReceivedItem.Amount += transaction.Amount;
-                            }
-                        }
-                    }
-
-                    transactionItems = transactionItems.Distinct(new SentTransactionItemModelComparer()).Select(e => e).ToList();
-
-                    // Sort and filter the history items.
-                    List<TransactionItemModel> itemsToInclude = transactionItems.OrderByDescending(t => t.Timestamp)
-                        .Where(x => string.IsNullOrEmpty(request.SearchQuery) || (x.Id.ToString() == request.SearchQuery || x.ToAddress == request.SearchQuery || x.Payments.Any(p => p.DestinationAddress == request.SearchQuery)))
-                        .Skip(request.Skip ?? 0)
-                        .Take(request.Take ?? transactionItems.Count)
-                        .ToList();
-
-                    model.AccountsHistoryModel.Add(new AccountHistoryModel
-                    {
-                        TransactionsHistory = itemsToInclude,
-                        Name = accountHistory.Account.Name,
-                        CoinType = this.coinType,
-                        HdPath = accountHistory.Account.HdPath
-                    });
-                }
-
-                return this.Json(model);
-            }
-            catch (Exception e)
-            {
-                this.logger.LogError("Exception occurred: {0}", e.ToString());
-                return ErrorHelpers.BuildErrorResponse(HttpStatusCode.BadRequest, e.Message, e.ToString());
-            }
->>>>>>> 49b9ff4a
         }
 
 
@@ -746,7 +523,8 @@
         /// <returns>A value of Ok if the re-sync was successful.</returns>
         [HttpPost]
         [Route("sync")]
-        public async Task<IActionResult> Sync([FromBody] HashModel model, CancellationToken cancellationToken = default(CancellationToken))
+        public async Task<IActionResult> Sync([FromBody] HashModel model,
+            CancellationToken cancellationToken = default(CancellationToken))
         {
             return await this.ExecuteAsAsync(model, cancellationToken, (req, token) =>
             {
@@ -806,272 +584,36 @@
         /// <param name="cancellationToken">The Cancellation Token</param>
         [HttpPost]
         [Route("splitcoins")]
-<<<<<<< HEAD
         public async Task<IActionResult> SplitCoins([FromBody] SplitCoinsRequest request,
             CancellationToken cancellationToken = default(CancellationToken))
-=======
-        public IActionResult SplitCoins([FromBody] SplitCoinsRequest request)
-        {
-            Guard.NotNull(request, nameof(request));
-
-            // checks the request is valid
-            if (!this.ModelState.IsValid)
-            {
-                return ModelStateErrors.BuildErrorResponse(this.ModelState);
-            }
-
-            try
-            {
-                var walletReference = new WalletAccountReference(request.WalletName, request.AccountName);
-                HdAddress address = this.walletManager.GetUnusedAddress(walletReference);
-
-                Money totalAmount = request.TotalAmountToSplit;
-                Money singleUtxoAmount = totalAmount / request.UtxosCount;
-
-                var recipients = new List<Recipient>(request.UtxosCount);
-                for (int i = 0; i < request.UtxosCount; i++)
-                    recipients.Add(new Recipient { ScriptPubKey = address.ScriptPubKey, Amount = singleUtxoAmount });
-
-                var context = new TransactionBuildContext(this.network)
-                {
-                    AccountReference = walletReference,
-                    MinConfirmations = 1,
-                    Shuffle = true,
-                    WalletPassword = request.WalletPassword,
-                    Recipients = recipients,
-                    Time = (uint)this.dateTimeProvider.GetAdjustedTimeAsUnixTimestamp()
-                };
-
-                Transaction transactionResult = this.walletTransactionHandler.BuildTransaction(context);
-
-                return this.SendTransaction(new SendTransactionRequest(transactionResult.ToHex()));
-            }
-            catch (Exception e)
-            {
-                this.logger.LogError("Exception occurred: {0}", e.ToString());
-                return ErrorHelpers.BuildErrorResponse(HttpStatusCode.BadRequest, e.Message, e.ToString());
-            }
+        {
+            return await this.Execute(request, cancellationToken,
+                async (req, token) => this.Json(await this.walletService.SplitCoins(req, token)));
         }
 
 
         /// <summary>Splits and distributes UTXOs across wallet addresses</summary>
+        /// <returns><placeholder>A <see cref="Task"/> representing the asynchronous operation.</placeholder></returns>
+        /// <param name="request">An object containing the necessary parameters.</param>
+        /// <param name="cancellationToken">The Cancellation Token</param>
         [HttpPost]
         [Route("distribute-utxos")]
-        public IActionResult DistributeUtxos([FromBody] DistributeUtxosRequest request)
-        {
-            Guard.NotNull(request, nameof(request));
-
-            if (!this.ModelState.IsValid)
-                return ModelStateErrors.BuildErrorResponse(this.ModelState);
-
-            var model = new DistributeUtxoModel()
-            {
-                WalletName = request.WalletName,
-                UseUniqueAddressPerUtxo = request.UseUniqueAddressPerUtxo,
-                UtxosCount = request.UtxosCount,
-                UtxoPerTransaction = request.UtxoPerTransaction,
-                TimestampDifferenceBetweenTransactions = request.TimestampDifferenceBetweenTransactions,
-                MinConfirmations = request.MinConfirmations,
-                DryRun = request.DryRun
-            };
-
-            try
-            {
-                var walletReference = new WalletAccountReference(request.WalletName, request.AccountName);
-
-                Wallet wallet = this.walletManager.GetWallet(request.WalletName);
-                HdAccount account = wallet.GetAccount(request.AccountName);
-
-                var addresses = new List<HdAddress>();
-
-                if (request.ReuseAddresses)
-                {
-                    addresses = this.walletManager.GetUnusedAddresses(walletReference, request.UseUniqueAddressPerUtxo ? request.UtxosCount : 1, request.UseChangeAddresses).ToList();
-                }
-                else if (request.UseChangeAddresses)
-                {
-                    addresses = account.InternalAddresses.Take(request.UseUniqueAddressPerUtxo ? request.UtxosCount : 1).ToList();
-                }
-                else if (!request.UseChangeAddresses)
-                {
-                    addresses = account.ExternalAddresses.Take(request.UseUniqueAddressPerUtxo ? request.UtxosCount : 1).ToList();
-                }
-
-                IEnumerable<UnspentOutputReference> spendableTransactions = this.walletManager.GetSpendableTransactionsInAccount(new WalletAccountReference(request.WalletName, request.AccountName), request.MinConfirmations);
-
-                if (request.Outpoints != null && request.Outpoints.Any())
-                {
-                    var selectedUnspentOutputReferenceList = new List<UnspentOutputReference>();
-                    foreach (UnspentOutputReference unspentOutputReference in spendableTransactions)
-                    {
-                        if (request.Outpoints.Any(o => o.TransactionId == unspentOutputReference.Transaction.Id.ToString() && o.Index == unspentOutputReference.Transaction.Index))
-                        {
-                            selectedUnspentOutputReferenceList.Add(unspentOutputReference);
-                        }
-                    }
-                    spendableTransactions = selectedUnspentOutputReferenceList;
-                }
-
-                int totalOutpointCount = spendableTransactions.Count();
-                int calculatedTransactionCount = request.UtxosCount / request.UtxoPerTransaction;
-                int inputsPerTransaction = totalOutpointCount / calculatedTransactionCount;
-
-                if (calculatedTransactionCount > totalOutpointCount)
-                {
-                    this.logger.LogError($"You have requested to create {calculatedTransactionCount} transactions but there are only {totalOutpointCount} UTXOs in the wallet. Number of transactions which could be created has to be lower than total number of UTXOs in the wallet. If higher number of transactions is required please first distibute funds to create larget set of UTXO and retry this operation.");
-                    return ErrorHelpers.BuildErrorResponse(HttpStatusCode.BadRequest, "Invalid parameters", "Invalid parameters");
-                }
-
-                var recipients = new List<Recipient>(request.UtxosCount);
-                int addressIndex = 0;
-                var transactionList = new List<Transaction>();
-
-                for (int i = 0; i < request.UtxosCount; i++)
-                {
-                    recipients.Add(new Recipient { ScriptPubKey = addresses[addressIndex].ScriptPubKey });
-
-                    if (request.UseUniqueAddressPerUtxo)
-                        addressIndex++;
-
-                    if ((i + 1) % request.UtxoPerTransaction == 0 || i == request.UtxosCount - 1)
-                    {
-                        var transactionTransferAmount = new Money(0);
-                        var inputs = new List<OutPoint>();
-
-                        foreach (UnspentOutputReference unspentOutputReference in spendableTransactions.Skip(transactionList.Count * inputsPerTransaction).Take(inputsPerTransaction))
-                        {
-                            inputs.Add(new OutPoint(unspentOutputReference.Transaction.Id, unspentOutputReference.Transaction.Index));
-                            transactionTransferAmount += unspentOutputReference.Transaction.Amount;
-                        }
-
-                        // Add any remaining UTXOs to the last transaction.
-                        if (i == request.UtxosCount - 1)
-                        {
-                            foreach (UnspentOutputReference unspentOutputReference in spendableTransactions.Skip((transactionList.Count + 1) * inputsPerTransaction))
-                            {
-                                inputs.Add(new OutPoint(unspentOutputReference.Transaction.Id, unspentOutputReference.Transaction.Index));
-                                transactionTransferAmount += unspentOutputReference.Transaction.Amount;
-                            }
-                        }
-
-                        // For the purpose of fee estimation use the transfer amount as if the fee were network.MinTxFee.
-                        Money transferAmount = (transactionTransferAmount) / recipients.Count;
-                        recipients.ForEach(r => r.Amount = transferAmount);
-
-                        var context = new TransactionBuildContext(this.network)
-                        {
-                            AccountReference = walletReference,
-                            Shuffle = false,
-                            WalletPassword = request.WalletPassword,
-                            Recipients = recipients,
-                            Time = (uint)this.dateTimeProvider.GetAdjustedTimeAsUnixTimestamp() + (uint)request.TimestampDifferenceBetweenTransactions,
-                            AllowOtherInputs = false,
-                            SelectedInputs = inputs,
-                            FeeType = FeeType.Low
-                        };
-
-                        // Set the amount once we know how much the transfer will cost.
-                        Money transactionFee;
-                        try
-                        {
-                            Transaction transaction = this.walletTransactionHandler.BuildTransaction(context);
-
-                            // Due to how the code works the line below is probably never used.
-                            var transactionSize = transaction.GetSerializedSize();
-                            transactionFee = new FeeRate(this.network.MinTxFee).GetFee(transactionSize);
-                        }
-                        catch (NotEnoughFundsException ex)
-                        {
-                            // This remains the best approach for estimating transaction fees.
-                            transactionFee = (Money)ex.Missing;
-                        }
-
-                        if (transactionFee < this.network.MinTxFee)
-                            transactionFee = new Money(this.network.MinTxFee);
-
-                        transferAmount = (transactionTransferAmount - transactionFee) / recipients.Count;
-                        recipients.ForEach(r => r.Amount = transferAmount);
-
-                        context = new TransactionBuildContext(this.network)
-                        {
-                            AccountReference = walletReference,
-                            Shuffle = false,
-                            WalletPassword = request.WalletPassword,
-                            Recipients = recipients,
-                            Time = (uint)this.dateTimeProvider.GetAdjustedTimeAsUnixTimestamp() + (uint)request.TimestampDifferenceBetweenTransactions,
-                            AllowOtherInputs = false,
-                            SelectedInputs = inputs,
-                            TransactionFee = transactionFee
-                        };
-
-                        Transaction transactionResult = this.walletTransactionHandler.BuildTransaction(context);
-                        transactionList.Add(transactionResult);
-                        recipients = new List<Recipient>();
-                    }
-                }
-
-                foreach (Transaction transaction in transactionList)
-                {
-                    var modelItem = new WalletSendTransactionModel
-                    {
-                        TransactionId = transaction.GetHash(),
-                        Outputs = new List<TransactionOutputModel>()
-                    };
-
-                    foreach (TxOut output in transaction.Outputs)
-                    {
-                        bool isUnspendable = output.ScriptPubKey.IsUnspendable;
-                        modelItem.Outputs.Add(new TransactionOutputModel
-                        {
-                            Address = isUnspendable ? null : output.ScriptPubKey.GetDestinationAddress(this.network)?.ToString(),
-                            Amount = output.Value,
-                            OpReturnData = isUnspendable ? Encoding.UTF8.GetString(output.ScriptPubKey.ToOps().Last().PushData) : null
-                        });
-                    }
-                    model.WalletSendTransaction.Add(modelItem);
-
-                    if (!request.DryRun)
-                    {
-                        this.broadcasterManager.BroadcastTransactionAsync(transaction).GetAwaiter().GetResult();
-
-                        TransactionBroadcastEntry transactionBroadCastEntry = this.broadcasterManager.GetTransaction(transaction.GetHash());
-
-                        if (transactionBroadCastEntry.State == State.CantBroadcast)
-                        {
-                            this.logger.LogError("Exception occurred: {0}", transactionBroadCastEntry.ErrorMessage);
-                            return ErrorHelpers.BuildErrorResponse(HttpStatusCode.BadRequest, transactionBroadCastEntry.ErrorMessage, "Transaction Exception");
-                        }
-                    }
-                }
-
-                return this.Json(model);
-            }
-            catch (Exception e)
-            {
-                this.logger.LogError("Exception occurred: {0}", e.ToString());
-                return ErrorHelpers.BuildErrorResponse(HttpStatusCode.BadRequest, e.Message, e.ToString());
-            }
-        }
-        /*
-        private void SyncFromBestHeightForRecoveredWallets(DateTime walletCreationDate)
-        {
-            // After recovery the wallet needs to be synced.
-            // We only sync if the syncing process needs to go back.
-            int blockHeightToSyncFrom = this.chainIndexer.GetHeightAtTime(walletCreationDate);
-            int currentSyncingHeight = this.walletSyncManager.WalletTip.Height;
-
-            if (blockHeightToSyncFrom < currentSyncingHeight)
-            {
-                this.walletSyncManager.SyncFromHeight(blockHeightToSyncFrom);
-            }
-        }
-        */
-
-        private TransactionItemModel FindSimilarReceivedTransactionOutput(List<TransactionItemModel> items, TransactionData transaction)
->>>>>>> 49b9ff4a
-        {
-            return await this.Execute(request, cancellationToken,
-                async (req, token) => this.Json(await this.walletService.SplitCoins(req, token)));
+        public async Task<IActionResult> DistributeUtxos([FromBody] DistributeUtxosRequest request,
+            CancellationToken cancellationToken = default(CancellationToken))
+        {
+            return await this.Execute(request, cancellationToken,
+                async (req, token) => this.Json(await this.walletService.DistributeUtxos(req, token)));
+        }
+
+        private TransactionItemModel FindSimilarReceivedTransactionOutput(List<TransactionItemModel> items,
+            TransactionData transaction)
+        {
+            TransactionItemModel existingTransaction = items.FirstOrDefault(i => i.Id == transaction.Id &&
+                                                                                 i.Type == TransactionItemType
+                                                                                     .Received &&
+                                                                                 i.ConfirmedInBlock ==
+                                                                                 transaction.BlockHeight);
+            return existingTransaction;
         }
     }
 }