--- conflicted
+++ resolved
@@ -171,8 +171,6 @@
         }
 
         /// <summary>
-<<<<<<< HEAD
-=======
         /// Signs a message and returns the signature.
         /// </summary>
         /// <param name="request">The object containing the parameters used to sign a message.</param>
@@ -231,7 +229,6 @@
         }
 
         /// <summary>
->>>>>>> e972ece0
         /// Loads a previously created wallet.
         /// </summary>
         /// <param name="request">An object containing the necessary parameters to load an existing wallet</param>
