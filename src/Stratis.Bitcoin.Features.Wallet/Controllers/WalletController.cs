--- conflicted
+++ resolved
@@ -19,1248 +19,6 @@
 
 namespace Stratis.Bitcoin.Features.Wallet.Controllers
 {
-<<<<<<< HEAD
-	/// <summary>
-	/// Controller providing operations on a wallet.
-	/// </summary>
-	[Route("api/[controller]")]
-	public class WalletController : Controller
-	{
-		public const int MaxHistoryItemsPerAccount = 500;
-
-		private readonly IWalletManager walletManager;
-
-		private readonly IWalletTransactionHandler walletTransactionHandler;
-
-		private readonly IWalletSyncManager walletSyncManager;
-
-		private readonly CoinType coinType;
-
-		/// <summary>Specification of the network the node runs on - regtest/testnet/mainnet.</summary>
-		private readonly Network network;
-
-		private readonly IConnectionManager connectionManager;
-
-		private readonly ConcurrentChain chain;
-
-		/// <summary>Instance logger.</summary>
-		private readonly ILogger logger;
-
-		private readonly IBroadcasterManager broadcasterManager;
-
-		/// <summary>Provider of date time functionality.</summary>
-		private readonly IDateTimeProvider dateTimeProvider;
-
-		public WalletController(
-			ILoggerFactory loggerFactory,
-			IWalletManager walletManager,
-			IWalletTransactionHandler walletTransactionHandler,
-			IWalletSyncManager walletSyncManager,
-			IConnectionManager connectionManager,
-			Network network,
-			ConcurrentChain chain,
-			IBroadcasterManager broadcasterManager,
-			IDateTimeProvider dateTimeProvider)
-		{
-			this.walletManager = walletManager;
-			this.walletTransactionHandler = walletTransactionHandler;
-			this.walletSyncManager = walletSyncManager;
-			this.connectionManager = connectionManager;
-			this.network = network;
-			this.coinType = (CoinType)network.Consensus.CoinType;
-			this.chain = chain;
-			this.logger = loggerFactory.CreateLogger(this.GetType().FullName);
-			this.broadcasterManager = broadcasterManager;
-			this.dateTimeProvider = dateTimeProvider;
-		}
-
-		/// <summary>
-		/// Generates a new mnemonic. The call can optionally specify a language and the number of words in the mnemonic.
-		/// </summary>
-		/// <param name="language">The language for the words in the mnemonic. Options are: English, French, Spanish, Japanese, ChineseSimplified and ChineseTraditional. The default is 'English'.</param>
-		/// <param name="wordCount">The number of words in the mnemonic. Options are: 12,15,18,21 or 24. the default is 12.</param>
-		/// <returns>A JSON object containing the mnemonic generated.</returns>
-		[Route("mnemonic")]
-		[HttpGet]
-		public IActionResult GenerateMnemonic([FromQuery] string language = "English", int wordCount = 12)
-		{
-			try
-			{
-				Wordlist wordList;
-				switch (language.ToLowerInvariant())
-				{
-					case "english":
-						wordList = Wordlist.English;
-						break;
-
-					case "french":
-						wordList = Wordlist.French;
-						break;
-
-					case "spanish":
-						wordList = Wordlist.Spanish;
-						break;
-
-					case "japanese":
-						wordList = Wordlist.Japanese;
-						break;
-
-					case "chinesetraditional":
-						wordList = Wordlist.ChineseTraditional;
-						break;
-
-					case "chinesesimplified":
-						wordList = Wordlist.ChineseSimplified;
-						break;
-
-					default:
-						throw new FormatException($"Invalid language '{language}'. Choices are: English, French, Spanish, Japanese, ChineseSimplified and ChineseTraditional.");
-				}
-
-				var count = (WordCount)wordCount;
-
-				// generate the mnemonic
-				var mnemonic = new Mnemonic(wordList, count);
-				return this.Json(mnemonic.ToString());
-			}
-			catch (Exception e)
-			{
-				this.logger.LogError("Exception occurred: {0}", e.ToString());
-				return ErrorHelpers.BuildErrorResponse(HttpStatusCode.BadRequest, e.Message, e.ToString());
-			}
-		}
-
-		/// <summary>
-		/// Creates a new wallet on the local machine.
-		/// </summary>
-		/// <param name="request">The object containing the parameters used to create the wallet.</param>
-		/// <returns>A JSON object containing the mnemonic created for the new wallet.</returns>
-		[Route("create")]
-		[HttpPost]
-		public IActionResult Create([FromBody]WalletCreationRequest request)
-		{
-			Guard.NotNull(request, nameof(request));
-
-			// checks the request is valid
-			if (!this.ModelState.IsValid)
-			{
-				return ModelStateErrors.BuildErrorResponse(this.ModelState);
-			}
-
-			try
-			{
-				Mnemonic requestMnemonic = string.IsNullOrEmpty(request.Mnemonic) ? null : new Mnemonic(request.Mnemonic);
-
-				Mnemonic mnemonic = this.walletManager.CreateWallet(request.Password, request.Name, request.Passphrase, mnemonic: requestMnemonic);
-
-				// start syncing the wallet from the creation date
-				this.walletSyncManager.SyncFromDate(this.dateTimeProvider.GetUtcNow());
-
-				return this.Json(mnemonic.ToString());
-			}
-			catch (WalletException e)
-			{
-				// indicates that this wallet already exists
-				this.logger.LogError("Exception occurred: {0}", e.ToString());
-				return ErrorHelpers.BuildErrorResponse(HttpStatusCode.Conflict, e.Message, e.ToString());
-			}
-			catch (NotSupportedException e)
-			{
-				this.logger.LogError("Exception occurred: {0}", e.ToString());
-				return ErrorHelpers.BuildErrorResponse(HttpStatusCode.BadRequest, "There was a problem creating a wallet.", e.ToString());
-			}
-		}
-
-		/// <summary>
-		/// Loads a wallet previously created by the user.
-		/// </summary>
-		/// <param name="request">The name of the wallet to load.</param>
-		[Route("load")]
-		[HttpPost]
-		public IActionResult Load([FromBody]WalletLoadRequest request)
-		{
-			Guard.NotNull(request, nameof(request));
-
-			// checks the request is valid
-			if (!this.ModelState.IsValid)
-			{
-				return ModelStateErrors.BuildErrorResponse(this.ModelState);
-			}
-
-			try
-			{
-				Wallet wallet = this.walletManager.LoadWallet(request.Password, request.Name);
-				return this.Ok();
-			}
-			catch (FileNotFoundException e)
-			{
-				this.logger.LogError("Exception occurred: {0}", e.ToString());
-				return ErrorHelpers.BuildErrorResponse(HttpStatusCode.NotFound, "This wallet was not found at the specified location.", e.ToString());
-			}
-			catch (SecurityException e)
-			{
-				// indicates that the password is wrong
-				this.logger.LogError("Exception occurred: {0}", e.ToString());
-				return ErrorHelpers.BuildErrorResponse(HttpStatusCode.Forbidden, "Wrong password, please try again.", e.ToString());
-			}
-			catch (Exception e)
-			{
-				this.logger.LogError("Exception occurred: {0}", e.ToString());
-				return ErrorHelpers.BuildErrorResponse(HttpStatusCode.BadRequest, e.Message, e.ToString());
-			}
-		}
-
-		/// <summary>
-		/// Recovers a wallet.
-		/// </summary>
-		/// <param name="request">The object containing the parameters used to recover a wallet.</param>
-		[Route("recover")]
-		[HttpPost]
-		public IActionResult Recover([FromBody]WalletRecoveryRequest request)
-		{
-			Guard.NotNull(request, nameof(request));
-
-			// checks the request is valid
-			if (!this.ModelState.IsValid)
-			{
-				return ModelStateErrors.BuildErrorResponse(this.ModelState);
-			}
-
-			try
-			{
-				Wallet wallet = this.walletManager.RecoverWallet(request.Password, request.Name, request.Mnemonic, request.CreationDate, passphrase: request.Passphrase);
-
-				this.SyncFromBestHeightForRecoveredWallets(request.CreationDate);
-
-				return this.Ok();
-			}
-			catch (WalletException e)
-			{
-				// indicates that this wallet already exists
-				this.logger.LogError("Exception occurred: {0}", e.ToString());
-				return ErrorHelpers.BuildErrorResponse(HttpStatusCode.Conflict, e.Message, e.ToString());
-			}
-			catch (FileNotFoundException e)
-			{
-				// indicates that this wallet does not exist
-				this.logger.LogError("Exception occurred: {0}", e.ToString());
-				return ErrorHelpers.BuildErrorResponse(HttpStatusCode.NotFound, "Wallet not found.", e.ToString());
-			}
-			catch (Exception e)
-			{
-				this.logger.LogError("Exception occurred: {0}", e.ToString());
-				return ErrorHelpers.BuildErrorResponse(HttpStatusCode.BadRequest, e.Message, e.ToString());
-			}
-		}
-
-		/// <summary>
-		/// Recovers a wallet using only the extended public key.
-		/// </summary>
-		/// <param name="request">The object containing the parameters used to recover a wallet.</param>
-		[Route("recover-via-extpubkey")]
-		[HttpPost]
-		public IActionResult RecoverViaExtPubKey([FromBody]WalletExtPubRecoveryRequest request)
-		{
-			Guard.NotNull(request, nameof(request));
-
-			if (!this.ModelState.IsValid)
-			{
-				this.logger.LogTrace("(-)[MODEL_STATE_INVALID]");
-				return ModelStateErrors.BuildErrorResponse(this.ModelState);
-			}
-
-			try
-			{
-				string accountExtPubKey =
-					this.network.IsBitcoin()
-						? request.ExtPubKey
-						: LegacyExtPubKeyConverter.ConvertIfInLegacyStratisFormat(request.ExtPubKey, this.network);
-
-				this.walletManager.RecoverWallet(request.Name, ExtPubKey.Parse(accountExtPubKey), request.AccountIndex,
-					request.CreationDate);
-
-				this.SyncFromBestHeightForRecoveredWallets(request.CreationDate);
-
-				return this.Ok();
-			}
-			catch (WalletException e)
-			{
-				// Wallet already exists.
-				this.logger.LogError("Exception occurred: {0}", e.ToString());
-				return ErrorHelpers.BuildErrorResponse(HttpStatusCode.Conflict, e.Message, e.ToString());
-			}
-			catch (FileNotFoundException e)
-			{
-				// Wallet does not exist.
-				this.logger.LogError("Exception occurred: {0}", e.ToString());
-				return ErrorHelpers.BuildErrorResponse(HttpStatusCode.NotFound, "Wallet not found.", e.ToString());
-			}
-			catch (Exception e)
-			{
-				this.logger.LogError("Exception occurred: {0}", e.ToString());
-				return ErrorHelpers.BuildErrorResponse(HttpStatusCode.BadRequest, e.Message, e.ToString());
-			}
-		}
-
-		/// <summary>
-		/// Get some general info about a wallet.
-		/// </summary>
-		/// <param name="request">The name of the wallet.</param>
-		/// <returns></returns>
-		[Route("general-info")]
-		[HttpGet]
-		public IActionResult GetGeneralInfo([FromQuery] WalletName request)
-		{
-			Guard.NotNull(request, nameof(request));
-
-			// checks the request is valid
-			if (!this.ModelState.IsValid)
-			{
-				return ModelStateErrors.BuildErrorResponse(this.ModelState);
-			}
-
-			try
-			{
-				Wallet wallet = this.walletManager.GetWallet(request.Name);
-
-				var model = new WalletGeneralInfoModel
-				{
-					Network = wallet.Network,
-					CreationTime = wallet.CreationTime,
-					LastBlockSyncedHeight = wallet.AccountsRoot.Single(a => a.CoinType == this.coinType).LastBlockSyncedHeight,
-					ConnectedNodes = this.connectionManager.ConnectedPeers.Count(),
-					ChainTip = this.chain.Tip.Height,
-					IsChainSynced = this.chain.IsDownloaded(),
-					IsDecrypted = true
-				};
-
-				// Get the wallet's file path.
-				(string folder, IEnumerable<string> fileNameCollection) = this.walletManager.GetWalletsFiles();
-				string searchFile = Path.ChangeExtension(request.Name, this.walletManager.GetWalletFileExtension());
-				string fileName = fileNameCollection.FirstOrDefault(i => i.Equals(searchFile));
-				if (folder != null && fileName != null)
-					model.WalletFilePath = Path.Combine(folder, fileName);
-
-				return this.Json(model);
-			}
-			catch (Exception e)
-			{
-				this.logger.LogError(e, "Exception occurred: {0}", e.StackTrace);
-				return ErrorHelpers.BuildErrorResponse(HttpStatusCode.BadRequest, e.Message, e.ToString());
-			}
-		}
-
-		/// <summary>
-		/// Retrieves the history of a wallet.
-		/// </summary>
-		/// <param name="request">The request parameters.</param>
-		/// <returns></returns>
-		[Route("history")]
-		[HttpGet]
-		public IActionResult GetHistory([FromQuery] WalletHistoryRequest request)
-		{
-			Guard.NotNull(request, nameof(request));
-
-			if (!this.ModelState.IsValid)
-			{
-				return ModelStateErrors.BuildErrorResponse(this.ModelState);
-			}
-
-			try
-			{
-				var model = new WalletHistoryModel();
-
-				// Get a list of all the transactions found in an account (or in a wallet if no account is specified), with the addresses associated with them.
-				IEnumerable<AccountHistory> accountsHistory = this.walletManager.GetHistory(request.WalletName, request.AccountName);
-
-				foreach (AccountHistory accountHistory in accountsHistory)
-				{
-					var transactionItems = new List<TransactionItemModel>();
-
-					// Sorting the history items by descending dates. That includes received and sent dates.
-					List<FlatHistory> items = accountHistory.History.OrderByDescending(o => o.Transaction.SpendingDetails?.CreationTime ?? o.Transaction.CreationTime).ToList();
-
-					// Represents a sublist containing only the transactions that have already been spent.
-					List<FlatHistory> spendingDetails = items.Where(t => t.Transaction.SpendingDetails != null).ToList();
-
-					// Represents a sublist of transactions associated with receive addresses + a sublist of already spent transactions associated with change addresses.
-					// In effect, we filter out 'change' transactions that are not spent, as we don't want to show these in the history.
-					List<FlatHistory> history = items.Where(t => !t.Address.IsChangeAddress() || (t.Address.IsChangeAddress() && t.Transaction.IsSpent())).ToList();
-
-					// Represents a sublist of 'change' transactions.
-					List<FlatHistory> allchange = items.Where(t => t.Address.IsChangeAddress()).ToList();
-
-					int itemsCount = 0;
-					foreach (FlatHistory item in history)
-					{
-
-						if (itemsCount == MaxHistoryItemsPerAccount)
-						{
-							break;
-						}
-
-						TransactionData transaction = item.Transaction;
-						HdAddress address = item.Address;
-
-						// First we look for staking transaction as they require special attention.
-						// A staking transaction spends one of our inputs into 2 outputs or more, paid to the same address.
-						if (transaction.SpendingDetails?.IsCoinStake != null && transaction.SpendingDetails.IsCoinStake.Value)
-						{
-							// We look for the output(s) related to our spending input.
-							List<FlatHistory> relatedOutputs = items.Where(h => h.Transaction.Id == transaction.SpendingDetails.TransactionId && h.Transaction.IsCoinStake != null && h.Transaction.IsCoinStake.Value).ToList();
-							if (relatedOutputs.Any())
-							{
-								// Add staking transaction details.
-								// The staked amount is calculated as the difference between the sum of the outputs and the input and should normally be equal to 1.
-								var stakingItem = new TransactionItemModel
-								{
-									Type = TransactionItemType.Staked,
-									ToAddress = address.Address,
-									Amount = relatedOutputs.Sum(o => o.Transaction.Amount) - transaction.Amount,
-									Id = transaction.SpendingDetails.TransactionId,
-									Timestamp = transaction.SpendingDetails.CreationTime,
-									ConfirmedInBlock = transaction.SpendingDetails.BlockHeight,
-									BlockIndex = transaction.SpendingDetails.BlockIndex
-								};
-
-								transactionItems.Add(stakingItem);
-								itemsCount++;
-							}
-
-							// No need for further processing if the transaction itself is the output of a staking transaction.
-							if (transaction.IsCoinStake != null)
-							{
-								continue;
-							}
-						}
-
-						// If this is a normal transaction (not staking) that has been spent, add outgoing fund transaction details.
-						if (transaction.SpendingDetails != null && transaction.SpendingDetails.IsCoinStake == null)
-						{
-							// Create a record for a 'send' transaction.
-							uint256 spendingTransactionId = transaction.SpendingDetails.TransactionId;
-							var sentItem = new TransactionItemModel
-							{
-								Type = TransactionItemType.Send,
-								Id = spendingTransactionId,
-								Timestamp = transaction.SpendingDetails.CreationTime,
-								ConfirmedInBlock = transaction.SpendingDetails.BlockHeight,
-								BlockIndex = transaction.SpendingDetails.BlockIndex,
-								Amount = Money.Zero
-							};
-
-							// If this 'send' transaction has made some external payments, i.e the funds were not sent to another address in the wallet.
-							if (transaction.SpendingDetails.Payments != null)
-							{
-								sentItem.Payments = new List<PaymentDetailModel>();
-								foreach (PaymentDetails payment in transaction.SpendingDetails.Payments)
-								{
-									sentItem.Payments.Add(new PaymentDetailModel
-									{
-										DestinationAddress = payment.DestinationAddress,
-										Amount = payment.Amount
-									});
-
-									sentItem.Amount += payment.Amount;
-								}
-							}
-
-							// Get the change address for this spending transaction.
-							FlatHistory changeAddress = allchange.FirstOrDefault(a => a.Transaction.Id == spendingTransactionId);
-
-							// Find all the spending details containing the spending transaction id and aggregate the sums.
-							// This is our best shot at finding the total value of inputs for this transaction.
-							var inputsAmount = new Money(spendingDetails.Where(t => t.Transaction.SpendingDetails.TransactionId == spendingTransactionId).Sum(t => t.Transaction.Amount));
-
-							// The fee is calculated as follows: funds in utxo - amount spent - amount sent as change.
-							sentItem.Fee = inputsAmount - sentItem.Amount - (changeAddress == null ? 0 : changeAddress.Transaction.Amount);
-
-							// Mined/staked coins add more coins to the total out.
-							// That makes the fee negative. If that's the case ignore the fee.
-							if (sentItem.Fee < 0)
-								sentItem.Fee = 0;
-
-							transactionItems.Add(sentItem);
-							itemsCount++;
-						}
-
-						// We don't show in history transactions that are outputs of staking transactions.
-						if (transaction.IsCoinStake != null && transaction.IsCoinStake.Value && transaction.SpendingDetails == null)
-						{
-							continue;
-						}
-
-						// Create a record for a 'receive' transaction.
-						if (transaction.IsCoinStake == null && !address.IsChangeAddress())
-						{
-							// Add incoming fund transaction details.
-							var receivedItem = new TransactionItemModel
-							{
-								Type = TransactionItemType.Received,
-								ToAddress = address.Address,
-								Amount = transaction.Amount,
-								Id = transaction.Id,
-								Timestamp = transaction.CreationTime,
-								ConfirmedInBlock = transaction.BlockHeight,
-								BlockIndex = transaction.BlockIndex
-							};
-
-							transactionItems.Add(receivedItem);
-							itemsCount++;
-						}
-					}
-
-					transactionItems = transactionItems.Distinct(new SentTransactionItemModelComparer()).Select(e => e).ToList();
-
-					// Sort and filter the history items.
-					List<TransactionItemModel> itemsToInclude = transactionItems.OrderByDescending(t => t.Timestamp)
-						.Where(x => string.IsNullOrEmpty(request.SearchQuery) || (x.Id.ToString() == request.SearchQuery || x.ToAddress == request.SearchQuery || x.Payments.Any(p => p.DestinationAddress == request.SearchQuery)))
-						.Skip(request.Skip ?? 0)
-						.Take(request.Take ?? transactionItems.Count)
-						.ToList();
-
-					model.AccountsHistoryModel.Add(new AccountHistoryModel
-					{
-						TransactionsHistory = itemsToInclude,
-						Name = accountHistory.Account.Name,
-						CoinType = this.coinType,
-						HdPath = accountHistory.Account.HdPath
-					});
-				}
-
-				return this.Json(model);
-			}
-			catch (Exception e)
-			{
-				this.logger.LogError("Exception occurred: {0}", e.ToString());
-				return ErrorHelpers.BuildErrorResponse(HttpStatusCode.BadRequest, e.Message, e.ToString());
-			}
-		}
-
-		/// <summary>
-		/// Gets the balance of a wallet.
-		/// </summary>
-		/// <param name="request">The request parameters.</param>
-		/// <returns></returns>
-		[Route("balance")]
-		[HttpGet]
-		public IActionResult GetBalance([FromQuery] WalletBalanceRequest request)
-		{
-			Guard.NotNull(request, nameof(request));
-
-			// checks the request is valid
-			if (!this.ModelState.IsValid)
-			{
-				return ModelStateErrors.BuildErrorResponse(this.ModelState);
-			}
-
-			try
-			{
-				var model = new WalletBalanceModel();
-
-				IEnumerable<AccountBalance> balances = this.walletManager.GetBalances(request.WalletName, request.AccountName);
-
-				foreach (AccountBalance balance in balances)
-				{
-					HdAccount account = balance.Account;
-					model.AccountsBalances.Add(new AccountBalanceModel
-					{
-						CoinType = this.coinType,
-						Name = account.Name,
-						HdPath = account.HdPath,
-						AmountConfirmed = balance.AmountConfirmed,
-						AmountUnconfirmed = balance.AmountUnconfirmed,
-						SpendableAmount = balance.SpendableAmount
-					});
-				}
-
-				return this.Json(model);
-			}
-			catch (Exception e)
-			{
-				this.logger.LogError("Exception occurred: {0}", e.ToString());
-				return ErrorHelpers.BuildErrorResponse(HttpStatusCode.BadRequest, e.Message, e.ToString());
-			}
-		}
-
-		/// <summary>
-		/// Gets the balance for an address.
-		/// </summary>
-		/// <param name="request">The request parameters.</param>
-		/// <returns>The address balance for an address.</returns>
-		[Route("received-by-address")]
-		[HttpGet]
-		public IActionResult GetReceivedByAddress([FromQuery] ReceivedByAddressRequest request)
-		{
-			Guard.NotNull(request, nameof(request));
-
-			// Checks the request is valid
-			if (!this.ModelState.IsValid)
-			{
-				return ModelStateErrors.BuildErrorResponse(this.ModelState);
-			}
-
-			try
-			{
-				AddressBalance balanceResult = this.walletManager.GetAddressBalance(request.Address);
-				return this.Json(new AddressBalanceModel
-				{
-					CoinType = this.coinType,
-					Address = balanceResult.Address,
-					AmountConfirmed = balanceResult.AmountConfirmed,
-					AmountUnconfirmed = balanceResult.AmountUnconfirmed
-				});
-			}
-			catch (Exception e)
-			{
-				this.logger.LogError("Exception occurred: {0}", e.ToString());
-				return ErrorHelpers.BuildErrorResponse(HttpStatusCode.BadRequest, e.Message, e.ToString());
-			}
-		}
-
-		/// <summary>
-		/// Gets the maximum spendable balance on an account, along with the fee required to spend it.
-		/// </summary>
-		/// <param name="request">The request parameters.</param>
-		/// <returns></returns>
-		[Route("maxbalance")]
-		[HttpGet]
-		public IActionResult GetMaximumSpendableBalance([FromQuery] WalletMaximumBalanceRequest request)
-		{
-			Guard.NotNull(request, nameof(request));
-
-			// Checks the request is valid.
-			if (!this.ModelState.IsValid)
-			{
-				return ModelStateErrors.BuildErrorResponse(this.ModelState);
-			}
-
-			try
-			{
-				(Money maximumSpendableAmount, Money Fee) transactionResult = this.walletTransactionHandler.GetMaximumSpendableAmount(new WalletAccountReference(request.WalletName, request.AccountName), FeeParser.Parse(request.FeeType), request.AllowUnconfirmed);
-				return this.Json(new MaxSpendableAmountModel
-				{
-					MaxSpendableAmount = transactionResult.maximumSpendableAmount,
-					Fee = transactionResult.Fee
-				});
-			}
-			catch (Exception e)
-			{
-				this.logger.LogError("Exception occurred: {0}", e.ToString());
-				return ErrorHelpers.BuildErrorResponse(HttpStatusCode.BadRequest, e.Message, e.ToString());
-			}
-		}
-
-		/// <summary>
-		/// Gets the spendable transactions in an account, taking into account coin maturity and number of confirmations.
-		/// </summary>
-		/// <param name="request">The request parameters.</param>
-		/// <returns></returns>
-		[Route("spendable-transactions")]
-		[HttpGet]
-		public IActionResult GetSpendableTransactions([FromQuery] SpendableTransactionsRequest request)
-		{
-			Guard.NotNull(request, nameof(request));
-
-			// Checks the request is valid.
-			if (!this.ModelState.IsValid)
-			{
-				return ModelStateErrors.BuildErrorResponse(this.ModelState);
-			}
-
-			try
-			{
-				IEnumerable<UnspentOutputReference> spendableTransactions = this.walletManager.GetSpendableTransactionsInAccount(new WalletAccountReference(request.WalletName, request.AccountName), request.MinConfirmations);
-
-				return this.Json(new SpendableTransactionsModel
-				{
-					SpendableTransactions = spendableTransactions.Select(st => new SpendableTransactionModel
-					{
-						Id = st.Transaction.Id,
-						Amount = st.Transaction.Amount,
-						Address = st.Address.Address,
-						Index = st.Transaction.Index,
-						IsChange = st.Address.IsChangeAddress(),
-						CreationTime = st.Transaction.CreationTime,
-						Confirmations = st.Confirmations
-					}).ToList()
-				});
-			}
-			catch (Exception e)
-			{
-				this.logger.LogError("Exception occurred: {0}", e.ToString());
-				return ErrorHelpers.BuildErrorResponse(HttpStatusCode.BadRequest, e.Message, e.ToString());
-			}
-		}
-
-		/// <summary>
-		/// Gets a transaction fee estimate.
-		/// Fee can be estimated by creating a <see cref="TransactionBuildContext"/> with no password
-		/// and then building the transaction and retrieving the fee from the context.
-		/// </summary>
-		/// <param name="request">The transaction parameters.</param>
-		/// <remarks>
-		/// The OpenApi specification doesn't support arrays of objects as a query parameter so this method is not usable
-		/// by the Swagger UI.
-		/// Here is an example of how to call this endpoint:
-		/// /api/wallet/estimate-txfee?walletname=wallet1&accountname=account 0&recipients[0].destinationaddress=TMLvkmSsDJnBi8vfszHSaVQ67NxEjgsUw6&recipients[0].amount=1000255&feetype=low 
-		/// </remarks>
-		/// <returns>The estimated fee for the transaction.</returns>
-		[Route("estimate-txfee")]
-		[HttpGet]
-		public IActionResult GetTransactionFeeEstimate([FromQuery]TxFeeEstimateRequest request)
-		{
-			Guard.NotNull(request, nameof(request));
-
-			// checks the request is valid
-			if (!this.ModelState.IsValid)
-			{
-				return ModelStateErrors.BuildErrorResponse(this.ModelState);
-			}
-
-			try
-			{
-				var recipients = new List<Recipient>();
-				foreach (RecipientModel recipientModel in request.Recipients)
-				{
-					recipients.Add(new Recipient
-					{
-						ScriptPubKey = BitcoinAddress.Create(recipientModel.DestinationAddress, this.network).ScriptPubKey,
-						Amount = recipientModel.Amount
-					});
-				}
-
-				var context = new TransactionBuildContext(this.network)
-				{
-					AccountReference = new WalletAccountReference(request.WalletName, request.AccountName),
-					FeeType = FeeParser.Parse(request.FeeType),
-					MinConfirmations = request.AllowUnconfirmed ? 0 : 1,
-					Recipients = recipients,
-					OpReturnData = request.OpReturnData,
-					OpReturnAmount = string.IsNullOrEmpty(request.OpReturnAmount) ? null : Money.Parse(request.OpReturnAmount),
-					Sign = false
-				};
-
-				return this.Json(this.walletTransactionHandler.EstimateFee(context));
-			}
-			catch (Exception e)
-			{
-				this.logger.LogError("Exception occurred: {0}", e.ToString());
-				return ErrorHelpers.BuildErrorResponse(HttpStatusCode.BadRequest, e.Message, e.ToString());
-			}
-		}
-
-		/// <summary>
-		/// Builds a transaction.
-		/// </summary>
-		/// <param name="request">The transaction parameters.</param>
-		/// <returns>All the details of the transaction, including the hex used to execute it.</returns>
-		[Route("build-transaction")]
-		[HttpPost]
-		public IActionResult BuildTransaction([FromBody] BuildTransactionRequest request)
-		{
-			Guard.NotNull(request, nameof(request));
-
-			// checks the request is valid
-			if (!this.ModelState.IsValid)
-			{
-				return ModelStateErrors.BuildErrorResponse(this.ModelState);
-			}
-
-			try
-			{
-				var recipients = new List<Recipient>();
-				foreach (RecipientModel recipientModel in request.Recipients)
-				{
-					recipients.Add(new Recipient
-					{
-						ScriptPubKey = BitcoinAddress.Create(recipientModel.DestinationAddress, this.network).ScriptPubKey,
-						Amount = recipientModel.Amount
-					});
-				}
-
-				var context = new TransactionBuildContext(this.network)
-				{
-					AccountReference = new WalletAccountReference(request.WalletName, request.AccountName),
-					TransactionFee = string.IsNullOrEmpty(request.FeeAmount) ? null : Money.Parse(request.FeeAmount),
-					MinConfirmations = request.AllowUnconfirmed ? 0 : 1,
-					Shuffle = request.ShuffleOutputs ?? true, // We shuffle transaction outputs by default as it's better for anonymity.
-					OpReturnData = request.OpReturnData,
-					OpReturnAmount = string.IsNullOrEmpty(request.OpReturnAmount) ? null : Money.Parse(request.OpReturnAmount),
-					WalletPassword = request.Password,
-					SelectedInputs = request.Outpoints?.Select(u => new OutPoint(uint256.Parse(u.TransactionId), u.Index)).ToList(),
-					AllowOtherInputs = false,
-					Recipients = recipients
-				};
-
-				if (!string.IsNullOrEmpty(request.FeeType))
-				{
-					context.FeeType = FeeParser.Parse(request.FeeType);
-				}
-
-				Transaction transactionResult = this.walletTransactionHandler.BuildTransaction(context);
-
-				var model = new WalletBuildTransactionModel
-				{
-					Hex = transactionResult.ToHex(),
-					Fee = context.TransactionFee,
-					TransactionId = transactionResult.GetHash()
-				};
-
-				return this.Json(model);
-			}
-			catch (Exception e)
-			{
-				this.logger.LogError("Exception occurred: {0}", e.ToString());
-				return ErrorHelpers.BuildErrorResponse(HttpStatusCode.BadRequest, e.Message, e.ToString());
-			}
-		}
-
-		/// <summary>
-		/// Sends a transaction.
-		/// </summary>
-		/// <param name="request">The hex representing the transaction.</param>
-		[Route("send-transaction")]
-		[HttpPost]
-		public IActionResult SendTransaction([FromBody] SendTransactionRequest request)
-		{
-			Guard.NotNull(request, nameof(request));
-
-			// checks the request is valid
-			if (!this.ModelState.IsValid)
-			{
-				return ModelStateErrors.BuildErrorResponse(this.ModelState);
-			}
-
-			if (!this.connectionManager.ConnectedPeers.Any())
-			{
-				this.logger.LogTrace("(-)[NO_CONNECTED_PEERS]");
-				return ErrorHelpers.BuildErrorResponse(HttpStatusCode.Forbidden, "Can't send transaction: sending transaction requires at least one connection!", string.Empty);
-			}
-
-			try
-			{
-				Transaction transaction = this.network.CreateTransaction(request.Hex);
-
-				var model = new WalletSendTransactionModel
-				{
-					TransactionId = transaction.GetHash(),
-					Outputs = new List<TransactionOutputModel>()
-				};
-
-				foreach (TxOut output in transaction.Outputs)
-				{
-					bool isUnspendable = output.ScriptPubKey.IsUnspendable;
-					model.Outputs.Add(new TransactionOutputModel
-					{
-						Address = isUnspendable ? null : output.ScriptPubKey.GetDestinationAddress(this.network)?.ToString(),
-						Amount = output.Value,
-						OpReturnData = isUnspendable ? Encoding.UTF8.GetString(output.ScriptPubKey.ToOps().Last().PushData) : null
-					});
-				}
-
-				this.broadcasterManager.BroadcastTransactionAsync(transaction).GetAwaiter().GetResult();
-
-				TransactionBroadcastEntry transactionBroadCastEntry = this.broadcasterManager.GetTransaction(transaction.GetHash());
-
-				if (transactionBroadCastEntry.State == State.CantBroadcast)
-				{
-					this.logger.LogError("Exception occurred: {0}", transactionBroadCastEntry.ErrorMessage);
-					return ErrorHelpers.BuildErrorResponse(HttpStatusCode.BadRequest, transactionBroadCastEntry.ErrorMessage, "Transaction Exception");
-				}
-
-				return this.Json(model);
-			}
-			catch (Exception e)
-			{
-				this.logger.LogError("Exception occurred: {0}", e.ToString());
-				return ErrorHelpers.BuildErrorResponse(HttpStatusCode.BadRequest, e.Message, e.ToString());
-			}
-		}
-
-		/// <summary>
-		/// Lists all the wallet files found under the default folder.
-		/// </summary>
-		/// <returns>A list of the wallets files found.</returns>
-		[Route("files")]
-		[HttpGet]
-		public IActionResult ListWalletsFiles()
-		{
-			try
-			{
-				(string folderPath, IEnumerable<string> filesNames) result = this.walletManager.GetWalletsFiles();
-				var model = new WalletFileModel
-				{
-					WalletsPath = result.folderPath,
-					WalletsFiles = result.filesNames
-				};
-
-				return this.Json(model);
-			}
-			catch (Exception e)
-			{
-				this.logger.LogError("Exception occurred: {0}", e.ToString());
-				return ErrorHelpers.BuildErrorResponse(HttpStatusCode.BadRequest, e.Message, e.ToString());
-			}
-		}
-
-		/// <summary>
-		/// Creates a new account for a wallet.
-		/// </summary>
-		/// <returns>An account name.</returns>
-		[Route("account")]
-		[HttpPost]
-		public IActionResult CreateNewAccount([FromBody]GetUnusedAccountModel request)
-		{
-			Guard.NotNull(request, nameof(request));
-
-			// checks the request is valid
-			if (!this.ModelState.IsValid)
-			{
-				return ModelStateErrors.BuildErrorResponse(this.ModelState);
-			}
-
-			try
-			{
-				HdAccount result = this.walletManager.GetUnusedAccount(request.WalletName, request.Password);
-				return this.Json(result.Name);
-			}
-			catch (CannotAddAccountToXpubKeyWalletException e)
-			{
-				this.logger.LogError("Exception occurred: {0}", e.ToString());
-				return ErrorHelpers.BuildErrorResponse(HttpStatusCode.Forbidden, e.Message, string.Empty);
-			}
-			catch (Exception e)
-			{
-				this.logger.LogError("Exception occurred: {0}", e.ToString());
-				return ErrorHelpers.BuildErrorResponse(HttpStatusCode.BadRequest, e.Message, e.ToString());
-			}
-		}
-
-		/// <summary>
-		/// Gets a list of accounts for the specified wallet.
-		/// </summary>
-		/// <returns>The list of accounts for the specified wallet</returns>
-		[Route("accounts")]
-		[HttpGet]
-		public IActionResult ListAccounts([FromQuery]ListAccountsModel request)
-		{
-			Guard.NotNull(request, nameof(request));
-
-			// checks the request is valid
-			if (!this.ModelState.IsValid)
-			{
-				return ModelStateErrors.BuildErrorResponse(this.ModelState);
-			}
-
-			try
-			{
-				IEnumerable<HdAccount> result = this.walletManager.GetAccounts(request.WalletName);
-				return this.Json(result.Select(a => a.Name));
-			}
-			catch (Exception e)
-			{
-				this.logger.LogError("Exception occurred: {0}", e.ToString());
-				return ErrorHelpers.BuildErrorResponse(HttpStatusCode.BadRequest, e.Message, e.ToString());
-			}
-		}
-
-		/// <summary>
-		/// Gets an unused address.
-		/// </summary>
-		/// <returns>The last created and unused address or creates a new address (in Base58 format).</returns>
-		[Route("unusedaddress")]
-		[HttpGet]
-		public IActionResult GetUnusedAddress([FromQuery]GetUnusedAddressModel request)
-		{
-			Guard.NotNull(request, nameof(request));
-
-			// checks the request is valid
-			if (!this.ModelState.IsValid)
-			{
-				return ModelStateErrors.BuildErrorResponse(this.ModelState);
-			}
-
-			try
-			{
-				HdAddress result = this.walletManager.GetUnusedAddress(new WalletAccountReference(request.WalletName, request.AccountName));
-				return this.Json(result.Address);
-			}
-			catch (Exception e)
-			{
-				this.logger.LogError("Exception occurred: {0}", e.ToString());
-				return ErrorHelpers.BuildErrorResponse(HttpStatusCode.BadRequest, e.Message, e.ToString());
-			}
-		}
-
-		/// <summary>
-		/// Gets the specified number of unused addresses.
-		/// </summary>
-		[Route("unusedaddresses")]
-		[HttpGet]
-		public IActionResult GetUnusedAddresses([FromQuery]GetUnusedAddressesModel request)
-		{
-			Guard.NotNull(request, nameof(request));
-			int count = int.Parse(request.Count);
-
-			// checks the request is valid
-			if (!this.ModelState.IsValid)
-			{
-				return ModelStateErrors.BuildErrorResponse(this.ModelState);
-			}
-
-			try
-			{
-				IEnumerable<HdAddress> result = this.walletManager.GetUnusedAddresses(new WalletAccountReference(request.WalletName, request.AccountName), count);
-				return this.Json(result.Select(x => x.Address).ToArray());
-			}
-			catch (Exception e)
-			{
-				this.logger.LogError("Exception occurred: {0}", e.ToString());
-				return ErrorHelpers.BuildErrorResponse(HttpStatusCode.BadRequest, e.Message, e.ToString());
-			}
-		}
-
-		/// <summary>
-		/// Gets the specified number of unused addresses.
-		/// </summary>
-		[Route("addresses")]
-		[HttpGet]
-		public IActionResult GetAllAddresses([FromQuery]GetAllAddressesModel request)
-		{
-			Guard.NotNull(request, nameof(request));
-
-			// Checks the request is valid.
-			if (!this.ModelState.IsValid)
-			{
-				return ModelStateErrors.BuildErrorResponse(this.ModelState);
-			}
-
-			try
-			{
-				Wallet wallet = this.walletManager.GetWallet(request.WalletName);
-				HdAccount account = wallet.GetAccountByCoinType(request.AccountName, this.coinType);
-				if (account == null)
-					throw new WalletException($"No account with the name '{request.AccountName}' could be found.");
-
-				var model = new AddressesModel
-				{
-					Addresses = account.GetCombinedAddresses().Select(address => new AddressModel
-					{
-						Address = address.Address,
-						IsUsed = address.Transactions.Any(),
-						IsChange = address.IsChangeAddress()
-					})
-				};
-
-				return this.Json(model);
-			}
-			catch (Exception e)
-			{
-				this.logger.LogError("Exception occurred: {0}", e.ToString());
-				return ErrorHelpers.BuildErrorResponse(HttpStatusCode.BadRequest, e.Message, e.ToString());
-			}
-		}
-
-		/// <summary>
-		/// Removed transactions from the wallet.
-		/// </summary>
-		[Route("remove-transactions")]
-		[HttpDelete]
-		public IActionResult RemoveTransactions([FromQuery]RemoveTransactionsModel request)
-		{
-			Guard.NotNull(request, nameof(request));
-
-			// Checks the request is valid.
-			if (!this.ModelState.IsValid)
-			{
-				return ModelStateErrors.BuildErrorResponse(this.ModelState);
-			}
-
-			try
-			{
-				HashSet<(uint256 transactionId, DateTimeOffset creationTime)> result;
-
-				if (request.DeleteAll)
-				{
-					result = this.walletManager.RemoveAllTransactions(request.WalletName);
-				}
-				else if (request.FromDate != default(DateTime))
-				{
-					result = this.walletManager.RemoveTransactionsFromDate(request.WalletName, request.FromDate);
-				}
-				else if (request.TransactionsIds != null)
-				{
-					IEnumerable<uint256> ids = request.TransactionsIds.Select(uint256.Parse);
-					result = this.walletManager.RemoveTransactionsByIdsLocked(request.WalletName, ids);
-				}
-				else
-				{
-					throw new WalletException("A filter specifying what transactions to remove must be set.");
-				}
-
-				// If the user chose to resync the wallet after removing transactions.
-				if (result.Any() && request.ReSync)
-				{
-					// From the list of removed transactions, check which one is the oldest and retrieve the block right before that time.
-					DateTimeOffset earliestDate = result.Min(r => r.creationTime);
-					ChainedHeader chainedHeader = this.chain.GetBlock(this.chain.GetHeightAtTime(earliestDate.DateTime));
-
-					// Update the wallet and save it to the file system.
-					Wallet wallet = this.walletManager.GetWallet(request.WalletName);
-					wallet.SetLastBlockDetailsByCoinType(this.coinType, chainedHeader);
-					this.walletManager.SaveWallet(wallet);
-
-					// Start the syncing process from the block before the earliest transaction was seen.
-					this.walletSyncManager.SyncFromHeight(chainedHeader.Height - 1);
-				}
-
-				IEnumerable<RemovedTransactionModel> model = result.Select(r => new RemovedTransactionModel
-				{
-					TransactionId = r.transactionId,
-					CreationTime = r.creationTime
-				});
-
-				return this.Json(model);
-			}
-			catch (Exception e)
-			{
-				this.logger.LogError("Exception occurred: {0}", e.ToString());
-				return ErrorHelpers.BuildErrorResponse(HttpStatusCode.BadRequest, e.Message, e.ToString());
-			}
-		}
-
-		/// <summary>
-		/// Gets the extpubkey of the specified account.
-		/// </summary>
-		[Route("extpubkey")]
-		[HttpGet]
-		public IActionResult GetExtPubKey([FromQuery]GetExtPubKeyModel request)
-		{
-			Guard.NotNull(request, nameof(request));
-
-			// checks the request is valid
-			if (!this.ModelState.IsValid)
-			{
-				return ModelStateErrors.BuildErrorResponse(this.ModelState);
-			}
-
-			try
-			{
-				string result = this.walletManager.GetExtPubKey(new WalletAccountReference(request.WalletName, request.AccountName));
-				return this.Json(result);
-			}
-			catch (Exception e)
-			{
-				this.logger.LogError("Exception occurred: {0}", e.ToString());
-				return ErrorHelpers.BuildErrorResponse(HttpStatusCode.BadRequest, e.Message, e.ToString());
-			}
-		}
-
-		/// <summary>
-		/// Request the node to sync back from a given block hash.
-		/// This is for demo and testing use only.
-		/// </summary>
-		/// <param name="model">The hash of the block from which to start syncing.</param>
-		/// <returns></returns>
-		[HttpPost]
-		[Route("sync")]
-		public IActionResult Sync([FromBody] HashModel model)
-		{
-			if (!this.ModelState.IsValid)
-			{
-				return ModelStateErrors.BuildErrorResponse(this.ModelState);
-			}
-
-			ChainedHeader block = this.chain.GetBlock(uint256.Parse(model.Hash));
-
-			if (block == null)
-			{
-				return ErrorHelpers.BuildErrorResponse(HttpStatusCode.BadRequest, $"Block with hash {model.Hash} was not found on the blockchain.", string.Empty);
-			}
-
-			this.walletSyncManager.SyncFromHeight(block.Height);
-			return this.Ok();
-		}
-
-		/// <summary>
-		/// Request the node to sync back from a given date.
-		/// </summary>
-		/// <param name="request">The model containing the date from which to start syncing.</param>
-		/// <returns></returns>
-		[HttpPost]
-		[Route("syncfromdate")]
-		public IActionResult SyncFromDate([FromBody] WalletSyncFromDateRequest request)
-		{
-			if (!this.ModelState.IsValid)
-			{
-				return ModelStateErrors.BuildErrorResponse(this.ModelState);
-			}
-
-			this.walletSyncManager.SyncFromDate(request.Date);
-
-			return this.Ok();
-		}
-
-		/// <summary>Creates requested amount of UTXOs each of equal value.</summary>
-		[HttpPost]
-		[Route("splitcoins")]
-		public IActionResult SplitCoins([FromBody] SplitCoinsRequest request)
-		{
-			Guard.NotNull(request, nameof(request));
-
-			// checks the request is valid
-			if (!this.ModelState.IsValid)
-			{
-				return ModelStateErrors.BuildErrorResponse(this.ModelState);
-			}
-
-			try
-			{
-				var walletReference = new WalletAccountReference(request.WalletName, request.AccountName);
-				HdAddress address = this.walletManager.GetUnusedAddress(walletReference);
-
-				Money totalAmount = request.TotalAmountToSplit;
-				Money singleUtxoAmount = totalAmount / request.UtxosCount;
-
-				var recipients = new List<Recipient>(request.UtxosCount);
-				for (int i = 0; i < request.UtxosCount; i++)
-					recipients.Add(new Recipient { ScriptPubKey = address.ScriptPubKey, Amount = singleUtxoAmount });
-
-				var context = new TransactionBuildContext(this.network)
-				{
-					AccountReference = walletReference,
-					MinConfirmations = 1,
-					Shuffle = true,
-					WalletPassword = request.WalletPassword,
-					Recipients = recipients
-				};
-
-				Transaction transactionResult = this.walletTransactionHandler.BuildTransaction(context);
-
-				return this.SendTransaction(new SendTransactionRequest(transactionResult.ToHex()));
-			}
-			catch (Exception e)
-			{
-				this.logger.LogError("Exception occurred: {0}", e.ToString());
-				return ErrorHelpers.BuildErrorResponse(HttpStatusCode.BadRequest, e.Message, e.ToString());
-			}
-		}
-
-		private void SyncFromBestHeightForRecoveredWallets(DateTime walletCreationDate)
-		{
-			// After recovery the wallet needs to be synced.
-			// We only sync if the syncing process needs to go back.
-			int blockHeightToSyncFrom = this.chain.GetHeightAtTime(walletCreationDate);
-			int currentSyncingHeight = this.walletSyncManager.WalletTip.Height;
-
-			if (blockHeightToSyncFrom < currentSyncingHeight)
-			{
-				this.walletSyncManager.SyncFromHeight(blockHeightToSyncFrom);
-			}
-		}
-	}
-=======
     /// <summary>
     /// Controller providing operations on a wallet.
     /// </summary>
@@ -2553,5 +1311,4 @@
             }
         }
     }
->>>>>>> e9003cfb
 }