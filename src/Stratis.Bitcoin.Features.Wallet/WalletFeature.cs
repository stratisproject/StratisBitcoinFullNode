﻿using System;
using System.Collections.Generic;
using System.Linq;
using System.Text;
using System.Threading.Tasks;
using Microsoft.Extensions.DependencyInjection;
using NBitcoin;
using NBitcoin.Policy;
using Stratis.Bitcoin.Builder;
using Stratis.Bitcoin.Builder.Feature;
using Stratis.Bitcoin.Configuration;
using Stratis.Bitcoin.Configuration.Logging;
using Stratis.Bitcoin.Connection;
using Stratis.Bitcoin.Consensus;
using Stratis.Bitcoin.Features.BlockStore;
using Stratis.Bitcoin.Features.MemoryPool;
using Stratis.Bitcoin.Features.RPC;
using Stratis.Bitcoin.Features.Wallet.Broadcasting;
using Stratis.Bitcoin.Features.Wallet.Controllers;
using Stratis.Bitcoin.Features.Wallet.Interfaces;
using Stratis.Bitcoin.Features.Wallet.Notifications;
using Stratis.Bitcoin.Interfaces;
using Stratis.Bitcoin.Utilities;

namespace Stratis.Bitcoin.Features.Wallet
{
    /// <summary>
    /// Common base class for any feature replacing the <see cref="WalletFeature" />.
    /// </summary>
    public abstract class BaseWalletFeature : FullNodeFeature
    {
    }

    /// <summary>
    /// Wallet feature for the full node.
    /// </summary>
    /// <seealso cref="Stratis.Bitcoin.Builder.Feature.FullNodeFeature" />
    public class WalletFeature : BaseWalletFeature
    {
        private readonly IWalletSyncManager walletSyncManager;

        private readonly IWalletManager walletManager;

        private readonly Signals.Signals signals;

        private IDisposable blockSubscriberDisposable;

        private IDisposable transactionSubscriberDisposable;

        private ConcurrentChain chain;

        private readonly IConnectionManager connectionManager;

        private readonly IAddressBookManager addressBookManager;

        private readonly BroadcasterBehavior broadcasterBehavior;

        private readonly NodeSettings nodeSettings;

        private readonly WalletSettings walletSettings;

        /// <summary>
        /// Initializes a new instance of the <see cref="WalletFeature"/> class.
        /// </summary>
        /// <param name="walletSyncManager">The synchronization manager for the wallet, tasked with keeping the wallet synced with the network.</param>
        /// <param name="walletManager">The wallet manager.</param>
        /// <param name="addressBookManager">The address book manager.</param>
        /// <param name="signals">The signals responsible for receiving blocks and transactions from the network.</param>
        /// <param name="chain">The chain of blocks.</param>
        /// <param name="connectionManager">The connection manager.</param>
        /// <param name="broadcasterBehavior">The broadcaster behavior.</param>
        /// <param name="nodeSettings">The settings for the node.</param>
        /// <param name="walletSettings">The settings for the wallet.</param>
        public WalletFeature(
            IWalletSyncManager walletSyncManager,
            IWalletManager walletManager,
            IAddressBookManager addressBookManager,
            Signals.Signals signals,
            ConcurrentChain chain,
            IConnectionManager connectionManager,
            BroadcasterBehavior broadcasterBehavior,
            NodeSettings nodeSettings,
            WalletSettings walletSettings,
            INodeStats nodeStats)
        {
            this.walletSyncManager = walletSyncManager;
            this.walletManager = walletManager;
            this.addressBookManager = addressBookManager;
            this.signals = signals;
            this.chain = chain;
            this.connectionManager = connectionManager;
            this.broadcasterBehavior = broadcasterBehavior;
            this.nodeSettings = nodeSettings;
            this.walletSettings = walletSettings;

            nodeStats.RegisterStats(this.AddComponentStats, StatsType.Component);
            nodeStats.RegisterStats(this.AddInlineStats, StatsType.Inline, 800);
        }

        /// <summary>
        /// Prints command-line help.
        /// </summary>
        /// <param name="network">The network to extract values from.</param>
        public static void PrintHelp(Network network)
        {
            WalletSettings.PrintHelp(network);
        }

        /// <summary>
        /// Get the default configuration.
        /// </summary>
        /// <param name="builder">The string builder to add the settings to.</param>
        /// <param name="network">The network to base the defaults off.</param>
        public static void BuildDefaultConfigurationFile(StringBuilder builder, Network network)
        {
            WalletSettings.BuildDefaultConfigurationFile(builder, network);
        }

        private void AddInlineStats(StringBuilder log)
        {
            var walletManager = this.walletManager as WalletManager;

            if (walletManager != null)
            {
                int height = walletManager.LastBlockHeight();
                ChainedHeader block = this.chain.GetBlock(height);
                uint256 hashBlock = block == null ? 0 : block.HashBlock;

                log.AppendLine("Wallet.Height: ".PadRight(LoggingConfiguration.ColumnLength + 1) +
                                        (walletManager.ContainsWallets ? height.ToString().PadRight(8) : "No Wallet".PadRight(8)) +
                                        (walletManager.ContainsWallets ? (" Wallet.Hash: ".PadRight(LoggingConfiguration.ColumnLength - 1) + hashBlock) : string.Empty));
            }
        }

        private void AddComponentStats(StringBuilder log)
        {
            IEnumerable<string> walletNames = this.walletManager.GetWalletsNames();

            if (walletNames.Any())
            {
                log.AppendLine();
                log.AppendLine("======Wallets======");

                foreach (string walletName in walletNames)
                {
                    foreach (HdAccount account in this.walletManager.GetAccounts(walletName))
                    {
                        AccountBalance accountBalance = this.walletManager.GetBalances(walletName, account.Name).Single();
<<<<<<< HEAD
                        log.AppendLine("Wallet: " + (walletName + ",").PadRight(LoggingConfiguration.ColumnLength)
=======
                        log.AppendLine(($"{walletName}/{account.Name}" + ",").PadRight(LoggingConfiguration.ColumnLength + 10) 
>>>>>>> 58423999
                                                  + (" Confirmed balance: " + accountBalance.AmountConfirmed.ToString()).PadRight(LoggingConfiguration.ColumnLength + 20)
                                                  + " Unconfirmed balance: " + accountBalance.AmountUnconfirmed.ToString());
                    }
                }
            }
        }

        /// <inheritdoc />
        public override Task InitializeAsync()
        {
            // subscribe to receiving blocks and transactions
            this.blockSubscriberDisposable = this.signals.SubscribeForBlocksConnected(new BlockObserver(this.walletSyncManager));
            this.transactionSubscriberDisposable = this.signals.SubscribeForTransactions(new TransactionObserver(this.walletSyncManager));

            this.walletManager.Start();
            this.walletSyncManager.Start();
            this.addressBookManager.Initialize();

            this.connectionManager.Parameters.TemplateBehaviors.Add(this.broadcasterBehavior);

            return Task.CompletedTask;
        }

        /// <inheritdoc />
        public override void Dispose()
        {
            this.blockSubscriberDisposable.Dispose();
            this.transactionSubscriberDisposable.Dispose();

            this.walletManager.Stop();
            this.walletSyncManager.Stop();
        }
    }

    /// <summary>
    /// A class providing extension methods for <see cref="IFullNodeBuilder"/>.
    /// </summary>
    public static class FullNodeBuilderWalletExtension
    {
        public static IFullNodeBuilder UseWallet(this IFullNodeBuilder fullNodeBuilder)
        {
            LoggingConfiguration.RegisterFeatureNamespace<WalletFeature>("wallet");

            fullNodeBuilder.ConfigureFeature(features =>
            {
                features
                .AddFeature<WalletFeature>()
                .DependOn<MempoolFeature>()
                .DependOn<BlockStoreFeature>()
                .DependOn<RPCFeature>()
                .FeatureServices(services =>
                    {
                        services.AddSingleton<IWalletSyncManager, WalletSyncManager>();
                        services.AddSingleton<IWalletTransactionHandler, WalletTransactionHandler>();
                        services.AddSingleton<IWalletManager, WalletManager>();
                        services.AddSingleton<IWalletFeePolicy, WalletFeePolicy>();
                        services.AddSingleton<WalletController>();
                        services.AddSingleton<WalletRPCController>();
                        services.AddSingleton<IBroadcasterManager, FullNodeBroadcasterManager>();
                        services.AddSingleton<BroadcasterBehavior>();
                        services.AddSingleton<WalletSettings>();
                        services.AddSingleton<IScriptAddressReader>(new ScriptAddressReader());
                        services.AddSingleton<StandardTransactionPolicy>();
                        services.AddSingleton<IAddressBookManager, AddressBookManager>();
                    });
            });

            return fullNodeBuilder;
        }
    }
}<|MERGE_RESOLUTION|>--- conflicted
+++ resolved
@@ -146,11 +146,7 @@
                     foreach (HdAccount account in this.walletManager.GetAccounts(walletName))
                     {
                         AccountBalance accountBalance = this.walletManager.GetBalances(walletName, account.Name).Single();
-<<<<<<< HEAD
-                        log.AppendLine("Wallet: " + (walletName + ",").PadRight(LoggingConfiguration.ColumnLength)
-=======
                         log.AppendLine(($"{walletName}/{account.Name}" + ",").PadRight(LoggingConfiguration.ColumnLength + 10) 
->>>>>>> 58423999
                                                   + (" Confirmed balance: " + accountBalance.AmountConfirmed.ToString()).PadRight(LoggingConfiguration.ColumnLength + 20)
                                                   + " Unconfirmed balance: " + accountBalance.AmountUnconfirmed.ToString());
                     }
