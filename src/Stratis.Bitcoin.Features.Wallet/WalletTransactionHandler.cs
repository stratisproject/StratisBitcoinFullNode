--- conflicted
+++ resolved
@@ -55,10 +55,6 @@
             if (context.Shuffle)
                 context.TransactionBuilder.Shuffle();
 
-<<<<<<< HEAD
-            const int maxRetries = 3;
-            int retryCount = 0;
-=======
             Transaction transaction = context.TransactionBuilder.BuildTransaction(false);
             if (context.Sign)
             {
@@ -66,13 +62,13 @@
                 this.AddSecrets(context, coinsSpent);
                 context.TransactionBuilder.SignTransactionInPlace(transaction);
             }
->>>>>>> 9f627efd
+
+            const int maxRetries = 3;
+            int retryCount = 0;
 
             TransactionPolicyError[] errors = null;
             while (retryCount <= maxRetries)
             {
-                Transaction transaction = context.TransactionBuilder.BuildTransaction(context.Sign);
-
                 if (context.TransactionBuilder.Verify(transaction, out errors))
                     return transaction;
 
