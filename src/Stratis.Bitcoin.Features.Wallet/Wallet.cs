--- conflicted
+++ resolved
@@ -634,7 +634,6 @@
         }
 
         /// <summary>
-<<<<<<< HEAD
         /// Gets a collection of transactions that has a payment with the supplied ID.
         /// </summary>
         /// <param name="id"></param>
@@ -660,8 +659,6 @@
         }
 
         /// <summary>
-=======
->>>>>>> 490ea867
         /// Get the accounts total spendable value for both confirmed and unconfirmed UTXO.
         /// </summary>
         public (Money ConfirmedAmount, Money UnConfirmedAmount) GetBalances()
