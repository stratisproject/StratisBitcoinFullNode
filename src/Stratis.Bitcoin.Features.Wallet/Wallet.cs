--- conflicted
+++ resolved
@@ -351,7 +351,7 @@
 
             return hdAddress;
         }
-        
+
         /// <summary>
         /// Calculates the fee paid by the user on a transaction sent.
         /// </summary>
@@ -362,18 +362,6 @@
         {
             List<TransactionData> allTransactions = this.GetAllTransactionsByCoinType(coinType).ToList();
 
-<<<<<<< HEAD
-=======
-        /// Calculates the fee paid by the user on a transaction sent.
-        /// </summary>
-        /// <param name="coinType">Type of the coin to get transactions from.</param>
-        /// <param name="transactionId">The transaction id to look for.</param>
-        /// <returns>The fee paid.</returns>
-        public Money GetSentTransactionFee(CoinType coinType, uint256 transactionId)
-        {
-            List<TransactionData> allTransactions = this.GetAllTransactionsByCoinType(coinType).ToList();
-
->>>>>>> e97f4556
             // Get a list of all the inputs spent in this transaction.
             List<TransactionData> inputsSpentInTransaction = allTransactions.Where(t => t.SpendingDetails?.TransactionId == transactionId).ToList();
             
