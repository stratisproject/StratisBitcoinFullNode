﻿using System;
using System.Collections.Generic;
using System.Linq;
using NBitcoin;
using Newtonsoft.Json;
using Stratis.Bitcoin.Features.Wallet.Interfaces;
using Stratis.Bitcoin.Utilities;
using Stratis.Bitcoin.Utilities.JsonConverters;
using TracerAttributes;

namespace Stratis.Bitcoin.Features.Wallet
{
    /// <summary>
    /// A wallet.
    /// </summary>
    public class Wallet
    {
        /// <summary>Default pattern for accounts in the wallet. The first account will be called 'account 0', then 'account 1' and so on.</summary>
        public const string AccountNamePattern = "account {0}";

        /// <summary>Account numbers greater or equal to this number are reserved for special purpose account indexes.</summary>
        public const int SpecialPurposeAccountIndexesStart = 100_000_000;

        /// <summary>Filter for identifying normal wallet accounts.</summary>
        public static Func<HdAccount, bool> NormalAccounts = a => a.Index < SpecialPurposeAccountIndexesStart;

        [JsonIgnore]
        public IWalletRepository WalletRepository { get; private set;}

        [JsonIgnore]
        internal IWalletManager WalletManager { get; set; }

        [JsonConstructor]
        public Wallet(ICollection<AccountRoot> accountsRoot)
        {
            foreach (AccountRoot accountRoot in accountsRoot)
                accountRoot.Wallet = this;

            this.AccountsRoot = accountsRoot;
            this.BlockLocator = new List<uint256>();
        }

        public Wallet()
        {
            this.AccountsRoot = new List<AccountRoot>();
            this.BlockLocator = new List<uint256>();
        }

        public Wallet(Network network)
            : this()
        {
            this.Network = network;
            this.AccountsRoot.Add(new AccountRoot(this) {
                CoinType = (CoinType)network.Consensus.CoinType
            });
        }

        public Wallet(IWalletRepository walletRepository)
            : this()
        {
            this.WalletRepository = walletRepository;
            this.Network = walletRepository?.Network;
        }

        /// <summary>
        /// Initializes a new instance of the wallet.
        /// </summary>
        public Wallet(string name, string encryptedSeed = null, byte[] chainCode = null, DateTimeOffset? creationTime = null, ChainedHeader lastBlockSynced = null, IWalletRepository walletRepository = null)
            : this(walletRepository)
        {
            this.Name = name;
            this.EncryptedSeed = encryptedSeed;
            this.ChainCode = chainCode;

            if (walletRepository != null)
            {
                Wallet repoWallet;

                HashHeightPair lastBlock = (lastBlockSynced == null) ? null : new HashHeightPair(lastBlockSynced);
                BlockLocator blockLocator = lastBlockSynced?.GetLocator();
                uint? unixCreationTime = (creationTime == null || lastBlockSynced?.Header == null) ? (uint?)null : (lastBlockSynced.Header.Time + 1);
                if (lastBlockSynced != null && unixCreationTime == null)
                    unixCreationTime = lastBlockSynced.Header.Time + 1;

                repoWallet = walletRepository?.CreateWallet(name, encryptedSeed, chainCode, lastBlock, blockLocator, unixCreationTime);

                this.BlockLocator = repoWallet.BlockLocator;
                this.CreationTime = repoWallet.CreationTime;
                this.AccountsRoot = repoWallet.AccountsRoot;
                this.Network = repoWallet.Network;
            }
        }

        /// <summary>
        /// The name of this wallet.
        /// </summary>
        [JsonProperty(PropertyName = "name")]
        public string Name { get; set; }

        /// <summary>
        /// Flag indicating if it is a watch only wallet.
        /// </summary>
        [JsonProperty(PropertyName = "isExtPubKeyWallet")]
        public bool IsExtPubKeyWallet => string.IsNullOrEmpty(this.EncryptedSeed);

        /// <summary>
        /// The seed for this wallet, password encrypted.
        /// </summary>
        [JsonProperty(PropertyName = "encryptedSeed", NullValueHandling = NullValueHandling.Ignore)]
        public string EncryptedSeed { get; set; }

        /// <summary>
        /// The chain code.
        /// </summary>
        [JsonProperty(PropertyName = "chainCode", NullValueHandling = NullValueHandling.Ignore)]
        [JsonConverter(typeof(ByteArrayConverter))]
        public byte[] ChainCode { get; set; }

        /// <summary>
        /// Gets or sets the merkle path.
        /// </summary>
        [JsonProperty(PropertyName = "blockLocator", ItemConverterType = typeof(UInt256JsonConverter))]
        public ICollection<uint256> BlockLocator { get; set; }

        /// <summary>
        /// The network this wallet is for.
        /// </summary>
        [JsonProperty(PropertyName = "network")]
        [JsonConverter(typeof(NetworkConverter))]
        public Network Network { get; set; }

        /// <summary>
        /// The time this wallet was created.
        /// </summary>
        [JsonProperty(PropertyName = "creationTime")]
        [JsonConverter(typeof(DateTimeOffsetConverter))]
        public DateTimeOffset CreationTime { get; set; }

        /// <summary>
        /// The root of the accounts tree.
        /// </summary>
        [JsonProperty(PropertyName = "accountsRoot")]
        public ICollection<AccountRoot> AccountsRoot { get; set; }

        /// <summary>
        /// Gets the accounts in the wallet.
        /// </summary>
        /// <param name="accountFilter">An optional filter for filtering the accounts being returned.</param>
        /// <returns>The accounts in the wallet.</returns>
        public IEnumerable<HdAccount> GetAccounts(Func<HdAccount, bool> accountFilter = null)
        {
            if (this.AccountsRoot.Any())
            {
                foreach (HdAccount account in (this.AccountsRoot.First().Accounts).GetAccounts(accountFilter))
                    yield return account;
            }
        }

        /// <summary>
        /// Gets an account from the wallet's accounts.
        /// </summary>
        /// <param name="accountName">The name of the account to retrieve.</param>
        /// <returns>The requested account or <c>null</c> if the account does not exist.</returns>
        public HdAccount GetAccount(string accountName)
        {
            return GetAccounts(a => a.Name == accountName).FirstOrDefault();
        }

        /// <summary>
        /// Gets all the transactions in the wallet.
        /// </summary>
        /// <returns>A list of all the transactions in the wallet.</returns>
        public IEnumerable<TransactionData> GetAllTransactions(DateTimeOffset? transactionTime = null, uint256 spendingTransactionId = null)
        {
            /*
            if (this.WalletRepository != null)
            {
                if (transactionTime != null && spendingTransactionId != null)
                {
                    foreach (TransactionData txData in this.WalletRepository.GetTransactionInputs(this.Name, null, transactionTime, spendingTransactionId, includePayments: true))
                        yield return txData;
                }
                else
                {
                    foreach (TransactionData txData in this.WalletRepository.GetAllTransactions(this.WalletRepository.GetAddressIdentifier(this.Name), includePayments: true))
                        yield return txData;
                }
            }
            else */
            {
                List<HdAccount> accounts = this.GetAccounts().ToList();

                foreach (TransactionData txData in accounts.SelectMany(x => x.ExternalAddresses)
                    .SelectMany(x => x.Transactions)
                    .Where(td => spendingTransactionId == null || td.SpendingDetails?.TransactionId == spendingTransactionId))
                {
                    yield return txData;
                }

                foreach (TransactionData txData in accounts.SelectMany(x => x.InternalAddresses)
                    .SelectMany(x => x.Transactions)
                    .Where(td => spendingTransactionId == null || td.SpendingDetails?.TransactionId == spendingTransactionId))
                {
                    yield return txData;
                }
            }
        }

        /// <summary>
        /// Gets all the addresses contained in this wallet.
        /// </summary>
        /// <param name="accountFilter">An optional filter for filtering the accounts being returned.</param>
        /// <returns>A list of all the addresses contained in this wallet.</returns>
        public IEnumerable<HdAddress> GetAllAddresses(Func<HdAccount, bool> accountFilter = null)
        {
            IEnumerable<HdAccount> accounts = this.GetAccounts(accountFilter);

            var allAddresses = new List<HdAddress>();
            foreach (HdAccount account in accounts)
            {
                allAddresses.AddRange(account.GetCombinedAddresses());
            }
            return allAddresses;
        }

        /// <summary>
        /// Adds an account to the current wallet.
        /// </summary>
        /// <remarks>
        /// The name given to the account is of the form "account (i)" by default, where (i) is an incremental index starting at 0.
        /// According to BIP44, an account at index (i) can only be created when the account at index (i - 1) contains at least one transaction.
        /// </remarks>
        /// <seealso cref="https://github.com/bitcoin/bips/blob/master/bip-0044.mediawiki"/>
        /// <param name="password">The password used to decrypt the wallet's <see cref="EncryptedSeed"/>.</param>
        /// <param name="accountIndex">Zero-based index of the account to add.</param>
        /// <param name="accountName">The name of the account.</param>
        /// <param name="accountCreationTime">Creation time of the account to be created.</param>
        /// <param name="addressCounts">The number of external and change addresses to create.</param>
        /// <returns>A new HD account.</returns>
        public HdAccount AddNewAccount(string password, int? accountIndex = null, string accountName = null, DateTimeOffset? accountCreationTime = null, (int external, int change)? addressCounts = null)
        {
            Guard.NotEmpty(password, nameof(password));

            // Get the extended pub key used to generate addresses for this account.
            Key privateKey = Key.Parse(this.EncryptedSeed, password, this.Network);
            var seedExtKey = new ExtKey(privateKey, this.ChainCode);
            accountIndex = accountIndex ?? this.NextAccountIndex();
            ExtKey addressExtKey = seedExtKey.Derive(new KeyPath($"m/44'/{this.Network.Consensus.CoinType}'/{accountIndex}'"));
            ExtPubKey extPubKey = addressExtKey.Neuter();

            return AddNewAccount(extPubKey, accountIndex, accountName, accountCreationTime, addressCounts);
        }

        private int NextAccountIndex()
        {
            // TODO: IEnumerable<HdAccount> accounts = this.WalletManager.GetAccounts(this.Name);
            //       Only WalletManager shiuld reference repository directly?
            IEnumerable<HdAccount> accounts = (this.WalletRepository == null) ? this.AccountsRoot.First().Accounts : this.WalletRepository.GetAccounts(this);

            return accounts.Concat(new[] { new HdAccount() { Index = -1 } })
                .Where(NormalAccounts)
                .Max(a => a.Index) + 1;
        }

        /// <summary>
        /// Adds an account to the current wallet.
        /// </summary>
        /// <remarks>
        /// The name given to the account is of the form "account (i)" by default, where (i) is an incremental index starting at 0.
        /// According to BIP44, an account at index (i) can only be created when the account at index (i - 1) contains at least one transaction.
        /// </remarks>
        /// <seealso cref="https://github.com/bitcoin/bips/blob/master/bip-0044.mediawiki"/>
        /// <param name="extPubKey">The extended public key for the wallet<see cref="EncryptedSeed"/>.</param>
        /// <param name="accountIndex">Zero-based index of the account to add.</param>
        /// <param name="accountName">The name of the account.</param>
        /// <param name="accountCreationTime">Creation time of the account to be created.</param>
        /// <param name="addressCounts">The number of external and change addresses to create.</param>
        /// <returns>A new HD account.</returns>
        public HdAccount AddNewAccount(ExtPubKey extPubKey, int? accountIndex = null, string accountName = null, DateTimeOffset? accountCreationTime = null, (int external, int change)? addressCounts = null)
        {
            WalletAccounts walletAccounts = this.AccountsRoot.First().Accounts;

            accountIndex = accountIndex ?? this.NextAccountIndex();
            accountName = accountName ?? string.Format(AccountNamePattern, (int)accountIndex);
            accountCreationTime = accountCreationTime ?? DateTimeOffset.UtcNow;

            HdAccount account;

            if (this.WalletRepository == null)
            {
                account = new HdAccount
                {
                    CreationTime = accountCreationTime ?? DateTimeOffset.UtcNow,
                    Name = accountName,
                    ExtendedPubKey = extPubKey?.ToString(),
                    Index = (int)accountIndex
                };

                this.AccountsRoot.First().Accounts.Add(account);

                // TODO: Align this fully with repo behavior.
            }
            else
            {
                int defaultAddressCount = this.WalletManager?.GetAddressBufferSize() ?? 20;

                account = this.WalletRepository.CreateAccount(this.Name, (int)accountIndex, accountName, extPubKey, accountCreationTime,
                    addressCounts ?? (defaultAddressCount, defaultAddressCount));
            }

            account.WalletAccounts = walletAccounts;

            return account;
        }

        /// <summary>
        /// Gets the first account that contains no transaction.
        /// </summary>
        /// <returns>An unused account.</returns>
        public HdAccount GetFirstUnusedAccount()
        {
            // Get the accounts root for this type of coin.
            AccountRoot accountsRoot = this.AccountsRoot.Single();

            if (accountsRoot.Accounts.Any())
            {
                // Get an unused account.
                HdAccount firstUnusedAccount = accountsRoot.GetFirstUnusedAccount();
                if (firstUnusedAccount != null)
                {
                    return firstUnusedAccount;
                }
            }

            return null;
        }

        /// <summary>
        /// Determines whether the wallet contains the specified address.
        /// </summary>
        /// <param name="address">The address to check.</param>
        /// <returns>A value indicating whether the wallet contains the specified address.</returns>
        public bool ContainsAddress(HdAddress address)
        {
            if (!this.AccountsRoot.Any(r => r.Accounts.Any(
                a => a.ExternalAddresses.Any(i => i.Address == address.Address) ||
                     a.InternalAddresses.Any(i => i.Address == address.Address))))
            {
                return false;
            }

            return true;
        }

        /// <summary>
        /// Gets the extended private key for the given address.
        /// </summary>
        /// <param name="password">The password used to encrypt/decrypt sensitive info.</param>
        /// <param name="address">The address to get the private key for.</param>
        /// <returns>The extended private key.</returns>
        [NoTrace]
        public ISecret GetExtendedPrivateKeyForAddress(string password, HdAddress address)
        {
            Guard.NotEmpty(password, nameof(password));
            Guard.NotNull(address, nameof(address));

            // Check if the wallet contains the address.
            if (!this.ContainsAddress(address))
            {
                throw new WalletException("Address not found on wallet.");
            }

            // get extended private key
            Key privateKey = HdOperations.DecryptSeed(this.EncryptedSeed, password, this.Network);
            return HdOperations.GetExtendedPrivateKey(privateKey, this.ChainCode, address.HdPath, this.Network);
        }

        /// <summary>
        /// Lists all spendable transactions from all accounts in the wallet.
        /// </summary>
        /// <param name="currentChainHeight">Height of the current chain, used in calculating the number of confirmations.</param>
        /// <param name="confirmations">The number of confirmations required to consider a transaction spendable.</param>
        /// <param name="accountFilter">An optional filter for filtering the accounts being returned.</param>
        /// <returns>A collection of spendable outputs.</returns>
        public IEnumerable<UnspentOutputReference> GetAllSpendableTransactions(int currentChainHeight, int confirmations = 0, Func<HdAccount, bool> accountFilter = null)
        {
            IEnumerable<HdAccount> accounts = this.GetAccounts(accountFilter);

            return accounts.SelectMany(x => x.GetSpendableTransactions(currentChainHeight, this.Network.Consensus.CoinbaseMaturity, confirmations));
        }

        /// <summary>
        /// Lists all unspent transactions from all accounts in the wallet.
        /// This is distinct from the list of spendable transactions. A transaction can be unspent but not yet spendable due to coinbase/stake maturity, for example.
<<<<<<< HEAD
=======
        /// </summary>
        /// <param name="currentChainHeight">Height of the current chain, used in calculating the number of confirmations.</param>
        /// <param name="confirmations">The number of confirmations required to consider a transaction spendable.</param>
        /// <param name="accountFilter">An optional filter for filtering the accounts being returned.</param>
        /// <returns>A collection of spendable outputs.</returns>
        public IEnumerable<UnspentOutputReference> GetAllUnspentTransactions(int currentChainHeight, int confirmations = 0, Func<HdAccount, bool> accountFilter = null)
        {
            IEnumerable<HdAccount> accounts = this.GetAccounts(accountFilter);

            // The logic for retrieving unspent transactions is almost identical to determining spendable transactions, we just don't take coinbase/stake maturity into consideration.
            return accounts.SelectMany(x => x.GetSpendableTransactions(currentChainHeight, 0, confirmations));
        }

        /// <summary>
        /// Calculates the fee paid by the user on a transaction sent.
        /// </summary>
        /// <param name="transactionId">The transaction id to look for.</param>
        /// <returns>The fee paid.</returns>
        public Money GetSentTransactionFee(uint256 transactionId)
        {
            List<TransactionData> allTransactions = this.GetAllTransactions().ToList();

            // Get a list of all the inputs spent in this transaction.
            List<TransactionData> inputsSpentInTransaction = allTransactions.Where(t => t.SpendingDetails?.TransactionId == transactionId).ToList();

            if (!inputsSpentInTransaction.Any())
            {
                throw new WalletException("Not a sent transaction");
            }

            // Get the details of the spending transaction, which can be found on any input spent.
            SpendingDetails spendingTransaction = inputsSpentInTransaction.Select(s => s.SpendingDetails).First();

            // The change is the output paid into one of our addresses. We make sure to exclude the output received to one of
            // our addresses if this transaction is self-sent.
            IEnumerable<TransactionData> changeOutput = allTransactions.Where(t => t.Id == transactionId && spendingTransaction.Payments.All(p => p.OutputIndex != t.Index)).ToList();

            Money inputsAmount = new Money(inputsSpentInTransaction.Sum(i => i.Amount));
            Money outputsAmount = new Money(spendingTransaction.Payments.Sum(p => p.Amount) + changeOutput.Sum(c => c.Amount));

            return inputsAmount - outputsAmount;
        }

        /// <summary>
        /// Finds the HD addresses for the address.
>>>>>>> b6a0b7e1
        /// </summary>
        /// <param name="currentChainHeight">Height of the current chain, used in calculating the number of confirmations.</param>
        /// <param name="confirmations">The number of confirmations required to consider a transaction spendable.</param>
        /// <param name="accountFilter">An optional filter for filtering the accounts being returned.</param>
        /// <returns>A collection of spendable outputs.</returns>
        public IEnumerable<UnspentOutputReference> GetAllUnspentTransactions(int currentChainHeight, int confirmations = 0, Func<HdAccount, bool> accountFilter = null)
        {
            IEnumerable<HdAccount> accounts = this.GetAccounts(accountFilter);

            // The logic for retrieving unspent transactions is almost identical to determining spendable transactions, we just don't take coinbase/stake maturity into consideration.
            return accounts.SelectMany(x => x.GetSpendableTransactions(currentChainHeight, 0, confirmations));
        }
    }
}<|MERGE_RESOLUTION|>--- conflicted
+++ resolved
@@ -25,7 +25,7 @@
         public static Func<HdAccount, bool> NormalAccounts = a => a.Index < SpecialPurposeAccountIndexesStart;
 
         [JsonIgnore]
-        public IWalletRepository WalletRepository { get; private set;}
+        public IWalletRepository WalletRepository { get; private set; }
 
         [JsonIgnore]
         internal IWalletManager WalletManager { get; set; }
@@ -50,7 +50,8 @@
             : this()
         {
             this.Network = network;
-            this.AccountsRoot.Add(new AccountRoot(this) {
+            this.AccountsRoot.Add(new AccountRoot(this)
+            {
                 CoinType = (CoinType)network.Consensus.CoinType
             });
         }
@@ -392,8 +393,6 @@
         /// <summary>
         /// Lists all unspent transactions from all accounts in the wallet.
         /// This is distinct from the list of spendable transactions. A transaction can be unspent but not yet spendable due to coinbase/stake maturity, for example.
-<<<<<<< HEAD
-=======
         /// </summary>
         /// <param name="currentChainHeight">Height of the current chain, used in calculating the number of confirmations.</param>
         /// <param name="confirmations">The number of confirmations required to consider a transaction spendable.</param>
@@ -406,51 +405,5 @@
             // The logic for retrieving unspent transactions is almost identical to determining spendable transactions, we just don't take coinbase/stake maturity into consideration.
             return accounts.SelectMany(x => x.GetSpendableTransactions(currentChainHeight, 0, confirmations));
         }
-
-        /// <summary>
-        /// Calculates the fee paid by the user on a transaction sent.
-        /// </summary>
-        /// <param name="transactionId">The transaction id to look for.</param>
-        /// <returns>The fee paid.</returns>
-        public Money GetSentTransactionFee(uint256 transactionId)
-        {
-            List<TransactionData> allTransactions = this.GetAllTransactions().ToList();
-
-            // Get a list of all the inputs spent in this transaction.
-            List<TransactionData> inputsSpentInTransaction = allTransactions.Where(t => t.SpendingDetails?.TransactionId == transactionId).ToList();
-
-            if (!inputsSpentInTransaction.Any())
-            {
-                throw new WalletException("Not a sent transaction");
-            }
-
-            // Get the details of the spending transaction, which can be found on any input spent.
-            SpendingDetails spendingTransaction = inputsSpentInTransaction.Select(s => s.SpendingDetails).First();
-
-            // The change is the output paid into one of our addresses. We make sure to exclude the output received to one of
-            // our addresses if this transaction is self-sent.
-            IEnumerable<TransactionData> changeOutput = allTransactions.Where(t => t.Id == transactionId && spendingTransaction.Payments.All(p => p.OutputIndex != t.Index)).ToList();
-
-            Money inputsAmount = new Money(inputsSpentInTransaction.Sum(i => i.Amount));
-            Money outputsAmount = new Money(spendingTransaction.Payments.Sum(p => p.Amount) + changeOutput.Sum(c => c.Amount));
-
-            return inputsAmount - outputsAmount;
-        }
-
-        /// <summary>
-        /// Finds the HD addresses for the address.
->>>>>>> b6a0b7e1
-        /// </summary>
-        /// <param name="currentChainHeight">Height of the current chain, used in calculating the number of confirmations.</param>
-        /// <param name="confirmations">The number of confirmations required to consider a transaction spendable.</param>
-        /// <param name="accountFilter">An optional filter for filtering the accounts being returned.</param>
-        /// <returns>A collection of spendable outputs.</returns>
-        public IEnumerable<UnspentOutputReference> GetAllUnspentTransactions(int currentChainHeight, int confirmations = 0, Func<HdAccount, bool> accountFilter = null)
-        {
-            IEnumerable<HdAccount> accounts = this.GetAccounts(accountFilter);
-
-            // The logic for retrieving unspent transactions is almost identical to determining spendable transactions, we just don't take coinbase/stake maturity into consideration.
-            return accounts.SelectMany(x => x.GetSpendableTransactions(currentChainHeight, 0, confirmations));
-        }
     }
 }