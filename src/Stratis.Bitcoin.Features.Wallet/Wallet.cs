﻿using System;
using System.Collections.Generic;
using System.Linq;
using NBitcoin;
using Newtonsoft.Json;
using Stratis.Bitcoin.Utilities;
using Stratis.Bitcoin.Utilities.JsonConverters;

namespace Stratis.Bitcoin.Features.Wallet
{
    /// <summary>
    /// A wallet.
    /// </summary>
    public class Wallet
    {
        /// <summary>
        /// Initializes a new instance of the wallet.
        /// </summary>
        public Wallet()
        {
            this.AccountsRoot = new List<AccountRoot>();
        }

        /// <summary>
        /// The name of this wallet.
        /// </summary>
        [JsonProperty(PropertyName = "name")]
        public string Name { get; set; }

        /// <summary>
        /// Flag indicating if it is a watch only wallet.
        /// </summary>
        [JsonProperty(PropertyName = "isExtPubKeyWallet")]
        public bool IsExtPubKeyWallet { get; set; }

        /// <summary>
        /// The seed for this wallet, password encrypted.
        /// </summary>
        [JsonProperty(PropertyName = "encryptedSeed", NullValueHandling = NullValueHandling.Ignore)]
        public string EncryptedSeed { get; set; }

        /// <summary>
        /// The chain code.
        /// </summary>
        [JsonProperty(PropertyName = "chainCode", NullValueHandling = NullValueHandling.Ignore)]
        [JsonConverter(typeof(ByteArrayConverter))]
        public byte[] ChainCode { get; set; }

        /// <summary>
        /// Gets or sets the merkle path.
        /// </summary>
        [JsonProperty(PropertyName = "blockLocator", ItemConverterType = typeof(UInt256JsonConverter))]
        public ICollection<uint256> BlockLocator { get; set; }

        /// <summary>
        /// The network this wallet is for.
        /// </summary>
        [JsonProperty(PropertyName = "network")]
        [JsonConverter(typeof(NetworkConverter))]
        public Network Network { get; set; }

        /// <summary>
        /// The time this wallet was created.
        /// </summary>
        [JsonProperty(PropertyName = "creationTime")]
        [JsonConverter(typeof(DateTimeOffsetConverter))]
        public DateTimeOffset CreationTime { get; set; }

        /// <summary>
        /// The root of the accounts tree.
        /// </summary>
        [JsonProperty(PropertyName = "accountsRoot")]
        public ICollection<AccountRoot> AccountsRoot { get; set; }

        /// <summary>
        /// Gets the accounts the wallet has for this type of coin.
        /// </summary>
        /// <param name="coinType">Type of the coin.</param>
        /// <returns>The accounts in the wallet corresponding to this type of coin.</returns>
        public IEnumerable<HdAccount> GetAccountsByCoinType(CoinType coinType)
        {
            return this.AccountsRoot.Where(a => a.CoinType == coinType).SelectMany(a => a.Accounts);
        }

        /// <summary>
        /// Gets an account from the wallet's accounts.
        /// </summary>
        /// <param name="accountName">The name of the account to retrieve.</param>
        /// <param name="coinType">The type of the coin this account is for.</param>
        /// <returns>The requested account.</returns>
        public HdAccount GetAccountByCoinType(string accountName, CoinType coinType)
        {
            AccountRoot accountRoot = this.AccountsRoot.SingleOrDefault(a => a.CoinType == coinType);
            return accountRoot?.GetAccountByName(accountName);
        }

        /// <summary>
        /// Update the last block synced height and hash in the wallet.
        /// </summary>
        /// <param name="coinType">The type of the coin this account is for.</param>
        /// <param name="block">The block whose details are used to update the wallet.</param>
        public void SetLastBlockDetailsByCoinType(CoinType coinType, ChainedHeader block)
        {
            AccountRoot accountRoot = this.AccountsRoot.SingleOrDefault(a => a.CoinType == coinType);

            if (accountRoot == null) return;

            accountRoot.LastBlockSyncedHeight = block.Height;
            accountRoot.LastBlockSyncedHash = block.HashBlock;
        }

        /// <summary>
        /// Gets all the transactions by coin type.
        /// </summary>
        /// <param name="coinType">Type of the coin.</param>
        /// <returns></returns>
        public IEnumerable<TransactionData> GetAllTransactionsByCoinType(CoinType coinType)
        {
            List<HdAccount> accounts = this.GetAccountsByCoinType(coinType).ToList();

            foreach (TransactionData txData in accounts.SelectMany(x => x.ExternalAddresses).SelectMany(x => x.Transactions))
            {
                yield return txData;
            }

            foreach (TransactionData txData in accounts.SelectMany(x => x.InternalAddresses).SelectMany(x => x.Transactions))
            {
                yield return txData;
            }
        }

        /// <summary>
        /// Gets all the pub keys contained in this wallet.
        /// </summary>
        /// <param name="coinType">Type of the coin.</param>
        /// <returns></returns>
        public IEnumerable<Script> GetAllPubKeysByCoinType(CoinType coinType)
        {
            List<HdAccount> accounts = this.GetAccountsByCoinType(coinType).ToList();

            foreach (Script script in accounts.SelectMany(x => x.ExternalAddresses).Select(x => x.ScriptPubKey))
            {
                yield return script;
            }

            foreach (Script script in accounts.SelectMany(x => x.InternalAddresses).Select(x => x.ScriptPubKey))
            {
                yield return script;
            }
        }

        /// <summary>
        /// Gets all the addresses contained in this wallet.
        /// </summary>
        /// <param name="coinType">Type of the coin.</param>
        /// <returns>A list of all the addresses contained in this wallet.</returns>
        public IEnumerable<HdAddress> GetAllAddressesByCoinType(CoinType coinType)
        {
            List<HdAccount> accounts = this.GetAccountsByCoinType(coinType).ToList();

            var allAddresses = new List<HdAddress>();
            foreach (HdAccount account in accounts)
            {
                allAddresses.AddRange(account.GetCombinedAddresses());
            }
            return allAddresses;
        }

        /// <summary>
        /// Adds an account to the current wallet.
        /// </summary>
        /// <remarks>
        /// The name given to the account is of the form "account (i)" by default, where (i) is an incremental index starting at 0.
        /// According to BIP44, an account at index (i) can only be created when the account at index (i - 1) contains at least one transaction.
        /// </remarks>
        /// <seealso cref="https://github.com/bitcoin/bips/blob/master/bip-0044.mediawiki"/>
        /// <param name="password">The password used to decrypt the wallet's <see cref="EncryptedSeed"/>.</param>
        /// <param name="coinType">The type of coin this account is for.</param>
        /// <param name="accountCreationTime">Creation time of the account to be created.</param>
        /// <returns>A new HD account.</returns>
        public HdAccount AddNewAccount(string password, CoinType coinType, DateTimeOffset accountCreationTime)
        {
            Guard.NotEmpty(password, nameof(password));

            AccountRoot accountRoot = this.AccountsRoot.Single(a => a.CoinType == coinType);
            return accountRoot.AddNewAccount(password, this.EncryptedSeed, this.ChainCode, this.Network, accountCreationTime);
        }

        /// <summary>
        /// Adds an account to the current wallet.
        /// </summary>
        /// <remarks>
        /// The name given to the account is of the form "account (i)" by default, where (i) is an incremental index starting at 0.
        /// According to BIP44, an account at index (i) can only be created when the account at index (i - 1) contains at least one transaction.
        /// </remarks>
        /// <seealso cref="https://github.com/bitcoin/bips/blob/master/bip-0044.mediawiki"/>
        /// <param name="extPubKey">The extended public key for the wallet<see cref="EncryptedSeed"/>.</param>
        /// <param name="coinType">The type of coin this account is for.</param>
        /// <param name="accountIndex">Zero-based index of the account to add.</param>
        /// <param name="accountCreationTime">Creation time of the account to be created.</param>
        /// <returns>A new HD account.</returns>
        public HdAccount AddNewAccount(CoinType coinType, ExtPubKey extPubKey, int accountIndex, DateTimeOffset accountCreationTime)
        {
            AccountRoot accountRoot = this.AccountsRoot.Single(a => a.CoinType == coinType);
            return accountRoot.AddNewAccount(extPubKey, accountIndex, this.Network, accountCreationTime);
        }

        /// <summary>
        /// Gets the first account that contains no transaction.
        /// </summary>
        /// <returns>An unused account.</returns>
        public HdAccount GetFirstUnusedAccount(CoinType coinType)
        {
            // Get the accounts root for this type of coin.
            AccountRoot accountsRoot = this.AccountsRoot.Single(a => a.CoinType == coinType);

            if (accountsRoot.Accounts.Any())
            {
                // Get an unused account.
                HdAccount firstUnusedAccount = accountsRoot.GetFirstUnusedAccount();
                if (firstUnusedAccount != null)
                {
                    return firstUnusedAccount;
                }
            }

            return null;
        }

        /// <summary>
        /// Determines whether the wallet contains the specified address.
        /// </summary>
        /// <param name="address">The address to check.</param>
        /// <returns>A value indicating whether the wallet contains the specified address.</returns>
        public bool ContainsAddress(HdAddress address)
        {
            if (!this.AccountsRoot.Any(r => r.Accounts.Any(
                a => a.ExternalAddresses.Any(i => i.Address == address.Address) ||
                     a.InternalAddresses.Any(i => i.Address == address.Address))))
            {
                return false;
            }

            return true;
        }

        /// <summary>
        /// Gets the extended private key for the given address.
        /// </summary>
        /// <param name="password">The password used to encrypt/decrypt sensitive info.</param>
        /// <param name="address">The address to get the private key for.</param>
        /// <returns>The extended private key.</returns>
        public ISecret GetExtendedPrivateKeyForAddress(string password, HdAddress address)
        {
            Guard.NotEmpty(password, nameof(password));
            Guard.NotNull(address, nameof(address));

            // Check if the wallet contains the address.
            if (!this.ContainsAddress(address))
            {
                throw new WalletException("Address not found on wallet.");
            }

            // get extended private key
            Key privateKey = HdOperations.DecryptSeed(this.EncryptedSeed, password, this.Network);
            return HdOperations.GetExtendedPrivateKey(privateKey, this.ChainCode, address.HdPath, this.Network);
        }

        /// <summary>
        /// Lists all spendable transactions from all accounts in the wallet.
        /// </summary>
        /// <param name="coinType">Type of the coin to get transactions from.</param>
        /// <param name="currentChainHeight">Height of the current chain, used in calculating the number of confirmations.</param>
        /// <param name="confirmations">The number of confirmations required to consider a transaction spendable.</param>
        /// <returns>A collection of spendable outputs.</returns>
        public IEnumerable<UnspentOutputReference> GetAllSpendableTransactions(CoinType coinType, int currentChainHeight, int confirmations = 0, bool includeImmature = false)
        {
            IEnumerable<HdAccount> accounts = this.GetAccountsByCoinType(coinType);

<<<<<<< HEAD
            return accounts.SelectMany(x => x.GetSpendableTransactions(currentChainHeight, this.Network.Consensus, confirmations, includeImmature));
=======
            return accounts.SelectMany(x => x.GetSpendableTransactions(currentChainHeight, this.Network.Consensus, confirmations));
>>>>>>> b2f420cd
        }
    }

    /// <summary>
    /// The root for the accounts for any type of coins.
    /// </summary>
    public class AccountRoot
    {
        /// <summary>
        /// Initializes a new instance of the object.
        /// </summary>
        public AccountRoot()
        {
            this.Accounts = new List<HdAccount>();
        }

        /// <summary>
        /// The type of coin, Bitcoin or Stratis.
        /// </summary>
        [JsonProperty(PropertyName = "coinType")]
        public CoinType CoinType { get; set; }

        /// <summary>
        /// The height of the last block that was synced.
        /// </summary>
        [JsonProperty(PropertyName = "lastBlockSyncedHeight", NullValueHandling = NullValueHandling.Ignore)]
        public int? LastBlockSyncedHeight { get; set; }

        /// <summary>
        /// The hash of the last block that was synced.
        /// </summary>
        [JsonProperty(PropertyName = "lastBlockSyncedHash", NullValueHandling = NullValueHandling.Ignore)]
        [JsonConverter(typeof(UInt256JsonConverter))]
        public uint256 LastBlockSyncedHash { get; set; }

        /// <summary>
        /// The accounts used in the wallet.
        /// </summary>
        [JsonProperty(PropertyName = "accounts")]
        public ICollection<HdAccount> Accounts { get; set; }

        /// <summary>
        /// Gets the first account that contains no transaction.
        /// </summary>
        /// <returns>An unused account</returns>
        public HdAccount GetFirstUnusedAccount()
        {
            if (this.Accounts == null)
                return null;

            List<HdAccount> unusedAccounts = this.Accounts.Where(acc => !acc.ExternalAddresses.Any() && !acc.InternalAddresses.Any()).ToList();
            if (!unusedAccounts.Any())
                return null;

            // gets the unused account with the lowest index
            int index = unusedAccounts.Min(a => a.Index);
            return unusedAccounts.Single(a => a.Index == index);
        }

        /// <summary>
        /// Gets the account matching the name passed as a parameter.
        /// </summary>
        /// <param name="accountName">The name of the account to get.</param>
        /// <returns></returns>
        /// <exception cref="System.Exception"></exception>
        public HdAccount GetAccountByName(string accountName)
        {
            if (this.Accounts == null)
                throw new WalletException($"No account with the name {accountName} could be found.");

            // get the account
            HdAccount account = this.Accounts.SingleOrDefault(a => a.Name == accountName);
            if (account == null)
                throw new WalletException($"No account with the name {accountName} could be found.");

            return account;
        }

        /// <summary>
        /// Adds an account to the current account root using encrypted seed and password.
        /// </summary>
        /// <remarks>The name given to the account is of the form "account (i)" by default, where (i) is an incremental index starting at 0.
        /// According to BIP44, an account at index (i) can only be created when the account at index (i - 1) contains transactions.
        /// <seealso cref="https://github.com/bitcoin/bips/blob/master/bip-0044.mediawiki"/></remarks>
        /// <param name="password">The password used to decrypt the wallet's encrypted seed.</param>
        /// <param name="encryptedSeed">The encrypted private key for this wallet.</param>
        /// <param name="chainCode">The chain code for this wallet.</param>
        /// <param name="network">The network for which this account will be created.</param>
        /// <param name="accountCreationTime">Creation time of the account to be created.</param>
        /// <returns>A new HD account.</returns>
        public HdAccount AddNewAccount(string password, string encryptedSeed, byte[] chainCode, Network network, DateTimeOffset accountCreationTime)
        {
            Guard.NotEmpty(password, nameof(password));
            Guard.NotEmpty(encryptedSeed, nameof(encryptedSeed));
            Guard.NotNull(chainCode, nameof(chainCode));

            int newAccountIndex = 0;
            ICollection<HdAccount> hdAccounts = this.Accounts.ToList();

            if (hdAccounts.Any())
            {
                newAccountIndex = hdAccounts.Max(a => a.Index) + 1;
            }

            // Get the extended pub key used to generate addresses for this account.
            string accountHdPath = HdOperations.GetAccountHdPath((int) this.CoinType, newAccountIndex);
            Key privateKey = HdOperations.DecryptSeed(encryptedSeed, password, network);
            ExtPubKey accountExtPubKey = HdOperations.GetExtendedPublicKey(privateKey, chainCode, accountHdPath);

            var newAccount = new HdAccount
            {
                Index = newAccountIndex,
                ExtendedPubKey = accountExtPubKey.ToString(network),
                ExternalAddresses = new List<HdAddress>(),
                InternalAddresses = new List<HdAddress>(),
                Name = $"account {newAccountIndex}",
                HdPath = accountHdPath,
                CreationTime = accountCreationTime
            };

            hdAccounts.Add(newAccount);
            this.Accounts = hdAccounts;

            return newAccount;
        }


        /// <inheritdoc cref="AddNewAccount(string, string, byte[], Network, DateTimeOffset)"/>
        /// <summary>
        /// Adds an account to the current account root using extended public key and account index.
        /// </summary>
        /// <param name="accountExtPubKey">The extended public key for the account.</param>
        /// <param name="accountIndex">The zero-based account index.</param>
        public HdAccount AddNewAccount(ExtPubKey accountExtPubKey, int accountIndex, Network network, DateTimeOffset accountCreationTime)
        {
            ICollection<HdAccount> hdAccounts = this.Accounts.ToList();

            if (hdAccounts.Any(a => a.Index == accountIndex))
            {
                throw new WalletException("There is already an account in this wallet with index: " + accountIndex);
            }

            if (hdAccounts.Any(x => x.ExtendedPubKey == accountExtPubKey.ToString(network)))
            {
                throw new WalletException("There is already an account in this wallet with this xpubkey: " +
                                            accountExtPubKey.ToString(network));
            }

            string accountHdPath = HdOperations.GetAccountHdPath((int) this.CoinType, accountIndex);

            var newAccount = new HdAccount
            {
                Index = accountIndex,
                ExtendedPubKey = accountExtPubKey.ToString(network),
                ExternalAddresses = new List<HdAddress>(),
                InternalAddresses = new List<HdAddress>(),
                Name = $"account {accountIndex}",
                HdPath = accountHdPath,
                CreationTime = accountCreationTime
            };

            hdAccounts.Add(newAccount);
            this.Accounts = hdAccounts;

            return newAccount;
        }
    }

    /// <summary>
    /// An HD account's details.
    /// </summary>
    public class HdAccount
    {
        public HdAccount()
        {
            this.ExternalAddresses = new List<HdAddress>();
            this.InternalAddresses = new List<HdAddress>();
        }

        /// <summary>
        /// The index of the account.
        /// </summary>
        /// <remarks>
        /// According to BIP44, an account at index (i) can only be created when the account
        /// at index (i - 1) contains transactions.
        /// </remarks>
        [JsonProperty(PropertyName = "index")]
        public int Index { get; set; }

        /// <summary>
        /// The name of this account.
        /// </summary>
        [JsonProperty(PropertyName = "name")]
        public string Name { get; set; }

        /// <summary>
        /// A path to the account as defined in BIP44.
        /// </summary>
        [JsonProperty(PropertyName = "hdPath")]
        public string HdPath { get; set; }

        /// <summary>
        /// An extended pub key used to generate addresses.
        /// </summary>
        [JsonProperty(PropertyName = "extPubKey")]
        public string ExtendedPubKey { get; set; }

        /// <summary>
        /// Gets or sets the creation time.
        /// </summary>
        [JsonProperty(PropertyName = "creationTime")]
        [JsonConverter(typeof(DateTimeOffsetConverter))]
        public DateTimeOffset CreationTime { get; set; }

        /// <summary>
        /// The list of external addresses, typically used for receiving money.
        /// </summary>
        [JsonProperty(PropertyName = "externalAddresses")]
        public ICollection<HdAddress> ExternalAddresses { get; set; }

        /// <summary>
        /// The list of internal addresses, typically used to receive change.
        /// </summary>
        [JsonProperty(PropertyName = "internalAddresses")]
        public ICollection<HdAddress> InternalAddresses { get; set; }

        /// <summary>
        /// Gets the type of coin this account is for.
        /// </summary>
        /// <returns>A <see cref="CoinType"/>.</returns>
        public CoinType GetCoinType()
        {
            return (CoinType)HdOperations.GetCoinType(this.HdPath);
        }

        /// <summary>
        /// Gets the first receiving address that contains no transaction.
        /// </summary>
        /// <returns>An unused address</returns>
        public HdAddress GetFirstUnusedReceivingAddress()
        {
            return this.GetFirstUnusedAddress(false);
        }

        /// <summary>
        /// Gets the first change address that contains no transaction.
        /// </summary>
        /// <returns>An unused address</returns>
        public HdAddress GetFirstUnusedChangeAddress()
        {
            return this.GetFirstUnusedAddress(true);
        }

        /// <summary>
        /// Gets the first receiving address that contains no transaction.
        /// </summary>
        /// <returns>An unused address</returns>
        private HdAddress GetFirstUnusedAddress(bool isChange)
        {
            IEnumerable<HdAddress> addresses = isChange ? this.InternalAddresses : this.ExternalAddresses;
            if (addresses == null)
                return null;

            List<HdAddress> unusedAddresses = addresses.Where(acc => !acc.Transactions.Any()).ToList();
            if (!unusedAddresses.Any())
            {
                return null;
            }

            // gets the unused address with the lowest index
            int index = unusedAddresses.Min(a => a.Index);
            return unusedAddresses.Single(a => a.Index == index);
        }

        /// <summary>
        /// Gets the last address that contains transactions.
        /// </summary>
        /// <param name="isChange">Whether the address is a change (internal) address or receiving (external) address.</param>
        /// <returns></returns>
        public HdAddress GetLastUsedAddress(bool isChange)
        {
            IEnumerable<HdAddress> addresses = isChange ? this.InternalAddresses : this.ExternalAddresses;
            if (addresses == null)
                return null;

            List<HdAddress> usedAddresses = addresses.Where(acc => acc.Transactions.Any()).ToList();
            if (!usedAddresses.Any())
            {
                return null;
            }

            // gets the used address with the highest index
            int index = usedAddresses.Max(a => a.Index);
            return usedAddresses.Single(a => a.Index == index);
        }

        /// <summary>
        /// Gets a collection of transactions by id.
        /// </summary>
        /// <param name="id">The identifier.</param>
        /// <returns></returns>
        public IEnumerable<TransactionData> GetTransactionsById(uint256 id)
        {
            Guard.NotNull(id, nameof(id));

            IEnumerable<HdAddress> addresses = this.GetCombinedAddresses();
            return addresses.Where(r => r.Transactions != null).SelectMany(a => a.Transactions.Where(t => t.Id == id));
        }

        /// <summary>
        /// Gets a collection of transactions with spendable outputs.
        /// </summary>
        /// <returns></returns>
        public IEnumerable<TransactionData> GetSpendableTransactions()
        {
            IEnumerable<HdAddress> addresses = this.GetCombinedAddresses();
            return addresses.Where(r => r.Transactions != null).SelectMany(a => a.Transactions.Where(t => t.IsSpendable()));
        }

        /// <summary>
        /// Get the accounts total spendable value for both confirmed and unconfirmed UTXO.
        /// </summary>
        public (Money ConfirmedAmount, Money UnConfirmedAmount) GetSpendableAmount()
        {
            List<TransactionData> allTransactions = this.ExternalAddresses.SelectMany(a => a.Transactions)
                .Concat(this.InternalAddresses.SelectMany(i => i.Transactions)).ToList();

            long confirmed = allTransactions.Sum(t => t.SpendableAmount(true));
            long total = allTransactions.Sum(t => t.SpendableAmount(false));

            return (confirmed, total - confirmed);
        }

        /// <summary>
        /// Finds the addresses in which a transaction is contained.
        /// </summary>
        /// <remarks>
        /// Returns a collection because a transaction can be contained in a change address as well as in a receive address (as a spend).
        /// </remarks>
        /// <param name="predicate">A predicate by which to filter the transactions.</param>
        /// <returns></returns>
        public IEnumerable<HdAddress> FindAddressesForTransaction(Func<TransactionData, bool> predicate)
        {
            Guard.NotNull(predicate, nameof(predicate));

            IEnumerable<HdAddress> addresses = this.GetCombinedAddresses();
            return addresses.Where(t => t.Transactions != null).Where(a => a.Transactions.Any(predicate));
        }

        /// <summary>
        /// Return both the external and internal (change) address from an account.
        /// </summary>
        /// <returns>All addresses that belong to this account.</returns>
        public IEnumerable<HdAddress> GetCombinedAddresses()
        {
            IEnumerable<HdAddress> addresses = new List<HdAddress>();
            if (this.ExternalAddresses != null)
            {
                addresses = this.ExternalAddresses;
            }

            if (this.InternalAddresses != null)
            {
                addresses = addresses.Concat(this.InternalAddresses);
            }

            return addresses;
        }

        /// <summary>
        /// Creates a number of additional addresses in the current account.
        /// </summary>
        /// <remarks>
        /// The name given to the account is of the form "account (i)" by default, where (i) is an incremental index starting at 0.
        /// According to BIP44, an account at index (i) can only be created when the account at index (i - 1) contains at least one transaction.
        /// </remarks>
        /// <param name="network">The network these addresses will be for.</param>
        /// <param name="addressesQuantity">The number of addresses to create.</param>
        /// <param name="isChange">Whether the addresses added are change (internal) addresses or receiving (external) addresses.</param>
        /// <returns>The created addresses.</returns>
        public IEnumerable<HdAddress> CreateAddresses(Network network, int addressesQuantity, bool isChange = false)
        {
            ICollection<HdAddress> addresses = isChange ? this.InternalAddresses : this.ExternalAddresses;

            // Get the index of the last address.
            int firstNewAddressIndex = 0;
            if (addresses.Any())
            {
                firstNewAddressIndex = addresses.Max(add => add.Index) + 1;
            }

            var addressesCreated = new List<HdAddress>();
            for (int i = firstNewAddressIndex; i < firstNewAddressIndex + addressesQuantity; i++)
            {
                // Generate a new address.
                PubKey pubkey = HdOperations.GeneratePublicKey(this.ExtendedPubKey, i, isChange);
                BitcoinPubKeyAddress address = pubkey.GetAddress(network);

                // Add the new address details to the list of addresses.
                var newAddress = new HdAddress
                {
                    Index = i,
                    HdPath = HdOperations.CreateHdPath((int) this.GetCoinType(), this.Index, isChange, i),
                    ScriptPubKey = address.ScriptPubKey,
                    Pubkey = pubkey.ScriptPubKey,
                    Address = address.ToString(),
                    Transactions = new List<TransactionData>()
                };

                addresses.Add(newAddress);
                addressesCreated.Add(newAddress);
            }

            if (isChange)
            {
                this.InternalAddresses = addresses;
            }
            else
            {
                this.ExternalAddresses = addresses;
            }

            return addressesCreated;
        }

        /// <summary>
        /// Lists all spendable transactions in the current account.
        /// </summary>
        /// <param name="currentChainHeight">The current height of the chain. Used for calculating the number of confirmations a transaction has.</param>
        /// <param name="confirmations">The minimum number of confirmations required for transactions to be considered.</param>
        /// <returns>A collection of spendable outputs that belong to the given account.</returns>
<<<<<<< HEAD
        public IEnumerable<UnspentOutputReference> GetSpendableTransactions(int currentChainHeight, NBitcoin.Consensus consensus, int confirmations = 0, bool includeImmature = false)
=======
        public IEnumerable<UnspentOutputReference> GetSpendableTransactions(int currentChainHeight, NBitcoin.Consensus consensus, int confirmations = 0)
>>>>>>> b2f420cd
        {
            // This will take all the spendable coins that belong to the account and keep the reference to the HDAddress and HDAccount.
            // This is useful so later the private key can be calculated just from a given UTXO.
            foreach (HdAddress address in this.GetCombinedAddresses())
            {
                // A block that is at the tip has 1 confirmation.
                // When calculating the confirmations the tip must be advanced by one.

                int countFrom = currentChainHeight + 1;
                foreach (TransactionData transactionData in address.UnspentTransactions())
                {
                    int? confirmationCount = 0;
                    if (transactionData.BlockHeight != null)
                        confirmationCount = countFrom >= transactionData.BlockHeight ? countFrom - transactionData.BlockHeight : 0;

                    if (confirmationCount < confirmations)
                        continue;

                    bool isCoinBase = transactionData.IsCoinBase ?? false;
                    bool isCoinStake = transactionData.IsCoinStake ?? false;

<<<<<<< HEAD
                    if (includeImmature || (!isCoinBase && !isCoinStake))
=======
                    if (!isCoinBase && !isCoinStake)
>>>>>>> b2f420cd
                    {
                        // This output can unconditionally be included in the results.

                        yield return new UnspentOutputReference
                        {
                            Account = this,
                            Address = address,
                            Transaction = transactionData
                        };
                    }

<<<<<<< HEAD
                    if (!includeImmature && (isCoinBase || isCoinStake) && (confirmationCount >= consensus.CoinbaseMaturity))
=======
                    if ((isCoinBase || isCoinStake) && (confirmationCount >= consensus.CoinbaseMaturity))
>>>>>>> b2f420cd
                    {
                        // This output is a CoinBase or CoinStake and has reached maturity.

                        yield return new UnspentOutputReference
                        {
                            Account = this,
                            Address = address,
                            Transaction = transactionData
                        };
                    }
                }
            }
        }
    }

    /// <summary>
    /// An HD address.
    /// </summary>
    public class HdAddress
    {
        public HdAddress()
        {
            this.Transactions = new List<TransactionData>();
        }

        /// <summary>
        /// The index of the address.
        /// </summary>
        [JsonProperty(PropertyName = "index")]
        public int Index { get; set; }

        /// <summary>
        /// The script pub key for this address.
        /// </summary>
        [JsonProperty(PropertyName = "scriptPubKey")]
        [JsonConverter(typeof(ScriptJsonConverter))]
        public Script ScriptPubKey { get; set; }

        /// <summary>
        /// The script pub key for this address.
        /// </summary>
        [JsonProperty(PropertyName = "pubkey")]
        [JsonConverter(typeof(ScriptJsonConverter))]
        public Script Pubkey { get; set; }

        /// <summary>
        /// The Base58 representation of this address.
        /// </summary>
        [JsonProperty(PropertyName = "address")]
        public string Address { get; set; }

        /// <summary>
        /// A path to the address as defined in BIP44.
        /// </summary>
        [JsonProperty(PropertyName = "hdPath")]
        public string HdPath { get; set; }

        /// <summary>
        /// A list of transactions involving this address.
        /// </summary>
        [JsonProperty(PropertyName = "transactions")]
        public ICollection<TransactionData> Transactions { get; set; }

        /// <summary>
        /// Determines whether this is a change address or a receive address.
        /// </summary>
        /// <returns>
        ///   <c>true</c> if it is a change address; otherwise, <c>false</c>.
        /// </returns>
        public bool IsChangeAddress()
        {
            return HdOperations.IsChangeAddress(this.HdPath);
        }

        /// <summary>
        /// List all spendable transactions in an address.
        /// </summary>
        /// <returns></returns>
        public IEnumerable<TransactionData> UnspentTransactions()
        {
            if (this.Transactions == null)
            {
                return new List<TransactionData>();
            }

            return this.Transactions.Where(t => t.IsSpendable());
        }

        /// <summary>
        /// Get the address total spendable value for both confirmed and unconfirmed UTXO.
        /// </summary>
        public (Money confirmedAmount, Money unConfirmedAmount) GetSpendableAmount()
        {
            List<TransactionData> allTransactions = this.Transactions.ToList();

            long confirmed = allTransactions.Sum(t => t.SpendableAmount(true));
            long total = allTransactions.Sum(t => t.SpendableAmount(false));

            return (confirmed, total - confirmed);
        }
    }

    /// <summary>
    /// An object containing transaction data.
    /// </summary>
    public class TransactionData
    {
        /// <summary>
        /// Transaction id.
        /// </summary>
        [JsonProperty(PropertyName = "id")]
        [JsonConverter(typeof(UInt256JsonConverter))]
        public uint256 Id { get; set; }

        /// <summary>
        /// The transaction amount.
        /// </summary>
        [JsonProperty(PropertyName = "amount")]
        [JsonConverter(typeof(MoneyJsonConverter))]
        public Money Amount { get; set; }

        /// <summary>
        /// A value indicating whether this is a coinbase transaction or not.
        /// </summary>
        [JsonProperty(PropertyName = "isCoinBase", NullValueHandling = NullValueHandling.Ignore)]
        public bool? IsCoinBase { get; set; }

        /// <summary>
        /// A value indicating whether this is a coinstake transaction or not.
        /// </summary>
        [JsonProperty(PropertyName = "isCoinStake", NullValueHandling = NullValueHandling.Ignore)]
        public bool? IsCoinStake { get; set; }

        /// <summary>
        /// The index of this scriptPubKey in the transaction it is contained.
        /// </summary>
        /// <remarks>
        /// This is effectively the index of the output, the position of the output in the parent transaction.
        /// </remarks>
        [JsonProperty(PropertyName = "index", NullValueHandling = NullValueHandling.Ignore)]
        public int Index { get; set; }

        /// <summary>
        /// The height of the block including this transaction.
        /// </summary>
        [JsonProperty(PropertyName = "blockHeight", NullValueHandling = NullValueHandling.Ignore)]
        public int? BlockHeight { get; set; }

        /// <summary>
        /// The hash of the block including this transaction.
        /// </summary>
        [JsonProperty(PropertyName = "blockHash", NullValueHandling = NullValueHandling.Ignore)]
        [JsonConverter(typeof(UInt256JsonConverter))]
        public uint256 BlockHash { get; set; }

        /// <summary>
        /// Gets or sets the creation time.
        /// </summary>
        [JsonProperty(PropertyName = "creationTime")]
        [JsonConverter(typeof(DateTimeOffsetConverter))]
        public DateTimeOffset CreationTime { get; set; }

        /// <summary>
        /// Gets or sets the Merkle proof for this transaction.
        /// </summary>
        [JsonProperty(PropertyName = "merkleProof", NullValueHandling = NullValueHandling.Ignore)]
        [JsonConverter(typeof(BitcoinSerializableJsonConverter))]
        public PartialMerkleTree MerkleProof { get; set; }

        /// <summary>
        /// The script pub key for this address.
        /// </summary>
        [JsonProperty(PropertyName = "scriptPubKey")]
        [JsonConverter(typeof(ScriptJsonConverter))]
        public Script ScriptPubKey { get; set; }

        /// <summary>
        /// Hexadecimal representation of this transaction.
        /// </summary>
        [JsonProperty(PropertyName = "hex", NullValueHandling = NullValueHandling.Ignore)]
        public string Hex { get; set; }

        /// <summary>
        /// Propagation state of this transaction.
        /// </summary>
        /// <remarks>Assume it's <c>true</c> if the field is <c>null</c>.</remarks>
        [JsonProperty(PropertyName = "isPropagated", NullValueHandling = NullValueHandling.Ignore)]
        public bool? IsPropagated { get; set; }

        /// <summary>
        /// The details of the transaction in which the output referenced in this transaction is spent.
        /// </summary>
        [JsonProperty(PropertyName = "spendingDetails", NullValueHandling = NullValueHandling.Ignore)]
        public SpendingDetails SpendingDetails { get; set; }

        /// <summary>
        /// Determines whether this transaction is confirmed.
        /// </summary>
        public bool IsConfirmed()
        {
            return this.BlockHeight != null;
        }

        /// <summary>
        /// Indicates an output is spendable.
        /// </summary>
        public bool IsSpendable()
        {
            return this.SpendingDetails == null;
        }

        public Money SpendableAmount(bool confirmedOnly)
        {
            // This method only returns a UTXO that has no spending output.
            // If a spending output exists (even if its not confirmed) this will return as zero balance.
            if (this.IsSpendable())
            {
                // If the 'confirmedOnly' flag is set check that the UTXO is confirmed.
                if (confirmedOnly && !this.IsConfirmed())
                {
                    return Money.Zero;
                }

                return this.Amount;
            }

            return Money.Zero;
        }
    }

    /// <summary>
    /// An object representing a payment.
    /// </summary>
    public class PaymentDetails
    {
        /// <summary>
        /// The script pub key of the destination address.
        /// </summary>
        [JsonProperty(PropertyName = "destinationScriptPubKey")]
        [JsonConverter(typeof(ScriptJsonConverter))]
        public Script DestinationScriptPubKey { get; set; }

        /// <summary>
        /// The Base58 representation of the destination  address.
        /// </summary>
        [JsonProperty(PropertyName = "destinationAddress")]
        public string DestinationAddress { get; set; }

        /// <summary>
        /// The transaction amount.
        /// </summary>
        [JsonProperty(PropertyName = "amount")]
        [JsonConverter(typeof(MoneyJsonConverter))]
        public Money Amount { get; set; }
    }

    public class SpendingDetails
    {
        public SpendingDetails()
        {
            this.Payments = new List<PaymentDetails>();
        }

        /// <summary>
        /// The id of the transaction in which the output referenced in this transaction is spent.
        /// </summary>
        [JsonProperty(PropertyName = "transactionId", NullValueHandling = NullValueHandling.Ignore)]
        [JsonConverter(typeof(UInt256JsonConverter))]
        public uint256 TransactionId { get; set; }

        /// <summary>
        /// A list of payments made out in this transaction.
        /// </summary>
        [JsonProperty(PropertyName = "payments", NullValueHandling = NullValueHandling.Ignore)]
        public ICollection<PaymentDetails> Payments { get; set; }

        /// <summary>
        /// The height of the block including this transaction.
        /// </summary>
        [JsonProperty(PropertyName = "blockHeight", NullValueHandling = NullValueHandling.Ignore)]
        public int? BlockHeight { get; set; }

        /// <summary>
        /// A value indicating whether this is a coin stake transaction or not.
        /// </summary>
        [JsonProperty(PropertyName = "isCoinStake", NullValueHandling = NullValueHandling.Ignore)]
        public bool? IsCoinStake { get; set; }

        /// <summary>
        /// Gets or sets the creation time.
        /// </summary>
        [JsonProperty(PropertyName = "creationTime")]
        [JsonConverter(typeof(DateTimeOffsetConverter))]
        public DateTimeOffset CreationTime { get; set; }

        /// <summary>
        /// Hexadecimal representation of this spending transaction.
        /// </summary>
        [JsonProperty(PropertyName = "hex", NullValueHandling = NullValueHandling.Ignore)]
        public string Hex { get; set; }

        /// <summary>
        /// Determines whether this transaction being spent is confirmed.
        /// </summary>
        public bool IsSpentConfirmed()
        {
            return this.BlockHeight != null;
        }
    }

    /// <summary>
    /// Represents an UTXO that keeps a reference to <see cref="HdAddress"/> and <see cref="HdAccount"/>.
    /// </summary>
    /// <remarks>
    /// This is useful when an UTXO needs access to its HD properties like the HD path when reconstructing a private key.
    /// </remarks>
    public class UnspentOutputReference
    {
        /// <summary>
        /// The account associated with this UTXO
        /// </summary>
        public HdAccount Account { get; set; }

        /// <summary>
        /// The address associated with this UTXO
        /// </summary>
        public HdAddress Address { get; set; }

        /// <summary>
        /// The transaction representing the UTXO.
        /// </summary>
        public TransactionData Transaction { get; set; }

        /// <summary>
        /// Convert the <see cref="TransactionData"/> to an <see cref="OutPoint"/>
        /// </summary>
        /// <returns>The corresponding <see cref="OutPoint"/>.</returns>
        public OutPoint ToOutPoint()
        {
            return new OutPoint(this.Transaction.Id, (uint)this.Transaction.Index);
        }
    }
}<|MERGE_RESOLUTION|>--- conflicted
+++ resolved
@@ -273,15 +273,11 @@
         /// <param name="currentChainHeight">Height of the current chain, used in calculating the number of confirmations.</param>
         /// <param name="confirmations">The number of confirmations required to consider a transaction spendable.</param>
         /// <returns>A collection of spendable outputs.</returns>
-        public IEnumerable<UnspentOutputReference> GetAllSpendableTransactions(CoinType coinType, int currentChainHeight, int confirmations = 0, bool includeImmature = false)
+        public IEnumerable<UnspentOutputReference> GetAllSpendableTransactions(CoinType coinType, int currentChainHeight, int confirmations = 0)
         {
             IEnumerable<HdAccount> accounts = this.GetAccountsByCoinType(coinType);
 
-<<<<<<< HEAD
-            return accounts.SelectMany(x => x.GetSpendableTransactions(currentChainHeight, this.Network.Consensus, confirmations, includeImmature));
-=======
             return accounts.SelectMany(x => x.GetSpendableTransactions(currentChainHeight, this.Network.Consensus, confirmations));
->>>>>>> b2f420cd
         }
     }
 
@@ -713,11 +709,7 @@
         /// <param name="currentChainHeight">The current height of the chain. Used for calculating the number of confirmations a transaction has.</param>
         /// <param name="confirmations">The minimum number of confirmations required for transactions to be considered.</param>
         /// <returns>A collection of spendable outputs that belong to the given account.</returns>
-<<<<<<< HEAD
-        public IEnumerable<UnspentOutputReference> GetSpendableTransactions(int currentChainHeight, NBitcoin.Consensus consensus, int confirmations = 0, bool includeImmature = false)
-=======
         public IEnumerable<UnspentOutputReference> GetSpendableTransactions(int currentChainHeight, NBitcoin.Consensus consensus, int confirmations = 0)
->>>>>>> b2f420cd
         {
             // This will take all the spendable coins that belong to the account and keep the reference to the HDAddress and HDAccount.
             // This is useful so later the private key can be calculated just from a given UTXO.
@@ -739,11 +731,7 @@
                     bool isCoinBase = transactionData.IsCoinBase ?? false;
                     bool isCoinStake = transactionData.IsCoinStake ?? false;
 
-<<<<<<< HEAD
-                    if (includeImmature || (!isCoinBase && !isCoinStake))
-=======
                     if (!isCoinBase && !isCoinStake)
->>>>>>> b2f420cd
                     {
                         // This output can unconditionally be included in the results.
 
@@ -755,11 +743,7 @@
                         };
                     }
 
-<<<<<<< HEAD
-                    if (!includeImmature && (isCoinBase || isCoinStake) && (confirmationCount >= consensus.CoinbaseMaturity))
-=======
                     if ((isCoinBase || isCoinStake) && (confirmationCount >= consensus.CoinbaseMaturity))
->>>>>>> b2f420cd
                     {
                         // This output is a CoinBase or CoinStake and has reached maturity.
 
