--- conflicted
+++ resolved
@@ -20,11 +20,6 @@
         public bool SaveTransactionHex { get; set; }
 
         /// <summary>
-<<<<<<< HEAD
-        /// A value indicating whether to create a default wallet and unlock it on startup. Wallet password is saved in configuration.
-        /// </summary>
-        public bool DefaultWallet { get; set; }
-=======
         /// A value indicating whether to unlock the supplied default wallet on startup.
         /// </summary>
         public bool UnlockDefaultWallet { get; set; }
@@ -33,7 +28,6 @@
         /// Name for the default wallet.
         /// </summary>
         public string DefaultWalletName { get; set; }
->>>>>>> 490ea867
 
         /// <summary>
         /// Password for the default wallet if overriding the default.
@@ -69,9 +63,7 @@
             this.DefaultWallet = config.GetOrDefault<bool>("defaultwallet", false, this.logger);
             this.DefaultWalletPassword = config.GetOrDefault<string>("defaultwalletpassword", "default", this.logger);
             this.UnusedAddressesBuffer = config.GetOrDefault<int>("walletaddressbuffer", 20, this.logger);
-<<<<<<< HEAD
             this.WalletNotify = config.GetOrDefault<string>("walletnotify", null, this.logger);
-=======
             this.DefaultWalletName = config.GetOrDefault<string>("defaultwalletname", null, this.logger);
 
             if (!string.IsNullOrEmpty(this.DefaultWalletName))
@@ -88,7 +80,6 @@
         public bool IsDefaultWalletEnabled()
         {
             return !string.IsNullOrWhiteSpace(this.DefaultWalletName);
->>>>>>> 490ea867
         }
 
         /// <summary>
@@ -101,15 +92,9 @@
             var builder = new StringBuilder();
 
             builder.AppendLine("-savetrxhex=<0 or 1>            Save the hex of transactions in the wallet file. Default: 0.");
-<<<<<<< HEAD
-            builder.AppendLine("-defaultwallet=<0 or 1>         Creates a default wallet. Default: 0.");
-            builder.AppendLine("-defaultwalletpassword=<string> Overrides the default wallet password.");
-            builder.AppendLine("-walletnotify=<string>          Execute this command when a transaction is first seen and when it is confirmed.");
-=======
             builder.AppendLine("-defaultwalletname=<string>     Loads the specified wallet on startup. If it doesn't exist, it will be created automatically.");
             builder.AppendLine("-defaultwalletpassword=<string> Overrides the default wallet password. Default: default.");
             builder.AppendLine("-unlockdefaultwallet=<0 or 1>   Unlocks the specified default wallet. Default: 0.");
->>>>>>> 490ea867
             defaults.Logger.LogInformation(builder.ToString());
         }
 
@@ -123,18 +108,12 @@
             builder.AppendLine("####Wallet Settings####");
             builder.AppendLine("#Save the hex of transactions in the wallet file. Default: 0.");
             builder.AppendLine("#savetrxhex=0");
-<<<<<<< HEAD
-            builder.AppendLine("#Creates a default wallet and unlocks the wallet on startup when set to 1. Default: 0.");
-            builder.AppendLine("#defaultwallet=0");
-            builder.AppendLine("#defaultwalletpassword=<string>");
-            builder.AppendLine("#Execute this command when a transaction is first seen and when it is confirmed.");
-            builder.AppendLine("#walletnotify=<string>");
-=======
             builder.AppendLine("#Creates a wallet with the specified name and the specified password. It will be created if it doesn't exist and can be unlocked on startup when unlockdefaultwallet is set to 1.");
             builder.AppendLine("#defaultwalletname=<string>");
             builder.AppendLine("#defaultwalletpassword=<string>");
             builder.AppendLine("#unlockdefaultwallet=0");
->>>>>>> 490ea867
+            builder.AppendLine("#Execute this command when a transaction is first seen and when it is confirmed.");
+            builder.AppendLine("#walletnotify=<string>");
         }
     }
 }