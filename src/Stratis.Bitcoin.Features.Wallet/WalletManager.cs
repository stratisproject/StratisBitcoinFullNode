﻿using System;
using System.Collections.Concurrent;
using System.Collections.Generic;
using System.Linq;
using System.Runtime.CompilerServices;
using System.Runtime.InteropServices;
using System.Security;
using System.Threading.Tasks;
using Microsoft.Extensions.Caching.Memory;
using Microsoft.Extensions.Logging;
using NBitcoin;
using NBitcoin.BuilderExtensions;
using Stratis.Bitcoin.Configuration;
using Stratis.Bitcoin.Features.Wallet.Broadcasting;
using Stratis.Bitcoin.Features.Wallet.Interfaces;
using Stratis.Bitcoin.Features.Wallet.Models;
using Stratis.Bitcoin.Features.Wallet.Shell;
using Stratis.Bitcoin.Interfaces;
using Stratis.Bitcoin.Utilities;
<<<<<<< HEAD
=======
using Stratis.Bitcoin.Utilities.Extensions;
>>>>>>> 490ea867
using TracerAttributes;

[assembly: InternalsVisibleTo("Stratis.Bitcoin.Features.Wallet.Tests")]

namespace Stratis.Bitcoin.Features.Wallet
{
    /// <summary>
    /// A manager providing operations on wallets.
    /// </summary>
    public class WalletManager : IWalletManager
    {
        // <summary>As per RPC method definition this should be the max allowable expiry duration.</summary>
<<<<<<< HEAD
        public const int MaxUnlockDurationInSeconds = 1073741824;
=======
        private const int MaxWalletUnlockDurationInSeconds = 1073741824;
>>>>>>> 490ea867

        /// <summary>Quantity of accounts created in a wallet file when a wallet is restored.</summary>
        private const int WalletRecoveryAccountsCount = 1;

        /// <summary>Quantity of accounts created in a wallet file when a wallet is created.</summary>
        private const int WalletCreationAccountsCount = 1;

        /// <summary>File extension for wallet files.</summary>
        private const string WalletFileExtension = "wallet.json";

        /// <summary>Timer for saving wallet files to the file system.</summary>
        private const int WalletSavetimeIntervalInMinutes = 5;

        /// <summary>Name of the default wallet created when -defaultwallet flag is set on startup.</summary>
        private const string DefaultWalletName = "default";

        /// <summary>
        /// A lock object that protects access to the <see cref="Wallet"/>.
        /// Any of the collections inside Wallet must be synchronized using this lock.
        /// </summary>
        protected readonly object lockObject;

        /// <summary>The async loop we need to wait upon before we can shut down this manager.</summary>
        private IAsyncLoop asyncLoop;

        /// <summary>Factory for creating background async loop tasks.</summary>
        private readonly IAsyncLoopFactory asyncLoopFactory;

        /// <summary>Gets the list of wallets.</summary>
        public ConcurrentBag<Wallet> Wallets { get; }

        /// <summary>The type of coin used in this manager.</summary>
        protected readonly CoinType coinType;

        /// <summary>Specification of the network the node runs on - regtest/testnet/mainnet.</summary>
        protected readonly Network network;

        /// <summary>The chain of headers.</summary>
        protected readonly ConcurrentChain chain;

        /// <summary>Global application life cycle control - triggers when application shuts down.</summary>
        private readonly INodeLifetime nodeLifetime;

        /// <summary>Instance logger.</summary>
        private readonly ILogger logger;

        /// <summary>An object capable of storing <see cref="Wallet"/>s to the file system.</summary>
        private readonly FileStorage<Wallet> fileStorage;

        /// <summary>The broadcast manager.</summary>
        private readonly IBroadcasterManager broadcasterManager;

        /// <summary>Provider of time functions.</summary>
        private readonly IDateTimeProvider dateTimeProvider;

        /// <summary>The settings for the wallet feature.</summary>
        private readonly WalletSettings walletSettings;

        /// <summary>The settings for the wallet feature.</summary>
        private readonly IScriptAddressReader scriptAddressReader;

        /// <summary>The private key cache for unlocked wallets.</summary>
        private readonly MemoryCache privateKeyCache;

        public uint256 WalletTipHash { get; set; }

        /// <summary>The default wallet, if enabled.</summary>
        private WalletAccountReference DefaultWallet { get; set; }

        /// <inheritdoc />
        public List<WalletToUnlock> WalletsToUnlock { get; private set; }

        /// <summary>The shell command to execute.</summary>
        private string shellCommand;

        /// <summary>The shell arguments to send to the shell command.</summary>
        private string shellArguments;

        // In order to allow faster look-ups of transactions affecting the wallets' addresses,
        // we keep a couple of objects in memory:
        // 1. the list of unspent outputs for checking whether inputs from a transaction are being spent by our wallet and
        // 2. the list of addresses contained in our wallet for checking whether a transaction is being paid to the wallet.
        private Dictionary<OutPoint, TransactionData> outpointLookup;
        internal ScriptToAddressLookup scriptToAddressLookup;

        public WalletManager(
            ILoggerFactory loggerFactory,
            Network network,
            ConcurrentChain chain,
            WalletSettings walletSettings,
            DataFolder dataFolder,
            IWalletFeePolicy walletFeePolicy,
            IAsyncLoopFactory asyncLoopFactory,
            INodeLifetime nodeLifetime,
            IDateTimeProvider dateTimeProvider,
            IScriptAddressReader scriptAddressReader,
            IBroadcasterManager broadcasterManager = null) // no need to know about transactions the node will broadcast to.
        {
            Guard.NotNull(loggerFactory, nameof(loggerFactory));
            Guard.NotNull(network, nameof(network));
            Guard.NotNull(chain, nameof(chain));
            Guard.NotNull(walletSettings, nameof(walletSettings));
            Guard.NotNull(dataFolder, nameof(dataFolder));
            Guard.NotNull(walletFeePolicy, nameof(walletFeePolicy));
            Guard.NotNull(asyncLoopFactory, nameof(asyncLoopFactory));
            Guard.NotNull(nodeLifetime, nameof(nodeLifetime));
            Guard.NotNull(scriptAddressReader, nameof(scriptAddressReader));

            this.walletSettings = walletSettings;
            this.lockObject = new object();

            this.logger = loggerFactory.CreateLogger(this.GetType().FullName);
            this.Wallets = new ConcurrentBag<Wallet>();
            this.WalletsToUnlock = new List<WalletToUnlock>();

            this.network = network;
            this.coinType = (CoinType)network.Consensus.CoinType;
            this.chain = chain;
            this.asyncLoopFactory = asyncLoopFactory;
            this.nodeLifetime = nodeLifetime;
            this.fileStorage = new FileStorage<Wallet>(dataFolder.WalletPath);
            this.broadcasterManager = broadcasterManager;
            this.scriptAddressReader = scriptAddressReader;
            this.dateTimeProvider = dateTimeProvider;

            // register events
            if (this.broadcasterManager != null)
            {
                this.broadcasterManager.TransactionStateChanged += this.BroadcasterManager_TransactionStateChanged;
            }

            this.scriptToAddressLookup = this.CreateAddressFromScriptLookup();
            this.outpointLookup = new Dictionary<OutPoint, TransactionData>();
<<<<<<< HEAD
=======

            this.privateKeyCache = new MemoryCache(new MemoryCacheOptions() { ExpirationScanFrequency = new TimeSpan(0, 1, 0) });
        }
>>>>>>> 490ea867

            if (!string.IsNullOrWhiteSpace(this.walletSettings.WalletNotify))
            {
                var cmdArray = this.walletSettings.WalletNotify.Split(' ');

                this.shellCommand = cmdArray.First();
                this.shellArguments = string.Join(" ", cmdArray.Skip(1));
            }
        }
        
        /// <summary>
        /// Creates the <see cref="ScriptToAddressLookup"/> object to use.
        /// </summary>
        /// <remarks>
        /// Override this method and the <see cref="ScriptToAddressLookup"/> object to provide a custom keys lookup.
        /// </remarks>
        /// <returns>A new <see cref="ScriptToAddressLookup"/> object for use by this class.</returns>
        protected virtual ScriptToAddressLookup CreateAddressFromScriptLookup()
        {
            return new ScriptToAddressLookup();
        }

        /// <inheritdoc />
        public virtual Dictionary<string, ScriptTemplate> GetValidStakingTemplates()
        {
            return new Dictionary<string, ScriptTemplate> {
                { "P2PK", PayToPubkeyTemplate.Instance },
                { "P2PKH", PayToPubkeyHashTemplate.Instance } };
        }

        // <inheritdoc />
        public virtual IEnumerable<BuilderExtension> GetTransactionBuilderExtensionsForStaking()
        {
            return new List<BuilderExtension>();
        }

        private void BroadcasterManager_TransactionStateChanged(object sender, TransactionBroadcastEntry transactionEntry)
        {
            if (string.IsNullOrEmpty(transactionEntry.ErrorMessage))
            {
                this.ProcessTransaction(transactionEntry.Transaction, null, null, transactionEntry.State == State.Propagated);
            }
            else
            {
                this.logger.LogTrace("Exception occurred: {0}", transactionEntry.ErrorMessage);
                this.logger.LogTrace("(-)[EXCEPTION]");
            }
        }

        public void Start()
        {
            // Find wallets and load them in memory.
            IEnumerable<Wallet> wallets = this.fileStorage.LoadByFileExtension(WalletFileExtension);

            foreach (Wallet wallet in wallets)
            {
                this.Load(wallet);
                foreach (HdAccount account in wallet.GetAccountsByCoinType(this.coinType))
                {
                    this.AddAddressesToMaintainBuffer(account, false);
                    this.AddAddressesToMaintainBuffer(account, true);
                }
            }

<<<<<<< HEAD
            // If the node was started with -defaultwallet flag, check if it already exists, if not, create one.
            if (this.walletSettings.DefaultWallet)
            {
                CreateDefaultWallet(wallets.Any(w => w.Name == DefaultWalletName));
=======
            if (this.walletSettings.IsDefaultWalletEnabled())
            {
                // Check if it already exists, if not, create one.
                if (!wallets.Any(w => w.Name == this.walletSettings.DefaultWalletName))
                {
                    var mnemonic = new Mnemonic(Wordlist.English, WordCount.Twelve);
                    this.CreateWallet(this.walletSettings.DefaultWalletPassword, this.walletSettings.DefaultWalletName, string.Empty, mnemonic);
                }

                // Make sure both unlock is specified, and that we actually have a default wallet name specified.
                if (this.walletSettings.UnlockDefaultWallet)
                {
                    this.UnlockWallet(this.walletSettings.DefaultWalletPassword, this.walletSettings.DefaultWalletName, MaxWalletUnlockDurationInSeconds);
                }
>>>>>>> 490ea867
            }

            // Load data in memory for faster lookups.
            this.LoadKeysLookupLock();

            // Find the last chain block received by the wallet manager.
            this.WalletTipHash = this.LastReceivedBlockHash();

            // Save the wallets file every 5 minutes to help against crashes.
            this.asyncLoop = this.asyncLoopFactory.Run("Wallet persist job", token =>
            {
                this.SaveWallets();
                this.logger.LogInformation("Wallets saved to file at {0}.", this.dateTimeProvider.GetUtcNow());

                this.logger.LogTrace("(-)[IN_ASYNC_LOOP]");
                return Task.CompletedTask;
            },
            this.nodeLifetime.ApplicationStopping,
            repeatEvery: TimeSpan.FromMinutes(WalletSavetimeIntervalInMinutes),
            startAfter: TimeSpan.FromMinutes(WalletSavetimeIntervalInMinutes));
        }

        /// <inheritdoc />
        public void Stop()
        {
            if (this.broadcasterManager != null)
                this.broadcasterManager.TransactionStateChanged -= this.BroadcasterManager_TransactionStateChanged;

            this.asyncLoop?.Dispose();
            this.SaveWallets();
        }

        /// <inheritdoc />
        public Mnemonic CreateWallet(string password, string name, string passphrase, Mnemonic mnemonic = null)
        {
            Guard.NotEmpty(password, nameof(password));
            Guard.NotEmpty(name, nameof(name));
            Guard.NotNull(passphrase, nameof(passphrase));

            // Generate the root seed used to generate keys from a mnemonic picked at random
            // and a passphrase optionally provided by the user.
            mnemonic = mnemonic ?? new Mnemonic(Wordlist.English, WordCount.Twelve);

            ExtKey extendedKey = HdOperations.GetExtendedKey(mnemonic, passphrase);

            // Create a wallet file.
            string encryptedSeed = extendedKey.PrivateKey.GetEncryptedBitcoinSecret(password, this.network).ToWif();
            Wallet wallet = this.GenerateWalletFile(name, encryptedSeed, extendedKey.ChainCode);

            // Generate multiple accounts and addresses from the get-go.
            for (int i = 0; i < WalletCreationAccountsCount; i++)
            {
                HdAccount account = wallet.AddNewAccount(password, this.coinType, this.dateTimeProvider.GetTimeOffset());
                IEnumerable<HdAddress> newReceivingAddresses = account.CreateAddresses(this.network, this.walletSettings.UnusedAddressesBuffer);
                IEnumerable<HdAddress> newChangeAddresses = account.CreateAddresses(this.network, this.walletSettings.UnusedAddressesBuffer, true);
                this.UpdateKeysLookupLocked(newReceivingAddresses.Concat(newChangeAddresses));
            }

            // If the chain is downloaded, we set the height of the newly created wallet to it.
            // However, if the chain is still downloading when the user creates a wallet,
            // we wait until it is downloaded in order to set it. Otherwise, the height of the wallet will be the height of the chain at that moment.
            if (this.chain.IsDownloaded())
            {
                this.UpdateLastBlockSyncedHeight(wallet, this.chain.Tip);
            }
            else
            {
                this.UpdateWhenChainDownloaded(new[] { wallet }, this.dateTimeProvider.GetUtcNow());
            }

            // Save the changes to the file and add addresses to be tracked.
            this.SaveWallet(wallet);
            this.Load(wallet);

            return mnemonic;
        }

        private void CreateDefaultWallet(bool exists)
        {
            if (!exists)
            {
                var mnemonic = new Mnemonic(Wordlist.English, WordCount.Twelve);
                CreateWallet(this.walletSettings.DefaultWalletPassword, DefaultWalletName, string.Empty, mnemonic);
            }

            // Load the wallet from disk after creation, to verify it and also verify that we can decrypt it.
            LoadWallet(this.walletSettings.DefaultWalletPassword, DefaultWalletName);

            HdAccount account = GetAccounts(DefaultWalletName).FirstOrDefault();
            var accountRef = new WalletAccountReference(DefaultWalletName, account.Name);

            this.WalletsToUnlock.Add(new WalletToUnlock(accountRef, this.walletSettings.DefaultWalletPassword, MaxUnlockDurationInSeconds));
        }

        /// <inheritdoc />
        [NoTrace]
        public void UnlockWallet(WalletAccountReference account, string passphrase, int timeout)
        {
            Guard.NotEmpty(passphrase, nameof(passphrase));

            if (this.unlockHandler == null)
            {
                throw new ApplicationException("Unable to unlock wallet, no registered unlock handlers.");
            }
            
            this.unlockHandler(account, passphrase, timeout);
        }

        private UnlockWalletHandler unlockHandler;

        public void RegisterUnlockHandler(UnlockWalletHandler handler)
        {
            this.unlockHandler = handler;
        }

        /// <inheritdoc />
        public Wallet LoadWallet(string password, string name)
        {
            Guard.NotEmpty(password, nameof(password));
            Guard.NotEmpty(name, nameof(name));

            // Load the file from the local system.
            Wallet wallet = this.fileStorage.LoadByFileName($"{name}.{WalletFileExtension}");

            // Check the password.
            try
            {
                if (!wallet.IsExtPubKeyWallet)
                    Key.Parse(wallet.EncryptedSeed, password, wallet.Network);
            }
            catch (Exception ex)
            {
                this.logger.LogTrace("Exception occurred: {0}", ex.ToString());
                this.logger.LogTrace("(-)[EXCEPTION]");
                throw new SecurityException(ex.Message);
            }

            this.Load(wallet);

            return wallet;
        }

        /// <inheritdoc />
        public void UnlockWallet(string password, string name, int timeout)
        {
            Guard.NotEmpty(password, nameof(password));
            Guard.NotEmpty(name, nameof(name));

            // Length of expiry of the unlocking, restricted to max duration.
            TimeSpan duration = new TimeSpan(0, 0, Math.Min(timeout, MaxWalletUnlockDurationInSeconds));

            this.CacheSecret(name, password, duration);
        }

        /// <inheritdoc />
        public void LockWallet(string name)
        {
            Guard.NotNull(name, nameof(name));

            Wallet wallet = this.GetWalletByName(name);
            string cacheKey = wallet.EncryptedSeed;
            this.privateKeyCache.Remove(cacheKey);
        }

        [NoTrace]
        private SecureString CacheSecret(string name, string walletPassword, TimeSpan duration)
        {
            Wallet wallet = this.GetWalletByName(name);
            string cacheKey = wallet.EncryptedSeed;

            if (!this.privateKeyCache.TryGetValue(cacheKey, out SecureString secretValue))
            {
                Key privateKey = Key.Parse(wallet.EncryptedSeed, walletPassword, wallet.Network);
                secretValue = privateKey.ToString(wallet.Network).ToSecureString();
            }

            this.privateKeyCache.Set(cacheKey, secretValue, duration);

            return secretValue;
        }

        /// <inheritdoc />
        public Wallet RecoverWallet(string password, string name, string mnemonic, DateTime creationTime, string passphrase)
        {
            Guard.NotEmpty(password, nameof(password));
            Guard.NotEmpty(name, nameof(name));
            Guard.NotEmpty(mnemonic, nameof(mnemonic));
            Guard.NotNull(passphrase, nameof(passphrase));

            // Generate the root seed used to generate keys.
            ExtKey extendedKey;
            try
            {
                extendedKey = HdOperations.GetExtendedKey(mnemonic, passphrase);
            }
            catch (NotSupportedException ex)
            {
                this.logger.LogTrace("Exception occurred: {0}", ex.ToString());
                this.logger.LogTrace("(-)[EXCEPTION]");

                if (ex.Message == "Unknown")
                    throw new WalletException("Please make sure you enter valid mnemonic words.");

                throw;
            }

            // Create a wallet file.
            string encryptedSeed = extendedKey.PrivateKey.GetEncryptedBitcoinSecret(password, this.network).ToWif();
            Wallet wallet = this.GenerateWalletFile(name, encryptedSeed, extendedKey.ChainCode, creationTime);

            // Generate multiple accounts and addresses from the get-go.
            for (int i = 0; i < WalletRecoveryAccountsCount; i++)
            {
                HdAccount account;
                lock (this.lockObject)
                {
                    account = wallet.AddNewAccount(password, this.coinType, this.dateTimeProvider.GetTimeOffset());
                }

                IEnumerable<HdAddress> newReceivingAddresses = account.CreateAddresses(this.network, this.walletSettings.UnusedAddressesBuffer);
                IEnumerable<HdAddress> newChangeAddresses = account.CreateAddresses(this.network, this.walletSettings.UnusedAddressesBuffer, true);
                this.UpdateKeysLookupLocked(newReceivingAddresses.Concat(newChangeAddresses));
            }

            // If the chain is downloaded, we set the height of the recovered wallet to that of the recovery date.
            // However, if the chain is still downloading when the user restores a wallet,
            // we wait until it is downloaded in order to set it. Otherwise, the height of the wallet may not be known.
            if (this.chain.IsDownloaded())
            {
                int blockSyncStart = this.chain.GetHeightAtTime(creationTime);
                this.UpdateLastBlockSyncedHeight(wallet, this.chain.GetBlock(blockSyncStart));
            }
            else
            {
                this.UpdateWhenChainDownloaded(new[] { wallet }, creationTime);
            }

            this.SaveWallet(wallet);
            this.Load(wallet);

            return wallet;
        }

        /// <inheritdoc />
        public Wallet RecoverWallet(string name, ExtPubKey extPubKey, int accountIndex, DateTime creationTime)
        {
            Guard.NotEmpty(name, nameof(name));
            Guard.NotNull(extPubKey, nameof(extPubKey));
            this.logger.LogTrace("({0}:'{1}',{2}:'{3}',{4}:'{5}')", nameof(name), name, nameof(extPubKey), extPubKey, nameof(accountIndex), accountIndex);

            // Create a wallet file.
            Wallet wallet = this.GenerateExtPubKeyOnlyWalletFile(name, creationTime);

            // Generate account
            HdAccount account;
            lock (this.lockObject)
            {
                account = wallet.AddNewAccount(this.coinType, extPubKey, accountIndex, this.dateTimeProvider.GetTimeOffset());
            }

            IEnumerable<HdAddress> newReceivingAddresses = account.CreateAddresses(this.network, this.walletSettings.UnusedAddressesBuffer);
            IEnumerable<HdAddress> newChangeAddresses = account.CreateAddresses(this.network, this.walletSettings.UnusedAddressesBuffer, true);
            this.UpdateKeysLookupLocked(newReceivingAddresses.Concat(newChangeAddresses));

            // If the chain is downloaded, we set the height of the recovered wallet to that of the recovery date.
            // However, if the chain is still downloading when the user restores a wallet,
            // we wait until it is downloaded in order to set it. Otherwise, the height of the wallet may not be known.
            if (this.chain.IsDownloaded())
            {
                int blockSyncStart = this.chain.GetHeightAtTime(creationTime);
                this.UpdateLastBlockSyncedHeight(wallet, this.chain.GetBlock(blockSyncStart));
            }
            else
            {
                this.UpdateWhenChainDownloaded(new[] { wallet }, creationTime);
            }

            // Save the changes to the file and add addresses to be tracked.
            this.SaveWallet(wallet);
            this.Load(wallet);
            return wallet;
        }

        /// <inheritdoc />
        public HdAccount GetUnusedAccount(string walletName, string password)
        {
            Guard.NotEmpty(walletName, nameof(walletName));
            Guard.NotEmpty(password, nameof(password));

            Wallet wallet = this.GetWalletByName(walletName);
            
            if (wallet.IsExtPubKeyWallet)
            {
                this.logger.LogTrace("(-)[CANNOT_ADD_ACCOUNT_TO_EXTPUBKEY_WALLET]");
                throw new CannotAddAccountToXpubKeyWalletException("Use recover-via-extpubkey instead.");
            }

            HdAccount res = this.GetUnusedAccount(wallet, password);
            return res;
        }

        /// <inheritdoc />
        public HdAccount GetUnusedAccount(Wallet wallet, string password)
        {
            Guard.NotNull(wallet, nameof(wallet));
            Guard.NotEmpty(password, nameof(password));

            HdAccount account;

            lock (this.lockObject)
            {
                account = wallet.GetFirstUnusedAccount(this.coinType);

                if (account != null)
                {
                    this.logger.LogTrace("(-)[ACCOUNT_FOUND]");
                    return account;
                }

                // No unused account was found, create a new one.
                account = wallet.AddNewAccount(password, this.coinType, this.dateTimeProvider.GetTimeOffset());
                IEnumerable<HdAddress> newReceivingAddresses = account.CreateAddresses(this.network, this.walletSettings.UnusedAddressesBuffer);
                IEnumerable<HdAddress> newChangeAddresses = account.CreateAddresses(this.network, this.walletSettings.UnusedAddressesBuffer, true);
                this.UpdateKeysLookupLocked(newReceivingAddresses.Concat(newChangeAddresses));
            }

            // Save the changes to the file.
            this.SaveWallet(wallet);

            return account;
        }

        public string GetExtPubKey(WalletAccountReference accountReference)
        {
            Guard.NotNull(accountReference, nameof(accountReference));

            Wallet wallet = this.GetWalletByName(accountReference.WalletName);

            string extPubKey;
            lock (this.lockObject)
            {
                // Get the account.
                HdAccount account = wallet.GetAccountByCoinType(accountReference.AccountName, this.coinType);
                if (account == null)
                    throw new WalletException($"No account with the name '{accountReference.AccountName}' could be found.");
                extPubKey = account.ExtendedPubKey;
            }

            return extPubKey;
        }

        /// <inheritdoc />
        public HdAddress GetUnusedAddress(WalletAccountReference accountReference)
        {
            HdAddress res = this.GetUnusedAddresses(accountReference, 1).Single();

            return res;
        }

        /// <inheritdoc />
        public HdAddress GetUnusedChangeAddress(WalletAccountReference accountReference)
        {
            HdAddress res = this.GetUnusedAddresses(accountReference, 1, true).Single();

            return res;
        }

        /// <inheritdoc />
        public HdAddress GetFirstAddress(WalletAccountReference accountReference)
        {
            this.logger.LogTrace("({0}:'{1}')", nameof(accountReference), accountReference);

            Wallet wallet = this.GetWalletByName(accountReference.WalletName);
            HdAddress address;

            lock (this.lockObject)
            {
                // Get the account.
                HdAccount account = wallet.GetAccountByCoinType(accountReference.AccountName, this.coinType);

                // Get the very first external address. This is the only used in this wallet mode, as both public address and change address.
                address = account.ExternalAddresses.First();
            }

            this.logger.LogTrace("(-)");
            return address;
        }

        /// <inheritdoc />
        public IEnumerable<HdAddress> GetUnusedAddresses(WalletAccountReference accountReference, int count, bool isChange = false)
        {
            Guard.NotNull(accountReference, nameof(accountReference));
            Guard.Assert(count > 0);

            Wallet wallet = this.GetWalletByName(accountReference.WalletName);

            bool generated = false;
            IEnumerable<HdAddress> addresses;

            lock (this.lockObject)
            {
                // Get the account.
                HdAccount account = wallet.GetAccountByCoinType(accountReference.AccountName, this.coinType);
                if (account == null)
                    throw new WalletException($"No account with the name '{accountReference.AccountName}' could be found.");

                List<HdAddress> unusedAddresses = isChange ?
                    account.InternalAddresses.Where(acc => !acc.Transactions.Any()).ToList() :
                    account.ExternalAddresses.Where(acc => !acc.Transactions.Any()).ToList();

                int diff = unusedAddresses.Count - count;
                var newAddresses = new List<HdAddress>();
                if (diff < 0)
                {
                    newAddresses = account.CreateAddresses(this.network, Math.Abs(diff), isChange: isChange).ToList();
                    this.UpdateKeysLookupLocked(newAddresses);
                    generated = true;
                }

                addresses = unusedAddresses.Concat(newAddresses).OrderBy(x => x.Index).Take(count);
            }

            if (generated)
            {
                // Save the changes to the file.
                this.SaveWallet(wallet);
            }

            return addresses;
        }

        /// <inheritdoc />
        public (string folderPath, IEnumerable<string>) GetWalletsFiles()
        {
            return (this.fileStorage.FolderPath, this.fileStorage.GetFilesNames(GetWalletFileExtension()));
        }

        /// <inheritdoc />
        public IEnumerable<AccountHistory> GetHistoryById(uint256 trxid, string walletName, string accountName = null)
        {
            Guard.NotEmpty(walletName, nameof(walletName));
            Guard.NotNull(trxid, nameof(trxid));

            // In order to calculate the fee properly we need to retrieve all the transactions with spending details.
            Wallet wallet = this.GetWalletByName(walletName);

            var accountsHistory = new List<AccountHistory>();

            lock (this.lockObject)
            {
                var accounts = new List<HdAccount>();
                if (!string.IsNullOrEmpty(accountName))
                {
                    accounts.Add(wallet.GetAccountByCoinType(accountName, this.coinType));
                }
                else
                {
                    accounts.AddRange(wallet.GetAccountsByCoinType(this.coinType));
                }

                foreach (HdAccount account in accounts)
                {
                    accountsHistory.Add(GetHistoryById(account, trxid));
                }
            }

            return accountsHistory;
        }

        /// <inheritdoc />
        public IEnumerable<AccountHistory> GetHistory(string walletName, string accountName = null)
        {
            Guard.NotEmpty(walletName, nameof(walletName));

            // In order to calculate the fee properly we need to retrieve all the transactions with spending details.
            Wallet wallet = this.GetWalletByName(walletName);

            var accountsHistory = new List<AccountHistory>();

            lock (this.lockObject)
            {
                var accounts = new List<HdAccount>();
                if (!string.IsNullOrEmpty(accountName))
                {
                    HdAccount account = wallet.GetAccountByCoinType(accountName, this.coinType);
                    if (account == null)
                        throw new WalletException($"No account with the name '{accountName}' could be found.");

                    accounts.Add(account);
                }
                else
                {
                    accounts.AddRange(wallet.GetAccountsByCoinType(this.coinType));
                }

                foreach (HdAccount account in accounts)
                {
                    accountsHistory.Add(GetHistory(account));
                }
            }

            return accountsHistory;
        }

        /// <inheritdoc />
        public AccountHistory GetHistory(HdAccount account)
        {
            Guard.NotNull(account, nameof(account));
            FlatHistory[] items;
            lock (this.lockObject)
            {
                // Get transactions contained in the account.
                items = account.GetCombinedAddresses()
                    .Where(a => a.Transactions.Any())
                    .SelectMany(s => s.Transactions.Select(t => new FlatHistory { Address = s, Transaction = t })).ToArray();
            }

            return new AccountHistory { Account = account, History = items };
        }

        /// <inheritdoc />
        public AccountHistory GetHistoryById(HdAccount account, uint256 trxid)
        {
            Guard.NotNull(account, nameof(account));
            FlatHistory[] items;
            lock (this.lockObject)
            {
                // Get transactions contained in the account.
                items = account.GetCombinedAddresses()
                    .Where(a => a.Transactions.Any())
                    .SelectMany(s => s.Transactions.Where(t => t.Id == trxid).Select(t => new FlatHistory { Address = s, Transaction = t })).ToArray();
            }

            return new AccountHistory { Account = account, History = items };
        }

        /// <inheritdoc />
        public IEnumerable<AccountBalance> GetBalances(string walletName, string accountName = null)
        {
            var balances = new List<AccountBalance>();

            lock (this.lockObject)
            {
                Wallet wallet = this.GetWalletByName(walletName);

                var accounts = new List<HdAccount>();
                if (!string.IsNullOrEmpty(accountName))
                {
                    HdAccount account = wallet.GetAccountByCoinType(accountName, this.coinType);
                    if (account == null)
                        throw new WalletException($"No account with the name '{accountName}' could be found.");

                    accounts.Add(account);
                }
                else
                {
                    accounts.AddRange(wallet.GetAccountsByCoinType(this.coinType));
                }

                foreach (HdAccount account in accounts)
                {
                    // Calculates the amount of spendable coins.
                    UnspentOutputReference[] spendableBalance = account.GetSpendableTransactions(this.chain.Tip.Height, this.network.Consensus.CoinbaseMaturity).ToArray();
                    Money spendableAmount = Money.Zero;
                    foreach (UnspentOutputReference bal in spendableBalance)
                    {
                        spendableAmount += bal.Transaction.Amount;
                    }

                    // Get the total balances.
                    (Money amountConfirmed, Money amountUnconfirmed) result = account.GetBalances();
                    
                    balances.Add(new AccountBalance
                    {
                        Account = account,
                        AmountConfirmed = result.amountConfirmed,
                        AmountUnconfirmed = result.amountUnconfirmed,
                        SpendableAmount = spendableAmount
                    });
                }
            }

            return balances;
        }

        /// <inheritdoc />
        public AddressBalance GetAddressBalance(string address)
        {
            Guard.NotEmpty(address, nameof(address));

            var balance = new AddressBalance
            {
                Address = address,
                CoinType = this.coinType
            };

            lock (this.lockObject)
            {
                HdAddress hdAddress = null;

                foreach (Wallet wallet in this.Wallets)
                {
                    hdAddress = wallet.GetAllAddressesByCoinType(this.coinType).FirstOrDefault(a => a.Address == address);
                    if (hdAddress == null) continue;

                    (Money amountConfirmed, Money amountUnconfirmed) result = hdAddress.GetBalances();

                    balance.AmountConfirmed = result.amountConfirmed;
                    balance.AmountUnconfirmed = result.amountUnconfirmed;

                    break;
                }

                if (hdAddress == null)
                {
                    this.logger.LogTrace("(-)[ADDRESS_NOT_FOUND]");
                    throw new WalletException($"Address '{address}' not found in wallets.");
                }
            }

            return balance;
        }

        /// <inheritdoc />
        public Wallet GetWallet(string walletName)
        {
            Guard.NotEmpty(walletName, nameof(walletName));

            Wallet wallet = this.GetWalletByName(walletName);

            return wallet;
        }

        /// <inheritdoc />
        public IEnumerable<HdAccount> GetAccounts(string walletName)
        {
            Guard.NotEmpty(walletName, nameof(walletName));

            Wallet wallet = this.GetWalletByName(walletName);

            HdAccount[] res = null;
            lock (this.lockObject)
            {
                res = wallet.GetAccountsByCoinType(this.coinType).ToArray();
            }
            return res;
        }

        /// <inheritdoc />
        public int LastBlockHeight()
        {
            if (!this.Wallets.Any())
            {
                int height = this.chain.Tip.Height;
                this.logger.LogTrace("(-)[NO_WALLET]:{0}", height);
                return height;
            }

            int res;
            lock (this.lockObject)
            {
                res = this.Wallets.Min(w => w.AccountsRoot.SingleOrDefault(a => a.CoinType == this.coinType)?.LastBlockSyncedHeight) ?? 0;
            }

            return res;
        }

        /// <inheritdoc />
        public bool ContainsWallets => this.Wallets.Any();

        /// <summary>
        /// Gets the hash of the last block received by the wallets.
        /// </summary>
        /// <returns>Hash of the last block received by the wallets.</returns>
        public uint256 LastReceivedBlockHash()
        {
            if (!this.Wallets.Any())
            {
                uint256 hash = this.chain.Tip.HashBlock;
                this.logger.LogTrace("(-)[NO_WALLET]:'{0}'", hash);
                return hash;
            }

            uint256 lastBlockSyncedHash;
            lock (this.lockObject)
            {
                lastBlockSyncedHash = this.Wallets
                    .Select(w => w.AccountsRoot.SingleOrDefault(a => a.CoinType == this.coinType))
                    .Where(w => w != null)
                    .OrderBy(o => o.LastBlockSyncedHeight)
                    .FirstOrDefault()?.LastBlockSyncedHash;

                // If details about the last block synced are not present in the wallet,
                // find out which is the oldest wallet and set the last block synced to be the one at this date.
                if (lastBlockSyncedHash == null)
                {
                    this.logger.LogWarning("There were no details about the last block synced in the wallets.");
                    DateTimeOffset earliestWalletDate = this.Wallets.Min(c => c.CreationTime);
                    this.UpdateWhenChainDownloaded(this.Wallets, earliestWalletDate.DateTime);
                    lastBlockSyncedHash = this.chain.Tip.HashBlock;
                }
            }

            return lastBlockSyncedHash;
        }

        /// <inheritdoc />
        public IEnumerable<UnspentOutputReference> GetSpendableTransactionsInWallet(string walletName, int confirmations = 0)
        {
            return this.GetSpendableTransactionsInWallet(walletName, confirmations, Wallet.NormalAccounts);
        }

        public virtual IEnumerable<UnspentOutputReference> GetSpendableTransactionsInWalletForStaking(string walletName, int confirmations = 0)
        {
            return this.GetSpendableTransactionsInWallet(walletName, confirmations);
        }

        public IEnumerable<UnspentOutputReference> GetSpendableTransactionsInWallet(string walletName, int confirmations, Func<HdAccount, bool> accountFilter)
        {
            Guard.NotEmpty(walletName, nameof(walletName));

            Wallet wallet = this.GetWalletByName(walletName);
            UnspentOutputReference[] res = null;
            lock (this.lockObject)
            {
                res = wallet.GetAllSpendableTransactions(this.coinType, this.chain.Tip.Height, confirmations, accountFilter).ToArray();
            }

            return res;
        }

        /// <inheritdoc />
        public IEnumerable<UnspentOutputReference> GetSpendableTransactionsInAccount(WalletAccountReference walletAccountReference, int confirmations = 0)
        {
            Guard.NotNull(walletAccountReference, nameof(walletAccountReference));

            Wallet wallet = this.GetWalletByName(walletAccountReference.WalletName);
            UnspentOutputReference[] res = null;
            lock (this.lockObject)
            {
                HdAccount account = wallet.GetAccountByCoinType(walletAccountReference.AccountName, this.coinType);

                if (account == null)
                {
                    this.logger.LogTrace("(-)[ACT_NOT_FOUND]");
                    throw new WalletException(
                        $"Account '{walletAccountReference.AccountName}' in wallet '{walletAccountReference.WalletName}' not found.");
                }

                res = account.GetSpendableTransactions(this.chain.Tip.Height, this.network.Consensus.CoinbaseMaturity, confirmations).ToArray();
            }

            return res;
        }

        /// <inheritdoc />
        public void RemoveBlocks(ChainedHeader fork)
        {
            Guard.NotNull(fork, nameof(fork));

            lock (this.lockObject)
            {
                IEnumerable<HdAddress> allAddresses = this.scriptToAddressLookup.Values;
                foreach (HdAddress address in allAddresses)
                {
                    // Remove all the UTXO that have been reorged.
                    IEnumerable<TransactionData> makeUnspendable = address.Transactions.Where(w => w.BlockHeight > fork.Height).ToList();
                    foreach (TransactionData transactionData in makeUnspendable)
                        address.Transactions.Remove(transactionData);

                    // Bring back all the UTXO that are now spendable after the reorg.
                    IEnumerable<TransactionData> makeSpendable = address.Transactions.Where(w => (w.SpendingDetails != null) && (w.SpendingDetails.BlockHeight > fork.Height));
                    foreach (TransactionData transactionData in makeSpendable)
                        transactionData.SpendingDetails = null;
                }

                this.UpdateLastBlockSyncedHeight(fork);

                // Reload the addresses and inputs lookup dictionaries.
                this.RefreshInputKeysLookupLock();
            }
        }

        /// <inheritdoc />
        public void ProcessBlock(Block block, ChainedHeader chainedHeader)
        {
            Guard.NotNull(block, nameof(block));
            Guard.NotNull(chainedHeader, nameof(chainedHeader));

            // If there is no wallet yet, update the wallet tip hash and do nothing else.
            if (!this.Wallets.Any())
            {
                this.WalletTipHash = chainedHeader.HashBlock;
                this.logger.LogTrace("(-)[NO_WALLET]");
                return;
            }

            // Is this the next block.
            if (chainedHeader.Header.HashPrevBlock != this.WalletTipHash)
            {
                this.logger.LogTrace("New block's previous hash '{0}' does not match current wallet's tip hash '{1}'.", chainedHeader.Header.HashPrevBlock, this.WalletTipHash);

                // Are we still on the main chain.
                ChainedHeader current = this.chain.GetBlock(this.WalletTipHash);
                if (current == null)
                {
                    this.logger.LogTrace("(-)[REORG]");
                    throw new WalletException("Reorg");
                }

                // The block coming in to the wallet should never be ahead of the wallet.
                // If the block is behind, let it pass.
                if (chainedHeader.Height > current.Height)
                {
                    this.logger.LogTrace("(-)[BLOCK_TOO_FAR]");
                    throw new WalletException("block too far in the future has arrived to the wallet");
                }
            }

            lock (this.lockObject)
            {
                bool trxFoundInBlock = false;
                foreach (Transaction transaction in block.Transactions)
                {
                    bool trxFound = this.ProcessTransaction(transaction, chainedHeader.Height, block, true);
                    if (trxFound)
                    {
                        trxFoundInBlock = true;
                    }
                }

                // Update the wallets with the last processed block height.
                // It's important that updating the height happens after the block processing is complete,
                // as if the node is stopped, on re-opening it will start updating from the previous height.
                this.UpdateLastBlockSyncedHeight(chainedHeader);

                if (trxFoundInBlock)
                {
                    this.logger.LogDebug("Block {0} contains at least one transaction affecting the user's wallet(s).", chainedHeader);
                }
            }
        }

        /// <inheritdoc />
        public bool ProcessTransaction(Transaction transaction, int? blockHeight = null, Block block = null, bool isPropagated = true)
        {
            Guard.NotNull(transaction, nameof(transaction));
            uint256 hash = transaction.GetHash();

            bool foundReceivingTrx = false, foundSendingTrx = false;

            lock (this.lockObject)
            {
                // Check the outputs, ignoring the ones with a 0 amount.
                foreach (TxOut utxo in transaction.Outputs.Where(o => o.Value != Money.Zero))
                {
                    // Check if the outputs contain one of our addresses.
                    if (this.scriptToAddressLookup.TryGetValue(utxo.ScriptPubKey, out HdAddress _))
                    {
                        AddTransactionToWallet(transaction, utxo, blockHeight, block, isPropagated);
                        foundReceivingTrx = true;
<<<<<<< HEAD

                        try
                        {
                            // Whenever a new receiving transaction is found, trigger the -walletnotify.
                            if (!string.IsNullOrWhiteSpace(this.shellCommand))
                            {
                                var arguments = this.shellArguments.Replace("%s", transaction.ToString());
                                this.logger.LogInformation($"-walletnotify running command: {this.shellCommand} {arguments}");

                                var result = ShellHelper.RunCommand(this.shellCommand, arguments);

                                if (!string.IsNullOrWhiteSpace(result))
                                {
                                    this.logger.LogError(result);
                                }
                            }
                        }
                        catch (Exception ex)
                        {
                            this.logger.LogError(ex, "Failed to parse and execute on -walletnotify.");
                        }
=======
                        this.logger.LogDebug("Transaction '{0}' contained funds received by the user's wallet(s).", hash);
>>>>>>> 490ea867
                    }
                }

                // Check the inputs - include those that have a reference to a transaction containing one of our scripts and the same index.
                foreach (TxIn input in transaction.Inputs)
                {
                    if (!this.outpointLookup.TryGetValue(input.PrevOut, out TransactionData tTx))
                    {
                        continue;
                    }

                    // Get the details of the outputs paid out.
                    IEnumerable<TxOut> paidOutTo = transaction.Outputs.Where(o =>
                    {
                        // If script is empty ignore it.
                        if (o.IsEmpty)
                            return false;

                        // Check if the destination script is one of the wallet's.
                        bool found = this.scriptToAddressLookup.TryGetValue(o.ScriptPubKey, out HdAddress addr);

                        // Include the keys not included in our wallets (external payees).
                        if (!found)
                            return true;

                        // Include the keys that are in the wallet but that are for receiving
                        // addresses (which would mean the user paid itself).
                        // We also exclude the keys involved in a staking transaction.
                        return !addr.IsChangeAddress() && !transaction.IsCoinStake;
                    });

                    this.AddSpendingTransactionToWallet(transaction, paidOutTo, tTx.Id, tTx.Index, blockHeight, block);
                    foundSendingTrx = true;
                    this.logger.LogDebug("Transaction '{0}' contained funds sent by the user's wallet(s).", hash);
                }
            }

<<<<<<< HEAD
            // Figure out what to do when this transaction is found to affect the wallet.
            if (foundSendingTrx || foundReceivingTrx)
            {
                // Save the wallet when the transaction was not included in a block.
                if (blockHeight == null)
                {
                    this.SaveWallets();
                }
            }

=======
>>>>>>> 490ea867
            return foundSendingTrx || foundReceivingTrx;
        }

        /// <summary>
        /// Adds a transaction that credits the wallet with new coins.
        /// This method is can be called many times for the same transaction (idempotent).
        /// </summary>
        /// <param name="transaction">The transaction from which details are added.</param>
        /// <param name="utxo">The unspent output to add to the wallet.</param>
        /// <param name="blockHeight">Height of the block.</param>
        /// <param name="block">The block containing the transaction to add.</param>
        /// <param name="isPropagated">Propagation state of the transaction.</param>
        private void AddTransactionToWallet(Transaction transaction, TxOut utxo, int? blockHeight = null, Block block = null, bool isPropagated = true)
        {
            Guard.NotNull(transaction, nameof(transaction));
            Guard.NotNull(utxo, nameof(utxo));

            uint256 transactionHash = transaction.GetHash();

            // Get the collection of transactions to add to.
            Script script = utxo.ScriptPubKey;
            this.scriptToAddressLookup.TryGetValue(script, out HdAddress address);
            ICollection<TransactionData> addressTransactions = address.Transactions;

            // Check if a similar UTXO exists or not (same transaction ID and same index).
            // New UTXOs are added, existing ones are updated.
            int index = transaction.Outputs.IndexOf(utxo);
            Money amount = utxo.Value;
            TransactionData foundTransaction = addressTransactions.FirstOrDefault(t => (t.Id == transactionHash) && (t.Index == index));
            if (foundTransaction == null)
            {
                this.logger.LogTrace("UTXO '{0}-{1}' not found, creating.", transactionHash, index);
                var newTransaction = new TransactionData
                {
                    Amount = amount,
                    IsCoinBase = transaction.IsCoinBase == false ? (bool?)null : true,
                    IsCoinStake = transaction.IsCoinStake == false ? (bool?)null : true,
                    BlockHeight = blockHeight,
                    BlockHash = block?.GetHash(),
                    BlockIndex = block?.Transactions.FindIndex(t => t.GetHash() == transactionHash),
                    Id = transactionHash,
                    CreationTime = DateTimeOffset.FromUnixTimeSeconds(block?.Header.Time ?? transaction.Time),
                    Index = index,
                    ScriptPubKey = script,
                    Hex = this.walletSettings.SaveTransactionHex ? transaction.ToHex() : null,
                    IsPropagated = isPropagated
                };

                // Add the Merkle proof to the (non-spending) transaction.
                if (block != null)
                {
                    newTransaction.MerkleProof = new MerkleBlock(block, new[] { transactionHash }).PartialMerkleTree;
                }

                addressTransactions.Add(newTransaction);
                this.AddInputKeysLookupLocked(newTransaction);
            }
            else
            {
                this.logger.LogTrace("Transaction ID '{0}' found, updating.", transactionHash);

                // Update the block height and block hash.
                if ((foundTransaction.BlockHeight == null) && (blockHeight != null))
                {
                    foundTransaction.BlockHeight = blockHeight;
                    foundTransaction.BlockHash = block?.GetHash();
                    foundTransaction.BlockIndex = block?.Transactions.FindIndex(t => t.GetHash() == transactionHash);
                }

                // Update the block time.
                if (block != null)
                {
                    foundTransaction.CreationTime = DateTimeOffset.FromUnixTimeSeconds(block.Header.Time);
                }

                // Add the Merkle proof now that the transaction is confirmed in a block.
                if ((block != null) && (foundTransaction.MerkleProof == null))
                {
                    foundTransaction.MerkleProof = new MerkleBlock(block, new[] { transactionHash }).PartialMerkleTree;
                }

                if (isPropagated)
                    foundTransaction.IsPropagated = true;
            }

            this.TransactionFoundInternal(script);
        }

        /// <summary>
        /// Mark an output as spent, the credit of the output will not be used to calculate the balance.
        /// The output will remain in the wallet for history (and reorg).
        /// </summary>
        /// <param name="transaction">The transaction from which details are added.</param>
        /// <param name="paidToOutputs">A list of payments made out</param>
        /// <param name="spendingTransactionId">The id of the transaction containing the output being spent, if this is a spending transaction.</param>
        /// <param name="spendingTransactionIndex">The index of the output in the transaction being referenced, if this is a spending transaction.</param>
        /// <param name="blockHeight">Height of the block.</param>
        /// <param name="block">The block containing the transaction to add.</param>
        private void AddSpendingTransactionToWallet(Transaction transaction, IEnumerable<TxOut> paidToOutputs,
            uint256 spendingTransactionId, int? spendingTransactionIndex, int? blockHeight = null, Block block = null)
        {
            Guard.NotNull(transaction, nameof(transaction));
            Guard.NotNull(paidToOutputs, nameof(paidToOutputs));

            uint256 transactionHash = transaction.GetHash();

            // Get the transaction being spent.
            TransactionData spentTransaction = this.scriptToAddressLookup.Values.Distinct().SelectMany(v => v.Transactions)
                .SingleOrDefault(t => (t.Id == spendingTransactionId) && (t.Index == spendingTransactionIndex));
            if (spentTransaction == null)
            {
                // Strange, why would it be null?
                this.logger.LogTrace("(-)[TX_NULL]");
                return;
            }

            // If the details of this spending transaction are seen for the first time.
            if (spentTransaction.SpendingDetails == null)
            {
                this.logger.LogTrace("Spending UTXO '{0}-{1}' is new.", spendingTransactionId, spendingTransactionIndex);

                var payments = new List<PaymentDetails>();
                foreach (TxOut paidToOutput in paidToOutputs)
                {
                    // Figure out how to retrieve the destination address.
                    string destinationAddress = this.scriptAddressReader.GetAddressFromScriptPubKey(this.network, paidToOutput.ScriptPubKey);
                    if (destinationAddress == string.Empty)
                        if (this.scriptToAddressLookup.TryGetValue(paidToOutput.ScriptPubKey, out HdAddress destination))
                            destinationAddress = destination.Address;

                    payments.Add(new PaymentDetails
                    {
                        DestinationScriptPubKey = paidToOutput.ScriptPubKey,
                        DestinationAddress = destinationAddress,
                        Amount = paidToOutput.Value,
                        OutputIndex = transaction.Outputs.IndexOf(paidToOutput)
                    });
                }

                var spendingDetails = new SpendingDetails
                {
                    TransactionId = transactionHash,
                    Payments = payments,
                    CreationTime = DateTimeOffset.FromUnixTimeSeconds(block?.Header.Time ?? transaction.Time),
                    BlockHeight = blockHeight,
                    BlockIndex = block?.Transactions.FindIndex(t => t.GetHash() == transactionHash),
                    Hex = this.walletSettings.SaveTransactionHex ? transaction.ToHex() : null,
                    IsCoinStake = transaction.IsCoinStake == false ? (bool?)null : true
                };

                spentTransaction.SpendingDetails = spendingDetails;
                spentTransaction.MerkleProof = null;
            }
            else // If this spending transaction is being confirmed in a block.
            {
                this.logger.LogTrace("Spending transaction ID '{0}' is being confirmed, updating.", spendingTransactionId);

                // Update the block height.
                if (spentTransaction.SpendingDetails.BlockHeight == null && blockHeight != null)
                {
                    spentTransaction.SpendingDetails.BlockHeight = blockHeight;
                }

                // Update the block time to be that of the block in which the transaction is confirmed.
                if (block != null)
                {
                    spentTransaction.SpendingDetails.CreationTime = DateTimeOffset.FromUnixTimeSeconds(block.Header.Time);
                    spentTransaction.BlockIndex = block?.Transactions.FindIndex(t => t.GetHash() == transactionHash);
                }
            }

            // If the transaction is spent and confirmed, we remove the UTXO from the lookup dictionary.
            if (spentTransaction.SpendingDetails.BlockHeight != null)
            {
                this.RemoveInputKeysLookupLock(spentTransaction);
            }
        }

        public virtual void TransactionFoundInternal(Script script, Func<HdAccount, bool> accountFilter = null)
        {
            foreach (Wallet wallet in this.Wallets)
            {
                foreach (HdAccount account in wallet.GetAccountsByCoinType(this.coinType, accountFilter ?? Wallet.NormalAccounts))
                {
                    bool isChange;
                    if (account.ExternalAddresses.Any(address => address.ScriptPubKey == script))
                    {
                        isChange = false;
                    }
                    else if (account.InternalAddresses.Any(address => address.ScriptPubKey == script))
                    {
                        isChange = true;
                    }
                    else
                    {
                        continue;
                    }

                    IEnumerable<HdAddress> newAddresses = this.AddAddressesToMaintainBuffer(account, isChange);

                    this.UpdateKeysLookupLocked(newAddresses);
                }
            }
        }

        private IEnumerable<HdAddress> AddAddressesToMaintainBuffer(HdAccount account, bool isChange)
        {
            HdAddress lastUsedAddress = account.GetLastUsedAddress(isChange);
            int lastUsedAddressIndex = lastUsedAddress?.Index ?? -1;
            int addressesCount = isChange ? account.InternalAddresses.Count() : account.ExternalAddresses.Count();
            int emptyAddressesCount = addressesCount - lastUsedAddressIndex - 1;
            int addressesToAdd = this.walletSettings.UnusedAddressesBuffer - emptyAddressesCount;

            return addressesToAdd > 0 ? account.CreateAddresses(this.network, addressesToAdd, isChange) : new List<HdAddress>();
        }

        /// <inheritdoc />
        public void DeleteWallet()
        {
            throw new NotImplementedException();
        }

        /// <inheritdoc />
        public void SaveWallets()
        {
            foreach (Wallet wallet in this.Wallets)
            {
                this.SaveWallet(wallet);
            }
        }

        /// <inheritdoc />
        public void SaveWallet(Wallet wallet)
        {
            Guard.NotNull(wallet, nameof(wallet));

            lock (this.lockObject)
            {
                this.fileStorage.SaveToFile(wallet, $"{wallet.Name}.{WalletFileExtension}");
            }
        }

        /// <inheritdoc />
        public string GetWalletFileExtension()
        {
            return WalletFileExtension;
        }

        /// <inheritdoc />
        public void UpdateLastBlockSyncedHeight(ChainedHeader chainedHeader)
        {
            Guard.NotNull(chainedHeader, nameof(chainedHeader));

            // Update the wallets with the last processed block height.
            foreach (Wallet wallet in this.Wallets)
            {
                this.UpdateLastBlockSyncedHeight(wallet, chainedHeader);
            }

            this.WalletTipHash = chainedHeader.HashBlock;
        }

        /// <inheritdoc />
        public void UpdateLastBlockSyncedHeight(Wallet wallet, ChainedHeader chainedHeader)
        {
            Guard.NotNull(wallet, nameof(wallet));
            Guard.NotNull(chainedHeader, nameof(chainedHeader));

            // The block locator will help when the wallet
            // needs to rewind this will be used to find the fork.
            wallet.BlockLocator = chainedHeader.GetLocator().Blocks;

            lock (this.lockObject)
            {
                wallet.SetLastBlockDetailsByCoinType(this.coinType, chainedHeader);
            }
        }

        /// <summary>
        /// Generates the wallet file.
        /// </summary>
        /// <param name="name">The name of the wallet.</param>
        /// <param name="encryptedSeed">The seed for this wallet, password encrypted.</param>
        /// <param name="chainCode">The chain code.</param>
        /// <param name="creationTime">The time this wallet was created.</param>
        /// <returns>The wallet object that was saved into the file system.</returns>
        /// <exception cref="WalletException">Thrown if wallet cannot be created.</exception>
        private Wallet GenerateWalletFile(string name, string encryptedSeed, byte[] chainCode, DateTimeOffset? creationTime = null)
        {
            Guard.NotEmpty(name, nameof(name));
            Guard.NotEmpty(encryptedSeed, nameof(encryptedSeed));
            Guard.NotNull(chainCode, nameof(chainCode));

            // Check if any wallet file already exists, with case insensitive comparison.
            if (this.Wallets.Any(w => string.Equals(w.Name, name, StringComparison.OrdinalIgnoreCase)))
            {
                this.logger.LogTrace("(-)[WALLET_ALREADY_EXISTS]");
                throw new WalletException($"Wallet with name '{name}' already exists.");
            }

            List<Wallet> similarWallets = this.Wallets.Where(w => w.EncryptedSeed == encryptedSeed).ToList();
            if (similarWallets.Any())
            {
                this.logger.LogTrace("(-)[SAME_PK_ALREADY_EXISTS]");
                throw new WalletException("Cannot create this wallet as a wallet with the same private key already exists. If you want to restore your wallet from scratch, " +
                                                    $"please remove the file {string.Join(", ", similarWallets.Select(w => w.Name))}.{WalletFileExtension} from '{this.fileStorage.FolderPath}' and try restoring the wallet again. " +
                                                    "Make sure you have your mnemonic and your password handy!");
            }

            var walletFile = new Wallet
            {
                Name = name,
                EncryptedSeed = encryptedSeed,
                ChainCode = chainCode,
                CreationTime = creationTime ?? this.dateTimeProvider.GetTimeOffset(),
                Network = this.network,
                AccountsRoot = new List<AccountRoot> { new AccountRoot() { Accounts = new List<HdAccount>(), CoinType = this.coinType } },
            };

            // Create a folder if none exists and persist the file.
            this.SaveWallet(walletFile);

            return walletFile;
        }

        /// <summary>
        /// Generates the wallet file without private key and chain code.
        /// For use with only the extended public key.
        /// </summary>
        /// <param name="name">The name of the wallet.</param>
        /// <param name="creationTime">The time this wallet was created.</param>
        /// <returns>The wallet object that was saved into the file system.</returns>
        /// <exception cref="WalletException">Thrown if wallet cannot be created.</exception>
        private Wallet GenerateExtPubKeyOnlyWalletFile(string name, DateTimeOffset? creationTime = null)
        {
            Guard.NotEmpty(name, nameof(name));

            // Check if any wallet file already exists, with case insensitive comparison.
            if (this.Wallets.Any(w => string.Equals(w.Name, name, StringComparison.OrdinalIgnoreCase)))
            {
                this.logger.LogTrace("(-)[WALLET_ALREADY_EXISTS]");
                throw new WalletException($"Wallet with name '{name}' already exists.");
            }

            var walletFile = new Wallet
            {
                Name = name,
                IsExtPubKeyWallet = true,
                CreationTime = creationTime ?? this.dateTimeProvider.GetTimeOffset(),
                Network = this.network,
                AccountsRoot = new List<AccountRoot> { new AccountRoot() { Accounts = new List<HdAccount>(), CoinType = this.coinType } },
            };

            // Create a folder if none exists and persist the file.
            this.SaveWallet(walletFile);

            return walletFile;
        }

        /// <summary>
        /// Loads the wallet to be used by the manager if a wallet with this name has not already been loaded.
        /// </summary>
        /// <param name="wallet">The wallet to load.</param>
        private void Load(Wallet wallet)
        {
            Guard.NotNull(wallet, nameof(wallet));

            if (this.Wallets.Any(w => w.Name == wallet.Name))
            {
                this.logger.LogTrace("(-)[NOT_FOUND]");
                return;
            }

            this.Wallets.Add(wallet);
        }

        /// <summary>
        /// Loads the keys and transactions we're tracking in memory for faster lookups.
        /// </summary>
        public void LoadKeysLookupLock()
        {
            lock (this.lockObject)
            {
                foreach (Wallet wallet in this.Wallets)
                {
                    IEnumerable<HdAddress> addresses = wallet.GetAllAddressesByCoinType(this.coinType, a => true);
                    foreach (HdAddress address in addresses)
                    {
                        this.scriptToAddressLookup[address.ScriptPubKey] = address;
                        if (address.Pubkey != null)
                            this.scriptToAddressLookup[address.Pubkey] = address;

                        // Get the UTXOs that are unspent or spent but not confirmed.
                        // We only exclude from the list the confirmed spent UTXOs.
                        foreach (TransactionData transaction in address.Transactions.Where(t => t.SpendingDetails?.BlockHeight == null))
                        {
                            this.outpointLookup[new OutPoint(transaction.Id, transaction.Index)] = transaction;
                        }
                    }
                }
            }
        }

        /// <summary>
        /// Update the keys and transactions we're tracking in memory for faster lookups.
        /// </summary>
        public void UpdateKeysLookupLocked(IEnumerable<HdAddress> addresses)
        {
            if (addresses == null || !addresses.Any())
            {
                return;
            }

            lock (this.lockObject)
            {
                foreach (HdAddress address in addresses)
                {
                    this.scriptToAddressLookup[address.ScriptPubKey] = address;
                    if (address.Pubkey != null)
                        this.scriptToAddressLookup[address.Pubkey] = address;
                }
            }
        }

        /// <summary>
        /// Add to the list of unspent outputs kept in memory for faster lookups.
        /// </summary>
        private void AddInputKeysLookupLocked(TransactionData transactionData)
        {
            Guard.NotNull(transactionData, nameof(transactionData));

            lock (this.lockObject)
            {
                this.outpointLookup[new OutPoint(transactionData.Id, transactionData.Index)] = transactionData;
            }
        }

        /// <summary>
        /// Remove from the list of unspent outputs kept in memory.
        /// </summary>
        private void RemoveInputKeysLookupLock(TransactionData transactionData)
        {
            Guard.NotNull(transactionData, nameof(transactionData));
            Guard.NotNull(transactionData.SpendingDetails, nameof(transactionData.SpendingDetails));

            lock (this.lockObject)
            {
                this.outpointLookup.Remove(new OutPoint(transactionData.Id, transactionData.Index));
            }
        }

        /// <summary>
        /// Reloads the UTXOs we're tracking in memory for faster lookups.
        /// </summary>
        public void RefreshInputKeysLookupLock()
        {
            lock (this.lockObject)
            {
                this.outpointLookup = new Dictionary<OutPoint, TransactionData>();

                foreach (Wallet wallet in this.Wallets)
                {
                    foreach (HdAddress address in wallet.GetAllAddressesByCoinType(this.coinType, a => true))
                    {
                        // Get the UTXOs that are unspent or spent but not confirmed.
                        // We only exclude from the list the confirmed spent UTXOs.
                        foreach (TransactionData transaction in address.Transactions.Where(t => t.SpendingDetails?.BlockHeight == null))
                        {
                            this.outpointLookup[new OutPoint(transaction.Id, transaction.Index)] = transaction;
                        }
                    }
                }
            }
        }

        /// <inheritdoc />
        public IEnumerable<string> GetWalletsNames()
        {
            return this.Wallets.Select(w => w.Name);
        }

        /// <inheritdoc />
        public Wallet GetWalletByName(string walletName)
        {
            Wallet wallet = this.Wallets.SingleOrDefault(w => w.Name == walletName);
            if (wallet == null)
            {
                this.logger.LogTrace("(-)[WALLET_NOT_FOUND]");
                throw new WalletException($"No wallet with name '{walletName}' could be found.");
            }

            return wallet;
        }

        /// <inheritdoc />
        public ICollection<uint256> GetFirstWalletBlockLocator()
        {
            return this.Wallets.First().BlockLocator;
        }

        /// <inheritdoc />
        public int? GetEarliestWalletHeight()
        {
            return this.Wallets.Min(w => w.AccountsRoot.Single(a => a.CoinType == this.coinType).LastBlockSyncedHeight);
        }

        /// <inheritdoc />
        public DateTimeOffset GetOldestWalletCreationTime()
        {
            return this.Wallets.Min(w => w.CreationTime);
        }

        /// <inheritdoc />
        public HashSet<(uint256, DateTimeOffset)> RemoveTransactionsByIdsLocked(string walletName, IEnumerable<uint256> transactionsIds)
        {
            Guard.NotNull(transactionsIds, nameof(transactionsIds));
            Guard.NotEmpty(walletName, nameof(walletName));

            List<uint256> idsToRemove = transactionsIds.ToList();
            Wallet wallet = this.GetWallet(walletName);

            var result = new HashSet<(uint256, DateTimeOffset)>();

            lock (this.lockObject)
            {
                IEnumerable<HdAccount> accounts = wallet.GetAccountsByCoinType(this.coinType);
                foreach (HdAccount account in accounts)
                {
                    foreach (HdAddress address in account.GetCombinedAddresses())
                    {
                        for (int i = 0; i < address.Transactions.Count; i++)
                        {
                            TransactionData transaction = address.Transactions.ElementAt(i);

                            // Remove the transaction from the list of transactions affecting an address.
                            // Only transactions that haven't been confirmed in a block can be removed.
                            if (!transaction.IsConfirmed() && idsToRemove.Contains(transaction.Id))
                            {
                                result.Add((transaction.Id, transaction.CreationTime));
                                address.Transactions = address.Transactions.Except(new[] { transaction }).ToList();
                                i--;
                            }

                            // Remove the spending transaction object containing this transaction id.
                            if (transaction.SpendingDetails != null && !transaction.SpendingDetails.IsSpentConfirmed() && idsToRemove.Contains(transaction.SpendingDetails.TransactionId))
                            {
                                result.Add((transaction.SpendingDetails.TransactionId, transaction.SpendingDetails.CreationTime));
                                address.Transactions.ElementAt(i).SpendingDetails = null;
                            }
                        }
                    }
                }

                // Reload the addresses and inputs lookup dictionaries.
                this.RefreshInputKeysLookupLock();
            }

            if (result.Any())
            {
                this.SaveWallet(wallet);
            }

            return result;
        }

        /// <inheritdoc />
        public HashSet<(uint256, DateTimeOffset)> RemoveAllTransactions(string walletName)
        {
            Guard.NotEmpty(walletName, nameof(walletName));
            Wallet wallet = this.GetWallet(walletName);

            var removedTransactions = new HashSet<(uint256, DateTimeOffset)>();

            lock (this.lockObject)
            {
                IEnumerable<HdAccount> accounts = wallet.GetAccountsByCoinType(this.coinType);
                foreach (HdAccount account in accounts)
                {
                    foreach (HdAddress address in account.GetCombinedAddresses())
                    {
                        removedTransactions.UnionWith(address.Transactions.Select(t => (t.Id, t.CreationTime)));
                        address.Transactions.Clear();
                    }
                }

                // Reload the addresses and inputs lookup dictionaries.
                this.RefreshInputKeysLookupLock();
            }

            if (removedTransactions.Any())
            {
                this.SaveWallet(wallet);
            }

            return removedTransactions;
        }

        /// <inheritdoc />
        public HashSet<(uint256, DateTimeOffset)> RemoveTransactionsFromDate(string walletName, DateTimeOffset fromDate)
        {
            Guard.NotEmpty(walletName, nameof(walletName));
            Wallet wallet = this.GetWallet(walletName);

            var removedTransactions = new HashSet<(uint256, DateTimeOffset)>();

            lock (this.lockObject)
            {
                IEnumerable<HdAccount> accounts = wallet.GetAccountsByCoinType(this.coinType);
                foreach (HdAccount account in accounts)
                {
                    foreach (HdAddress address in account.GetCombinedAddresses())
                    {
                        var toRemove = address.Transactions.Where(t => t.CreationTime > fromDate).ToList();
                        foreach (var trx in toRemove)
                        {
                            removedTransactions.Add((trx.Id, trx.CreationTime));
                            address.Transactions.Remove(trx);
                        }
                    }
                }

                // Reload the addresses and inputs lookup dictionaries.
                this.RefreshInputKeysLookupLock();
            }

            if (removedTransactions.Any())
            {
                this.SaveWallet(wallet);
            }

            return removedTransactions;
        }

        /// <summary>
        /// Updates details of the last block synced in a wallet when the chain of headers finishes downloading.
        /// </summary>
        /// <param name="wallets">The wallets to update when the chain has downloaded.</param>
        /// <param name="date">The creation date of the block with which to update the wallet.</param>
        private void UpdateWhenChainDownloaded(IEnumerable<Wallet> wallets, DateTime date)
        {
            this.asyncLoopFactory.RunUntil("WalletManager.DownloadChain", this.nodeLifetime.ApplicationStopping,
                () => this.chain.IsDownloaded(),
                () =>
                {
                    int heightAtDate = this.chain.GetHeightAtTime(date);

                    foreach (Wallet wallet in wallets)
                    {
                        this.logger.LogTrace("The chain of headers has finished downloading, updating wallet '{0}' with height {1}", wallet.Name, heightAtDate);
                        this.UpdateLastBlockSyncedHeight(wallet, this.chain.GetBlock(heightAtDate));
                        this.SaveWallet(wallet);
                    }
                },
                (ex) =>
                {
                    // In case of an exception while waiting for the chain to be at a certain height, we just cut our losses and
                    // sync from the current height.
                    this.logger.LogError($"Exception occurred while waiting for chain to download: {ex.Message}");

                    foreach (Wallet wallet in wallets)
                    {
                        this.UpdateLastBlockSyncedHeight(wallet, this.chain.Tip);
                    }
                },
                TimeSpans.FiveSeconds);
        }

        /// <inheritdoc />
        [NoTrace]
        public ExtKey GetExtKey(WalletAccountReference accountReference, string password = "", bool cache = false)
        {
            Wallet wallet = this.GetWalletByName(accountReference.WalletName);
            string cacheKey = wallet.EncryptedSeed;
            Key privateKey;

            if (this.privateKeyCache.TryGetValue(cacheKey, out SecureString secretValue))
            {
                privateKey = wallet.Network.CreateBitcoinSecret(secretValue.FromSecureString()).PrivateKey;
            }
            else
            {
                privateKey = Key.Parse(wallet.EncryptedSeed, password, wallet.Network);
            }

            if (cache)
            {
                // The default duration the secret is cached is 5 minutes.
                var timeOutDuration = new TimeSpan(0, 5, 0);
                this.UnlockWallet(password, accountReference.WalletName, (int)timeOutDuration.TotalSeconds);
            }

            return new ExtKey(privateKey, wallet.ChainCode);
        }
    }
}<|MERGE_RESOLUTION|>--- conflicted
+++ resolved
@@ -17,10 +17,7 @@
 using Stratis.Bitcoin.Features.Wallet.Shell;
 using Stratis.Bitcoin.Interfaces;
 using Stratis.Bitcoin.Utilities;
-<<<<<<< HEAD
-=======
 using Stratis.Bitcoin.Utilities.Extensions;
->>>>>>> 490ea867
 using TracerAttributes;
 
 [assembly: InternalsVisibleTo("Stratis.Bitcoin.Features.Wallet.Tests")]
@@ -33,11 +30,7 @@
     public class WalletManager : IWalletManager
     {
         // <summary>As per RPC method definition this should be the max allowable expiry duration.</summary>
-<<<<<<< HEAD
-        public const int MaxUnlockDurationInSeconds = 1073741824;
-=======
         private const int MaxWalletUnlockDurationInSeconds = 1073741824;
->>>>>>> 490ea867
 
         /// <summary>Quantity of accounts created in a wallet file when a wallet is restored.</summary>
         private const int WalletRecoveryAccountsCount = 1;
@@ -171,12 +164,9 @@
 
             this.scriptToAddressLookup = this.CreateAddressFromScriptLookup();
             this.outpointLookup = new Dictionary<OutPoint, TransactionData>();
-<<<<<<< HEAD
-=======
 
             this.privateKeyCache = new MemoryCache(new MemoryCacheOptions() { ExpirationScanFrequency = new TimeSpan(0, 1, 0) });
         }
->>>>>>> 490ea867
 
             if (!string.IsNullOrWhiteSpace(this.walletSettings.WalletNotify))
             {
@@ -241,12 +231,6 @@
                 }
             }
 
-<<<<<<< HEAD
-            // If the node was started with -defaultwallet flag, check if it already exists, if not, create one.
-            if (this.walletSettings.DefaultWallet)
-            {
-                CreateDefaultWallet(wallets.Any(w => w.Name == DefaultWalletName));
-=======
             if (this.walletSettings.IsDefaultWalletEnabled())
             {
                 // Check if it already exists, if not, create one.
@@ -261,7 +245,6 @@
                 {
                     this.UnlockWallet(this.walletSettings.DefaultWalletPassword, this.walletSettings.DefaultWalletName, MaxWalletUnlockDurationInSeconds);
                 }
->>>>>>> 490ea867
             }
 
             // Load data in memory for faster lookups.
@@ -1123,7 +1106,6 @@
                     {
                         AddTransactionToWallet(transaction, utxo, blockHeight, block, isPropagated);
                         foundReceivingTrx = true;
-<<<<<<< HEAD
 
                         try
                         {
@@ -1145,9 +1127,8 @@
                         {
                             this.logger.LogError(ex, "Failed to parse and execute on -walletnotify.");
                         }
-=======
+
                         this.logger.LogDebug("Transaction '{0}' contained funds received by the user's wallet(s).", hash);
->>>>>>> 490ea867
                     }
                 }
 
@@ -1185,19 +1166,6 @@
                 }
             }
 
-<<<<<<< HEAD
-            // Figure out what to do when this transaction is found to affect the wallet.
-            if (foundSendingTrx || foundReceivingTrx)
-            {
-                // Save the wallet when the transaction was not included in a block.
-                if (blockHeight == null)
-                {
-                    this.SaveWallets();
-                }
-            }
-
-=======
->>>>>>> 490ea867
             return foundSendingTrx || foundReceivingTrx;
         }
 
