--- conflicted
+++ resolved
@@ -13,7 +13,6 @@
 using Stratis.Bitcoin.Configuration;
 using Stratis.Bitcoin.Features.Wallet.Broadcasting;
 using Stratis.Bitcoin.Features.Wallet.Interfaces;
-using Stratis.Bitcoin.Features.Wallet.Shell;
 using Stratis.Bitcoin.Interfaces;
 using Stratis.Bitcoin.Utilities;
 using Stratis.Bitcoin.Utilities.Extensions;
@@ -95,26 +94,12 @@
 
         public uint256 WalletTipHash { get; set; }
 
-<<<<<<< HEAD
-		/// <summary>The shell command to execute.</summary>
-		private string shellCommand;
-
-		/// <summary>The shell arguments to send to the shell command.</summary>
-		private string shellArguments;
-
-		// In order to allow faster look-ups of transactions affecting the wallets' addresses,
-		// we keep a couple of objects in memory:
-		// 1. the list of unspent outputs for checking whether inputs from a transaction are being spent by our wallet and
-		// 2. the list of addresses contained in our wallet for checking whether a transaction is being paid to the wallet.
-		private Dictionary<OutPoint, TransactionData> outpointLookup;
-=======
         // In order to allow faster look-ups of transactions affecting the wallets' addresses,
         // we keep a couple of objects in memory:
         // 1. the list of unspent outputs for checking whether inputs from a transaction are being spent by our wallet and
         // 2. the list of addresses contained in our wallet for checking whether a transaction is being paid to the wallet.
         // 3. a mapping of all inputs with their corresponding transactions, to facilitate rapid lookup
         private Dictionary<OutPoint, TransactionData> outpointLookup;
->>>>>>> c60ea594
         internal ScriptToAddressLookup scriptToAddressLookup;
         private Dictionary<OutPoint, TransactionData> inputLookup;
 
@@ -168,15 +153,7 @@
             this.inputLookup = new Dictionary<OutPoint, TransactionData>();
 
             this.privateKeyCache = new MemoryCache(new MemoryCacheOptions() { ExpirationScanFrequency = new TimeSpan(0, 1, 0) });
-
-			if (!string.IsNullOrWhiteSpace(this.walletSettings.WalletNotify))
-			{
-				var cmdArray = this.walletSettings.WalletNotify.Split(' ');
-
-				this.shellCommand = cmdArray.First();
-				this.shellArguments = string.Join(" ", cmdArray.Skip(1));
-			}
-		}
+        }
 
         /// <summary>
         /// Creates the <see cref="ScriptToAddressLookup"/> object to use.
@@ -1066,23 +1043,7 @@
                         this.AddTransactionToWallet(transaction, utxo, blockHeight, block, isPropagated);
                         foundReceivingTrx = true;
                         this.logger.LogDebug("Transaction '{0}' contained funds received by the user's wallet(s).", hash);
-
-						try
-						{
-							// Whenever a new receiving transaction is found, trigger the -walletnotify.
-							if (!string.IsNullOrWhiteSpace(this.shellCommand))
-							{
-								var arguments = this.shellArguments.Replace("%s", transaction.ToString());
-								this.logger.LogInformation($"-walletnotify running command: {this.shellCommand} {arguments}");
-
-								ShellHelper.RunCommand(this.shellCommand, arguments);
-							}
-						}
-						catch (Exception ex)
-						{
-							this.logger.LogError(ex, "Failed to parse and execute on -walletnotify.");
-						}
-					}
+                    }
                 }
 
                 // Check the inputs - include those that have a reference to a transaction containing one of our scripts and the same index.
