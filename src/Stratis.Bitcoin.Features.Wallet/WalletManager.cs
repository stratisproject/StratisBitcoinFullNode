﻿using System;
using System.Collections.Concurrent;
using System.Collections.Generic;
using System.Linq;
using System.Runtime.CompilerServices;
using System.Security;
using System.Threading.Tasks;
using Microsoft.Extensions.Caching.Memory;
using Microsoft.Extensions.Logging;
using NBitcoin;
using NBitcoin.BuilderExtensions;
using Stratis.Bitcoin.Configuration;
using Stratis.Bitcoin.Features.Wallet.Broadcasting;
using Stratis.Bitcoin.Features.Wallet.Interfaces;
using Stratis.Bitcoin.Features.Wallet.Shell;
using Stratis.Bitcoin.Interfaces;
using Stratis.Bitcoin.Utilities;
using Stratis.Bitcoin.Utilities.Extensions;
using TracerAttributes;

[assembly: InternalsVisibleTo("Stratis.Bitcoin.Features.Wallet.Tests")]

namespace Stratis.Bitcoin.Features.Wallet
{
<<<<<<< HEAD
	/// <summary>
	/// A manager providing operations on wallets.
	/// </summary>
	public class WalletManager : IWalletManager
	{
		// <summary>As per RPC method definition this should be the max allowable expiry duration.</summary>
		private const int MaxWalletUnlockDurationInSeconds = 1073741824;

		/// <summary>Quantity of accounts created in a wallet file when a wallet is restored.</summary>
		private const int WalletRecoveryAccountsCount = 1;

		/// <summary>Quantity of accounts created in a wallet file when a wallet is created.</summary>
		private const int WalletCreationAccountsCount = 1;

		/// <summary>File extension for wallet files.</summary>
		private const string WalletFileExtension = "wallet.json";

		/// <summary>Timer for saving wallet files to the file system.</summary>
		private const int WalletSavetimeIntervalInMinutes = 5;

		/// <summary>
		/// A lock object that protects access to the <see cref="Wallet"/>.
		/// Any of the collections inside Wallet must be synchronized using this lock.
		/// </summary>
		protected readonly object lockObject;

		/// <summary>The async loop we need to wait upon before we can shut down this manager.</summary>
		private IAsyncLoop asyncLoop;

		/// <summary>Factory for creating background async loop tasks.</summary>
		private readonly IAsyncLoopFactory asyncLoopFactory;

		/// <summary>Gets the list of wallets.</summary>
		public ConcurrentBag<Wallet> Wallets { get; }

		/// <summary>The type of coin used in this manager.</summary>
		protected readonly CoinType coinType;

		/// <summary>Specification of the network the node runs on - regtest/testnet/mainnet.</summary>
		protected readonly Network network;

		/// <summary>The chain of headers.</summary>
		protected readonly ConcurrentChain chain;

		/// <summary>Global application life cycle control - triggers when application shuts down.</summary>
		private readonly INodeLifetime nodeLifetime;

		/// <summary>Instance logger.</summary>
		private readonly ILogger logger;

		/// <summary>An object capable of storing <see cref="Wallet"/>s to the file system.</summary>
		private readonly FileStorage<Wallet> fileStorage;

		/// <summary>The broadcast manager.</summary>
		private readonly IBroadcasterManager broadcasterManager;

		/// <summary>Provider of time functions.</summary>
		private readonly IDateTimeProvider dateTimeProvider;

		/// <summary>The settings for the wallet feature.</summary>
		private readonly WalletSettings walletSettings;

		/// <summary>The settings for the wallet feature.</summary>
		private readonly IScriptAddressReader scriptAddressReader;

		/// <summary>The private key cache for unlocked wallets.</summary>
		private readonly MemoryCache privateKeyCache;

		/// <summary>The shell command to execute.</summary>
		private string shellCommand;

		/// <summary>The shell arguments to send to the shell command.</summary>
		private string shellArguments;

		public uint256 WalletTipHash { get; set; }

		// In order to allow faster look-ups of transactions affecting the wallets' addresses,
		// we keep a couple of objects in memory:
		// 1. the list of unspent outputs for checking whether inputs from a transaction are being spent by our wallet and
		// 2. the list of addresses contained in our wallet for checking whether a transaction is being paid to the wallet.
		private Dictionary<OutPoint, TransactionData> outpointLookup;
		internal ScriptToAddressLookup scriptToAddressLookup;

		public WalletManager(
			ILoggerFactory loggerFactory,
			Network network,
			ConcurrentChain chain,
			WalletSettings walletSettings,
			DataFolder dataFolder,
			IWalletFeePolicy walletFeePolicy,
			IAsyncLoopFactory asyncLoopFactory,
			INodeLifetime nodeLifetime,
			IDateTimeProvider dateTimeProvider,
			IScriptAddressReader scriptAddressReader,
			IBroadcasterManager broadcasterManager = null) // no need to know about transactions the node will broadcast to.
		{
			Guard.NotNull(loggerFactory, nameof(loggerFactory));
			Guard.NotNull(network, nameof(network));
			Guard.NotNull(chain, nameof(chain));
			Guard.NotNull(walletSettings, nameof(walletSettings));
			Guard.NotNull(dataFolder, nameof(dataFolder));
			Guard.NotNull(walletFeePolicy, nameof(walletFeePolicy));
			Guard.NotNull(asyncLoopFactory, nameof(asyncLoopFactory));
			Guard.NotNull(nodeLifetime, nameof(nodeLifetime));
			Guard.NotNull(scriptAddressReader, nameof(scriptAddressReader));

			this.walletSettings = walletSettings;
			this.lockObject = new object();

			this.logger = loggerFactory.CreateLogger(this.GetType().FullName);
			this.Wallets = new ConcurrentBag<Wallet>();

			this.network = network;
			this.coinType = (CoinType)network.Consensus.CoinType;
			this.chain = chain;
			this.asyncLoopFactory = asyncLoopFactory;
			this.nodeLifetime = nodeLifetime;
			this.fileStorage = new FileStorage<Wallet>(dataFolder.WalletPath);
			this.broadcasterManager = broadcasterManager;
			this.scriptAddressReader = scriptAddressReader;
			this.dateTimeProvider = dateTimeProvider;

			// register events
			if (this.broadcasterManager != null)
			{
				this.broadcasterManager.TransactionStateChanged += this.BroadcasterManager_TransactionStateChanged;
			}

			this.scriptToAddressLookup = this.CreateAddressFromScriptLookup();
			this.outpointLookup = new Dictionary<OutPoint, TransactionData>();

			this.privateKeyCache = new MemoryCache(new MemoryCacheOptions() { ExpirationScanFrequency = new TimeSpan(0, 1, 0) });

			if (!string.IsNullOrWhiteSpace(this.walletSettings.WalletNotify))
			{
				var cmdArray = this.walletSettings.WalletNotify.Split(' ');

				this.shellCommand = cmdArray.First();
				this.shellArguments = string.Join(" ", cmdArray.Skip(1));
			}
		}

		/// <summary>
		/// Creates the <see cref="ScriptToAddressLookup"/> object to use.
		/// </summary>
		/// <remarks>
		/// Override this method and the <see cref="ScriptToAddressLookup"/> object to provide a custom keys lookup.
		/// </remarks>
		/// <returns>A new <see cref="ScriptToAddressLookup"/> object for use by this class.</returns>
		protected virtual ScriptToAddressLookup CreateAddressFromScriptLookup()
		{
			return new ScriptToAddressLookup();
		}

		/// <inheritdoc />
		public virtual Dictionary<string, ScriptTemplate> GetValidStakingTemplates()
		{
			return new Dictionary<string, ScriptTemplate> {
				{ "P2PK", PayToPubkeyTemplate.Instance },
				{ "P2PKH", PayToPubkeyHashTemplate.Instance } };
		}

		// <inheritdoc />
		public virtual IEnumerable<BuilderExtension> GetTransactionBuilderExtensionsForStaking()
		{
			return new List<BuilderExtension>();
		}

		private void BroadcasterManager_TransactionStateChanged(object sender, TransactionBroadcastEntry transactionEntry)
		{
			if (string.IsNullOrEmpty(transactionEntry.ErrorMessage))
			{
				this.ProcessTransaction(transactionEntry.Transaction, null, null, transactionEntry.State == State.Propagated);
			}
			else
			{
				this.logger.LogTrace("Exception occurred: {0}", transactionEntry.ErrorMessage);
				this.logger.LogTrace("(-)[EXCEPTION]");
			}
		}

		public void Start()
		{
			// Find wallets and load them in memory.
			IEnumerable<Wallet> wallets = this.fileStorage.LoadByFileExtension(WalletFileExtension);

			foreach (Wallet wallet in wallets)
			{
				this.Load(wallet);
				foreach (HdAccount account in wallet.GetAccountsByCoinType(this.coinType))
				{
					this.AddAddressesToMaintainBuffer(account, false);
					this.AddAddressesToMaintainBuffer(account, true);
				}
			}

			if (this.walletSettings.IsDefaultWalletEnabled())
			{
				// Check if it already exists, if not, create one.
				if (!wallets.Any(w => w.Name == this.walletSettings.DefaultWalletName))
				{
					var mnemonic = new Mnemonic(Wordlist.English, WordCount.Twelve);
					this.CreateWallet(this.walletSettings.DefaultWalletPassword, this.walletSettings.DefaultWalletName, string.Empty, mnemonic);
				}

				// Make sure both unlock is specified, and that we actually have a default wallet name specified.
				if (this.walletSettings.UnlockDefaultWallet)
				{
					this.UnlockWallet(this.walletSettings.DefaultWalletPassword, this.walletSettings.DefaultWalletName, MaxWalletUnlockDurationInSeconds);
				}
			}

			// Load data in memory for faster lookups.
			this.LoadKeysLookupLock();

			// Find the last chain block received by the wallet manager.
			this.WalletTipHash = this.LastReceivedBlockHash();

			// Save the wallets file every 5 minutes to help against crashes.
			this.asyncLoop = this.asyncLoopFactory.Run("Wallet persist job", token =>
			{
				this.SaveWallets();
				this.logger.LogInformation("Wallets saved to file at {0}.", this.dateTimeProvider.GetUtcNow());

				this.logger.LogTrace("(-)[IN_ASYNC_LOOP]");
				return Task.CompletedTask;
			},
			this.nodeLifetime.ApplicationStopping,
			repeatEvery: TimeSpan.FromMinutes(WalletSavetimeIntervalInMinutes),
			startAfter: TimeSpan.FromMinutes(WalletSavetimeIntervalInMinutes));
		}

		/// <inheritdoc />
		public void Stop()
		{
			if (this.broadcasterManager != null)
				this.broadcasterManager.TransactionStateChanged -= this.BroadcasterManager_TransactionStateChanged;

			this.asyncLoop?.Dispose();
			this.SaveWallets();
		}

		/// <inheritdoc />
		public Mnemonic CreateWallet(string password, string name, string passphrase, Mnemonic mnemonic = null)
		{
			Guard.NotEmpty(password, nameof(password));
			Guard.NotEmpty(name, nameof(name));
			Guard.NotNull(passphrase, nameof(passphrase));

			// Generate the root seed used to generate keys from a mnemonic picked at random
			// and a passphrase optionally provided by the user.
			mnemonic = mnemonic ?? new Mnemonic(Wordlist.English, WordCount.Twelve);

			ExtKey extendedKey = HdOperations.GetExtendedKey(mnemonic, passphrase);

			// Create a wallet file.
			string encryptedSeed = extendedKey.PrivateKey.GetEncryptedBitcoinSecret(password, this.network).ToWif();
			Wallet wallet = this.GenerateWalletFile(name, encryptedSeed, extendedKey.ChainCode);

			// Generate multiple accounts and addresses from the get-go.
			for (int i = 0; i < WalletCreationAccountsCount; i++)
			{
				HdAccount account = wallet.AddNewAccount(password, this.coinType, this.dateTimeProvider.GetTimeOffset());
				IEnumerable<HdAddress> newReceivingAddresses = account.CreateAddresses(this.network, this.walletSettings.UnusedAddressesBuffer);
				IEnumerable<HdAddress> newChangeAddresses = account.CreateAddresses(this.network, this.walletSettings.UnusedAddressesBuffer, true);
				this.UpdateKeysLookupLocked(newReceivingAddresses.Concat(newChangeAddresses));
			}

			// If the chain is downloaded, we set the height of the newly created wallet to it.
			// However, if the chain is still downloading when the user creates a wallet,
			// we wait until it is downloaded in order to set it. Otherwise, the height of the wallet will be the height of the chain at that moment.
			if (this.chain.IsDownloaded())
			{
				this.UpdateLastBlockSyncedHeight(wallet, this.chain.Tip);
			}
			else
			{
				this.UpdateWhenChainDownloaded(new[] { wallet }, this.dateTimeProvider.GetUtcNow());
			}

			// Save the changes to the file and add addresses to be tracked.
			this.SaveWallet(wallet);
			this.Load(wallet);

			return mnemonic;
		}

		/// <inheritdoc />
		public Wallet LoadWallet(string password, string name)
		{
			Guard.NotEmpty(password, nameof(password));
			Guard.NotEmpty(name, nameof(name));

			// Load the file from the local system.
			Wallet wallet = this.fileStorage.LoadByFileName($"{name}.{WalletFileExtension}");

			// Check the password.
			try
			{
				if (!wallet.IsExtPubKeyWallet)
					Key.Parse(wallet.EncryptedSeed, password, wallet.Network);
			}
			catch (Exception ex)
			{
				this.logger.LogTrace("Exception occurred: {0}", ex.ToString());
				this.logger.LogTrace("(-)[EXCEPTION]");
				throw new SecurityException(ex.Message);
			}

			this.Load(wallet);

			return wallet;
		}

		/// <inheritdoc />
		public void UnlockWallet(string password, string name, int timeout)
		{
			Guard.NotEmpty(password, nameof(password));
			Guard.NotEmpty(name, nameof(name));

			// Length of expiry of the unlocking, restricted to max duration.
			TimeSpan duration = new TimeSpan(0, 0, Math.Min(timeout, MaxWalletUnlockDurationInSeconds));

			this.CacheSecret(name, password, duration);
		}

		/// <inheritdoc />
		public void LockWallet(string name)
		{
			Guard.NotNull(name, nameof(name));

			Wallet wallet = this.GetWalletByName(name);
			string cacheKey = wallet.EncryptedSeed;
			this.privateKeyCache.Remove(cacheKey);
		}

		[NoTrace]
		private SecureString CacheSecret(string name, string walletPassword, TimeSpan duration)
		{
			Wallet wallet = this.GetWalletByName(name);
			string cacheKey = wallet.EncryptedSeed;

			if (!this.privateKeyCache.TryGetValue(cacheKey, out SecureString secretValue))
			{
				Key privateKey = Key.Parse(wallet.EncryptedSeed, walletPassword, wallet.Network);
				secretValue = privateKey.ToString(wallet.Network).ToSecureString();
			}

			this.privateKeyCache.Set(cacheKey, secretValue, duration);

			return secretValue;
		}

		/// <inheritdoc />
		public Wallet RecoverWallet(string password, string name, string mnemonic, DateTime creationTime, string passphrase)
		{
			Guard.NotEmpty(password, nameof(password));
			Guard.NotEmpty(name, nameof(name));
			Guard.NotEmpty(mnemonic, nameof(mnemonic));
			Guard.NotNull(passphrase, nameof(passphrase));

			// Generate the root seed used to generate keys.
			ExtKey extendedKey;
			try
			{
				extendedKey = HdOperations.GetExtendedKey(mnemonic, passphrase);
			}
			catch (NotSupportedException ex)
			{
				this.logger.LogTrace("Exception occurred: {0}", ex.ToString());
				this.logger.LogTrace("(-)[EXCEPTION]");

				if (ex.Message == "Unknown")
					throw new WalletException("Please make sure you enter valid mnemonic words.");

				throw;
			}

			// Create a wallet file.
			string encryptedSeed = extendedKey.PrivateKey.GetEncryptedBitcoinSecret(password, this.network).ToWif();
			Wallet wallet = this.GenerateWalletFile(name, encryptedSeed, extendedKey.ChainCode, creationTime);

			// Generate multiple accounts and addresses from the get-go.
			for (int i = 0; i < WalletRecoveryAccountsCount; i++)
			{
				HdAccount account;
				lock (this.lockObject)
				{
					account = wallet.AddNewAccount(password, this.coinType, this.dateTimeProvider.GetTimeOffset());
				}

				IEnumerable<HdAddress> newReceivingAddresses = account.CreateAddresses(this.network, this.walletSettings.UnusedAddressesBuffer);
				IEnumerable<HdAddress> newChangeAddresses = account.CreateAddresses(this.network, this.walletSettings.UnusedAddressesBuffer, true);
				this.UpdateKeysLookupLocked(newReceivingAddresses.Concat(newChangeAddresses));
			}

			// If the chain is downloaded, we set the height of the recovered wallet to that of the recovery date.
			// However, if the chain is still downloading when the user restores a wallet,
			// we wait until it is downloaded in order to set it. Otherwise, the height of the wallet may not be known.
			if (this.chain.IsDownloaded())
			{
				int blockSyncStart = this.chain.GetHeightAtTime(creationTime);
				this.UpdateLastBlockSyncedHeight(wallet, this.chain.GetBlock(blockSyncStart));
			}
			else
			{
				this.UpdateWhenChainDownloaded(new[] { wallet }, creationTime);
			}

			this.SaveWallet(wallet);
			this.Load(wallet);

			return wallet;
		}

		/// <inheritdoc />
		public Wallet RecoverWallet(string name, ExtPubKey extPubKey, int accountIndex, DateTime creationTime)
		{
			Guard.NotEmpty(name, nameof(name));
			Guard.NotNull(extPubKey, nameof(extPubKey));
			this.logger.LogTrace("({0}:'{1}',{2}:'{3}',{4}:'{5}')", nameof(name), name, nameof(extPubKey), extPubKey, nameof(accountIndex), accountIndex);

			// Create a wallet file.
			Wallet wallet = this.GenerateExtPubKeyOnlyWalletFile(name, creationTime);

			// Generate account
			HdAccount account;
			lock (this.lockObject)
			{
				account = wallet.AddNewAccount(this.coinType, extPubKey, accountIndex, this.dateTimeProvider.GetTimeOffset());
			}

			IEnumerable<HdAddress> newReceivingAddresses = account.CreateAddresses(this.network, this.walletSettings.UnusedAddressesBuffer);
			IEnumerable<HdAddress> newChangeAddresses = account.CreateAddresses(this.network, this.walletSettings.UnusedAddressesBuffer, true);
			this.UpdateKeysLookupLocked(newReceivingAddresses.Concat(newChangeAddresses));

			// If the chain is downloaded, we set the height of the recovered wallet to that of the recovery date.
			// However, if the chain is still downloading when the user restores a wallet,
			// we wait until it is downloaded in order to set it. Otherwise, the height of the wallet may not be known.
			if (this.chain.IsDownloaded())
			{
				int blockSyncStart = this.chain.GetHeightAtTime(creationTime);
				this.UpdateLastBlockSyncedHeight(wallet, this.chain.GetBlock(blockSyncStart));
			}
			else
			{
				this.UpdateWhenChainDownloaded(new[] { wallet }, creationTime);
			}

			// Save the changes to the file and add addresses to be tracked.
			this.SaveWallet(wallet);
			this.Load(wallet);
			return wallet;
		}

		/// <inheritdoc />
		public HdAccount GetUnusedAccount(string walletName, string password)
		{
			Guard.NotEmpty(walletName, nameof(walletName));
			Guard.NotEmpty(password, nameof(password));

			Wallet wallet = this.GetWalletByName(walletName);

			if (wallet.IsExtPubKeyWallet)
			{
				this.logger.LogTrace("(-)[CANNOT_ADD_ACCOUNT_TO_EXTPUBKEY_WALLET]");
				throw new CannotAddAccountToXpubKeyWalletException("Use recover-via-extpubkey instead.");
			}

			HdAccount res = this.GetUnusedAccount(wallet, password);
			return res;
		}

		/// <inheritdoc />
		public HdAccount GetUnusedAccount(Wallet wallet, string password)
		{
			Guard.NotNull(wallet, nameof(wallet));
			Guard.NotEmpty(password, nameof(password));

			HdAccount account;

			lock (this.lockObject)
			{
				account = wallet.GetFirstUnusedAccount(this.coinType);

				if (account != null)
				{
					this.logger.LogTrace("(-)[ACCOUNT_FOUND]");
					return account;
				}

				// No unused account was found, create a new one.
				account = wallet.AddNewAccount(password, this.coinType, this.dateTimeProvider.GetTimeOffset());
				IEnumerable<HdAddress> newReceivingAddresses = account.CreateAddresses(this.network, this.walletSettings.UnusedAddressesBuffer);
				IEnumerable<HdAddress> newChangeAddresses = account.CreateAddresses(this.network, this.walletSettings.UnusedAddressesBuffer, true);
				this.UpdateKeysLookupLocked(newReceivingAddresses.Concat(newChangeAddresses));
			}

			// Save the changes to the file.
			this.SaveWallet(wallet);

			return account;
		}

		public string GetExtPubKey(WalletAccountReference accountReference)
		{
			Guard.NotNull(accountReference, nameof(accountReference));

			Wallet wallet = this.GetWalletByName(accountReference.WalletName);

			string extPubKey;
			lock (this.lockObject)
			{
				// Get the account.
				HdAccount account = wallet.GetAccountByCoinType(accountReference.AccountName, this.coinType);
				if (account == null)
					throw new WalletException($"No account with the name '{accountReference.AccountName}' could be found.");
				extPubKey = account.ExtendedPubKey;
			}

			return extPubKey;
		}

		/// <inheritdoc />
		public HdAddress GetUnusedAddress(WalletAccountReference accountReference)
		{
			HdAddress res = this.GetUnusedAddresses(accountReference, 1).Single();

			return res;
		}

		/// <inheritdoc />
		public HdAddress GetUnusedChangeAddress(WalletAccountReference accountReference)
		{
			HdAddress res = this.GetUnusedAddresses(accountReference, 1, true).Single();

			return res;
		}

		/// <inheritdoc />
		public IEnumerable<HdAddress> GetUnusedAddresses(WalletAccountReference accountReference, int count, bool isChange = false)
		{
			Guard.NotNull(accountReference, nameof(accountReference));
			Guard.Assert(count > 0);

			Wallet wallet = this.GetWalletByName(accountReference.WalletName);

			bool generated = false;
			IEnumerable<HdAddress> addresses;

			lock (this.lockObject)
			{
				// Get the account.
				HdAccount account = wallet.GetAccountByCoinType(accountReference.AccountName, this.coinType);
				if (account == null)
					throw new WalletException($"No account with the name '{accountReference.AccountName}' could be found.");

				List<HdAddress> unusedAddresses = isChange ?
					account.InternalAddresses.Where(acc => !acc.Transactions.Any()).ToList() :
					account.ExternalAddresses.Where(acc => !acc.Transactions.Any()).ToList();

				int diff = unusedAddresses.Count - count;
				var newAddresses = new List<HdAddress>();
				if (diff < 0)
				{
					newAddresses = account.CreateAddresses(this.network, Math.Abs(diff), isChange: isChange).ToList();
					this.UpdateKeysLookupLocked(newAddresses);
					generated = true;
				}

				addresses = unusedAddresses.Concat(newAddresses).OrderBy(x => x.Index).Take(count);
			}

			if (generated)
			{
				// Save the changes to the file.
				this.SaveWallet(wallet);
			}

			return addresses;
		}

		/// <inheritdoc />
		public (string folderPath, IEnumerable<string>) GetWalletsFiles()
		{
			return (this.fileStorage.FolderPath, this.fileStorage.GetFilesNames(this.GetWalletFileExtension()));
		}

		/// <inheritdoc />
		public IEnumerable<AccountHistory> GetHistory(string walletName, string accountName = null)
		{
			Guard.NotEmpty(walletName, nameof(walletName));

			// In order to calculate the fee properly we need to retrieve all the transactions with spending details.
			Wallet wallet = this.GetWalletByName(walletName);

			var accountsHistory = new List<AccountHistory>();

			lock (this.lockObject)
			{
				var accounts = new List<HdAccount>();
				if (!string.IsNullOrEmpty(accountName))
				{
					HdAccount account = wallet.GetAccountByCoinType(accountName, this.coinType);
					if (account == null)
						throw new WalletException($"No account with the name '{accountName}' could be found.");

					accounts.Add(account);
				}
				else
				{
					accounts.AddRange(wallet.GetAccountsByCoinType(this.coinType));
				}

				foreach (HdAccount account in accounts)
				{
					accountsHistory.Add(this.GetHistory(account));
				}
			}

			return accountsHistory;
		}

		/// <inheritdoc />
		public AccountHistory GetHistory(HdAccount account)
		{
			Guard.NotNull(account, nameof(account));
			FlatHistory[] items;
			lock (this.lockObject)
			{
				// Get transactions contained in the account.
				items = account.GetCombinedAddresses()
					.Where(a => a.Transactions.Any())
					.SelectMany(s => s.Transactions.Select(t => new FlatHistory { Address = s, Transaction = t })).ToArray();
			}

			return new AccountHistory { Account = account, History = items };
		}

		/// <inheritdoc />
		public IEnumerable<AccountBalance> GetBalances(string walletName, string accountName = null)
		{
			var balances = new List<AccountBalance>();

			lock (this.lockObject)
			{
				Wallet wallet = this.GetWalletByName(walletName);

				var accounts = new List<HdAccount>();
				if (!string.IsNullOrEmpty(accountName))
				{
					HdAccount account = wallet.GetAccountByCoinType(accountName, this.coinType);
					if (account == null)
						throw new WalletException($"No account with the name '{accountName}' could be found.");

					accounts.Add(account);
				}
				else
				{
					accounts.AddRange(wallet.GetAccountsByCoinType(this.coinType));
				}

				foreach (HdAccount account in accounts)
				{
					// Calculates the amount of spendable coins.
					UnspentOutputReference[] spendableBalance = account.GetSpendableTransactions(this.chain.Tip.Height, this.network.Consensus.CoinbaseMaturity).ToArray();
					Money spendableAmount = Money.Zero;
					foreach (UnspentOutputReference bal in spendableBalance)
					{
						spendableAmount += bal.Transaction.Amount;
					}

					// Get the total balances.
					(Money amountConfirmed, Money amountUnconfirmed) result = account.GetBalances();

					balances.Add(new AccountBalance
					{
						Account = account,
						AmountConfirmed = result.amountConfirmed,
						AmountUnconfirmed = result.amountUnconfirmed,
						SpendableAmount = spendableAmount
					});
				}
			}

			return balances;
		}

		/// <inheritdoc />
		public AddressBalance GetAddressBalance(string address)
		{
			Guard.NotEmpty(address, nameof(address));

			var balance = new AddressBalance
			{
				Address = address,
				CoinType = this.coinType
			};

			lock (this.lockObject)
			{
				HdAddress hdAddress = null;

				foreach (Wallet wallet in this.Wallets)
				{
					hdAddress = wallet.GetAllAddressesByCoinType(this.coinType).FirstOrDefault(a => a.Address == address);
					if (hdAddress == null) continue;

					(Money amountConfirmed, Money amountUnconfirmed) result = hdAddress.GetBalances();

					balance.AmountConfirmed = result.amountConfirmed;
					balance.AmountUnconfirmed = result.amountUnconfirmed;

					break;
				}

				if (hdAddress == null)
				{
					this.logger.LogTrace("(-)[ADDRESS_NOT_FOUND]");
					throw new WalletException($"Address '{address}' not found in wallets.");
				}
			}

			return balance;
		}

		/// <inheritdoc />
		public Wallet GetWallet(string walletName)
		{
			Guard.NotEmpty(walletName, nameof(walletName));

			Wallet wallet = this.GetWalletByName(walletName);

			return wallet;
		}

		/// <inheritdoc />
		public IEnumerable<HdAccount> GetAccounts(string walletName)
		{
			Guard.NotEmpty(walletName, nameof(walletName));

			Wallet wallet = this.GetWalletByName(walletName);

			HdAccount[] res = null;
			lock (this.lockObject)
			{
				res = wallet.GetAccountsByCoinType(this.coinType).ToArray();
			}
			return res;
		}

		/// <inheritdoc />
		public int LastBlockHeight()
		{
			if (!this.Wallets.Any())
			{
				int height = this.chain.Tip.Height;
				this.logger.LogTrace("(-)[NO_WALLET]:{0}", height);
				return height;
			}

			int res;
			lock (this.lockObject)
			{
				res = this.Wallets.Min(w => w.AccountsRoot.SingleOrDefault(a => a.CoinType == this.coinType)?.LastBlockSyncedHeight) ?? 0;
			}

			return res;
		}

		/// <inheritdoc />
		public bool ContainsWallets => this.Wallets.Any();

		/// <summary>
		/// Gets the hash of the last block received by the wallets.
		/// </summary>
		/// <returns>Hash of the last block received by the wallets.</returns>
		public uint256 LastReceivedBlockHash()
		{
			if (!this.Wallets.Any())
			{
				uint256 hash = this.chain.Tip.HashBlock;
				this.logger.LogTrace("(-)[NO_WALLET]:'{0}'", hash);
				return hash;
			}

			uint256 lastBlockSyncedHash;
			lock (this.lockObject)
			{
				lastBlockSyncedHash = this.Wallets
					.Select(w => w.AccountsRoot.SingleOrDefault(a => a.CoinType == this.coinType))
					.Where(w => w != null)
					.OrderBy(o => o.LastBlockSyncedHeight)
					.FirstOrDefault()?.LastBlockSyncedHash;

				// If details about the last block synced are not present in the wallet,
				// find out which is the oldest wallet and set the last block synced to be the one at this date.
				if (lastBlockSyncedHash == null)
				{
					this.logger.LogWarning("There were no details about the last block synced in the wallets.");
					DateTimeOffset earliestWalletDate = this.Wallets.Min(c => c.CreationTime);
					this.UpdateWhenChainDownloaded(this.Wallets, earliestWalletDate.DateTime);
					lastBlockSyncedHash = this.chain.Tip.HashBlock;
				}
			}

			return lastBlockSyncedHash;
		}

		/// <inheritdoc />
		public IEnumerable<UnspentOutputReference> GetSpendableTransactionsInWallet(string walletName, int confirmations = 0)
		{
			return this.GetSpendableTransactionsInWallet(walletName, confirmations, Wallet.NormalAccounts);
		}

		public virtual IEnumerable<UnspentOutputReference> GetSpendableTransactionsInWalletForStaking(string walletName, int confirmations = 0)
		{
			return this.GetSpendableTransactionsInWallet(walletName, confirmations);
		}

		public IEnumerable<UnspentOutputReference> GetSpendableTransactionsInWallet(string walletName, int confirmations, Func<HdAccount, bool> accountFilter)
		{
			Guard.NotEmpty(walletName, nameof(walletName));

			Wallet wallet = this.GetWalletByName(walletName);
			UnspentOutputReference[] res = null;
			lock (this.lockObject)
			{
				res = wallet.GetAllSpendableTransactions(this.coinType, this.chain.Tip.Height, confirmations, accountFilter).ToArray();
			}

			return res;
		}

		/// <inheritdoc />
		public IEnumerable<UnspentOutputReference> GetSpendableTransactionsInAccount(WalletAccountReference walletAccountReference, int confirmations = 0)
		{
			Guard.NotNull(walletAccountReference, nameof(walletAccountReference));

			Wallet wallet = this.GetWalletByName(walletAccountReference.WalletName);
			UnspentOutputReference[] res = null;
			lock (this.lockObject)
			{
				HdAccount account = wallet.GetAccountByCoinType(walletAccountReference.AccountName, this.coinType);

				if (account == null)
				{
					this.logger.LogTrace("(-)[ACT_NOT_FOUND]");
					throw new WalletException(
						$"Account '{walletAccountReference.AccountName}' in wallet '{walletAccountReference.WalletName}' not found.");
				}

				res = account.GetSpendableTransactions(this.chain.Tip.Height, this.network.Consensus.CoinbaseMaturity, confirmations).ToArray();
			}

			return res;
		}

		/// <inheritdoc />
		public void RemoveBlocks(ChainedHeader fork)
		{
			Guard.NotNull(fork, nameof(fork));

			lock (this.lockObject)
			{
				IEnumerable<HdAddress> allAddresses = this.scriptToAddressLookup.Values;
				foreach (HdAddress address in allAddresses)
				{
					// Remove all the UTXO that have been reorged.
					IEnumerable<TransactionData> makeUnspendable = address.Transactions.Where(w => w.BlockHeight > fork.Height).ToList();
					foreach (TransactionData transactionData in makeUnspendable)
						address.Transactions.Remove(transactionData);

					// Bring back all the UTXO that are now spendable after the reorg.
					IEnumerable<TransactionData> makeSpendable = address.Transactions.Where(w => (w.SpendingDetails != null) && (w.SpendingDetails.BlockHeight > fork.Height));
					foreach (TransactionData transactionData in makeSpendable)
						transactionData.SpendingDetails = null;
				}

				this.UpdateLastBlockSyncedHeight(fork);

				// Reload the addresses and inputs lookup dictionaries.
				this.RefreshInputKeysLookupLock();
			}
		}

		/// <inheritdoc />
		public void ProcessBlock(Block block, ChainedHeader chainedHeader)
		{
			Guard.NotNull(block, nameof(block));
			Guard.NotNull(chainedHeader, nameof(chainedHeader));

			// If there is no wallet yet, update the wallet tip hash and do nothing else.
			if (!this.Wallets.Any())
			{
				this.WalletTipHash = chainedHeader.HashBlock;
				this.logger.LogTrace("(-)[NO_WALLET]");
				return;
			}

			// Is this the next block.
			if (chainedHeader.Header.HashPrevBlock != this.WalletTipHash)
			{
				this.logger.LogTrace("New block's previous hash '{0}' does not match current wallet's tip hash '{1}'.", chainedHeader.Header.HashPrevBlock, this.WalletTipHash);

				// Are we still on the main chain.
				ChainedHeader current = this.chain.GetBlock(this.WalletTipHash);
				if (current == null)
				{
					this.logger.LogTrace("(-)[REORG]");
					throw new WalletException("Reorg");
				}

				// The block coming in to the wallet should never be ahead of the wallet.
				// If the block is behind, let it pass.
				if (chainedHeader.Height > current.Height)
				{
					this.logger.LogTrace("(-)[BLOCK_TOO_FAR]");
					throw new WalletException("block too far in the future has arrived to the wallet");
				}
			}

			lock (this.lockObject)
			{
				bool trxFoundInBlock = false;
				foreach (Transaction transaction in block.Transactions)
				{
					bool trxFound = this.ProcessTransaction(transaction, chainedHeader.Height, block, true);
					if (trxFound)
					{
						trxFoundInBlock = true;
					}
				}

				// Update the wallets with the last processed block height.
				// It's important that updating the height happens after the block processing is complete,
				// as if the node is stopped, on re-opening it will start updating from the previous height.
				this.UpdateLastBlockSyncedHeight(chainedHeader);

				if (trxFoundInBlock)
				{
					this.logger.LogDebug("Block {0} contains at least one transaction affecting the user's wallet(s).", chainedHeader);
				}
			}
		}

		/// <inheritdoc />
		public bool ProcessTransaction(Transaction transaction, int? blockHeight = null, Block block = null, bool isPropagated = true)
		{
			Guard.NotNull(transaction, nameof(transaction));
			uint256 hash = transaction.GetHash();

			bool foundReceivingTrx = false, foundSendingTrx = false;

			lock (this.lockObject)
			{
				// Check the outputs, ignoring the ones with a 0 amount.
				foreach (TxOut utxo in transaction.Outputs.Where(o => o.Value != Money.Zero))
				{
					// Check if the outputs contain one of our addresses.
					if (this.scriptToAddressLookup.TryGetValue(utxo.ScriptPubKey, out HdAddress _))
					{
						this.AddTransactionToWallet(transaction, utxo, blockHeight, block, isPropagated);
						foundReceivingTrx = true;
						this.logger.LogDebug("Transaction '{0}' contained funds received by the user's wallet(s).", hash);

						try
						{
							// Whenever a new receiving transaction is found, trigger the -walletnotify.
							if (!string.IsNullOrWhiteSpace(this.shellCommand))
							{
								var arguments = this.shellArguments.Replace("%s", transaction.ToString());
								this.logger.LogInformation($"-walletnotify running command: {this.shellCommand} {arguments}");

								ShellHelper.RunCommand(this.shellCommand, arguments);
							}
						}
						catch (Exception ex)
						{
							this.logger.LogError(ex, "Failed to parse and execute on -walletnotify.");
						}
					}
				}

				// Check the inputs - include those that have a reference to a transaction containing one of our scripts and the same index.
				foreach (TxIn input in transaction.Inputs)
				{
					if (!this.outpointLookup.TryGetValue(input.PrevOut, out TransactionData tTx))
					{
						continue;
					}

					// Get the details of the outputs paid out.
					IEnumerable<TxOut> paidOutTo = transaction.Outputs.Where(o =>
					{
						// If script is empty ignore it.
						if (o.IsEmpty)
							return false;

						// Check if the destination script is one of the wallet's.
						bool found = this.scriptToAddressLookup.TryGetValue(o.ScriptPubKey, out HdAddress addr);

						// Include the keys not included in our wallets (external payees).
						if (!found)
							return true;

						// Include the keys that are in the wallet but that are for receiving
						// addresses (which would mean the user paid itself).
						// We also exclude the keys involved in a staking transaction.
						return !addr.IsChangeAddress() && !transaction.IsCoinStake;
					});

					this.AddSpendingTransactionToWallet(transaction, paidOutTo, tTx.Id, tTx.Index, blockHeight, block);
					foundSendingTrx = true;
					this.logger.LogDebug("Transaction '{0}' contained funds sent by the user's wallet(s).", hash);
				}
			}

			return foundSendingTrx || foundReceivingTrx;
		}

		/// <summary>
		/// Adds a transaction that credits the wallet with new coins.
		/// This method is can be called many times for the same transaction (idempotent).
		/// </summary>
		/// <param name="transaction">The transaction from which details are added.</param>
		/// <param name="utxo">The unspent output to add to the wallet.</param>
		/// <param name="blockHeight">Height of the block.</param>
		/// <param name="block">The block containing the transaction to add.</param>
		/// <param name="isPropagated">Propagation state of the transaction.</param>
		private void AddTransactionToWallet(Transaction transaction, TxOut utxo, int? blockHeight = null, Block block = null, bool isPropagated = true)
		{
			Guard.NotNull(transaction, nameof(transaction));
			Guard.NotNull(utxo, nameof(utxo));

			uint256 transactionHash = transaction.GetHash();

			// Get the collection of transactions to add to.
			Script script = utxo.ScriptPubKey;
			this.scriptToAddressLookup.TryGetValue(script, out HdAddress address);
			ICollection<TransactionData> addressTransactions = address.Transactions;

			// Check if a similar UTXO exists or not (same transaction ID and same index).
			// New UTXOs are added, existing ones are updated.
			int index = transaction.Outputs.IndexOf(utxo);
			Money amount = utxo.Value;
			TransactionData foundTransaction = addressTransactions.FirstOrDefault(t => (t.Id == transactionHash) && (t.Index == index));
			if (foundTransaction == null)
			{
				this.logger.LogTrace("UTXO '{0}-{1}' not found, creating.", transactionHash, index);
				var newTransaction = new TransactionData
				{
					Amount = amount,
					IsCoinBase = transaction.IsCoinBase == false ? (bool?)null : true,
					IsCoinStake = transaction.IsCoinStake == false ? (bool?)null : true,
					BlockHeight = blockHeight,
					BlockHash = block?.GetHash(),
					BlockIndex = block?.Transactions.FindIndex(t => t.GetHash() == transactionHash),
					Id = transactionHash,
					CreationTime = DateTimeOffset.FromUnixTimeSeconds(block?.Header.Time ?? transaction.Time),
					Index = index,
					ScriptPubKey = script,
					Hex = this.walletSettings.SaveTransactionHex ? transaction.ToHex() : null,
					IsPropagated = isPropagated
				};

				// Add the Merkle proof to the (non-spending) transaction.
				if (block != null)
				{
					newTransaction.MerkleProof = new MerkleBlock(block, new[] { transactionHash }).PartialMerkleTree;
				}

				addressTransactions.Add(newTransaction);
				this.AddInputKeysLookupLocked(newTransaction);
			}
			else
			{
				this.logger.LogTrace("Transaction ID '{0}' found, updating.", transactionHash);

				// Update the block height and block hash.
				if ((foundTransaction.BlockHeight == null) && (blockHeight != null))
				{
					foundTransaction.BlockHeight = blockHeight;
					foundTransaction.BlockHash = block?.GetHash();
					foundTransaction.BlockIndex = block?.Transactions.FindIndex(t => t.GetHash() == transactionHash);
				}

				// Update the block time.
				if (block != null)
				{
					foundTransaction.CreationTime = DateTimeOffset.FromUnixTimeSeconds(block.Header.Time);
				}

				// Add the Merkle proof now that the transaction is confirmed in a block.
				if ((block != null) && (foundTransaction.MerkleProof == null))
				{
					foundTransaction.MerkleProof = new MerkleBlock(block, new[] { transactionHash }).PartialMerkleTree;
				}

				if (isPropagated)
					foundTransaction.IsPropagated = true;
			}

			this.TransactionFoundInternal(script);
		}

		/// <summary>
		/// Mark an output as spent, the credit of the output will not be used to calculate the balance.
		/// The output will remain in the wallet for history (and reorg).
		/// </summary>
		/// <param name="transaction">The transaction from which details are added.</param>
		/// <param name="paidToOutputs">A list of payments made out</param>
		/// <param name="spendingTransactionId">The id of the transaction containing the output being spent, if this is a spending transaction.</param>
		/// <param name="spendingTransactionIndex">The index of the output in the transaction being referenced, if this is a spending transaction.</param>
		/// <param name="blockHeight">Height of the block.</param>
		/// <param name="block">The block containing the transaction to add.</param>
		private void AddSpendingTransactionToWallet(Transaction transaction, IEnumerable<TxOut> paidToOutputs,
			uint256 spendingTransactionId, int? spendingTransactionIndex, int? blockHeight = null, Block block = null)
		{
			Guard.NotNull(transaction, nameof(transaction));
			Guard.NotNull(paidToOutputs, nameof(paidToOutputs));

			uint256 transactionHash = transaction.GetHash();

			// Get the transaction being spent.
			TransactionData spentTransaction = this.scriptToAddressLookup.Values.Distinct().SelectMany(v => v.Transactions)
				.SingleOrDefault(t => (t.Id == spendingTransactionId) && (t.Index == spendingTransactionIndex));
			if (spentTransaction == null)
			{
				// Strange, why would it be null?
				this.logger.LogTrace("(-)[TX_NULL]");
				return;
			}

			// If the details of this spending transaction are seen for the first time.
			if (spentTransaction.SpendingDetails == null)
			{
				this.logger.LogTrace("Spending UTXO '{0}-{1}' is new.", spendingTransactionId, spendingTransactionIndex);

				var payments = new List<PaymentDetails>();
				foreach (TxOut paidToOutput in paidToOutputs)
				{
					// Figure out how to retrieve the destination address.
					string destinationAddress = this.scriptAddressReader.GetAddressFromScriptPubKey(this.network, paidToOutput.ScriptPubKey);
					if (destinationAddress == string.Empty)
						if (this.scriptToAddressLookup.TryGetValue(paidToOutput.ScriptPubKey, out HdAddress destination))
							destinationAddress = destination.Address;

					payments.Add(new PaymentDetails
					{
						DestinationScriptPubKey = paidToOutput.ScriptPubKey,
						DestinationAddress = destinationAddress,
						Amount = paidToOutput.Value,
						OutputIndex = transaction.Outputs.IndexOf(paidToOutput)
					});
				}

				var spendingDetails = new SpendingDetails
				{
					TransactionId = transactionHash,
					Payments = payments,
					CreationTime = DateTimeOffset.FromUnixTimeSeconds(block?.Header.Time ?? transaction.Time),
					BlockHeight = blockHeight,
					BlockIndex = block?.Transactions.FindIndex(t => t.GetHash() == transactionHash),
					Hex = this.walletSettings.SaveTransactionHex ? transaction.ToHex() : null,
					IsCoinStake = transaction.IsCoinStake == false ? (bool?)null : true
				};

				spentTransaction.SpendingDetails = spendingDetails;
				spentTransaction.MerkleProof = null;
			}
			else // If this spending transaction is being confirmed in a block.
			{
				this.logger.LogTrace("Spending transaction ID '{0}' is being confirmed, updating.", spendingTransactionId);

				// Update the block height.
				if (spentTransaction.SpendingDetails.BlockHeight == null && blockHeight != null)
				{
					spentTransaction.SpendingDetails.BlockHeight = blockHeight;
				}

				// Update the block time to be that of the block in which the transaction is confirmed.
				if (block != null)
				{
					spentTransaction.SpendingDetails.CreationTime = DateTimeOffset.FromUnixTimeSeconds(block.Header.Time);
					spentTransaction.BlockIndex = block?.Transactions.FindIndex(t => t.GetHash() == transactionHash);
				}
			}

			// If the transaction is spent and confirmed, we remove the UTXO from the lookup dictionary.
			if (spentTransaction.SpendingDetails.BlockHeight != null)
			{
				this.RemoveInputKeysLookupLock(spentTransaction);
			}
		}

		public virtual void TransactionFoundInternal(Script script, Func<HdAccount, bool> accountFilter = null)
		{
			foreach (Wallet wallet in this.Wallets)
			{
				foreach (HdAccount account in wallet.GetAccountsByCoinType(this.coinType, accountFilter ?? Wallet.NormalAccounts))
				{
					bool isChange;
					if (account.ExternalAddresses.Any(address => address.ScriptPubKey == script))
					{
						isChange = false;
					}
					else if (account.InternalAddresses.Any(address => address.ScriptPubKey == script))
					{
						isChange = true;
					}
					else
					{
						continue;
					}

					IEnumerable<HdAddress> newAddresses = this.AddAddressesToMaintainBuffer(account, isChange);

					this.UpdateKeysLookupLocked(newAddresses);
				}
			}
		}

		private IEnumerable<HdAddress> AddAddressesToMaintainBuffer(HdAccount account, bool isChange)
		{
			HdAddress lastUsedAddress = account.GetLastUsedAddress(isChange);
			int lastUsedAddressIndex = lastUsedAddress?.Index ?? -1;
			int addressesCount = isChange ? account.InternalAddresses.Count() : account.ExternalAddresses.Count();
			int emptyAddressesCount = addressesCount - lastUsedAddressIndex - 1;
			int addressesToAdd = this.walletSettings.UnusedAddressesBuffer - emptyAddressesCount;

			return addressesToAdd > 0 ? account.CreateAddresses(this.network, addressesToAdd, isChange) : new List<HdAddress>();
		}

		/// <inheritdoc />
		public void DeleteWallet()
		{
			throw new NotImplementedException();
		}

		/// <inheritdoc />
		public void SaveWallets()
		{
			foreach (Wallet wallet in this.Wallets)
			{
				this.SaveWallet(wallet);
			}
		}

		/// <inheritdoc />
		public void SaveWallet(Wallet wallet)
		{
			Guard.NotNull(wallet, nameof(wallet));

			lock (this.lockObject)
			{
				this.fileStorage.SaveToFile(wallet, $"{wallet.Name}.{WalletFileExtension}");
			}
		}

		/// <inheritdoc />
		public string GetWalletFileExtension()
		{
			return WalletFileExtension;
		}

		/// <inheritdoc />
		public void UpdateLastBlockSyncedHeight(ChainedHeader chainedHeader)
		{
			Guard.NotNull(chainedHeader, nameof(chainedHeader));

			// Update the wallets with the last processed block height.
			foreach (Wallet wallet in this.Wallets)
			{
				this.UpdateLastBlockSyncedHeight(wallet, chainedHeader);
			}

			this.WalletTipHash = chainedHeader.HashBlock;
		}

		/// <inheritdoc />
		public void UpdateLastBlockSyncedHeight(Wallet wallet, ChainedHeader chainedHeader)
		{
			Guard.NotNull(wallet, nameof(wallet));
			Guard.NotNull(chainedHeader, nameof(chainedHeader));

			// The block locator will help when the wallet
			// needs to rewind this will be used to find the fork.
			wallet.BlockLocator = chainedHeader.GetLocator().Blocks;

			lock (this.lockObject)
			{
				wallet.SetLastBlockDetailsByCoinType(this.coinType, chainedHeader);
			}
		}

		/// <summary>
		/// Generates the wallet file.
		/// </summary>
		/// <param name="name">The name of the wallet.</param>
		/// <param name="encryptedSeed">The seed for this wallet, password encrypted.</param>
		/// <param name="chainCode">The chain code.</param>
		/// <param name="creationTime">The time this wallet was created.</param>
		/// <returns>The wallet object that was saved into the file system.</returns>
		/// <exception cref="WalletException">Thrown if wallet cannot be created.</exception>
		private Wallet GenerateWalletFile(string name, string encryptedSeed, byte[] chainCode, DateTimeOffset? creationTime = null)
		{
			Guard.NotEmpty(name, nameof(name));
			Guard.NotEmpty(encryptedSeed, nameof(encryptedSeed));
			Guard.NotNull(chainCode, nameof(chainCode));

			// Check if any wallet file already exists, with case insensitive comparison.
			if (this.Wallets.Any(w => string.Equals(w.Name, name, StringComparison.OrdinalIgnoreCase)))
			{
				this.logger.LogTrace("(-)[WALLET_ALREADY_EXISTS]");
				throw new WalletException($"Wallet with name '{name}' already exists.");
			}

			List<Wallet> similarWallets = this.Wallets.Where(w => w.EncryptedSeed == encryptedSeed).ToList();
			if (similarWallets.Any())
			{
				this.logger.LogTrace("(-)[SAME_PK_ALREADY_EXISTS]");
				throw new WalletException("Cannot create this wallet as a wallet with the same private key already exists. If you want to restore your wallet from scratch, " +
													$"please remove the file {string.Join(", ", similarWallets.Select(w => w.Name))}.{WalletFileExtension} from '{this.fileStorage.FolderPath}' and try restoring the wallet again. " +
													"Make sure you have your mnemonic and your password handy!");
			}

			var walletFile = new Wallet
			{
				Name = name,
				EncryptedSeed = encryptedSeed,
				ChainCode = chainCode,
				CreationTime = creationTime ?? this.dateTimeProvider.GetTimeOffset(),
				Network = this.network,
				AccountsRoot = new List<AccountRoot> { new AccountRoot() { Accounts = new List<HdAccount>(), CoinType = this.coinType } },
			};

			// Create a folder if none exists and persist the file.
			this.SaveWallet(walletFile);

			return walletFile;
		}

		/// <summary>
		/// Generates the wallet file without private key and chain code.
		/// For use with only the extended public key.
		/// </summary>
		/// <param name="name">The name of the wallet.</param>
		/// <param name="creationTime">The time this wallet was created.</param>
		/// <returns>The wallet object that was saved into the file system.</returns>
		/// <exception cref="WalletException">Thrown if wallet cannot be created.</exception>
		private Wallet GenerateExtPubKeyOnlyWalletFile(string name, DateTimeOffset? creationTime = null)
		{
			Guard.NotEmpty(name, nameof(name));

			// Check if any wallet file already exists, with case insensitive comparison.
			if (this.Wallets.Any(w => string.Equals(w.Name, name, StringComparison.OrdinalIgnoreCase)))
			{
				this.logger.LogTrace("(-)[WALLET_ALREADY_EXISTS]");
				throw new WalletException($"Wallet with name '{name}' already exists.");
			}

			var walletFile = new Wallet
			{
				Name = name,
				IsExtPubKeyWallet = true,
				CreationTime = creationTime ?? this.dateTimeProvider.GetTimeOffset(),
				Network = this.network,
				AccountsRoot = new List<AccountRoot> { new AccountRoot() { Accounts = new List<HdAccount>(), CoinType = this.coinType } },
			};

			// Create a folder if none exists and persist the file.
			this.SaveWallet(walletFile);

			return walletFile;
		}

		/// <summary>
		/// Loads the wallet to be used by the manager if a wallet with this name has not already been loaded.
		/// </summary>
		/// <param name="wallet">The wallet to load.</param>
		private void Load(Wallet wallet)
		{
			Guard.NotNull(wallet, nameof(wallet));

			if (this.Wallets.Any(w => w.Name == wallet.Name))
			{
				this.logger.LogTrace("(-)[NOT_FOUND]");
				return;
			}

			this.Wallets.Add(wallet);
		}

		/// <summary>
		/// Loads the keys and transactions we're tracking in memory for faster lookups.
		/// </summary>
		public void LoadKeysLookupLock()
		{
			lock (this.lockObject)
			{
				foreach (Wallet wallet in this.Wallets)
				{
					IEnumerable<HdAddress> addresses = wallet.GetAllAddressesByCoinType(this.coinType, a => true);
					foreach (HdAddress address in addresses)
					{
						this.scriptToAddressLookup[address.ScriptPubKey] = address;
						if (address.Pubkey != null)
							this.scriptToAddressLookup[address.Pubkey] = address;

						// Get the UTXOs that are unspent or spent but not confirmed.
						// We only exclude from the list the confirmed spent UTXOs.
						foreach (TransactionData transaction in address.Transactions.Where(t => t.SpendingDetails?.BlockHeight == null))
						{
							this.outpointLookup[new OutPoint(transaction.Id, transaction.Index)] = transaction;
						}
					}
				}
			}
		}

		/// <summary>
		/// Update the keys and transactions we're tracking in memory for faster lookups.
		/// </summary>
		public void UpdateKeysLookupLocked(IEnumerable<HdAddress> addresses)
		{
			if (addresses == null || !addresses.Any())
			{
				return;
			}

			lock (this.lockObject)
			{
				foreach (HdAddress address in addresses)
				{
					this.scriptToAddressLookup[address.ScriptPubKey] = address;
					if (address.Pubkey != null)
						this.scriptToAddressLookup[address.Pubkey] = address;
				}
			}
		}

		/// <summary>
		/// Add to the list of unspent outputs kept in memory for faster lookups.
		/// </summary>
		private void AddInputKeysLookupLocked(TransactionData transactionData)
		{
			Guard.NotNull(transactionData, nameof(transactionData));

			lock (this.lockObject)
			{
				this.outpointLookup[new OutPoint(transactionData.Id, transactionData.Index)] = transactionData;
			}
		}

		/// <summary>
		/// Remove from the list of unspent outputs kept in memory.
		/// </summary>
		private void RemoveInputKeysLookupLock(TransactionData transactionData)
		{
			Guard.NotNull(transactionData, nameof(transactionData));
			Guard.NotNull(transactionData.SpendingDetails, nameof(transactionData.SpendingDetails));

			lock (this.lockObject)
			{
				this.outpointLookup.Remove(new OutPoint(transactionData.Id, transactionData.Index));
			}
		}

		/// <summary>
		/// Reloads the UTXOs we're tracking in memory for faster lookups.
		/// </summary>
		public void RefreshInputKeysLookupLock()
		{
			lock (this.lockObject)
			{
				this.outpointLookup = new Dictionary<OutPoint, TransactionData>();

				foreach (Wallet wallet in this.Wallets)
				{
					foreach (HdAddress address in wallet.GetAllAddressesByCoinType(this.coinType, a => true))
					{
						// Get the UTXOs that are unspent or spent but not confirmed.
						// We only exclude from the list the confirmed spent UTXOs.
						foreach (TransactionData transaction in address.Transactions.Where(t => t.SpendingDetails?.BlockHeight == null))
						{
							this.outpointLookup[new OutPoint(transaction.Id, transaction.Index)] = transaction;
						}
					}
				}
			}
		}

		/// <inheritdoc />
		public IEnumerable<string> GetWalletsNames()
		{
			return this.Wallets.Select(w => w.Name);
		}

		/// <inheritdoc />
		public Wallet GetWalletByName(string walletName)
		{
			Wallet wallet = this.Wallets.SingleOrDefault(w => w.Name == walletName);
			if (wallet == null)
			{
				this.logger.LogTrace("(-)[WALLET_NOT_FOUND]");
				throw new WalletException($"No wallet with name '{walletName}' could be found.");
			}

			return wallet;
		}

		/// <inheritdoc />
		public ICollection<uint256> GetFirstWalletBlockLocator()
		{
			return this.Wallets.First().BlockLocator;
		}

		/// <inheritdoc />
		public int? GetEarliestWalletHeight()
		{
			return this.Wallets.Min(w => w.AccountsRoot.Single(a => a.CoinType == this.coinType).LastBlockSyncedHeight);
		}

		/// <inheritdoc />
		public DateTimeOffset GetOldestWalletCreationTime()
		{
			return this.Wallets.Min(w => w.CreationTime);
		}

		/// <inheritdoc />
		public HashSet<(uint256, DateTimeOffset)> RemoveTransactionsByIdsLocked(string walletName, IEnumerable<uint256> transactionsIds)
		{
			Guard.NotNull(transactionsIds, nameof(transactionsIds));
			Guard.NotEmpty(walletName, nameof(walletName));

			List<uint256> idsToRemove = transactionsIds.ToList();
			Wallet wallet = this.GetWallet(walletName);

			var result = new HashSet<(uint256, DateTimeOffset)>();

			lock (this.lockObject)
			{
				IEnumerable<HdAccount> accounts = wallet.GetAccountsByCoinType(this.coinType);
				foreach (HdAccount account in accounts)
				{
					foreach (HdAddress address in account.GetCombinedAddresses())
					{
						for (int i = 0; i < address.Transactions.Count; i++)
						{
							TransactionData transaction = address.Transactions.ElementAt(i);

							// Remove the transaction from the list of transactions affecting an address.
							// Only transactions that haven't been confirmed in a block can be removed.
							if (!transaction.IsConfirmed() && idsToRemove.Contains(transaction.Id))
							{
								result.Add((transaction.Id, transaction.CreationTime));
								address.Transactions = address.Transactions.Except(new[] { transaction }).ToList();
								i--;
							}

							// Remove the spending transaction object containing this transaction id.
							if (transaction.SpendingDetails != null && !transaction.SpendingDetails.IsSpentConfirmed() && idsToRemove.Contains(transaction.SpendingDetails.TransactionId))
							{
								result.Add((transaction.SpendingDetails.TransactionId, transaction.SpendingDetails.CreationTime));
								address.Transactions.ElementAt(i).SpendingDetails = null;
							}
						}
					}
				}

				// Reload the addresses and inputs lookup dictionaries.
				this.RefreshInputKeysLookupLock();
			}

			if (result.Any())
			{
				this.SaveWallet(wallet);
			}

			return result;
		}

		/// <inheritdoc />
		public HashSet<(uint256, DateTimeOffset)> RemoveAllTransactions(string walletName)
		{
			Guard.NotEmpty(walletName, nameof(walletName));
			Wallet wallet = this.GetWallet(walletName);

			var removedTransactions = new HashSet<(uint256, DateTimeOffset)>();

			lock (this.lockObject)
			{
				IEnumerable<HdAccount> accounts = wallet.GetAccountsByCoinType(this.coinType);
				foreach (HdAccount account in accounts)
				{
					foreach (HdAddress address in account.GetCombinedAddresses())
					{
						removedTransactions.UnionWith(address.Transactions.Select(t => (t.Id, t.CreationTime)));
						address.Transactions.Clear();
					}
				}

				// Reload the addresses and inputs lookup dictionaries.
				this.RefreshInputKeysLookupLock();
			}

			if (removedTransactions.Any())
			{
				this.SaveWallet(wallet);
			}

			return removedTransactions;
		}

		/// <inheritdoc />
		public HashSet<(uint256, DateTimeOffset)> RemoveTransactionsFromDate(string walletName, DateTimeOffset fromDate)
		{
			Guard.NotEmpty(walletName, nameof(walletName));
			Wallet wallet = this.GetWallet(walletName);

			var removedTransactions = new HashSet<(uint256, DateTimeOffset)>();

			lock (this.lockObject)
			{
				IEnumerable<HdAccount> accounts = wallet.GetAccountsByCoinType(this.coinType);
				foreach (HdAccount account in accounts)
				{
					foreach (HdAddress address in account.GetCombinedAddresses())
					{
						var toRemove = address.Transactions.Where(t => t.CreationTime > fromDate).ToList();
						foreach (var trx in toRemove)
						{
							removedTransactions.Add((trx.Id, trx.CreationTime));
							address.Transactions.Remove(trx);
						}
					}
				}

				// Reload the addresses and inputs lookup dictionaries.
				this.RefreshInputKeysLookupLock();
			}

			if (removedTransactions.Any())
			{
				this.SaveWallet(wallet);
			}

			return removedTransactions;
		}

		/// <summary>
		/// Updates details of the last block synced in a wallet when the chain of headers finishes downloading.
		/// </summary>
		/// <param name="wallets">The wallets to update when the chain has downloaded.</param>
		/// <param name="date">The creation date of the block with which to update the wallet.</param>
		private void UpdateWhenChainDownloaded(IEnumerable<Wallet> wallets, DateTime date)
		{
			this.asyncLoopFactory.RunUntil("WalletManager.DownloadChain", this.nodeLifetime.ApplicationStopping,
				() => this.chain.IsDownloaded(),
				() =>
				{
					int heightAtDate = this.chain.GetHeightAtTime(date);

					foreach (Wallet wallet in wallets)
					{
						this.logger.LogTrace("The chain of headers has finished downloading, updating wallet '{0}' with height {1}", wallet.Name, heightAtDate);
						this.UpdateLastBlockSyncedHeight(wallet, this.chain.GetBlock(heightAtDate));
						this.SaveWallet(wallet);
					}
				},
				(ex) =>
				{
					// In case of an exception while waiting for the chain to be at a certain height, we just cut our losses and
					// sync from the current height.
					this.logger.LogError($"Exception occurred while waiting for chain to download: {ex.Message}");

					foreach (Wallet wallet in wallets)
					{
						this.UpdateLastBlockSyncedHeight(wallet, this.chain.Tip);
					}
				},
				TimeSpans.FiveSeconds);
		}

		/// <inheritdoc />
		[NoTrace]
		public ExtKey GetExtKey(WalletAccountReference accountReference, string password = "", bool cache = false)
		{
			Wallet wallet = this.GetWalletByName(accountReference.WalletName);
			string cacheKey = wallet.EncryptedSeed;
			Key privateKey;

			if (this.privateKeyCache.TryGetValue(cacheKey, out SecureString secretValue))
			{
				privateKey = wallet.Network.CreateBitcoinSecret(secretValue.FromSecureString()).PrivateKey;
			}
			else
			{
				privateKey = Key.Parse(wallet.EncryptedSeed, password, wallet.Network);
			}

			if (cache)
			{
				// The default duration the secret is cached is 5 minutes.
				var timeOutDuration = new TimeSpan(0, 5, 0);
				this.UnlockWallet(password, accountReference.WalletName, (int)timeOutDuration.TotalSeconds);
			}

			return new ExtKey(privateKey, wallet.ChainCode);
		}
	}
=======
    /// <summary>
    /// A manager providing operations on wallets.
    /// </summary>
    public class WalletManager : IWalletManager
    {
        // <summary>As per RPC method definition this should be the max allowable expiry duration.</summary>
        private const int MaxWalletUnlockDurationInSeconds = 1073741824;

        /// <summary>Quantity of accounts created in a wallet file when a wallet is restored.</summary>
        private const int WalletRecoveryAccountsCount = 1;

        /// <summary>Quantity of accounts created in a wallet file when a wallet is created.</summary>
        private const int WalletCreationAccountsCount = 1;

        /// <summary>File extension for wallet files.</summary>
        private const string WalletFileExtension = "wallet.json";

        /// <summary>Timer for saving wallet files to the file system.</summary>
        private const int WalletSavetimeIntervalInMinutes = 5;

        /// <summary>
        /// A lock object that protects access to the <see cref="Wallet"/>.
        /// Any of the collections inside Wallet must be synchronized using this lock.
        /// </summary>
        protected readonly object lockObject;

        /// <summary>The async loop we need to wait upon before we can shut down this manager.</summary>
        private IAsyncLoop asyncLoop;

        /// <summary>Factory for creating background async loop tasks.</summary>
        private readonly IAsyncLoopFactory asyncLoopFactory;

        /// <summary>Gets the list of wallets.</summary>
        public ConcurrentBag<Wallet> Wallets { get; }

        /// <summary>The type of coin used in this manager.</summary>
        protected readonly CoinType coinType;

        /// <summary>Specification of the network the node runs on - regtest/testnet/mainnet.</summary>
        protected readonly Network network;

        /// <summary>The chain of headers.</summary>
        protected readonly ChainIndexer ChainIndexer;

        /// <summary>Global application life cycle control - triggers when application shuts down.</summary>
        private readonly INodeLifetime nodeLifetime;

        /// <summary>Instance logger.</summary>
        private readonly ILogger logger;

        /// <summary>An object capable of storing <see cref="Wallet"/>s to the file system.</summary>
        private readonly FileStorage<Wallet> fileStorage;

        /// <summary>The broadcast manager.</summary>
        private readonly IBroadcasterManager broadcasterManager;

        /// <summary>Provider of time functions.</summary>
        private readonly IDateTimeProvider dateTimeProvider;

        /// <summary>The settings for the wallet feature.</summary>
        private readonly WalletSettings walletSettings;

        /// <summary>The settings for the wallet feature.</summary>
        private readonly IScriptAddressReader scriptAddressReader;

        /// <summary>The private key cache for unlocked wallets.</summary>
        private readonly MemoryCache privateKeyCache;

        public uint256 WalletTipHash { get; set; }

        // In order to allow faster look-ups of transactions affecting the wallets' addresses,
        // we keep a couple of objects in memory:
        // 1. the list of unspent outputs for checking whether inputs from a transaction are being spent by our wallet and
        // 2. the list of addresses contained in our wallet for checking whether a transaction is being paid to the wallet.
        private Dictionary<OutPoint, TransactionData> outpointLookup;
        internal ScriptToAddressLookup scriptToAddressLookup;

        public WalletManager(
            ILoggerFactory loggerFactory,
            Network network,
            ChainIndexer chainIndexer,
            WalletSettings walletSettings,
            DataFolder dataFolder,
            IWalletFeePolicy walletFeePolicy,
            IAsyncLoopFactory asyncLoopFactory,
            INodeLifetime nodeLifetime,
            IDateTimeProvider dateTimeProvider,
            IScriptAddressReader scriptAddressReader,
            IBroadcasterManager broadcasterManager = null) // no need to know about transactions the node will broadcast to.
        {
            Guard.NotNull(loggerFactory, nameof(loggerFactory));
            Guard.NotNull(network, nameof(network));
            Guard.NotNull(chainIndexer, nameof(chainIndexer));
            Guard.NotNull(walletSettings, nameof(walletSettings));
            Guard.NotNull(dataFolder, nameof(dataFolder));
            Guard.NotNull(walletFeePolicy, nameof(walletFeePolicy));
            Guard.NotNull(asyncLoopFactory, nameof(asyncLoopFactory));
            Guard.NotNull(nodeLifetime, nameof(nodeLifetime));
            Guard.NotNull(scriptAddressReader, nameof(scriptAddressReader));

            this.walletSettings = walletSettings;
            this.lockObject = new object();

            this.logger = loggerFactory.CreateLogger(this.GetType().FullName);
            this.Wallets = new ConcurrentBag<Wallet>();

            this.network = network;
            this.coinType = (CoinType)network.Consensus.CoinType;
            this.ChainIndexer = chainIndexer;
            this.asyncLoopFactory = asyncLoopFactory;
            this.nodeLifetime = nodeLifetime;
            this.fileStorage = new FileStorage<Wallet>(dataFolder.WalletPath);
            this.broadcasterManager = broadcasterManager;
            this.scriptAddressReader = scriptAddressReader;
            this.dateTimeProvider = dateTimeProvider;

            // register events
            if (this.broadcasterManager != null)
            {
                this.broadcasterManager.TransactionStateChanged += this.BroadcasterManager_TransactionStateChanged;
            }

            this.scriptToAddressLookup = this.CreateAddressFromScriptLookup();
            this.outpointLookup = new Dictionary<OutPoint, TransactionData>();

            this.privateKeyCache = new MemoryCache(new MemoryCacheOptions() { ExpirationScanFrequency = new TimeSpan(0, 1, 0) });
        }

        /// <summary>
        /// Creates the <see cref="ScriptToAddressLookup"/> object to use.
        /// </summary>
        /// <remarks>
        /// Override this method and the <see cref="ScriptToAddressLookup"/> object to provide a custom keys lookup.
        /// </remarks>
        /// <returns>A new <see cref="ScriptToAddressLookup"/> object for use by this class.</returns>
        protected virtual ScriptToAddressLookup CreateAddressFromScriptLookup()
        {
            return new ScriptToAddressLookup();
        }

        /// <inheritdoc />
        public virtual Dictionary<string, ScriptTemplate> GetValidStakingTemplates()
        {
            return new Dictionary<string, ScriptTemplate> {
                { "P2PK", PayToPubkeyTemplate.Instance },
                { "P2PKH", PayToPubkeyHashTemplate.Instance } };
        }

        // <inheritdoc />
        public virtual IEnumerable<BuilderExtension> GetTransactionBuilderExtensionsForStaking()
        {
            return new List<BuilderExtension>();
        }

        private void BroadcasterManager_TransactionStateChanged(object sender, TransactionBroadcastEntry transactionEntry)
        {
            if (string.IsNullOrEmpty(transactionEntry.ErrorMessage))
            {
                this.ProcessTransaction(transactionEntry.Transaction, null, null, transactionEntry.State == State.Propagated);
            }
            else
            {
                this.logger.LogTrace("Exception occurred: {0}", transactionEntry.ErrorMessage);
                this.logger.LogTrace("(-)[EXCEPTION]");
            }
        }

        public void Start()
        {
            // Find wallets and load them in memory.
            IEnumerable<Wallet> wallets = this.fileStorage.LoadByFileExtension(WalletFileExtension);

            foreach (Wallet wallet in wallets)
            {
                this.Load(wallet);
                foreach (HdAccount account in wallet.GetAccounts())
                {
                    this.AddAddressesToMaintainBuffer(account, false);
                    this.AddAddressesToMaintainBuffer(account, true);
                }
            }

            if (this.walletSettings.IsDefaultWalletEnabled())
            {
                // Check if it already exists, if not, create one.
                if (!wallets.Any(w => w.Name == this.walletSettings.DefaultWalletName))
                {
                    var mnemonic = new Mnemonic(Wordlist.English, WordCount.Twelve);
                    this.CreateWallet(this.walletSettings.DefaultWalletPassword, this.walletSettings.DefaultWalletName, string.Empty, mnemonic);
                }

                // Make sure both unlock is specified, and that we actually have a default wallet name specified.
                if (this.walletSettings.UnlockDefaultWallet)
                {
                    this.UnlockWallet(this.walletSettings.DefaultWalletPassword, this.walletSettings.DefaultWalletName, MaxWalletUnlockDurationInSeconds);
                }
            }

            // Load data in memory for faster lookups.
            this.LoadKeysLookupLock();

            // Find the last chain block received by the wallet manager.
            this.WalletTipHash = this.LastReceivedBlockHash();

            // Save the wallets file every 5 minutes to help against crashes.
            this.asyncLoop = this.asyncLoopFactory.Run("Wallet persist job", token =>
            {
                this.SaveWallets();
                this.logger.LogInformation("Wallets saved to file at {0}.", this.dateTimeProvider.GetUtcNow());

                this.logger.LogTrace("(-)[IN_ASYNC_LOOP]");
                return Task.CompletedTask;
            },
            this.nodeLifetime.ApplicationStopping,
            repeatEvery: TimeSpan.FromMinutes(WalletSavetimeIntervalInMinutes),
            startAfter: TimeSpan.FromMinutes(WalletSavetimeIntervalInMinutes));
        }

        /// <inheritdoc />
        public void Stop()
        {
            if (this.broadcasterManager != null)
                this.broadcasterManager.TransactionStateChanged -= this.BroadcasterManager_TransactionStateChanged;

            this.asyncLoop?.Dispose();
            this.SaveWallets();
        }

        /// <inheritdoc />
        public Mnemonic CreateWallet(string password, string name, string passphrase, Mnemonic mnemonic = null)
        {
            Guard.NotEmpty(password, nameof(password));
            Guard.NotEmpty(name, nameof(name));
            Guard.NotNull(passphrase, nameof(passphrase));

            // Generate the root seed used to generate keys from a mnemonic picked at random
            // and a passphrase optionally provided by the user.
            mnemonic = mnemonic ?? new Mnemonic(Wordlist.English, WordCount.Twelve);

            ExtKey extendedKey = HdOperations.GetExtendedKey(mnemonic, passphrase);

            // Create a wallet file.
            string encryptedSeed = extendedKey.PrivateKey.GetEncryptedBitcoinSecret(password, this.network).ToWif();
            Wallet wallet = this.GenerateWalletFile(name, encryptedSeed, extendedKey.ChainCode);

            // Generate multiple accounts and addresses from the get-go.
            for (int i = 0; i < WalletCreationAccountsCount; i++)
            {
                HdAccount account = wallet.AddNewAccount(password, this.dateTimeProvider.GetTimeOffset());
                IEnumerable<HdAddress> newReceivingAddresses = account.CreateAddresses(this.network, this.walletSettings.UnusedAddressesBuffer);
                IEnumerable<HdAddress> newChangeAddresses = account.CreateAddresses(this.network, this.walletSettings.UnusedAddressesBuffer, true);
                this.UpdateKeysLookupLocked(newReceivingAddresses.Concat(newChangeAddresses));
            }

            // If the chain is downloaded, we set the height of the newly created wallet to it.
            // However, if the chain is still downloading when the user creates a wallet,
            // we wait until it is downloaded in order to set it. Otherwise, the height of the wallet will be the height of the chain at that moment.
            if (this.ChainIndexer.IsDownloaded())
            {
                this.UpdateLastBlockSyncedHeight(wallet, this.ChainIndexer.Tip);
            }
            else
            {
                this.UpdateWhenChainDownloaded(new[] { wallet }, this.dateTimeProvider.GetUtcNow());
            }

            // Save the changes to the file and add addresses to be tracked.
            this.SaveWallet(wallet);
            this.Load(wallet);

            return mnemonic;
        }

        /// <inheritdoc />
        public string SignMessage(string password, string walletName, string externalAddress, string message)
        {
            Guard.NotEmpty(password, nameof(password));
            Guard.NotEmpty(walletName, nameof(walletName));
            Guard.NotEmpty(message, nameof(message));
            Guard.NotEmpty(externalAddress, nameof(externalAddress));

            // Get wallet
            Wallet wallet = this.GetWalletByName(walletName);

            // Sign the message.
            HdAddress hdAddress = wallet.GetAddress(externalAddress);
            Key privateKey = wallet.GetExtendedPrivateKeyForAddress(password, hdAddress).PrivateKey;
            return privateKey.SignMessage(message);
        }

        /// <inheritdoc />
        public bool VerifySignedMessage(string externalAddress, string message, string signature)
        {
            Guard.NotEmpty(message, nameof(message));
            Guard.NotEmpty(externalAddress, nameof(externalAddress));
            Guard.NotEmpty(signature, nameof(signature));

            bool result = false;

            try
            {
                BitcoinPubKeyAddress bitcoinPubKeyAddress = new BitcoinPubKeyAddress(externalAddress, this.network);
                result = bitcoinPubKeyAddress.VerifyMessage(message, signature);
            }
            catch (Exception ex)
            {
                this.logger.LogTrace("Failed to verify message: {0}", ex.ToString());
                this.logger.LogTrace("(-)[EXCEPTION]");
            }
            return result;
        }

        /// <inheritdoc />
        public Wallet LoadWallet(string password, string name)
        {
            Guard.NotEmpty(password, nameof(password));
            Guard.NotEmpty(name, nameof(name));

            // Load the file from the local system.
            Wallet wallet = this.fileStorage.LoadByFileName($"{name}.{WalletFileExtension}");

            // Check the password.
            try
            {
                if (!wallet.IsExtPubKeyWallet)
                    Key.Parse(wallet.EncryptedSeed, password, wallet.Network);
            }
            catch (Exception ex)
            {
                this.logger.LogTrace("Exception occurred: {0}", ex.ToString());
                this.logger.LogTrace("(-)[EXCEPTION]");
                throw new SecurityException(ex.Message);
            }

            this.Load(wallet);

            return wallet;
        }

        /// <inheritdoc />
        public void UnlockWallet(string password, string name, int timeout)
        {
            Guard.NotEmpty(password, nameof(password));
            Guard.NotEmpty(name, nameof(name));

            // Length of expiry of the unlocking, restricted to max duration.
            TimeSpan duration = new TimeSpan(0, 0, Math.Min(timeout, MaxWalletUnlockDurationInSeconds));

            this.CacheSecret(name, password, duration);
        }

        /// <inheritdoc />
        public void LockWallet(string name)
        {
            Guard.NotNull(name, nameof(name));

            Wallet wallet = this.GetWalletByName(name);
            string cacheKey = wallet.EncryptedSeed;
            this.privateKeyCache.Remove(cacheKey);
        }

        [NoTrace]
        private SecureString CacheSecret(string name, string walletPassword, TimeSpan duration)
        {
            Wallet wallet = this.GetWalletByName(name);
            string cacheKey = wallet.EncryptedSeed;

            if (!this.privateKeyCache.TryGetValue(cacheKey, out SecureString secretValue))
            {
                Key privateKey = Key.Parse(wallet.EncryptedSeed, walletPassword, wallet.Network);
                secretValue = privateKey.ToString(wallet.Network).ToSecureString();
            }

            this.privateKeyCache.Set(cacheKey, secretValue, duration);

            return secretValue;
        }

        /// <inheritdoc />
        public Wallet RecoverWallet(string password, string name, string mnemonic, DateTime creationTime, string passphrase)
        {
            Guard.NotEmpty(password, nameof(password));
            Guard.NotEmpty(name, nameof(name));
            Guard.NotEmpty(mnemonic, nameof(mnemonic));
            Guard.NotNull(passphrase, nameof(passphrase));

            // Generate the root seed used to generate keys.
            ExtKey extendedKey;
            try
            {
                extendedKey = HdOperations.GetExtendedKey(mnemonic, passphrase);
            }
            catch (NotSupportedException ex)
            {
                this.logger.LogTrace("Exception occurred: {0}", ex.ToString());
                this.logger.LogTrace("(-)[EXCEPTION]");

                if (ex.Message == "Unknown")
                    throw new WalletException("Please make sure you enter valid mnemonic words.");

                throw;
            }

            // Create a wallet file.
            string encryptedSeed = extendedKey.PrivateKey.GetEncryptedBitcoinSecret(password, this.network).ToWif();
            Wallet wallet = this.GenerateWalletFile(name, encryptedSeed, extendedKey.ChainCode, creationTime);

            // Generate multiple accounts and addresses from the get-go.
            for (int i = 0; i < WalletRecoveryAccountsCount; i++)
            {
                HdAccount account;
                lock (this.lockObject)
                {
                    account = wallet.AddNewAccount(password, this.dateTimeProvider.GetTimeOffset());
                }

                IEnumerable<HdAddress> newReceivingAddresses = account.CreateAddresses(this.network, this.walletSettings.UnusedAddressesBuffer);
                IEnumerable<HdAddress> newChangeAddresses = account.CreateAddresses(this.network, this.walletSettings.UnusedAddressesBuffer, true);
                this.UpdateKeysLookupLocked(newReceivingAddresses.Concat(newChangeAddresses));
            }

            // If the chain is downloaded, we set the height of the recovered wallet to that of the recovery date.
            // However, if the chain is still downloading when the user restores a wallet,
            // we wait until it is downloaded in order to set it. Otherwise, the height of the wallet may not be known.
            if (this.ChainIndexer.IsDownloaded())
            {
                int blockSyncStart = this.ChainIndexer.GetHeightAtTime(creationTime);
                this.UpdateLastBlockSyncedHeight(wallet, this.ChainIndexer.GetHeader(blockSyncStart));
            }
            else
            {
                this.UpdateWhenChainDownloaded(new[] { wallet }, creationTime);
            }

            this.SaveWallet(wallet);
            this.Load(wallet);

            return wallet;
        }

        /// <inheritdoc />
        public Wallet RecoverWallet(string name, ExtPubKey extPubKey, int accountIndex, DateTime creationTime)
        {
            Guard.NotEmpty(name, nameof(name));
            Guard.NotNull(extPubKey, nameof(extPubKey));
            this.logger.LogTrace("({0}:'{1}',{2}:'{3}',{4}:'{5}')", nameof(name), name, nameof(extPubKey), extPubKey, nameof(accountIndex), accountIndex);

            // Create a wallet file.
            Wallet wallet = this.GenerateExtPubKeyOnlyWalletFile(name, creationTime);

            // Generate account
            HdAccount account;
            lock (this.lockObject)
            {
                account = wallet.AddNewAccount(extPubKey, accountIndex, this.dateTimeProvider.GetTimeOffset());
            }

            IEnumerable<HdAddress> newReceivingAddresses = account.CreateAddresses(this.network, this.walletSettings.UnusedAddressesBuffer);
            IEnumerable<HdAddress> newChangeAddresses = account.CreateAddresses(this.network, this.walletSettings.UnusedAddressesBuffer, true);
            this.UpdateKeysLookupLocked(newReceivingAddresses.Concat(newChangeAddresses));

            // If the chain is downloaded, we set the height of the recovered wallet to that of the recovery date.
            // However, if the chain is still downloading when the user restores a wallet,
            // we wait until it is downloaded in order to set it. Otherwise, the height of the wallet may not be known.
            if (this.ChainIndexer.IsDownloaded())
            {
                int blockSyncStart = this.ChainIndexer.GetHeightAtTime(creationTime);
                this.UpdateLastBlockSyncedHeight(wallet, this.ChainIndexer.GetHeader(blockSyncStart));
            }
            else
            {
                this.UpdateWhenChainDownloaded(new[] { wallet }, creationTime);
            }

            // Save the changes to the file and add addresses to be tracked.
            this.SaveWallet(wallet);
            this.Load(wallet);
            return wallet;
        }

        /// <inheritdoc />
        public HdAccount GetUnusedAccount(string walletName, string password)
        {
            Guard.NotEmpty(walletName, nameof(walletName));
            Guard.NotEmpty(password, nameof(password));

            Wallet wallet = this.GetWalletByName(walletName);

            if (wallet.IsExtPubKeyWallet)
            {
                this.logger.LogTrace("(-)[CANNOT_ADD_ACCOUNT_TO_EXTPUBKEY_WALLET]");
                throw new CannotAddAccountToXpubKeyWalletException("Use recover-via-extpubkey instead.");
            }

            HdAccount res = this.GetUnusedAccount(wallet, password);
            return res;
        }

        /// <inheritdoc />
        public HdAccount GetUnusedAccount(Wallet wallet, string password)
        {
            Guard.NotNull(wallet, nameof(wallet));
            Guard.NotEmpty(password, nameof(password));

            HdAccount account;

            lock (this.lockObject)
            {
                account = wallet.GetFirstUnusedAccount();

                if (account != null)
                {
                    this.logger.LogTrace("(-)[ACCOUNT_FOUND]");
                    return account;
                }

                // No unused account was found, create a new one.
                account = wallet.AddNewAccount(password, this.dateTimeProvider.GetTimeOffset());
                IEnumerable<HdAddress> newReceivingAddresses = account.CreateAddresses(this.network, this.walletSettings.UnusedAddressesBuffer);
                IEnumerable<HdAddress> newChangeAddresses = account.CreateAddresses(this.network, this.walletSettings.UnusedAddressesBuffer, true);
                this.UpdateKeysLookupLocked(newReceivingAddresses.Concat(newChangeAddresses));
            }

            // Save the changes to the file.
            this.SaveWallet(wallet);

            return account;
        }

        public string GetExtPubKey(WalletAccountReference accountReference)
        {
            Guard.NotNull(accountReference, nameof(accountReference));

            Wallet wallet = this.GetWalletByName(accountReference.WalletName);

            string extPubKey;
            lock (this.lockObject)
            {
                // Get the account.
                HdAccount account = wallet.GetAccount(accountReference.AccountName);
                if (account == null)
                    throw new WalletException($"No account with the name '{accountReference.AccountName}' could be found.");
                extPubKey = account.ExtendedPubKey;
            }

            return extPubKey;
        }

        /// <inheritdoc />
        public HdAddress GetUnusedAddress(WalletAccountReference accountReference)
        {
            HdAddress res = this.GetUnusedAddresses(accountReference, 1).Single();

            return res;
        }

        /// <inheritdoc />
        public HdAddress GetUnusedChangeAddress(WalletAccountReference accountReference)
        {
            HdAddress res = this.GetUnusedAddresses(accountReference, 1, true).Single();

            return res;
        }

        /// <inheritdoc />
        public IEnumerable<HdAddress> GetUnusedAddresses(WalletAccountReference accountReference, int count, bool isChange = false)
        {
            Guard.NotNull(accountReference, nameof(accountReference));
            Guard.Assert(count > 0);

            Wallet wallet = this.GetWalletByName(accountReference.WalletName);

            bool generated = false;
            IEnumerable<HdAddress> addresses;

            lock (this.lockObject)
            {
                // Get the account.
                HdAccount account = wallet.GetAccount(accountReference.AccountName);
                if (account == null)
                    throw new WalletException($"No account with the name '{accountReference.AccountName}' could be found.");

                List<HdAddress> unusedAddresses = isChange ?
                    account.InternalAddresses.Where(acc => !acc.Transactions.Any()).ToList() :
                    account.ExternalAddresses.Where(acc => !acc.Transactions.Any()).ToList();

                int diff = unusedAddresses.Count - count;
                var newAddresses = new List<HdAddress>();
                if (diff < 0)
                {
                    newAddresses = account.CreateAddresses(this.network, Math.Abs(diff), isChange: isChange).ToList();
                    this.UpdateKeysLookupLocked(newAddresses);
                    generated = true;
                }

                addresses = unusedAddresses.Concat(newAddresses).OrderBy(x => x.Index).Take(count);
            }

            if (generated)
            {
                // Save the changes to the file.
                this.SaveWallet(wallet);
            }

            return addresses;
        }

        /// <inheritdoc />
        public (string folderPath, IEnumerable<string>) GetWalletsFiles()
        {
            return (this.fileStorage.FolderPath, this.fileStorage.GetFilesNames(this.GetWalletFileExtension()));
        }

        /// <inheritdoc />
        public IEnumerable<AccountHistory> GetHistory(string walletName, string accountName = null)
        {
            Guard.NotEmpty(walletName, nameof(walletName));

            // In order to calculate the fee properly we need to retrieve all the transactions with spending details.
            Wallet wallet = this.GetWalletByName(walletName);

            var accountsHistory = new List<AccountHistory>();

            lock (this.lockObject)
            {
                var accounts = new List<HdAccount>();
                if (!string.IsNullOrEmpty(accountName))
                {
                    HdAccount account = wallet.GetAccount(accountName);
                    if (account == null)
                        throw new WalletException($"No account with the name '{accountName}' could be found.");

                    accounts.Add(account);
                }
                else
                {
                    accounts.AddRange(wallet.GetAccounts());
                }

                foreach (HdAccount account in accounts)
                {
                    accountsHistory.Add(this.GetHistory(account));
                }
            }

            return accountsHistory;
        }

        /// <inheritdoc />
        public AccountHistory GetHistory(HdAccount account)
        {
            Guard.NotNull(account, nameof(account));
            FlatHistory[] items;
            lock (this.lockObject)
            {
                // Get transactions contained in the account.
                items = account.GetCombinedAddresses()
                    .Where(a => a.Transactions.Any())
                    .SelectMany(s => s.Transactions.Select(t => new FlatHistory { Address = s, Transaction = t })).ToArray();
            }

            return new AccountHistory { Account = account, History = items };
        }

        /// <inheritdoc />
        public IEnumerable<AccountBalance> GetBalances(string walletName, string accountName = null)
        {
            var balances = new List<AccountBalance>();

            lock (this.lockObject)
            {
                Wallet wallet = this.GetWalletByName(walletName);

                var accounts = new List<HdAccount>();
                if (!string.IsNullOrEmpty(accountName))
                {
                    HdAccount account = wallet.GetAccount(accountName);
                    if (account == null)
                        throw new WalletException($"No account with the name '{accountName}' could be found.");

                    accounts.Add(account);
                }
                else
                {
                    accounts.AddRange(wallet.GetAccounts());
                }

                foreach (HdAccount account in accounts)
                {
                    // Calculates the amount of spendable coins.
                    UnspentOutputReference[] spendableBalance = account.GetSpendableTransactions(this.ChainIndexer.Tip.Height, this.network.Consensus.CoinbaseMaturity).ToArray();
                    Money spendableAmount = Money.Zero;
                    foreach (UnspentOutputReference bal in spendableBalance)
                    {
                        spendableAmount += bal.Transaction.Amount;
                    }

                    // Get the total balances.
                    (Money amountConfirmed, Money amountUnconfirmed) result = account.GetBalances();

                    balances.Add(new AccountBalance
                    {
                        Account = account,
                        AmountConfirmed = result.amountConfirmed,
                        AmountUnconfirmed = result.amountUnconfirmed,
                        SpendableAmount = spendableAmount
                    });
                }
            }

            return balances;
        }

        /// <inheritdoc />
        public AddressBalance GetAddressBalance(string address)
        {
            Guard.NotEmpty(address, nameof(address));

            var balance = new AddressBalance
            {
                Address = address,
                CoinType = this.coinType
            };

            lock (this.lockObject)
            {
                HdAddress hdAddress = null;

                foreach (Wallet wallet in this.Wallets)
                {
                    hdAddress = wallet.GetAllAddresses().FirstOrDefault(a => a.Address == address);
                    if (hdAddress == null) continue;

                    (Money amountConfirmed, Money amountUnconfirmed) result = hdAddress.GetBalances();

                    balance.AmountConfirmed = result.amountConfirmed;
                    balance.AmountUnconfirmed = result.amountUnconfirmed;

                    break;
                }

                if (hdAddress == null)
                {
                    this.logger.LogTrace("(-)[ADDRESS_NOT_FOUND]");
                    throw new WalletException($"Address '{address}' not found in wallets.");
                }
            }

            return balance;
        }

        /// <inheritdoc />
        public Wallet GetWallet(string walletName)
        {
            Guard.NotEmpty(walletName, nameof(walletName));

            Wallet wallet = this.GetWalletByName(walletName);

            return wallet;
        }

        /// <inheritdoc />
        public IEnumerable<HdAccount> GetAccounts(string walletName)
        {
            Guard.NotEmpty(walletName, nameof(walletName));

            Wallet wallet = this.GetWalletByName(walletName);

            HdAccount[] res = null;
            lock (this.lockObject)
            {
                res = wallet.GetAccounts().ToArray();
            }
            return res;
        }

        /// <inheritdoc />
        public int LastBlockHeight()
        {
            if (!this.Wallets.Any())
            {
                int height = this.ChainIndexer.Tip.Height;
                this.logger.LogTrace("(-)[NO_WALLET]:{0}", height);
                return height;
            }

            int res;
            lock (this.lockObject)
            {
                res = this.Wallets.Min(w => w.AccountsRoot.Single().LastBlockSyncedHeight) ?? 0;
            }

            return res;
        }

        /// <inheritdoc />
        public bool ContainsWallets => this.Wallets.Any();

        /// <summary>
        /// Gets the hash of the last block received by the wallets.
        /// </summary>
        /// <returns>Hash of the last block received by the wallets.</returns>
        public uint256 LastReceivedBlockHash()
        {
            if (!this.Wallets.Any())
            {
                uint256 hash = this.ChainIndexer.Tip.HashBlock;
                this.logger.LogTrace("(-)[NO_WALLET]:'{0}'", hash);
                return hash;
            }

            uint256 lastBlockSyncedHash;
            lock (this.lockObject)
            {
                lastBlockSyncedHash = this.Wallets
                    .Select(w => w.AccountsRoot.Single())
                    .Where(w => w != null)
                    .OrderBy(o => o.LastBlockSyncedHeight)
                    .FirstOrDefault()?.LastBlockSyncedHash;

                // If details about the last block synced are not present in the wallet,
                // find out which is the oldest wallet and set the last block synced to be the one at this date.
                if (lastBlockSyncedHash == null)
                {
                    this.logger.LogWarning("There were no details about the last block synced in the wallets.");
                    DateTimeOffset earliestWalletDate = this.Wallets.Min(c => c.CreationTime);
                    this.UpdateWhenChainDownloaded(this.Wallets, earliestWalletDate.DateTime);
                    lastBlockSyncedHash = this.ChainIndexer.Tip.HashBlock;
                }
            }

            return lastBlockSyncedHash;
        }

        /// <inheritdoc />
        public IEnumerable<UnspentOutputReference> GetSpendableTransactionsInWallet(string walletName, int confirmations = 0)
        {
            return this.GetSpendableTransactionsInWallet(walletName, confirmations, Wallet.NormalAccounts);
        }

        public virtual IEnumerable<UnspentOutputReference> GetSpendableTransactionsInWalletForStaking(string walletName, int confirmations = 0)
        {
            return this.GetSpendableTransactionsInWallet(walletName, confirmations);
        }

        public IEnumerable<UnspentOutputReference> GetSpendableTransactionsInWallet(string walletName, int confirmations, Func<HdAccount, bool> accountFilter)
        {
            Guard.NotEmpty(walletName, nameof(walletName));

            Wallet wallet = this.GetWalletByName(walletName);
            UnspentOutputReference[] res = null;
            lock (this.lockObject)
            {
                res = wallet.GetAllSpendableTransactions(this.ChainIndexer.Tip.Height, confirmations, accountFilter).ToArray();
            }

            return res;
        }

        /// <inheritdoc />
        public IEnumerable<UnspentOutputReference> GetSpendableTransactionsInAccount(WalletAccountReference walletAccountReference, int confirmations = 0)
        {
            Guard.NotNull(walletAccountReference, nameof(walletAccountReference));

            Wallet wallet = this.GetWalletByName(walletAccountReference.WalletName);
            UnspentOutputReference[] res = null;
            lock (this.lockObject)
            {
                HdAccount account = wallet.GetAccount(walletAccountReference.AccountName);

                if (account == null)
                {
                    this.logger.LogTrace("(-)[ACT_NOT_FOUND]");
                    throw new WalletException(
                        $"Account '{walletAccountReference.AccountName}' in wallet '{walletAccountReference.WalletName}' not found.");
                }

                res = account.GetSpendableTransactions(this.ChainIndexer.Tip.Height, this.network.Consensus.CoinbaseMaturity, confirmations).ToArray();
            }

            return res;
        }

        /// <inheritdoc />
        public void RemoveBlocks(ChainedHeader fork)
        {
            Guard.NotNull(fork, nameof(fork));

            lock (this.lockObject)
            {
                IEnumerable<HdAddress> allAddresses = this.scriptToAddressLookup.Values;
                foreach (HdAddress address in allAddresses)
                {
                    // Remove all the UTXO that have been reorged.
                    IEnumerable<TransactionData> makeUnspendable = address.Transactions.Where(w => w.BlockHeight > fork.Height).ToList();
                    foreach (TransactionData transactionData in makeUnspendable)
                        address.Transactions.Remove(transactionData);

                    // Bring back all the UTXO that are now spendable after the reorg.
                    IEnumerable<TransactionData> makeSpendable = address.Transactions.Where(w => (w.SpendingDetails != null) && (w.SpendingDetails.BlockHeight > fork.Height));
                    foreach (TransactionData transactionData in makeSpendable)
                        transactionData.SpendingDetails = null;
                }

                this.UpdateLastBlockSyncedHeight(fork);

                // Reload the addresses and inputs lookup dictionaries.
                this.RefreshInputKeysLookupLock();
            }
        }

        /// <inheritdoc />
        public void ProcessBlock(Block block, ChainedHeader chainedHeader)
        {
            Guard.NotNull(block, nameof(block));
            Guard.NotNull(chainedHeader, nameof(chainedHeader));

            // If there is no wallet yet, update the wallet tip hash and do nothing else.
            if (!this.Wallets.Any())
            {
                this.WalletTipHash = chainedHeader.HashBlock;
                this.logger.LogTrace("(-)[NO_WALLET]");
                return;
            }

            // Is this the next block.
            if (chainedHeader.Header.HashPrevBlock != this.WalletTipHash)
            {
                this.logger.LogTrace("New block's previous hash '{0}' does not match current wallet's tip hash '{1}'.", chainedHeader.Header.HashPrevBlock, this.WalletTipHash);

                // Are we still on the main chain.
                ChainedHeader current = this.ChainIndexer.GetHeader(this.WalletTipHash);
                if (current == null)
                {
                    this.logger.LogTrace("(-)[REORG]");
                    throw new WalletException("Reorg");
                }

                // The block coming in to the wallet should never be ahead of the wallet.
                // If the block is behind, let it pass.
                if (chainedHeader.Height > current.Height)
                {
                    this.logger.LogTrace("(-)[BLOCK_TOO_FAR]");
                    throw new WalletException("block too far in the future has arrived to the wallet");
                }
            }

            lock (this.lockObject)
            {
                bool trxFoundInBlock = false;
                foreach (Transaction transaction in block.Transactions)
                {
                    bool trxFound = this.ProcessTransaction(transaction, chainedHeader.Height, block, true);
                    if (trxFound)
                    {
                        trxFoundInBlock = true;
                    }
                }

                // Update the wallets with the last processed block height.
                // It's important that updating the height happens after the block processing is complete,
                // as if the node is stopped, on re-opening it will start updating from the previous height.
                this.UpdateLastBlockSyncedHeight(chainedHeader);

                if (trxFoundInBlock)
                {
                    this.logger.LogDebug("Block {0} contains at least one transaction affecting the user's wallet(s).", chainedHeader);
                }
            }
        }

        /// <inheritdoc />
        public bool ProcessTransaction(Transaction transaction, int? blockHeight = null, Block block = null, bool isPropagated = true)
        {
            Guard.NotNull(transaction, nameof(transaction));
            uint256 hash = transaction.GetHash();

            bool foundReceivingTrx = false, foundSendingTrx = false;

            lock (this.lockObject)
            {
                // Check the outputs, ignoring the ones with a 0 amount.
                foreach (TxOut utxo in transaction.Outputs.Where(o => o.Value != Money.Zero))
                {
                    // Check if the outputs contain one of our addresses.
                    if (this.scriptToAddressLookup.TryGetValue(utxo.ScriptPubKey, out HdAddress _))
                    {
                        this.AddTransactionToWallet(transaction, utxo, blockHeight, block, isPropagated);
                        foundReceivingTrx = true;
                        this.logger.LogDebug("Transaction '{0}' contained funds received by the user's wallet(s).", hash);
                    }
                }

                // Check the inputs - include those that have a reference to a transaction containing one of our scripts and the same index.
                foreach (TxIn input in transaction.Inputs)
                {
                    if (!this.outpointLookup.TryGetValue(input.PrevOut, out TransactionData tTx))
                    {
                        continue;
                    }

                    // Get the details of the outputs paid out.
                    IEnumerable<TxOut> paidOutTo = transaction.Outputs.Where(o =>
                    {
                        // If script is empty ignore it.
                        if (o.IsEmpty)
                            return false;

                        // Check if the destination script is one of the wallet's.
                        bool found = this.scriptToAddressLookup.TryGetValue(o.ScriptPubKey, out HdAddress addr);

                        // Include the keys not included in our wallets (external payees).
                        if (!found)
                            return true;

                        // Include the keys that are in the wallet but that are for receiving
                        // addresses (which would mean the user paid itself).
                        // We also exclude the keys involved in a staking transaction.
                        return !addr.IsChangeAddress() && !transaction.IsCoinStake;
                    });

                    this.AddSpendingTransactionToWallet(transaction, paidOutTo, tTx.Id, tTx.Index, blockHeight, block);
                    foundSendingTrx = true;
                    this.logger.LogDebug("Transaction '{0}' contained funds sent by the user's wallet(s).", hash);
                }
            }

            return foundSendingTrx || foundReceivingTrx;
        }

        /// <summary>
        /// Adds a transaction that credits the wallet with new coins.
        /// This method is can be called many times for the same transaction (idempotent).
        /// </summary>
        /// <param name="transaction">The transaction from which details are added.</param>
        /// <param name="utxo">The unspent output to add to the wallet.</param>
        /// <param name="blockHeight">Height of the block.</param>
        /// <param name="block">The block containing the transaction to add.</param>
        /// <param name="isPropagated">Propagation state of the transaction.</param>
        private void AddTransactionToWallet(Transaction transaction, TxOut utxo, int? blockHeight = null, Block block = null, bool isPropagated = true)
        {
            Guard.NotNull(transaction, nameof(transaction));
            Guard.NotNull(utxo, nameof(utxo));

            uint256 transactionHash = transaction.GetHash();

            // Get the collection of transactions to add to.
            Script script = utxo.ScriptPubKey;
            this.scriptToAddressLookup.TryGetValue(script, out HdAddress address);
            ICollection<TransactionData> addressTransactions = address.Transactions;

            // Check if a similar UTXO exists or not (same transaction ID and same index).
            // New UTXOs are added, existing ones are updated.
            int index = transaction.Outputs.IndexOf(utxo);
            Money amount = utxo.Value;
            TransactionData foundTransaction = addressTransactions.FirstOrDefault(t => (t.Id == transactionHash) && (t.Index == index));
            if (foundTransaction == null)
            {
                this.logger.LogTrace("UTXO '{0}-{1}' not found, creating.", transactionHash, index);
                var newTransaction = new TransactionData
                {
                    Amount = amount,
                    IsCoinBase = transaction.IsCoinBase == false ? (bool?)null : true,
                    IsCoinStake = transaction.IsCoinStake == false ? (bool?)null : true,
                    BlockHeight = blockHeight,
                    BlockHash = block?.GetHash(),
                    BlockIndex = block?.Transactions.FindIndex(t => t.GetHash() == transactionHash),
                    Id = transactionHash,
                    CreationTime = DateTimeOffset.FromUnixTimeSeconds(block?.Header.Time ?? transaction.Time),
                    Index = index,
                    ScriptPubKey = script,
                    Hex = this.walletSettings.SaveTransactionHex ? transaction.ToHex() : null,
                    IsPropagated = isPropagated
                };

                // Add the Merkle proof to the (non-spending) transaction.
                if (block != null)
                {
                    newTransaction.MerkleProof = new MerkleBlock(block, new[] { transactionHash }).PartialMerkleTree;
                }

                addressTransactions.Add(newTransaction);
                this.AddInputKeysLookupLocked(newTransaction);
            }
            else
            {
                this.logger.LogTrace("Transaction ID '{0}' found, updating.", transactionHash);

                // Update the block height and block hash.
                if ((foundTransaction.BlockHeight == null) && (blockHeight != null))
                {
                    foundTransaction.BlockHeight = blockHeight;
                    foundTransaction.BlockHash = block?.GetHash();
                    foundTransaction.BlockIndex = block?.Transactions.FindIndex(t => t.GetHash() == transactionHash);
                }

                // Update the block time.
                if (block != null)
                {
                    foundTransaction.CreationTime = DateTimeOffset.FromUnixTimeSeconds(block.Header.Time);
                }

                // Add the Merkle proof now that the transaction is confirmed in a block.
                if ((block != null) && (foundTransaction.MerkleProof == null))
                {
                    foundTransaction.MerkleProof = new MerkleBlock(block, new[] { transactionHash }).PartialMerkleTree;
                }

                if (isPropagated)
                    foundTransaction.IsPropagated = true;
            }

            this.TransactionFoundInternal(script);
        }

        /// <summary>
        /// Mark an output as spent, the credit of the output will not be used to calculate the balance.
        /// The output will remain in the wallet for history (and reorg).
        /// </summary>
        /// <param name="transaction">The transaction from which details are added.</param>
        /// <param name="paidToOutputs">A list of payments made out</param>
        /// <param name="spendingTransactionId">The id of the transaction containing the output being spent, if this is a spending transaction.</param>
        /// <param name="spendingTransactionIndex">The index of the output in the transaction being referenced, if this is a spending transaction.</param>
        /// <param name="blockHeight">Height of the block.</param>
        /// <param name="block">The block containing the transaction to add.</param>
        private void AddSpendingTransactionToWallet(Transaction transaction, IEnumerable<TxOut> paidToOutputs,
            uint256 spendingTransactionId, int? spendingTransactionIndex, int? blockHeight = null, Block block = null)
        {
            Guard.NotNull(transaction, nameof(transaction));
            Guard.NotNull(paidToOutputs, nameof(paidToOutputs));

            uint256 transactionHash = transaction.GetHash();

            // Get the transaction being spent.
            TransactionData spentTransaction = this.scriptToAddressLookup.Values.Distinct().SelectMany(v => v.Transactions)
                .SingleOrDefault(t => (t.Id == spendingTransactionId) && (t.Index == spendingTransactionIndex));
            if (spentTransaction == null)
            {
                // Strange, why would it be null?
                this.logger.LogTrace("(-)[TX_NULL]");
                return;
            }

            // If the details of this spending transaction are seen for the first time.
            if (spentTransaction.SpendingDetails == null)
            {
                this.logger.LogTrace("Spending UTXO '{0}-{1}' is new.", spendingTransactionId, spendingTransactionIndex);

                var payments = new List<PaymentDetails>();
                foreach (TxOut paidToOutput in paidToOutputs)
                {
                    // Figure out how to retrieve the destination address.
                    string destinationAddress = this.scriptAddressReader.GetAddressFromScriptPubKey(this.network, paidToOutput.ScriptPubKey);
                    if (destinationAddress == string.Empty)
                        if (this.scriptToAddressLookup.TryGetValue(paidToOutput.ScriptPubKey, out HdAddress destination))
                            destinationAddress = destination.Address;

                    payments.Add(new PaymentDetails
                    {
                        DestinationScriptPubKey = paidToOutput.ScriptPubKey,
                        DestinationAddress = destinationAddress,
                        Amount = paidToOutput.Value,
                        OutputIndex = transaction.Outputs.IndexOf(paidToOutput)
                    });
                }

                var spendingDetails = new SpendingDetails
                {
                    TransactionId = transactionHash,
                    Payments = payments,
                    CreationTime = DateTimeOffset.FromUnixTimeSeconds(block?.Header.Time ?? transaction.Time),
                    BlockHeight = blockHeight,
                    BlockIndex = block?.Transactions.FindIndex(t => t.GetHash() == transactionHash),
                    Hex = this.walletSettings.SaveTransactionHex ? transaction.ToHex() : null,
                    IsCoinStake = transaction.IsCoinStake == false ? (bool?)null : true
                };

                spentTransaction.SpendingDetails = spendingDetails;
                spentTransaction.MerkleProof = null;
            }
            else // If this spending transaction is being confirmed in a block.
            {
                this.logger.LogTrace("Spending transaction ID '{0}' is being confirmed, updating.", spendingTransactionId);

                // Update the block height.
                if (spentTransaction.SpendingDetails.BlockHeight == null && blockHeight != null)
                {
                    spentTransaction.SpendingDetails.BlockHeight = blockHeight;
                }

                // Update the block time to be that of the block in which the transaction is confirmed.
                if (block != null)
                {
                    spentTransaction.SpendingDetails.CreationTime = DateTimeOffset.FromUnixTimeSeconds(block.Header.Time);
                    spentTransaction.BlockIndex = block?.Transactions.FindIndex(t => t.GetHash() == transactionHash);
                }
            }

            // If the transaction is spent and confirmed, we remove the UTXO from the lookup dictionary.
            if (spentTransaction.SpendingDetails.BlockHeight != null)
            {
                this.RemoveInputKeysLookupLock(spentTransaction);
            }
        }

        public virtual void TransactionFoundInternal(Script script, Func<HdAccount, bool> accountFilter = null)
        {
            foreach (Wallet wallet in this.Wallets)
            {
                foreach (HdAccount account in wallet.GetAccounts(accountFilter ?? Wallet.NormalAccounts))
                {
                    bool isChange;
                    if (account.ExternalAddresses.Any(address => address.ScriptPubKey == script))
                    {
                        isChange = false;
                    }
                    else if (account.InternalAddresses.Any(address => address.ScriptPubKey == script))
                    {
                        isChange = true;
                    }
                    else
                    {
                        continue;
                    }

                    IEnumerable<HdAddress> newAddresses = this.AddAddressesToMaintainBuffer(account, isChange);

                    this.UpdateKeysLookupLocked(newAddresses);
                }
            }
        }

        private IEnumerable<HdAddress> AddAddressesToMaintainBuffer(HdAccount account, bool isChange)
        {
            HdAddress lastUsedAddress = account.GetLastUsedAddress(isChange);
            int lastUsedAddressIndex = lastUsedAddress?.Index ?? -1;
            int addressesCount = isChange ? account.InternalAddresses.Count() : account.ExternalAddresses.Count();
            int emptyAddressesCount = addressesCount - lastUsedAddressIndex - 1;
            int addressesToAdd = this.walletSettings.UnusedAddressesBuffer - emptyAddressesCount;

            return addressesToAdd > 0 ? account.CreateAddresses(this.network, addressesToAdd, isChange) : new List<HdAddress>();
        }

        /// <inheritdoc />
        public void DeleteWallet()
        {
            throw new NotImplementedException();
        }

        /// <inheritdoc />
        public void SaveWallets()
        {
            foreach (Wallet wallet in this.Wallets)
            {
                this.SaveWallet(wallet);
            }
        }

        /// <inheritdoc />
        public void SaveWallet(Wallet wallet)
        {
            Guard.NotNull(wallet, nameof(wallet));

            lock (this.lockObject)
            {
                this.fileStorage.SaveToFile(wallet, $"{wallet.Name}.{WalletFileExtension}");
            }
        }

        /// <inheritdoc />
        public string GetWalletFileExtension()
        {
            return WalletFileExtension;
        }

        /// <inheritdoc />
        public void UpdateLastBlockSyncedHeight(ChainedHeader chainedHeader)
        {
            Guard.NotNull(chainedHeader, nameof(chainedHeader));

            // Update the wallets with the last processed block height.
            foreach (Wallet wallet in this.Wallets)
            {
                this.UpdateLastBlockSyncedHeight(wallet, chainedHeader);
            }

            this.WalletTipHash = chainedHeader.HashBlock;
        }

        /// <inheritdoc />
        public void UpdateLastBlockSyncedHeight(Wallet wallet, ChainedHeader chainedHeader)
        {
            Guard.NotNull(wallet, nameof(wallet));
            Guard.NotNull(chainedHeader, nameof(chainedHeader));

            // The block locator will help when the wallet
            // needs to rewind this will be used to find the fork.
            wallet.BlockLocator = chainedHeader.GetLocator().Blocks;

            lock (this.lockObject)
            {
                wallet.SetLastBlockDetails(chainedHeader);
            }
        }

        /// <summary>
        /// Generates the wallet file.
        /// </summary>
        /// <param name="name">The name of the wallet.</param>
        /// <param name="encryptedSeed">The seed for this wallet, password encrypted.</param>
        /// <param name="chainCode">The chain code.</param>
        /// <param name="creationTime">The time this wallet was created.</param>
        /// <returns>The wallet object that was saved into the file system.</returns>
        /// <exception cref="WalletException">Thrown if wallet cannot be created.</exception>
        private Wallet GenerateWalletFile(string name, string encryptedSeed, byte[] chainCode, DateTimeOffset? creationTime = null)
        {
            Guard.NotEmpty(name, nameof(name));
            Guard.NotEmpty(encryptedSeed, nameof(encryptedSeed));
            Guard.NotNull(chainCode, nameof(chainCode));

            // Check if any wallet file already exists, with case insensitive comparison.
            if (this.Wallets.Any(w => string.Equals(w.Name, name, StringComparison.OrdinalIgnoreCase)))
            {
                this.logger.LogTrace("(-)[WALLET_ALREADY_EXISTS]");
                throw new WalletException($"Wallet with name '{name}' already exists.");
            }

            List<Wallet> similarWallets = this.Wallets.Where(w => w.EncryptedSeed == encryptedSeed).ToList();
            if (similarWallets.Any())
            {
                this.logger.LogTrace("(-)[SAME_PK_ALREADY_EXISTS]");
                throw new WalletException("Cannot create this wallet as a wallet with the same private key already exists. If you want to restore your wallet from scratch, " +
                                                    $"please remove the file {string.Join(", ", similarWallets.Select(w => w.Name))}.{WalletFileExtension} from '{this.fileStorage.FolderPath}' and try restoring the wallet again. " +
                                                    "Make sure you have your mnemonic and your password handy!");
            }

            var walletFile = new Wallet
            {
                Name = name,
                EncryptedSeed = encryptedSeed,
                ChainCode = chainCode,
                CreationTime = creationTime ?? this.dateTimeProvider.GetTimeOffset(),
                Network = this.network,
                AccountsRoot = new List<AccountRoot> { new AccountRoot() { Accounts = new List<HdAccount>(), CoinType = this.coinType } },
            };

            // Create a folder if none exists and persist the file.
            this.SaveWallet(walletFile);

            return walletFile;
        }

        /// <summary>
        /// Generates the wallet file without private key and chain code.
        /// For use with only the extended public key.
        /// </summary>
        /// <param name="name">The name of the wallet.</param>
        /// <param name="creationTime">The time this wallet was created.</param>
        /// <returns>The wallet object that was saved into the file system.</returns>
        /// <exception cref="WalletException">Thrown if wallet cannot be created.</exception>
        private Wallet GenerateExtPubKeyOnlyWalletFile(string name, DateTimeOffset? creationTime = null)
        {
            Guard.NotEmpty(name, nameof(name));

            // Check if any wallet file already exists, with case insensitive comparison.
            if (this.Wallets.Any(w => string.Equals(w.Name, name, StringComparison.OrdinalIgnoreCase)))
            {
                this.logger.LogTrace("(-)[WALLET_ALREADY_EXISTS]");
                throw new WalletException($"Wallet with name '{name}' already exists.");
            }

            var walletFile = new Wallet
            {
                Name = name,
                IsExtPubKeyWallet = true,
                CreationTime = creationTime ?? this.dateTimeProvider.GetTimeOffset(),
                Network = this.network,
                AccountsRoot = new List<AccountRoot> { new AccountRoot() { Accounts = new List<HdAccount>(), CoinType = this.coinType } },
            };

            // Create a folder if none exists and persist the file.
            this.SaveWallet(walletFile);

            return walletFile;
        }

        /// <summary>
        /// Loads the wallet to be used by the manager if a wallet with this name has not already been loaded.
        /// </summary>
        /// <param name="wallet">The wallet to load.</param>
        private void Load(Wallet wallet)
        {
            Guard.NotNull(wallet, nameof(wallet));

            if (this.Wallets.Any(w => w.Name == wallet.Name))
            {
                this.logger.LogTrace("(-)[NOT_FOUND]");
                return;
            }

            this.Wallets.Add(wallet);
        }

        /// <summary>
        /// Loads the keys and transactions we're tracking in memory for faster lookups.
        /// </summary>
        public void LoadKeysLookupLock()
        {
            lock (this.lockObject)
            {
                foreach (Wallet wallet in this.Wallets)
                {
                    IEnumerable<HdAddress> addresses = wallet.GetAllAddresses(a => true);
                    foreach (HdAddress address in addresses)
                    {
                        this.scriptToAddressLookup[address.ScriptPubKey] = address;
                        if (address.Pubkey != null)
                            this.scriptToAddressLookup[address.Pubkey] = address;

                        // Get the UTXOs that are unspent or spent but not confirmed.
                        // We only exclude from the list the confirmed spent UTXOs.
                        foreach (TransactionData transaction in address.Transactions.Where(t => t.SpendingDetails?.BlockHeight == null))
                        {
                            this.outpointLookup[new OutPoint(transaction.Id, transaction.Index)] = transaction;
                        }
                    }
                }
            }
        }

        /// <summary>
        /// Update the keys and transactions we're tracking in memory for faster lookups.
        /// </summary>
        public void UpdateKeysLookupLocked(IEnumerable<HdAddress> addresses)
        {
            if (addresses == null || !addresses.Any())
            {
                return;
            }

            lock (this.lockObject)
            {
                foreach (HdAddress address in addresses)
                {
                    this.scriptToAddressLookup[address.ScriptPubKey] = address;
                    if (address.Pubkey != null)
                        this.scriptToAddressLookup[address.Pubkey] = address;
                }
            }
        }

        /// <summary>
        /// Add to the list of unspent outputs kept in memory for faster lookups.
        /// </summary>
        private void AddInputKeysLookupLocked(TransactionData transactionData)
        {
            Guard.NotNull(transactionData, nameof(transactionData));

            lock (this.lockObject)
            {
                this.outpointLookup[new OutPoint(transactionData.Id, transactionData.Index)] = transactionData;
            }
        }

        /// <summary>
        /// Remove from the list of unspent outputs kept in memory.
        /// </summary>
        private void RemoveInputKeysLookupLock(TransactionData transactionData)
        {
            Guard.NotNull(transactionData, nameof(transactionData));
            Guard.NotNull(transactionData.SpendingDetails, nameof(transactionData.SpendingDetails));

            lock (this.lockObject)
            {
                this.outpointLookup.Remove(new OutPoint(transactionData.Id, transactionData.Index));
            }
        }

        /// <summary>
        /// Reloads the UTXOs we're tracking in memory for faster lookups.
        /// </summary>
        public void RefreshInputKeysLookupLock()
        {
            lock (this.lockObject)
            {
                this.outpointLookup = new Dictionary<OutPoint, TransactionData>();

                foreach (Wallet wallet in this.Wallets)
                {
                    foreach (HdAddress address in wallet.GetAllAddresses(a => true))
                    {
                        // Get the UTXOs that are unspent or spent but not confirmed.
                        // We only exclude from the list the confirmed spent UTXOs.
                        foreach (TransactionData transaction in address.Transactions.Where(t => t.SpendingDetails?.BlockHeight == null))
                        {
                            this.outpointLookup[new OutPoint(transaction.Id, transaction.Index)] = transaction;
                        }
                    }
                }
            }
        }

        /// <inheritdoc />
        public IEnumerable<string> GetWalletsNames()
        {
            return this.Wallets.Select(w => w.Name);
        }

        /// <inheritdoc />
        public Wallet GetWalletByName(string walletName)
        {
            Wallet wallet = this.Wallets.SingleOrDefault(w => w.Name == walletName);
            if (wallet == null)
            {
                this.logger.LogTrace("(-)[WALLET_NOT_FOUND]");
                throw new WalletException($"No wallet with name '{walletName}' could be found.");
            }

            return wallet;
        }

        /// <inheritdoc />
        public ICollection<uint256> GetFirstWalletBlockLocator()
        {
            return this.Wallets.First().BlockLocator;
        }

        /// <inheritdoc />
        public int? GetEarliestWalletHeight()
        {
            return this.Wallets.Min(w => w.AccountsRoot.Single().LastBlockSyncedHeight);
        }

        /// <inheritdoc />
        public DateTimeOffset GetOldestWalletCreationTime()
        {
            return this.Wallets.Min(w => w.CreationTime);
        }

        /// <inheritdoc />
        public HashSet<(uint256, DateTimeOffset)> RemoveTransactionsByIdsLocked(string walletName, IEnumerable<uint256> transactionsIds)
        {
            Guard.NotNull(transactionsIds, nameof(transactionsIds));
            Guard.NotEmpty(walletName, nameof(walletName));

            List<uint256> idsToRemove = transactionsIds.ToList();
            Wallet wallet = this.GetWallet(walletName);

            var result = new HashSet<(uint256, DateTimeOffset)>();

            lock (this.lockObject)
            {
                IEnumerable<HdAccount> accounts = wallet.GetAccounts();
                foreach (HdAccount account in accounts)
                {
                    foreach (HdAddress address in account.GetCombinedAddresses())
                    {
                        for (int i = 0; i < address.Transactions.Count; i++)
                        {
                            TransactionData transaction = address.Transactions.ElementAt(i);

                            // Remove the transaction from the list of transactions affecting an address.
                            // Only transactions that haven't been confirmed in a block can be removed.
                            if (!transaction.IsConfirmed() && idsToRemove.Contains(transaction.Id))
                            {
                                result.Add((transaction.Id, transaction.CreationTime));
                                address.Transactions = address.Transactions.Except(new[] { transaction }).ToList();
                                i--;
                            }

                            // Remove the spending transaction object containing this transaction id.
                            if (transaction.SpendingDetails != null && !transaction.SpendingDetails.IsSpentConfirmed() && idsToRemove.Contains(transaction.SpendingDetails.TransactionId))
                            {
                                result.Add((transaction.SpendingDetails.TransactionId, transaction.SpendingDetails.CreationTime));
                                address.Transactions.ElementAt(i).SpendingDetails = null;
                            }
                        }
                    }
                }

                // Reload the addresses and inputs lookup dictionaries.
                this.RefreshInputKeysLookupLock();
            }

            if (result.Any())
            {
                this.SaveWallet(wallet);
            }

            return result;
        }

        /// <inheritdoc />
        public HashSet<(uint256, DateTimeOffset)> RemoveAllTransactions(string walletName)
        {
            Guard.NotEmpty(walletName, nameof(walletName));
            Wallet wallet = this.GetWallet(walletName);

            var removedTransactions = new HashSet<(uint256, DateTimeOffset)>();

            lock (this.lockObject)
            {
                IEnumerable<HdAccount> accounts = wallet.GetAccounts();
                foreach (HdAccount account in accounts)
                {
                    foreach (HdAddress address in account.GetCombinedAddresses())
                    {
                        removedTransactions.UnionWith(address.Transactions.Select(t => (t.Id, t.CreationTime)));
                        address.Transactions.Clear();
                    }
                }

                // Reload the addresses and inputs lookup dictionaries.
                this.RefreshInputKeysLookupLock();
            }

            if (removedTransactions.Any())
            {
                this.SaveWallet(wallet);
            }

            return removedTransactions;
        }

        /// <inheritdoc />
        public HashSet<(uint256, DateTimeOffset)> RemoveTransactionsFromDate(string walletName, DateTimeOffset fromDate)
        {
            Guard.NotEmpty(walletName, nameof(walletName));
            Wallet wallet = this.GetWallet(walletName);

            var removedTransactions = new HashSet<(uint256, DateTimeOffset)>();

            lock (this.lockObject)
            {
                IEnumerable<HdAccount> accounts = wallet.GetAccounts();
                foreach (HdAccount account in accounts)
                {
                    foreach (HdAddress address in account.GetCombinedAddresses())
                    {
                        var toRemove = address.Transactions.Where(t => t.CreationTime > fromDate).ToList();
                        foreach (var trx in toRemove)
                        {
                            removedTransactions.Add((trx.Id, trx.CreationTime));
                            address.Transactions.Remove(trx);
                        }
                    }
                }

                // Reload the addresses and inputs lookup dictionaries.
                this.RefreshInputKeysLookupLock();
            }

            if (removedTransactions.Any())
            {
                this.SaveWallet(wallet);
            }

            return removedTransactions;
        }

        /// <summary>
        /// Updates details of the last block synced in a wallet when the chain of headers finishes downloading.
        /// </summary>
        /// <param name="wallets">The wallets to update when the chain has downloaded.</param>
        /// <param name="date">The creation date of the block with which to update the wallet.</param>
        private void UpdateWhenChainDownloaded(IEnumerable<Wallet> wallets, DateTime date)
        {
            this.asyncLoopFactory.RunUntil("WalletManager.DownloadChain", this.nodeLifetime.ApplicationStopping,
                () => this.ChainIndexer.IsDownloaded(),
                () =>
                {
                    int heightAtDate = this.ChainIndexer.GetHeightAtTime(date);

                    foreach (Wallet wallet in wallets)
                    {
                        this.logger.LogTrace("The chain of headers has finished downloading, updating wallet '{0}' with height {1}", wallet.Name, heightAtDate);
                        this.UpdateLastBlockSyncedHeight(wallet, this.ChainIndexer.GetHeader(heightAtDate));
                        this.SaveWallet(wallet);
                    }
                },
                (ex) =>
                {
                    // In case of an exception while waiting for the chain to be at a certain height, we just cut our losses and
                    // sync from the current height.
                    this.logger.LogError($"Exception occurred while waiting for chain to download: {ex.Message}");

                    foreach (Wallet wallet in wallets)
                    {
                        this.UpdateLastBlockSyncedHeight(wallet, this.ChainIndexer.Tip);
                    }
                },
                TimeSpans.FiveSeconds);
        }

        /// <inheritdoc />
        [NoTrace]
        public ExtKey GetExtKey(WalletAccountReference accountReference, string password = "", bool cache = false)
        {
            Wallet wallet = this.GetWalletByName(accountReference.WalletName);
            string cacheKey = wallet.EncryptedSeed;
            Key privateKey;

            if (this.privateKeyCache.TryGetValue(cacheKey, out SecureString secretValue))
            {
                privateKey = wallet.Network.CreateBitcoinSecret(secretValue.FromSecureString()).PrivateKey;
            }
            else
            {
                privateKey = Key.Parse(wallet.EncryptedSeed, password, wallet.Network);
            }

            if (cache)
            {
                // The default duration the secret is cached is 5 minutes.
                var timeOutDuration = new TimeSpan(0, 5, 0);
                this.UnlockWallet(password, accountReference.WalletName, (int)timeOutDuration.TotalSeconds);
            }

            return new ExtKey(privateKey, wallet.ChainCode);
        }
    }
>>>>>>> e9003cfb
}<|MERGE_RESOLUTION|>--- conflicted
+++ resolved
@@ -12,7 +12,6 @@
 using Stratis.Bitcoin.Configuration;
 using Stratis.Bitcoin.Features.Wallet.Broadcasting;
 using Stratis.Bitcoin.Features.Wallet.Interfaces;
-using Stratis.Bitcoin.Features.Wallet.Shell;
 using Stratis.Bitcoin.Interfaces;
 using Stratis.Bitcoin.Utilities;
 using Stratis.Bitcoin.Utilities.Extensions;
@@ -22,1720 +21,6 @@
 
 namespace Stratis.Bitcoin.Features.Wallet
 {
-<<<<<<< HEAD
-	/// <summary>
-	/// A manager providing operations on wallets.
-	/// </summary>
-	public class WalletManager : IWalletManager
-	{
-		// <summary>As per RPC method definition this should be the max allowable expiry duration.</summary>
-		private const int MaxWalletUnlockDurationInSeconds = 1073741824;
-
-		/// <summary>Quantity of accounts created in a wallet file when a wallet is restored.</summary>
-		private const int WalletRecoveryAccountsCount = 1;
-
-		/// <summary>Quantity of accounts created in a wallet file when a wallet is created.</summary>
-		private const int WalletCreationAccountsCount = 1;
-
-		/// <summary>File extension for wallet files.</summary>
-		private const string WalletFileExtension = "wallet.json";
-
-		/// <summary>Timer for saving wallet files to the file system.</summary>
-		private const int WalletSavetimeIntervalInMinutes = 5;
-
-		/// <summary>
-		/// A lock object that protects access to the <see cref="Wallet"/>.
-		/// Any of the collections inside Wallet must be synchronized using this lock.
-		/// </summary>
-		protected readonly object lockObject;
-
-		/// <summary>The async loop we need to wait upon before we can shut down this manager.</summary>
-		private IAsyncLoop asyncLoop;
-
-		/// <summary>Factory for creating background async loop tasks.</summary>
-		private readonly IAsyncLoopFactory asyncLoopFactory;
-
-		/// <summary>Gets the list of wallets.</summary>
-		public ConcurrentBag<Wallet> Wallets { get; }
-
-		/// <summary>The type of coin used in this manager.</summary>
-		protected readonly CoinType coinType;
-
-		/// <summary>Specification of the network the node runs on - regtest/testnet/mainnet.</summary>
-		protected readonly Network network;
-
-		/// <summary>The chain of headers.</summary>
-		protected readonly ConcurrentChain chain;
-
-		/// <summary>Global application life cycle control - triggers when application shuts down.</summary>
-		private readonly INodeLifetime nodeLifetime;
-
-		/// <summary>Instance logger.</summary>
-		private readonly ILogger logger;
-
-		/// <summary>An object capable of storing <see cref="Wallet"/>s to the file system.</summary>
-		private readonly FileStorage<Wallet> fileStorage;
-
-		/// <summary>The broadcast manager.</summary>
-		private readonly IBroadcasterManager broadcasterManager;
-
-		/// <summary>Provider of time functions.</summary>
-		private readonly IDateTimeProvider dateTimeProvider;
-
-		/// <summary>The settings for the wallet feature.</summary>
-		private readonly WalletSettings walletSettings;
-
-		/// <summary>The settings for the wallet feature.</summary>
-		private readonly IScriptAddressReader scriptAddressReader;
-
-		/// <summary>The private key cache for unlocked wallets.</summary>
-		private readonly MemoryCache privateKeyCache;
-
-		/// <summary>The shell command to execute.</summary>
-		private string shellCommand;
-
-		/// <summary>The shell arguments to send to the shell command.</summary>
-		private string shellArguments;
-
-		public uint256 WalletTipHash { get; set; }
-
-		// In order to allow faster look-ups of transactions affecting the wallets' addresses,
-		// we keep a couple of objects in memory:
-		// 1. the list of unspent outputs for checking whether inputs from a transaction are being spent by our wallet and
-		// 2. the list of addresses contained in our wallet for checking whether a transaction is being paid to the wallet.
-		private Dictionary<OutPoint, TransactionData> outpointLookup;
-		internal ScriptToAddressLookup scriptToAddressLookup;
-
-		public WalletManager(
-			ILoggerFactory loggerFactory,
-			Network network,
-			ConcurrentChain chain,
-			WalletSettings walletSettings,
-			DataFolder dataFolder,
-			IWalletFeePolicy walletFeePolicy,
-			IAsyncLoopFactory asyncLoopFactory,
-			INodeLifetime nodeLifetime,
-			IDateTimeProvider dateTimeProvider,
-			IScriptAddressReader scriptAddressReader,
-			IBroadcasterManager broadcasterManager = null) // no need to know about transactions the node will broadcast to.
-		{
-			Guard.NotNull(loggerFactory, nameof(loggerFactory));
-			Guard.NotNull(network, nameof(network));
-			Guard.NotNull(chain, nameof(chain));
-			Guard.NotNull(walletSettings, nameof(walletSettings));
-			Guard.NotNull(dataFolder, nameof(dataFolder));
-			Guard.NotNull(walletFeePolicy, nameof(walletFeePolicy));
-			Guard.NotNull(asyncLoopFactory, nameof(asyncLoopFactory));
-			Guard.NotNull(nodeLifetime, nameof(nodeLifetime));
-			Guard.NotNull(scriptAddressReader, nameof(scriptAddressReader));
-
-			this.walletSettings = walletSettings;
-			this.lockObject = new object();
-
-			this.logger = loggerFactory.CreateLogger(this.GetType().FullName);
-			this.Wallets = new ConcurrentBag<Wallet>();
-
-			this.network = network;
-			this.coinType = (CoinType)network.Consensus.CoinType;
-			this.chain = chain;
-			this.asyncLoopFactory = asyncLoopFactory;
-			this.nodeLifetime = nodeLifetime;
-			this.fileStorage = new FileStorage<Wallet>(dataFolder.WalletPath);
-			this.broadcasterManager = broadcasterManager;
-			this.scriptAddressReader = scriptAddressReader;
-			this.dateTimeProvider = dateTimeProvider;
-
-			// register events
-			if (this.broadcasterManager != null)
-			{
-				this.broadcasterManager.TransactionStateChanged += this.BroadcasterManager_TransactionStateChanged;
-			}
-
-			this.scriptToAddressLookup = this.CreateAddressFromScriptLookup();
-			this.outpointLookup = new Dictionary<OutPoint, TransactionData>();
-
-			this.privateKeyCache = new MemoryCache(new MemoryCacheOptions() { ExpirationScanFrequency = new TimeSpan(0, 1, 0) });
-
-			if (!string.IsNullOrWhiteSpace(this.walletSettings.WalletNotify))
-			{
-				var cmdArray = this.walletSettings.WalletNotify.Split(' ');
-
-				this.shellCommand = cmdArray.First();
-				this.shellArguments = string.Join(" ", cmdArray.Skip(1));
-			}
-		}
-
-		/// <summary>
-		/// Creates the <see cref="ScriptToAddressLookup"/> object to use.
-		/// </summary>
-		/// <remarks>
-		/// Override this method and the <see cref="ScriptToAddressLookup"/> object to provide a custom keys lookup.
-		/// </remarks>
-		/// <returns>A new <see cref="ScriptToAddressLookup"/> object for use by this class.</returns>
-		protected virtual ScriptToAddressLookup CreateAddressFromScriptLookup()
-		{
-			return new ScriptToAddressLookup();
-		}
-
-		/// <inheritdoc />
-		public virtual Dictionary<string, ScriptTemplate> GetValidStakingTemplates()
-		{
-			return new Dictionary<string, ScriptTemplate> {
-				{ "P2PK", PayToPubkeyTemplate.Instance },
-				{ "P2PKH", PayToPubkeyHashTemplate.Instance } };
-		}
-
-		// <inheritdoc />
-		public virtual IEnumerable<BuilderExtension> GetTransactionBuilderExtensionsForStaking()
-		{
-			return new List<BuilderExtension>();
-		}
-
-		private void BroadcasterManager_TransactionStateChanged(object sender, TransactionBroadcastEntry transactionEntry)
-		{
-			if (string.IsNullOrEmpty(transactionEntry.ErrorMessage))
-			{
-				this.ProcessTransaction(transactionEntry.Transaction, null, null, transactionEntry.State == State.Propagated);
-			}
-			else
-			{
-				this.logger.LogTrace("Exception occurred: {0}", transactionEntry.ErrorMessage);
-				this.logger.LogTrace("(-)[EXCEPTION]");
-			}
-		}
-
-		public void Start()
-		{
-			// Find wallets and load them in memory.
-			IEnumerable<Wallet> wallets = this.fileStorage.LoadByFileExtension(WalletFileExtension);
-
-			foreach (Wallet wallet in wallets)
-			{
-				this.Load(wallet);
-				foreach (HdAccount account in wallet.GetAccountsByCoinType(this.coinType))
-				{
-					this.AddAddressesToMaintainBuffer(account, false);
-					this.AddAddressesToMaintainBuffer(account, true);
-				}
-			}
-
-			if (this.walletSettings.IsDefaultWalletEnabled())
-			{
-				// Check if it already exists, if not, create one.
-				if (!wallets.Any(w => w.Name == this.walletSettings.DefaultWalletName))
-				{
-					var mnemonic = new Mnemonic(Wordlist.English, WordCount.Twelve);
-					this.CreateWallet(this.walletSettings.DefaultWalletPassword, this.walletSettings.DefaultWalletName, string.Empty, mnemonic);
-				}
-
-				// Make sure both unlock is specified, and that we actually have a default wallet name specified.
-				if (this.walletSettings.UnlockDefaultWallet)
-				{
-					this.UnlockWallet(this.walletSettings.DefaultWalletPassword, this.walletSettings.DefaultWalletName, MaxWalletUnlockDurationInSeconds);
-				}
-			}
-
-			// Load data in memory for faster lookups.
-			this.LoadKeysLookupLock();
-
-			// Find the last chain block received by the wallet manager.
-			this.WalletTipHash = this.LastReceivedBlockHash();
-
-			// Save the wallets file every 5 minutes to help against crashes.
-			this.asyncLoop = this.asyncLoopFactory.Run("Wallet persist job", token =>
-			{
-				this.SaveWallets();
-				this.logger.LogInformation("Wallets saved to file at {0}.", this.dateTimeProvider.GetUtcNow());
-
-				this.logger.LogTrace("(-)[IN_ASYNC_LOOP]");
-				return Task.CompletedTask;
-			},
-			this.nodeLifetime.ApplicationStopping,
-			repeatEvery: TimeSpan.FromMinutes(WalletSavetimeIntervalInMinutes),
-			startAfter: TimeSpan.FromMinutes(WalletSavetimeIntervalInMinutes));
-		}
-
-		/// <inheritdoc />
-		public void Stop()
-		{
-			if (this.broadcasterManager != null)
-				this.broadcasterManager.TransactionStateChanged -= this.BroadcasterManager_TransactionStateChanged;
-
-			this.asyncLoop?.Dispose();
-			this.SaveWallets();
-		}
-
-		/// <inheritdoc />
-		public Mnemonic CreateWallet(string password, string name, string passphrase, Mnemonic mnemonic = null)
-		{
-			Guard.NotEmpty(password, nameof(password));
-			Guard.NotEmpty(name, nameof(name));
-			Guard.NotNull(passphrase, nameof(passphrase));
-
-			// Generate the root seed used to generate keys from a mnemonic picked at random
-			// and a passphrase optionally provided by the user.
-			mnemonic = mnemonic ?? new Mnemonic(Wordlist.English, WordCount.Twelve);
-
-			ExtKey extendedKey = HdOperations.GetExtendedKey(mnemonic, passphrase);
-
-			// Create a wallet file.
-			string encryptedSeed = extendedKey.PrivateKey.GetEncryptedBitcoinSecret(password, this.network).ToWif();
-			Wallet wallet = this.GenerateWalletFile(name, encryptedSeed, extendedKey.ChainCode);
-
-			// Generate multiple accounts and addresses from the get-go.
-			for (int i = 0; i < WalletCreationAccountsCount; i++)
-			{
-				HdAccount account = wallet.AddNewAccount(password, this.coinType, this.dateTimeProvider.GetTimeOffset());
-				IEnumerable<HdAddress> newReceivingAddresses = account.CreateAddresses(this.network, this.walletSettings.UnusedAddressesBuffer);
-				IEnumerable<HdAddress> newChangeAddresses = account.CreateAddresses(this.network, this.walletSettings.UnusedAddressesBuffer, true);
-				this.UpdateKeysLookupLocked(newReceivingAddresses.Concat(newChangeAddresses));
-			}
-
-			// If the chain is downloaded, we set the height of the newly created wallet to it.
-			// However, if the chain is still downloading when the user creates a wallet,
-			// we wait until it is downloaded in order to set it. Otherwise, the height of the wallet will be the height of the chain at that moment.
-			if (this.chain.IsDownloaded())
-			{
-				this.UpdateLastBlockSyncedHeight(wallet, this.chain.Tip);
-			}
-			else
-			{
-				this.UpdateWhenChainDownloaded(new[] { wallet }, this.dateTimeProvider.GetUtcNow());
-			}
-
-			// Save the changes to the file and add addresses to be tracked.
-			this.SaveWallet(wallet);
-			this.Load(wallet);
-
-			return mnemonic;
-		}
-
-		/// <inheritdoc />
-		public Wallet LoadWallet(string password, string name)
-		{
-			Guard.NotEmpty(password, nameof(password));
-			Guard.NotEmpty(name, nameof(name));
-
-			// Load the file from the local system.
-			Wallet wallet = this.fileStorage.LoadByFileName($"{name}.{WalletFileExtension}");
-
-			// Check the password.
-			try
-			{
-				if (!wallet.IsExtPubKeyWallet)
-					Key.Parse(wallet.EncryptedSeed, password, wallet.Network);
-			}
-			catch (Exception ex)
-			{
-				this.logger.LogTrace("Exception occurred: {0}", ex.ToString());
-				this.logger.LogTrace("(-)[EXCEPTION]");
-				throw new SecurityException(ex.Message);
-			}
-
-			this.Load(wallet);
-
-			return wallet;
-		}
-
-		/// <inheritdoc />
-		public void UnlockWallet(string password, string name, int timeout)
-		{
-			Guard.NotEmpty(password, nameof(password));
-			Guard.NotEmpty(name, nameof(name));
-
-			// Length of expiry of the unlocking, restricted to max duration.
-			TimeSpan duration = new TimeSpan(0, 0, Math.Min(timeout, MaxWalletUnlockDurationInSeconds));
-
-			this.CacheSecret(name, password, duration);
-		}
-
-		/// <inheritdoc />
-		public void LockWallet(string name)
-		{
-			Guard.NotNull(name, nameof(name));
-
-			Wallet wallet = this.GetWalletByName(name);
-			string cacheKey = wallet.EncryptedSeed;
-			this.privateKeyCache.Remove(cacheKey);
-		}
-
-		[NoTrace]
-		private SecureString CacheSecret(string name, string walletPassword, TimeSpan duration)
-		{
-			Wallet wallet = this.GetWalletByName(name);
-			string cacheKey = wallet.EncryptedSeed;
-
-			if (!this.privateKeyCache.TryGetValue(cacheKey, out SecureString secretValue))
-			{
-				Key privateKey = Key.Parse(wallet.EncryptedSeed, walletPassword, wallet.Network);
-				secretValue = privateKey.ToString(wallet.Network).ToSecureString();
-			}
-
-			this.privateKeyCache.Set(cacheKey, secretValue, duration);
-
-			return secretValue;
-		}
-
-		/// <inheritdoc />
-		public Wallet RecoverWallet(string password, string name, string mnemonic, DateTime creationTime, string passphrase)
-		{
-			Guard.NotEmpty(password, nameof(password));
-			Guard.NotEmpty(name, nameof(name));
-			Guard.NotEmpty(mnemonic, nameof(mnemonic));
-			Guard.NotNull(passphrase, nameof(passphrase));
-
-			// Generate the root seed used to generate keys.
-			ExtKey extendedKey;
-			try
-			{
-				extendedKey = HdOperations.GetExtendedKey(mnemonic, passphrase);
-			}
-			catch (NotSupportedException ex)
-			{
-				this.logger.LogTrace("Exception occurred: {0}", ex.ToString());
-				this.logger.LogTrace("(-)[EXCEPTION]");
-
-				if (ex.Message == "Unknown")
-					throw new WalletException("Please make sure you enter valid mnemonic words.");
-
-				throw;
-			}
-
-			// Create a wallet file.
-			string encryptedSeed = extendedKey.PrivateKey.GetEncryptedBitcoinSecret(password, this.network).ToWif();
-			Wallet wallet = this.GenerateWalletFile(name, encryptedSeed, extendedKey.ChainCode, creationTime);
-
-			// Generate multiple accounts and addresses from the get-go.
-			for (int i = 0; i < WalletRecoveryAccountsCount; i++)
-			{
-				HdAccount account;
-				lock (this.lockObject)
-				{
-					account = wallet.AddNewAccount(password, this.coinType, this.dateTimeProvider.GetTimeOffset());
-				}
-
-				IEnumerable<HdAddress> newReceivingAddresses = account.CreateAddresses(this.network, this.walletSettings.UnusedAddressesBuffer);
-				IEnumerable<HdAddress> newChangeAddresses = account.CreateAddresses(this.network, this.walletSettings.UnusedAddressesBuffer, true);
-				this.UpdateKeysLookupLocked(newReceivingAddresses.Concat(newChangeAddresses));
-			}
-
-			// If the chain is downloaded, we set the height of the recovered wallet to that of the recovery date.
-			// However, if the chain is still downloading when the user restores a wallet,
-			// we wait until it is downloaded in order to set it. Otherwise, the height of the wallet may not be known.
-			if (this.chain.IsDownloaded())
-			{
-				int blockSyncStart = this.chain.GetHeightAtTime(creationTime);
-				this.UpdateLastBlockSyncedHeight(wallet, this.chain.GetBlock(blockSyncStart));
-			}
-			else
-			{
-				this.UpdateWhenChainDownloaded(new[] { wallet }, creationTime);
-			}
-
-			this.SaveWallet(wallet);
-			this.Load(wallet);
-
-			return wallet;
-		}
-
-		/// <inheritdoc />
-		public Wallet RecoverWallet(string name, ExtPubKey extPubKey, int accountIndex, DateTime creationTime)
-		{
-			Guard.NotEmpty(name, nameof(name));
-			Guard.NotNull(extPubKey, nameof(extPubKey));
-			this.logger.LogTrace("({0}:'{1}',{2}:'{3}',{4}:'{5}')", nameof(name), name, nameof(extPubKey), extPubKey, nameof(accountIndex), accountIndex);
-
-			// Create a wallet file.
-			Wallet wallet = this.GenerateExtPubKeyOnlyWalletFile(name, creationTime);
-
-			// Generate account
-			HdAccount account;
-			lock (this.lockObject)
-			{
-				account = wallet.AddNewAccount(this.coinType, extPubKey, accountIndex, this.dateTimeProvider.GetTimeOffset());
-			}
-
-			IEnumerable<HdAddress> newReceivingAddresses = account.CreateAddresses(this.network, this.walletSettings.UnusedAddressesBuffer);
-			IEnumerable<HdAddress> newChangeAddresses = account.CreateAddresses(this.network, this.walletSettings.UnusedAddressesBuffer, true);
-			this.UpdateKeysLookupLocked(newReceivingAddresses.Concat(newChangeAddresses));
-
-			// If the chain is downloaded, we set the height of the recovered wallet to that of the recovery date.
-			// However, if the chain is still downloading when the user restores a wallet,
-			// we wait until it is downloaded in order to set it. Otherwise, the height of the wallet may not be known.
-			if (this.chain.IsDownloaded())
-			{
-				int blockSyncStart = this.chain.GetHeightAtTime(creationTime);
-				this.UpdateLastBlockSyncedHeight(wallet, this.chain.GetBlock(blockSyncStart));
-			}
-			else
-			{
-				this.UpdateWhenChainDownloaded(new[] { wallet }, creationTime);
-			}
-
-			// Save the changes to the file and add addresses to be tracked.
-			this.SaveWallet(wallet);
-			this.Load(wallet);
-			return wallet;
-		}
-
-		/// <inheritdoc />
-		public HdAccount GetUnusedAccount(string walletName, string password)
-		{
-			Guard.NotEmpty(walletName, nameof(walletName));
-			Guard.NotEmpty(password, nameof(password));
-
-			Wallet wallet = this.GetWalletByName(walletName);
-
-			if (wallet.IsExtPubKeyWallet)
-			{
-				this.logger.LogTrace("(-)[CANNOT_ADD_ACCOUNT_TO_EXTPUBKEY_WALLET]");
-				throw new CannotAddAccountToXpubKeyWalletException("Use recover-via-extpubkey instead.");
-			}
-
-			HdAccount res = this.GetUnusedAccount(wallet, password);
-			return res;
-		}
-
-		/// <inheritdoc />
-		public HdAccount GetUnusedAccount(Wallet wallet, string password)
-		{
-			Guard.NotNull(wallet, nameof(wallet));
-			Guard.NotEmpty(password, nameof(password));
-
-			HdAccount account;
-
-			lock (this.lockObject)
-			{
-				account = wallet.GetFirstUnusedAccount(this.coinType);
-
-				if (account != null)
-				{
-					this.logger.LogTrace("(-)[ACCOUNT_FOUND]");
-					return account;
-				}
-
-				// No unused account was found, create a new one.
-				account = wallet.AddNewAccount(password, this.coinType, this.dateTimeProvider.GetTimeOffset());
-				IEnumerable<HdAddress> newReceivingAddresses = account.CreateAddresses(this.network, this.walletSettings.UnusedAddressesBuffer);
-				IEnumerable<HdAddress> newChangeAddresses = account.CreateAddresses(this.network, this.walletSettings.UnusedAddressesBuffer, true);
-				this.UpdateKeysLookupLocked(newReceivingAddresses.Concat(newChangeAddresses));
-			}
-
-			// Save the changes to the file.
-			this.SaveWallet(wallet);
-
-			return account;
-		}
-
-		public string GetExtPubKey(WalletAccountReference accountReference)
-		{
-			Guard.NotNull(accountReference, nameof(accountReference));
-
-			Wallet wallet = this.GetWalletByName(accountReference.WalletName);
-
-			string extPubKey;
-			lock (this.lockObject)
-			{
-				// Get the account.
-				HdAccount account = wallet.GetAccountByCoinType(accountReference.AccountName, this.coinType);
-				if (account == null)
-					throw new WalletException($"No account with the name '{accountReference.AccountName}' could be found.");
-				extPubKey = account.ExtendedPubKey;
-			}
-
-			return extPubKey;
-		}
-
-		/// <inheritdoc />
-		public HdAddress GetUnusedAddress(WalletAccountReference accountReference)
-		{
-			HdAddress res = this.GetUnusedAddresses(accountReference, 1).Single();
-
-			return res;
-		}
-
-		/// <inheritdoc />
-		public HdAddress GetUnusedChangeAddress(WalletAccountReference accountReference)
-		{
-			HdAddress res = this.GetUnusedAddresses(accountReference, 1, true).Single();
-
-			return res;
-		}
-
-		/// <inheritdoc />
-		public IEnumerable<HdAddress> GetUnusedAddresses(WalletAccountReference accountReference, int count, bool isChange = false)
-		{
-			Guard.NotNull(accountReference, nameof(accountReference));
-			Guard.Assert(count > 0);
-
-			Wallet wallet = this.GetWalletByName(accountReference.WalletName);
-
-			bool generated = false;
-			IEnumerable<HdAddress> addresses;
-
-			lock (this.lockObject)
-			{
-				// Get the account.
-				HdAccount account = wallet.GetAccountByCoinType(accountReference.AccountName, this.coinType);
-				if (account == null)
-					throw new WalletException($"No account with the name '{accountReference.AccountName}' could be found.");
-
-				List<HdAddress> unusedAddresses = isChange ?
-					account.InternalAddresses.Where(acc => !acc.Transactions.Any()).ToList() :
-					account.ExternalAddresses.Where(acc => !acc.Transactions.Any()).ToList();
-
-				int diff = unusedAddresses.Count - count;
-				var newAddresses = new List<HdAddress>();
-				if (diff < 0)
-				{
-					newAddresses = account.CreateAddresses(this.network, Math.Abs(diff), isChange: isChange).ToList();
-					this.UpdateKeysLookupLocked(newAddresses);
-					generated = true;
-				}
-
-				addresses = unusedAddresses.Concat(newAddresses).OrderBy(x => x.Index).Take(count);
-			}
-
-			if (generated)
-			{
-				// Save the changes to the file.
-				this.SaveWallet(wallet);
-			}
-
-			return addresses;
-		}
-
-		/// <inheritdoc />
-		public (string folderPath, IEnumerable<string>) GetWalletsFiles()
-		{
-			return (this.fileStorage.FolderPath, this.fileStorage.GetFilesNames(this.GetWalletFileExtension()));
-		}
-
-		/// <inheritdoc />
-		public IEnumerable<AccountHistory> GetHistory(string walletName, string accountName = null)
-		{
-			Guard.NotEmpty(walletName, nameof(walletName));
-
-			// In order to calculate the fee properly we need to retrieve all the transactions with spending details.
-			Wallet wallet = this.GetWalletByName(walletName);
-
-			var accountsHistory = new List<AccountHistory>();
-
-			lock (this.lockObject)
-			{
-				var accounts = new List<HdAccount>();
-				if (!string.IsNullOrEmpty(accountName))
-				{
-					HdAccount account = wallet.GetAccountByCoinType(accountName, this.coinType);
-					if (account == null)
-						throw new WalletException($"No account with the name '{accountName}' could be found.");
-
-					accounts.Add(account);
-				}
-				else
-				{
-					accounts.AddRange(wallet.GetAccountsByCoinType(this.coinType));
-				}
-
-				foreach (HdAccount account in accounts)
-				{
-					accountsHistory.Add(this.GetHistory(account));
-				}
-			}
-
-			return accountsHistory;
-		}
-
-		/// <inheritdoc />
-		public AccountHistory GetHistory(HdAccount account)
-		{
-			Guard.NotNull(account, nameof(account));
-			FlatHistory[] items;
-			lock (this.lockObject)
-			{
-				// Get transactions contained in the account.
-				items = account.GetCombinedAddresses()
-					.Where(a => a.Transactions.Any())
-					.SelectMany(s => s.Transactions.Select(t => new FlatHistory { Address = s, Transaction = t })).ToArray();
-			}
-
-			return new AccountHistory { Account = account, History = items };
-		}
-
-		/// <inheritdoc />
-		public IEnumerable<AccountBalance> GetBalances(string walletName, string accountName = null)
-		{
-			var balances = new List<AccountBalance>();
-
-			lock (this.lockObject)
-			{
-				Wallet wallet = this.GetWalletByName(walletName);
-
-				var accounts = new List<HdAccount>();
-				if (!string.IsNullOrEmpty(accountName))
-				{
-					HdAccount account = wallet.GetAccountByCoinType(accountName, this.coinType);
-					if (account == null)
-						throw new WalletException($"No account with the name '{accountName}' could be found.");
-
-					accounts.Add(account);
-				}
-				else
-				{
-					accounts.AddRange(wallet.GetAccountsByCoinType(this.coinType));
-				}
-
-				foreach (HdAccount account in accounts)
-				{
-					// Calculates the amount of spendable coins.
-					UnspentOutputReference[] spendableBalance = account.GetSpendableTransactions(this.chain.Tip.Height, this.network.Consensus.CoinbaseMaturity).ToArray();
-					Money spendableAmount = Money.Zero;
-					foreach (UnspentOutputReference bal in spendableBalance)
-					{
-						spendableAmount += bal.Transaction.Amount;
-					}
-
-					// Get the total balances.
-					(Money amountConfirmed, Money amountUnconfirmed) result = account.GetBalances();
-
-					balances.Add(new AccountBalance
-					{
-						Account = account,
-						AmountConfirmed = result.amountConfirmed,
-						AmountUnconfirmed = result.amountUnconfirmed,
-						SpendableAmount = spendableAmount
-					});
-				}
-			}
-
-			return balances;
-		}
-
-		/// <inheritdoc />
-		public AddressBalance GetAddressBalance(string address)
-		{
-			Guard.NotEmpty(address, nameof(address));
-
-			var balance = new AddressBalance
-			{
-				Address = address,
-				CoinType = this.coinType
-			};
-
-			lock (this.lockObject)
-			{
-				HdAddress hdAddress = null;
-
-				foreach (Wallet wallet in this.Wallets)
-				{
-					hdAddress = wallet.GetAllAddressesByCoinType(this.coinType).FirstOrDefault(a => a.Address == address);
-					if (hdAddress == null) continue;
-
-					(Money amountConfirmed, Money amountUnconfirmed) result = hdAddress.GetBalances();
-
-					balance.AmountConfirmed = result.amountConfirmed;
-					balance.AmountUnconfirmed = result.amountUnconfirmed;
-
-					break;
-				}
-
-				if (hdAddress == null)
-				{
-					this.logger.LogTrace("(-)[ADDRESS_NOT_FOUND]");
-					throw new WalletException($"Address '{address}' not found in wallets.");
-				}
-			}
-
-			return balance;
-		}
-
-		/// <inheritdoc />
-		public Wallet GetWallet(string walletName)
-		{
-			Guard.NotEmpty(walletName, nameof(walletName));
-
-			Wallet wallet = this.GetWalletByName(walletName);
-
-			return wallet;
-		}
-
-		/// <inheritdoc />
-		public IEnumerable<HdAccount> GetAccounts(string walletName)
-		{
-			Guard.NotEmpty(walletName, nameof(walletName));
-
-			Wallet wallet = this.GetWalletByName(walletName);
-
-			HdAccount[] res = null;
-			lock (this.lockObject)
-			{
-				res = wallet.GetAccountsByCoinType(this.coinType).ToArray();
-			}
-			return res;
-		}
-
-		/// <inheritdoc />
-		public int LastBlockHeight()
-		{
-			if (!this.Wallets.Any())
-			{
-				int height = this.chain.Tip.Height;
-				this.logger.LogTrace("(-)[NO_WALLET]:{0}", height);
-				return height;
-			}
-
-			int res;
-			lock (this.lockObject)
-			{
-				res = this.Wallets.Min(w => w.AccountsRoot.SingleOrDefault(a => a.CoinType == this.coinType)?.LastBlockSyncedHeight) ?? 0;
-			}
-
-			return res;
-		}
-
-		/// <inheritdoc />
-		public bool ContainsWallets => this.Wallets.Any();
-
-		/// <summary>
-		/// Gets the hash of the last block received by the wallets.
-		/// </summary>
-		/// <returns>Hash of the last block received by the wallets.</returns>
-		public uint256 LastReceivedBlockHash()
-		{
-			if (!this.Wallets.Any())
-			{
-				uint256 hash = this.chain.Tip.HashBlock;
-				this.logger.LogTrace("(-)[NO_WALLET]:'{0}'", hash);
-				return hash;
-			}
-
-			uint256 lastBlockSyncedHash;
-			lock (this.lockObject)
-			{
-				lastBlockSyncedHash = this.Wallets
-					.Select(w => w.AccountsRoot.SingleOrDefault(a => a.CoinType == this.coinType))
-					.Where(w => w != null)
-					.OrderBy(o => o.LastBlockSyncedHeight)
-					.FirstOrDefault()?.LastBlockSyncedHash;
-
-				// If details about the last block synced are not present in the wallet,
-				// find out which is the oldest wallet and set the last block synced to be the one at this date.
-				if (lastBlockSyncedHash == null)
-				{
-					this.logger.LogWarning("There were no details about the last block synced in the wallets.");
-					DateTimeOffset earliestWalletDate = this.Wallets.Min(c => c.CreationTime);
-					this.UpdateWhenChainDownloaded(this.Wallets, earliestWalletDate.DateTime);
-					lastBlockSyncedHash = this.chain.Tip.HashBlock;
-				}
-			}
-
-			return lastBlockSyncedHash;
-		}
-
-		/// <inheritdoc />
-		public IEnumerable<UnspentOutputReference> GetSpendableTransactionsInWallet(string walletName, int confirmations = 0)
-		{
-			return this.GetSpendableTransactionsInWallet(walletName, confirmations, Wallet.NormalAccounts);
-		}
-
-		public virtual IEnumerable<UnspentOutputReference> GetSpendableTransactionsInWalletForStaking(string walletName, int confirmations = 0)
-		{
-			return this.GetSpendableTransactionsInWallet(walletName, confirmations);
-		}
-
-		public IEnumerable<UnspentOutputReference> GetSpendableTransactionsInWallet(string walletName, int confirmations, Func<HdAccount, bool> accountFilter)
-		{
-			Guard.NotEmpty(walletName, nameof(walletName));
-
-			Wallet wallet = this.GetWalletByName(walletName);
-			UnspentOutputReference[] res = null;
-			lock (this.lockObject)
-			{
-				res = wallet.GetAllSpendableTransactions(this.coinType, this.chain.Tip.Height, confirmations, accountFilter).ToArray();
-			}
-
-			return res;
-		}
-
-		/// <inheritdoc />
-		public IEnumerable<UnspentOutputReference> GetSpendableTransactionsInAccount(WalletAccountReference walletAccountReference, int confirmations = 0)
-		{
-			Guard.NotNull(walletAccountReference, nameof(walletAccountReference));
-
-			Wallet wallet = this.GetWalletByName(walletAccountReference.WalletName);
-			UnspentOutputReference[] res = null;
-			lock (this.lockObject)
-			{
-				HdAccount account = wallet.GetAccountByCoinType(walletAccountReference.AccountName, this.coinType);
-
-				if (account == null)
-				{
-					this.logger.LogTrace("(-)[ACT_NOT_FOUND]");
-					throw new WalletException(
-						$"Account '{walletAccountReference.AccountName}' in wallet '{walletAccountReference.WalletName}' not found.");
-				}
-
-				res = account.GetSpendableTransactions(this.chain.Tip.Height, this.network.Consensus.CoinbaseMaturity, confirmations).ToArray();
-			}
-
-			return res;
-		}
-
-		/// <inheritdoc />
-		public void RemoveBlocks(ChainedHeader fork)
-		{
-			Guard.NotNull(fork, nameof(fork));
-
-			lock (this.lockObject)
-			{
-				IEnumerable<HdAddress> allAddresses = this.scriptToAddressLookup.Values;
-				foreach (HdAddress address in allAddresses)
-				{
-					// Remove all the UTXO that have been reorged.
-					IEnumerable<TransactionData> makeUnspendable = address.Transactions.Where(w => w.BlockHeight > fork.Height).ToList();
-					foreach (TransactionData transactionData in makeUnspendable)
-						address.Transactions.Remove(transactionData);
-
-					// Bring back all the UTXO that are now spendable after the reorg.
-					IEnumerable<TransactionData> makeSpendable = address.Transactions.Where(w => (w.SpendingDetails != null) && (w.SpendingDetails.BlockHeight > fork.Height));
-					foreach (TransactionData transactionData in makeSpendable)
-						transactionData.SpendingDetails = null;
-				}
-
-				this.UpdateLastBlockSyncedHeight(fork);
-
-				// Reload the addresses and inputs lookup dictionaries.
-				this.RefreshInputKeysLookupLock();
-			}
-		}
-
-		/// <inheritdoc />
-		public void ProcessBlock(Block block, ChainedHeader chainedHeader)
-		{
-			Guard.NotNull(block, nameof(block));
-			Guard.NotNull(chainedHeader, nameof(chainedHeader));
-
-			// If there is no wallet yet, update the wallet tip hash and do nothing else.
-			if (!this.Wallets.Any())
-			{
-				this.WalletTipHash = chainedHeader.HashBlock;
-				this.logger.LogTrace("(-)[NO_WALLET]");
-				return;
-			}
-
-			// Is this the next block.
-			if (chainedHeader.Header.HashPrevBlock != this.WalletTipHash)
-			{
-				this.logger.LogTrace("New block's previous hash '{0}' does not match current wallet's tip hash '{1}'.", chainedHeader.Header.HashPrevBlock, this.WalletTipHash);
-
-				// Are we still on the main chain.
-				ChainedHeader current = this.chain.GetBlock(this.WalletTipHash);
-				if (current == null)
-				{
-					this.logger.LogTrace("(-)[REORG]");
-					throw new WalletException("Reorg");
-				}
-
-				// The block coming in to the wallet should never be ahead of the wallet.
-				// If the block is behind, let it pass.
-				if (chainedHeader.Height > current.Height)
-				{
-					this.logger.LogTrace("(-)[BLOCK_TOO_FAR]");
-					throw new WalletException("block too far in the future has arrived to the wallet");
-				}
-			}
-
-			lock (this.lockObject)
-			{
-				bool trxFoundInBlock = false;
-				foreach (Transaction transaction in block.Transactions)
-				{
-					bool trxFound = this.ProcessTransaction(transaction, chainedHeader.Height, block, true);
-					if (trxFound)
-					{
-						trxFoundInBlock = true;
-					}
-				}
-
-				// Update the wallets with the last processed block height.
-				// It's important that updating the height happens after the block processing is complete,
-				// as if the node is stopped, on re-opening it will start updating from the previous height.
-				this.UpdateLastBlockSyncedHeight(chainedHeader);
-
-				if (trxFoundInBlock)
-				{
-					this.logger.LogDebug("Block {0} contains at least one transaction affecting the user's wallet(s).", chainedHeader);
-				}
-			}
-		}
-
-		/// <inheritdoc />
-		public bool ProcessTransaction(Transaction transaction, int? blockHeight = null, Block block = null, bool isPropagated = true)
-		{
-			Guard.NotNull(transaction, nameof(transaction));
-			uint256 hash = transaction.GetHash();
-
-			bool foundReceivingTrx = false, foundSendingTrx = false;
-
-			lock (this.lockObject)
-			{
-				// Check the outputs, ignoring the ones with a 0 amount.
-				foreach (TxOut utxo in transaction.Outputs.Where(o => o.Value != Money.Zero))
-				{
-					// Check if the outputs contain one of our addresses.
-					if (this.scriptToAddressLookup.TryGetValue(utxo.ScriptPubKey, out HdAddress _))
-					{
-						this.AddTransactionToWallet(transaction, utxo, blockHeight, block, isPropagated);
-						foundReceivingTrx = true;
-						this.logger.LogDebug("Transaction '{0}' contained funds received by the user's wallet(s).", hash);
-
-						try
-						{
-							// Whenever a new receiving transaction is found, trigger the -walletnotify.
-							if (!string.IsNullOrWhiteSpace(this.shellCommand))
-							{
-								var arguments = this.shellArguments.Replace("%s", transaction.ToString());
-								this.logger.LogInformation($"-walletnotify running command: {this.shellCommand} {arguments}");
-
-								ShellHelper.RunCommand(this.shellCommand, arguments);
-							}
-						}
-						catch (Exception ex)
-						{
-							this.logger.LogError(ex, "Failed to parse and execute on -walletnotify.");
-						}
-					}
-				}
-
-				// Check the inputs - include those that have a reference to a transaction containing one of our scripts and the same index.
-				foreach (TxIn input in transaction.Inputs)
-				{
-					if (!this.outpointLookup.TryGetValue(input.PrevOut, out TransactionData tTx))
-					{
-						continue;
-					}
-
-					// Get the details of the outputs paid out.
-					IEnumerable<TxOut> paidOutTo = transaction.Outputs.Where(o =>
-					{
-						// If script is empty ignore it.
-						if (o.IsEmpty)
-							return false;
-
-						// Check if the destination script is one of the wallet's.
-						bool found = this.scriptToAddressLookup.TryGetValue(o.ScriptPubKey, out HdAddress addr);
-
-						// Include the keys not included in our wallets (external payees).
-						if (!found)
-							return true;
-
-						// Include the keys that are in the wallet but that are for receiving
-						// addresses (which would mean the user paid itself).
-						// We also exclude the keys involved in a staking transaction.
-						return !addr.IsChangeAddress() && !transaction.IsCoinStake;
-					});
-
-					this.AddSpendingTransactionToWallet(transaction, paidOutTo, tTx.Id, tTx.Index, blockHeight, block);
-					foundSendingTrx = true;
-					this.logger.LogDebug("Transaction '{0}' contained funds sent by the user's wallet(s).", hash);
-				}
-			}
-
-			return foundSendingTrx || foundReceivingTrx;
-		}
-
-		/// <summary>
-		/// Adds a transaction that credits the wallet with new coins.
-		/// This method is can be called many times for the same transaction (idempotent).
-		/// </summary>
-		/// <param name="transaction">The transaction from which details are added.</param>
-		/// <param name="utxo">The unspent output to add to the wallet.</param>
-		/// <param name="blockHeight">Height of the block.</param>
-		/// <param name="block">The block containing the transaction to add.</param>
-		/// <param name="isPropagated">Propagation state of the transaction.</param>
-		private void AddTransactionToWallet(Transaction transaction, TxOut utxo, int? blockHeight = null, Block block = null, bool isPropagated = true)
-		{
-			Guard.NotNull(transaction, nameof(transaction));
-			Guard.NotNull(utxo, nameof(utxo));
-
-			uint256 transactionHash = transaction.GetHash();
-
-			// Get the collection of transactions to add to.
-			Script script = utxo.ScriptPubKey;
-			this.scriptToAddressLookup.TryGetValue(script, out HdAddress address);
-			ICollection<TransactionData> addressTransactions = address.Transactions;
-
-			// Check if a similar UTXO exists or not (same transaction ID and same index).
-			// New UTXOs are added, existing ones are updated.
-			int index = transaction.Outputs.IndexOf(utxo);
-			Money amount = utxo.Value;
-			TransactionData foundTransaction = addressTransactions.FirstOrDefault(t => (t.Id == transactionHash) && (t.Index == index));
-			if (foundTransaction == null)
-			{
-				this.logger.LogTrace("UTXO '{0}-{1}' not found, creating.", transactionHash, index);
-				var newTransaction = new TransactionData
-				{
-					Amount = amount,
-					IsCoinBase = transaction.IsCoinBase == false ? (bool?)null : true,
-					IsCoinStake = transaction.IsCoinStake == false ? (bool?)null : true,
-					BlockHeight = blockHeight,
-					BlockHash = block?.GetHash(),
-					BlockIndex = block?.Transactions.FindIndex(t => t.GetHash() == transactionHash),
-					Id = transactionHash,
-					CreationTime = DateTimeOffset.FromUnixTimeSeconds(block?.Header.Time ?? transaction.Time),
-					Index = index,
-					ScriptPubKey = script,
-					Hex = this.walletSettings.SaveTransactionHex ? transaction.ToHex() : null,
-					IsPropagated = isPropagated
-				};
-
-				// Add the Merkle proof to the (non-spending) transaction.
-				if (block != null)
-				{
-					newTransaction.MerkleProof = new MerkleBlock(block, new[] { transactionHash }).PartialMerkleTree;
-				}
-
-				addressTransactions.Add(newTransaction);
-				this.AddInputKeysLookupLocked(newTransaction);
-			}
-			else
-			{
-				this.logger.LogTrace("Transaction ID '{0}' found, updating.", transactionHash);
-
-				// Update the block height and block hash.
-				if ((foundTransaction.BlockHeight == null) && (blockHeight != null))
-				{
-					foundTransaction.BlockHeight = blockHeight;
-					foundTransaction.BlockHash = block?.GetHash();
-					foundTransaction.BlockIndex = block?.Transactions.FindIndex(t => t.GetHash() == transactionHash);
-				}
-
-				// Update the block time.
-				if (block != null)
-				{
-					foundTransaction.CreationTime = DateTimeOffset.FromUnixTimeSeconds(block.Header.Time);
-				}
-
-				// Add the Merkle proof now that the transaction is confirmed in a block.
-				if ((block != null) && (foundTransaction.MerkleProof == null))
-				{
-					foundTransaction.MerkleProof = new MerkleBlock(block, new[] { transactionHash }).PartialMerkleTree;
-				}
-
-				if (isPropagated)
-					foundTransaction.IsPropagated = true;
-			}
-
-			this.TransactionFoundInternal(script);
-		}
-
-		/// <summary>
-		/// Mark an output as spent, the credit of the output will not be used to calculate the balance.
-		/// The output will remain in the wallet for history (and reorg).
-		/// </summary>
-		/// <param name="transaction">The transaction from which details are added.</param>
-		/// <param name="paidToOutputs">A list of payments made out</param>
-		/// <param name="spendingTransactionId">The id of the transaction containing the output being spent, if this is a spending transaction.</param>
-		/// <param name="spendingTransactionIndex">The index of the output in the transaction being referenced, if this is a spending transaction.</param>
-		/// <param name="blockHeight">Height of the block.</param>
-		/// <param name="block">The block containing the transaction to add.</param>
-		private void AddSpendingTransactionToWallet(Transaction transaction, IEnumerable<TxOut> paidToOutputs,
-			uint256 spendingTransactionId, int? spendingTransactionIndex, int? blockHeight = null, Block block = null)
-		{
-			Guard.NotNull(transaction, nameof(transaction));
-			Guard.NotNull(paidToOutputs, nameof(paidToOutputs));
-
-			uint256 transactionHash = transaction.GetHash();
-
-			// Get the transaction being spent.
-			TransactionData spentTransaction = this.scriptToAddressLookup.Values.Distinct().SelectMany(v => v.Transactions)
-				.SingleOrDefault(t => (t.Id == spendingTransactionId) && (t.Index == spendingTransactionIndex));
-			if (spentTransaction == null)
-			{
-				// Strange, why would it be null?
-				this.logger.LogTrace("(-)[TX_NULL]");
-				return;
-			}
-
-			// If the details of this spending transaction are seen for the first time.
-			if (spentTransaction.SpendingDetails == null)
-			{
-				this.logger.LogTrace("Spending UTXO '{0}-{1}' is new.", spendingTransactionId, spendingTransactionIndex);
-
-				var payments = new List<PaymentDetails>();
-				foreach (TxOut paidToOutput in paidToOutputs)
-				{
-					// Figure out how to retrieve the destination address.
-					string destinationAddress = this.scriptAddressReader.GetAddressFromScriptPubKey(this.network, paidToOutput.ScriptPubKey);
-					if (destinationAddress == string.Empty)
-						if (this.scriptToAddressLookup.TryGetValue(paidToOutput.ScriptPubKey, out HdAddress destination))
-							destinationAddress = destination.Address;
-
-					payments.Add(new PaymentDetails
-					{
-						DestinationScriptPubKey = paidToOutput.ScriptPubKey,
-						DestinationAddress = destinationAddress,
-						Amount = paidToOutput.Value,
-						OutputIndex = transaction.Outputs.IndexOf(paidToOutput)
-					});
-				}
-
-				var spendingDetails = new SpendingDetails
-				{
-					TransactionId = transactionHash,
-					Payments = payments,
-					CreationTime = DateTimeOffset.FromUnixTimeSeconds(block?.Header.Time ?? transaction.Time),
-					BlockHeight = blockHeight,
-					BlockIndex = block?.Transactions.FindIndex(t => t.GetHash() == transactionHash),
-					Hex = this.walletSettings.SaveTransactionHex ? transaction.ToHex() : null,
-					IsCoinStake = transaction.IsCoinStake == false ? (bool?)null : true
-				};
-
-				spentTransaction.SpendingDetails = spendingDetails;
-				spentTransaction.MerkleProof = null;
-			}
-			else // If this spending transaction is being confirmed in a block.
-			{
-				this.logger.LogTrace("Spending transaction ID '{0}' is being confirmed, updating.", spendingTransactionId);
-
-				// Update the block height.
-				if (spentTransaction.SpendingDetails.BlockHeight == null && blockHeight != null)
-				{
-					spentTransaction.SpendingDetails.BlockHeight = blockHeight;
-				}
-
-				// Update the block time to be that of the block in which the transaction is confirmed.
-				if (block != null)
-				{
-					spentTransaction.SpendingDetails.CreationTime = DateTimeOffset.FromUnixTimeSeconds(block.Header.Time);
-					spentTransaction.BlockIndex = block?.Transactions.FindIndex(t => t.GetHash() == transactionHash);
-				}
-			}
-
-			// If the transaction is spent and confirmed, we remove the UTXO from the lookup dictionary.
-			if (spentTransaction.SpendingDetails.BlockHeight != null)
-			{
-				this.RemoveInputKeysLookupLock(spentTransaction);
-			}
-		}
-
-		public virtual void TransactionFoundInternal(Script script, Func<HdAccount, bool> accountFilter = null)
-		{
-			foreach (Wallet wallet in this.Wallets)
-			{
-				foreach (HdAccount account in wallet.GetAccountsByCoinType(this.coinType, accountFilter ?? Wallet.NormalAccounts))
-				{
-					bool isChange;
-					if (account.ExternalAddresses.Any(address => address.ScriptPubKey == script))
-					{
-						isChange = false;
-					}
-					else if (account.InternalAddresses.Any(address => address.ScriptPubKey == script))
-					{
-						isChange = true;
-					}
-					else
-					{
-						continue;
-					}
-
-					IEnumerable<HdAddress> newAddresses = this.AddAddressesToMaintainBuffer(account, isChange);
-
-					this.UpdateKeysLookupLocked(newAddresses);
-				}
-			}
-		}
-
-		private IEnumerable<HdAddress> AddAddressesToMaintainBuffer(HdAccount account, bool isChange)
-		{
-			HdAddress lastUsedAddress = account.GetLastUsedAddress(isChange);
-			int lastUsedAddressIndex = lastUsedAddress?.Index ?? -1;
-			int addressesCount = isChange ? account.InternalAddresses.Count() : account.ExternalAddresses.Count();
-			int emptyAddressesCount = addressesCount - lastUsedAddressIndex - 1;
-			int addressesToAdd = this.walletSettings.UnusedAddressesBuffer - emptyAddressesCount;
-
-			return addressesToAdd > 0 ? account.CreateAddresses(this.network, addressesToAdd, isChange) : new List<HdAddress>();
-		}
-
-		/// <inheritdoc />
-		public void DeleteWallet()
-		{
-			throw new NotImplementedException();
-		}
-
-		/// <inheritdoc />
-		public void SaveWallets()
-		{
-			foreach (Wallet wallet in this.Wallets)
-			{
-				this.SaveWallet(wallet);
-			}
-		}
-
-		/// <inheritdoc />
-		public void SaveWallet(Wallet wallet)
-		{
-			Guard.NotNull(wallet, nameof(wallet));
-
-			lock (this.lockObject)
-			{
-				this.fileStorage.SaveToFile(wallet, $"{wallet.Name}.{WalletFileExtension}");
-			}
-		}
-
-		/// <inheritdoc />
-		public string GetWalletFileExtension()
-		{
-			return WalletFileExtension;
-		}
-
-		/// <inheritdoc />
-		public void UpdateLastBlockSyncedHeight(ChainedHeader chainedHeader)
-		{
-			Guard.NotNull(chainedHeader, nameof(chainedHeader));
-
-			// Update the wallets with the last processed block height.
-			foreach (Wallet wallet in this.Wallets)
-			{
-				this.UpdateLastBlockSyncedHeight(wallet, chainedHeader);
-			}
-
-			this.WalletTipHash = chainedHeader.HashBlock;
-		}
-
-		/// <inheritdoc />
-		public void UpdateLastBlockSyncedHeight(Wallet wallet, ChainedHeader chainedHeader)
-		{
-			Guard.NotNull(wallet, nameof(wallet));
-			Guard.NotNull(chainedHeader, nameof(chainedHeader));
-
-			// The block locator will help when the wallet
-			// needs to rewind this will be used to find the fork.
-			wallet.BlockLocator = chainedHeader.GetLocator().Blocks;
-
-			lock (this.lockObject)
-			{
-				wallet.SetLastBlockDetailsByCoinType(this.coinType, chainedHeader);
-			}
-		}
-
-		/// <summary>
-		/// Generates the wallet file.
-		/// </summary>
-		/// <param name="name">The name of the wallet.</param>
-		/// <param name="encryptedSeed">The seed for this wallet, password encrypted.</param>
-		/// <param name="chainCode">The chain code.</param>
-		/// <param name="creationTime">The time this wallet was created.</param>
-		/// <returns>The wallet object that was saved into the file system.</returns>
-		/// <exception cref="WalletException">Thrown if wallet cannot be created.</exception>
-		private Wallet GenerateWalletFile(string name, string encryptedSeed, byte[] chainCode, DateTimeOffset? creationTime = null)
-		{
-			Guard.NotEmpty(name, nameof(name));
-			Guard.NotEmpty(encryptedSeed, nameof(encryptedSeed));
-			Guard.NotNull(chainCode, nameof(chainCode));
-
-			// Check if any wallet file already exists, with case insensitive comparison.
-			if (this.Wallets.Any(w => string.Equals(w.Name, name, StringComparison.OrdinalIgnoreCase)))
-			{
-				this.logger.LogTrace("(-)[WALLET_ALREADY_EXISTS]");
-				throw new WalletException($"Wallet with name '{name}' already exists.");
-			}
-
-			List<Wallet> similarWallets = this.Wallets.Where(w => w.EncryptedSeed == encryptedSeed).ToList();
-			if (similarWallets.Any())
-			{
-				this.logger.LogTrace("(-)[SAME_PK_ALREADY_EXISTS]");
-				throw new WalletException("Cannot create this wallet as a wallet with the same private key already exists. If you want to restore your wallet from scratch, " +
-													$"please remove the file {string.Join(", ", similarWallets.Select(w => w.Name))}.{WalletFileExtension} from '{this.fileStorage.FolderPath}' and try restoring the wallet again. " +
-													"Make sure you have your mnemonic and your password handy!");
-			}
-
-			var walletFile = new Wallet
-			{
-				Name = name,
-				EncryptedSeed = encryptedSeed,
-				ChainCode = chainCode,
-				CreationTime = creationTime ?? this.dateTimeProvider.GetTimeOffset(),
-				Network = this.network,
-				AccountsRoot = new List<AccountRoot> { new AccountRoot() { Accounts = new List<HdAccount>(), CoinType = this.coinType } },
-			};
-
-			// Create a folder if none exists and persist the file.
-			this.SaveWallet(walletFile);
-
-			return walletFile;
-		}
-
-		/// <summary>
-		/// Generates the wallet file without private key and chain code.
-		/// For use with only the extended public key.
-		/// </summary>
-		/// <param name="name">The name of the wallet.</param>
-		/// <param name="creationTime">The time this wallet was created.</param>
-		/// <returns>The wallet object that was saved into the file system.</returns>
-		/// <exception cref="WalletException">Thrown if wallet cannot be created.</exception>
-		private Wallet GenerateExtPubKeyOnlyWalletFile(string name, DateTimeOffset? creationTime = null)
-		{
-			Guard.NotEmpty(name, nameof(name));
-
-			// Check if any wallet file already exists, with case insensitive comparison.
-			if (this.Wallets.Any(w => string.Equals(w.Name, name, StringComparison.OrdinalIgnoreCase)))
-			{
-				this.logger.LogTrace("(-)[WALLET_ALREADY_EXISTS]");
-				throw new WalletException($"Wallet with name '{name}' already exists.");
-			}
-
-			var walletFile = new Wallet
-			{
-				Name = name,
-				IsExtPubKeyWallet = true,
-				CreationTime = creationTime ?? this.dateTimeProvider.GetTimeOffset(),
-				Network = this.network,
-				AccountsRoot = new List<AccountRoot> { new AccountRoot() { Accounts = new List<HdAccount>(), CoinType = this.coinType } },
-			};
-
-			// Create a folder if none exists and persist the file.
-			this.SaveWallet(walletFile);
-
-			return walletFile;
-		}
-
-		/// <summary>
-		/// Loads the wallet to be used by the manager if a wallet with this name has not already been loaded.
-		/// </summary>
-		/// <param name="wallet">The wallet to load.</param>
-		private void Load(Wallet wallet)
-		{
-			Guard.NotNull(wallet, nameof(wallet));
-
-			if (this.Wallets.Any(w => w.Name == wallet.Name))
-			{
-				this.logger.LogTrace("(-)[NOT_FOUND]");
-				return;
-			}
-
-			this.Wallets.Add(wallet);
-		}
-
-		/// <summary>
-		/// Loads the keys and transactions we're tracking in memory for faster lookups.
-		/// </summary>
-		public void LoadKeysLookupLock()
-		{
-			lock (this.lockObject)
-			{
-				foreach (Wallet wallet in this.Wallets)
-				{
-					IEnumerable<HdAddress> addresses = wallet.GetAllAddressesByCoinType(this.coinType, a => true);
-					foreach (HdAddress address in addresses)
-					{
-						this.scriptToAddressLookup[address.ScriptPubKey] = address;
-						if (address.Pubkey != null)
-							this.scriptToAddressLookup[address.Pubkey] = address;
-
-						// Get the UTXOs that are unspent or spent but not confirmed.
-						// We only exclude from the list the confirmed spent UTXOs.
-						foreach (TransactionData transaction in address.Transactions.Where(t => t.SpendingDetails?.BlockHeight == null))
-						{
-							this.outpointLookup[new OutPoint(transaction.Id, transaction.Index)] = transaction;
-						}
-					}
-				}
-			}
-		}
-
-		/// <summary>
-		/// Update the keys and transactions we're tracking in memory for faster lookups.
-		/// </summary>
-		public void UpdateKeysLookupLocked(IEnumerable<HdAddress> addresses)
-		{
-			if (addresses == null || !addresses.Any())
-			{
-				return;
-			}
-
-			lock (this.lockObject)
-			{
-				foreach (HdAddress address in addresses)
-				{
-					this.scriptToAddressLookup[address.ScriptPubKey] = address;
-					if (address.Pubkey != null)
-						this.scriptToAddressLookup[address.Pubkey] = address;
-				}
-			}
-		}
-
-		/// <summary>
-		/// Add to the list of unspent outputs kept in memory for faster lookups.
-		/// </summary>
-		private void AddInputKeysLookupLocked(TransactionData transactionData)
-		{
-			Guard.NotNull(transactionData, nameof(transactionData));
-
-			lock (this.lockObject)
-			{
-				this.outpointLookup[new OutPoint(transactionData.Id, transactionData.Index)] = transactionData;
-			}
-		}
-
-		/// <summary>
-		/// Remove from the list of unspent outputs kept in memory.
-		/// </summary>
-		private void RemoveInputKeysLookupLock(TransactionData transactionData)
-		{
-			Guard.NotNull(transactionData, nameof(transactionData));
-			Guard.NotNull(transactionData.SpendingDetails, nameof(transactionData.SpendingDetails));
-
-			lock (this.lockObject)
-			{
-				this.outpointLookup.Remove(new OutPoint(transactionData.Id, transactionData.Index));
-			}
-		}
-
-		/// <summary>
-		/// Reloads the UTXOs we're tracking in memory for faster lookups.
-		/// </summary>
-		public void RefreshInputKeysLookupLock()
-		{
-			lock (this.lockObject)
-			{
-				this.outpointLookup = new Dictionary<OutPoint, TransactionData>();
-
-				foreach (Wallet wallet in this.Wallets)
-				{
-					foreach (HdAddress address in wallet.GetAllAddressesByCoinType(this.coinType, a => true))
-					{
-						// Get the UTXOs that are unspent or spent but not confirmed.
-						// We only exclude from the list the confirmed spent UTXOs.
-						foreach (TransactionData transaction in address.Transactions.Where(t => t.SpendingDetails?.BlockHeight == null))
-						{
-							this.outpointLookup[new OutPoint(transaction.Id, transaction.Index)] = transaction;
-						}
-					}
-				}
-			}
-		}
-
-		/// <inheritdoc />
-		public IEnumerable<string> GetWalletsNames()
-		{
-			return this.Wallets.Select(w => w.Name);
-		}
-
-		/// <inheritdoc />
-		public Wallet GetWalletByName(string walletName)
-		{
-			Wallet wallet = this.Wallets.SingleOrDefault(w => w.Name == walletName);
-			if (wallet == null)
-			{
-				this.logger.LogTrace("(-)[WALLET_NOT_FOUND]");
-				throw new WalletException($"No wallet with name '{walletName}' could be found.");
-			}
-
-			return wallet;
-		}
-
-		/// <inheritdoc />
-		public ICollection<uint256> GetFirstWalletBlockLocator()
-		{
-			return this.Wallets.First().BlockLocator;
-		}
-
-		/// <inheritdoc />
-		public int? GetEarliestWalletHeight()
-		{
-			return this.Wallets.Min(w => w.AccountsRoot.Single(a => a.CoinType == this.coinType).LastBlockSyncedHeight);
-		}
-
-		/// <inheritdoc />
-		public DateTimeOffset GetOldestWalletCreationTime()
-		{
-			return this.Wallets.Min(w => w.CreationTime);
-		}
-
-		/// <inheritdoc />
-		public HashSet<(uint256, DateTimeOffset)> RemoveTransactionsByIdsLocked(string walletName, IEnumerable<uint256> transactionsIds)
-		{
-			Guard.NotNull(transactionsIds, nameof(transactionsIds));
-			Guard.NotEmpty(walletName, nameof(walletName));
-
-			List<uint256> idsToRemove = transactionsIds.ToList();
-			Wallet wallet = this.GetWallet(walletName);
-
-			var result = new HashSet<(uint256, DateTimeOffset)>();
-
-			lock (this.lockObject)
-			{
-				IEnumerable<HdAccount> accounts = wallet.GetAccountsByCoinType(this.coinType);
-				foreach (HdAccount account in accounts)
-				{
-					foreach (HdAddress address in account.GetCombinedAddresses())
-					{
-						for (int i = 0; i < address.Transactions.Count; i++)
-						{
-							TransactionData transaction = address.Transactions.ElementAt(i);
-
-							// Remove the transaction from the list of transactions affecting an address.
-							// Only transactions that haven't been confirmed in a block can be removed.
-							if (!transaction.IsConfirmed() && idsToRemove.Contains(transaction.Id))
-							{
-								result.Add((transaction.Id, transaction.CreationTime));
-								address.Transactions = address.Transactions.Except(new[] { transaction }).ToList();
-								i--;
-							}
-
-							// Remove the spending transaction object containing this transaction id.
-							if (transaction.SpendingDetails != null && !transaction.SpendingDetails.IsSpentConfirmed() && idsToRemove.Contains(transaction.SpendingDetails.TransactionId))
-							{
-								result.Add((transaction.SpendingDetails.TransactionId, transaction.SpendingDetails.CreationTime));
-								address.Transactions.ElementAt(i).SpendingDetails = null;
-							}
-						}
-					}
-				}
-
-				// Reload the addresses and inputs lookup dictionaries.
-				this.RefreshInputKeysLookupLock();
-			}
-
-			if (result.Any())
-			{
-				this.SaveWallet(wallet);
-			}
-
-			return result;
-		}
-
-		/// <inheritdoc />
-		public HashSet<(uint256, DateTimeOffset)> RemoveAllTransactions(string walletName)
-		{
-			Guard.NotEmpty(walletName, nameof(walletName));
-			Wallet wallet = this.GetWallet(walletName);
-
-			var removedTransactions = new HashSet<(uint256, DateTimeOffset)>();
-
-			lock (this.lockObject)
-			{
-				IEnumerable<HdAccount> accounts = wallet.GetAccountsByCoinType(this.coinType);
-				foreach (HdAccount account in accounts)
-				{
-					foreach (HdAddress address in account.GetCombinedAddresses())
-					{
-						removedTransactions.UnionWith(address.Transactions.Select(t => (t.Id, t.CreationTime)));
-						address.Transactions.Clear();
-					}
-				}
-
-				// Reload the addresses and inputs lookup dictionaries.
-				this.RefreshInputKeysLookupLock();
-			}
-
-			if (removedTransactions.Any())
-			{
-				this.SaveWallet(wallet);
-			}
-
-			return removedTransactions;
-		}
-
-		/// <inheritdoc />
-		public HashSet<(uint256, DateTimeOffset)> RemoveTransactionsFromDate(string walletName, DateTimeOffset fromDate)
-		{
-			Guard.NotEmpty(walletName, nameof(walletName));
-			Wallet wallet = this.GetWallet(walletName);
-
-			var removedTransactions = new HashSet<(uint256, DateTimeOffset)>();
-
-			lock (this.lockObject)
-			{
-				IEnumerable<HdAccount> accounts = wallet.GetAccountsByCoinType(this.coinType);
-				foreach (HdAccount account in accounts)
-				{
-					foreach (HdAddress address in account.GetCombinedAddresses())
-					{
-						var toRemove = address.Transactions.Where(t => t.CreationTime > fromDate).ToList();
-						foreach (var trx in toRemove)
-						{
-							removedTransactions.Add((trx.Id, trx.CreationTime));
-							address.Transactions.Remove(trx);
-						}
-					}
-				}
-
-				// Reload the addresses and inputs lookup dictionaries.
-				this.RefreshInputKeysLookupLock();
-			}
-
-			if (removedTransactions.Any())
-			{
-				this.SaveWallet(wallet);
-			}
-
-			return removedTransactions;
-		}
-
-		/// <summary>
-		/// Updates details of the last block synced in a wallet when the chain of headers finishes downloading.
-		/// </summary>
-		/// <param name="wallets">The wallets to update when the chain has downloaded.</param>
-		/// <param name="date">The creation date of the block with which to update the wallet.</param>
-		private void UpdateWhenChainDownloaded(IEnumerable<Wallet> wallets, DateTime date)
-		{
-			this.asyncLoopFactory.RunUntil("WalletManager.DownloadChain", this.nodeLifetime.ApplicationStopping,
-				() => this.chain.IsDownloaded(),
-				() =>
-				{
-					int heightAtDate = this.chain.GetHeightAtTime(date);
-
-					foreach (Wallet wallet in wallets)
-					{
-						this.logger.LogTrace("The chain of headers has finished downloading, updating wallet '{0}' with height {1}", wallet.Name, heightAtDate);
-						this.UpdateLastBlockSyncedHeight(wallet, this.chain.GetBlock(heightAtDate));
-						this.SaveWallet(wallet);
-					}
-				},
-				(ex) =>
-				{
-					// In case of an exception while waiting for the chain to be at a certain height, we just cut our losses and
-					// sync from the current height.
-					this.logger.LogError($"Exception occurred while waiting for chain to download: {ex.Message}");
-
-					foreach (Wallet wallet in wallets)
-					{
-						this.UpdateLastBlockSyncedHeight(wallet, this.chain.Tip);
-					}
-				},
-				TimeSpans.FiveSeconds);
-		}
-
-		/// <inheritdoc />
-		[NoTrace]
-		public ExtKey GetExtKey(WalletAccountReference accountReference, string password = "", bool cache = false)
-		{
-			Wallet wallet = this.GetWalletByName(accountReference.WalletName);
-			string cacheKey = wallet.EncryptedSeed;
-			Key privateKey;
-
-			if (this.privateKeyCache.TryGetValue(cacheKey, out SecureString secretValue))
-			{
-				privateKey = wallet.Network.CreateBitcoinSecret(secretValue.FromSecureString()).PrivateKey;
-			}
-			else
-			{
-				privateKey = Key.Parse(wallet.EncryptedSeed, password, wallet.Network);
-			}
-
-			if (cache)
-			{
-				// The default duration the secret is cached is 5 minutes.
-				var timeOutDuration = new TimeSpan(0, 5, 0);
-				this.UnlockWallet(password, accountReference.WalletName, (int)timeOutDuration.TotalSeconds);
-			}
-
-			return new ExtKey(privateKey, wallet.ChainCode);
-		}
-	}
-=======
     /// <summary>
     /// A manager providing operations on wallets.
     /// </summary>
@@ -3457,5 +1742,4 @@
             return new ExtKey(privateKey, wallet.ChainCode);
         }
     }
->>>>>>> e9003cfb
 }