--- conflicted
+++ resolved
@@ -136,11 +136,7 @@
 
         private Block CreateBlock(int blockNumber, bool bigBlocks = false)
         {
-<<<<<<< HEAD
-            Block block = this.Network.Consensus.ConsensusFactory.CreateBlock();
-=======
             Block block = this.Network.CreateBlock();
->>>>>>> 4f960391
 
             int transactionCount = bigBlocks ? 1000 : 10;
 
