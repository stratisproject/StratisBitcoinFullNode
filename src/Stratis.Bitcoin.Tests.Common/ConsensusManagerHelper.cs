--- conflicted
+++ resolved
@@ -88,13 +88,7 @@
             if (consensusRules == null)
             {
                 consensusRules = new PowConsensusRuleEngine(network, loggerFactory, dateTimeProvider, chainIndexer, deployments, consensusSettings,
-<<<<<<< HEAD
-                    new Checkpoints(), inMemoryCoinView, chainState, new InvalidBlockHashStore(dateTimeProvider), new NodeStats(dateTimeProvider), new ConsensusRulesContainer()).SetupRulesEngineParent();
-
-                consensusRules.SetupRulesEngineParent();
-=======
-                    new Checkpoints(), inMemoryCoinView, chainState, new InvalidBlockHashStore(dateTimeProvider), new NodeStats(dateTimeProvider), asyncProvider).Register();
->>>>>>> b6436665
+                    new Checkpoints(), inMemoryCoinView, chainState, new InvalidBlockHashStore(dateTimeProvider), new NodeStats(dateTimeProvider), asyncProvider, new ConsensusRulesContainer()).SetupRulesEngineParent();
             }
 
 
