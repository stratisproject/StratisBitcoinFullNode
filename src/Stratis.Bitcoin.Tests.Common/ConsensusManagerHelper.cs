﻿using Microsoft.Extensions.Logging;
using Moq;
using NBitcoin;
using Stratis.Bitcoin.Base;
using Stratis.Bitcoin.Base.Deployments;
using Stratis.Bitcoin.BlockPulling;
using Stratis.Bitcoin.Configuration;
using Stratis.Bitcoin.Configuration.Settings;
using Stratis.Bitcoin.Connection;
using Stratis.Bitcoin.Consensus;
using Stratis.Bitcoin.Consensus.Rules;
using Stratis.Bitcoin.Consensus.Validators;
using Stratis.Bitcoin.Features.Consensus;
using Stratis.Bitcoin.Features.Consensus.CoinViews;
using Stratis.Bitcoin.Features.Consensus.Rules;
using Stratis.Bitcoin.Features.Consensus.Rules.CommonRules;
using Stratis.Bitcoin.Interfaces;
using Stratis.Bitcoin.P2P;
using Stratis.Bitcoin.P2P.Peer;
using Stratis.Bitcoin.P2P.Protocol.Payloads;
using Stratis.Bitcoin.Utilities;

namespace Stratis.Bitcoin.Tests.Common
{
    public static class ConsensusManagerHelper
    {
        public static ConsensusManager CreateConsensusManager(
            Network network,
            string dataDir = null,
            ChainState chainState = null,
            InMemoryCoinView inMemoryCoinView = null,
            ConcurrentChain chain = null,
            IRuleRegistration ruleRegistration = null,
            ConsensusRuleEngine consensusRules = null)
        {
            string[] param = dataDir == null ? new string[]{} : new string[] { $"-datadir={dataDir}" };

            var nodeSettings = new NodeSettings(network, args: param);

            ILoggerFactory loggerFactory = nodeSettings.LoggerFactory;
            IDateTimeProvider dateTimeProvider = DateTimeProvider.Default;

            network.Consensus.Options = new ConsensusOptions();

            if (ruleRegistration == null)
                ruleRegistration = new FullNodeBuilderConsensusExtension.PowConsensusRulesRegistration();

            ruleRegistration.RegisterRules(network.Consensus);

            // Dont check PoW of a header in this test.
            network.Consensus.HeaderValidationRules.RemoveAll(x => x.GetType() == typeof(CheckDifficultyPowRule));

            var consensusSettings = new ConsensusSettings(nodeSettings);

            if (chain == null)
                chain = new ConcurrentChain(network);

            if (inMemoryCoinView == null)
                inMemoryCoinView = new InMemoryCoinView(chain.Tip.HashBlock);

            var networkPeerFactory = new NetworkPeerFactory(network,
                dateTimeProvider,
                loggerFactory, new PayloadProvider().DiscoverPayloads(),
                new SelfEndpointTracker(loggerFactory),
                new Mock<IInitialBlockDownloadState>().Object,
                new ConnectionManagerSettings());

            var peerAddressManager = new PeerAddressManager(DateTimeProvider.Default, nodeSettings.DataFolder, loggerFactory, new SelfEndpointTracker(loggerFactory));
            var peerDiscovery = new PeerDiscovery(new AsyncLoopFactory(loggerFactory), loggerFactory, network, networkPeerFactory, new NodeLifetime(), nodeSettings, peerAddressManager);
            var connectionSettings = new ConnectionManagerSettings(nodeSettings);
            var selfEndpointTracker = new SelfEndpointTracker(loggerFactory);
            var connectionManager = new ConnectionManager(dateTimeProvider, loggerFactory, network, networkPeerFactory, nodeSettings,
                new NodeLifetime(), new NetworkPeerConnectionParameters(), peerAddressManager, new IPeerConnector[] { },
                peerDiscovery, selfEndpointTracker, connectionSettings, new VersionProvider(), new Mock<INodeStats>().Object);

            if (chainState == null)
                chainState = new ChainState();
            var peerBanning = new PeerBanning(connectionManager, loggerFactory, dateTimeProvider, peerAddressManager);
            var deployments = new NodeDeployments(network, chain);
<<<<<<< HEAD
            ConsensusRuleEngine consensusRules = new PowConsensusRuleEngine(network, loggerFactory, dateTimeProvider, chain, deployments, consensusSettings, new Checkpoints(),
                inMemoryCoinView, chainState, new InvalidBlockHashStore(new DateTimeProvider()), new NodeStats(dateTimeProvider)).Register();
=======

            if (consensusRules == null)
                consensusRules = new PowConsensusRuleEngine(network, loggerFactory, dateTimeProvider, chain, deployments, consensusSettings, new Checkpoints(), inMemoryCoinView, chainState, new InvalidBlockHashStore(new DateTimeProvider())).Register();


            consensusRules.Register();
>>>>>>> 80e6232f

            var tree = new ChainedHeaderTree(network, loggerFactory, new HeaderValidator(consensusRules, loggerFactory), new Checkpoints(),
                new ChainState(), new Mock<IFinalizedBlockInfo>().Object, consensusSettings, new InvalidBlockHashStore(new DateTimeProvider()));

            var consensus = new ConsensusManager(tree, network, loggerFactory, chainState, new IntegrityValidator(consensusRules, loggerFactory),
                new PartialValidator(consensusRules, loggerFactory), new FullValidator(consensusRules, loggerFactory), consensusRules,
                new Mock<IFinalizedBlockInfo>().Object, new Signals.Signals(), peerBanning, new Mock<IInitialBlockDownloadState>().Object, chain,
                new Mock<IBlockPuller>().Object, new Mock<IBlockStore>().Object, new Mock<IConnectionManager>().Object, new Mock<INodeStats>().Object, new NodeLifetime());

            return consensus;
        }
    }
}<|MERGE_RESOLUTION|>--- conflicted
+++ resolved
@@ -77,17 +77,14 @@
                 chainState = new ChainState();
             var peerBanning = new PeerBanning(connectionManager, loggerFactory, dateTimeProvider, peerAddressManager);
             var deployments = new NodeDeployments(network, chain);
-<<<<<<< HEAD
-            ConsensusRuleEngine consensusRules = new PowConsensusRuleEngine(network, loggerFactory, dateTimeProvider, chain, deployments, consensusSettings, new Checkpoints(),
-                inMemoryCoinView, chainState, new InvalidBlockHashStore(new DateTimeProvider()), new NodeStats(dateTimeProvider)).Register();
-=======
 
             if (consensusRules == null)
-                consensusRules = new PowConsensusRuleEngine(network, loggerFactory, dateTimeProvider, chain, deployments, consensusSettings, new Checkpoints(), inMemoryCoinView, chainState, new InvalidBlockHashStore(new DateTimeProvider())).Register();
-
+            {
+                consensusRules = new PowConsensusRuleEngine(network, loggerFactory, dateTimeProvider, chain, deployments, consensusSettings,
+                    new Checkpoints(), inMemoryCoinView, chainState, new InvalidBlockHashStore(dateTimeProvider), new NodeStats(dateTimeProvider)).Register();
+            }
 
             consensusRules.Register();
->>>>>>> 80e6232f
 
             var tree = new ChainedHeaderTree(network, loggerFactory, new HeaderValidator(consensusRules, loggerFactory), new Checkpoints(),
                 new ChainState(), new Mock<IFinalizedBlockInfo>().Object, consensusSettings, new InvalidBlockHashStore(new DateTimeProvider()));
