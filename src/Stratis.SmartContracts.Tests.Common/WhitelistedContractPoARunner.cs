--- conflicted
+++ resolved
@@ -33,22 +33,12 @@
             this.FullNode = (FullNode)new FullNodeBuilder()
                 .UseNodeSettings(settings)
                 .UseBlockStore()
-                // Defer injection of the mempool rules until the smart contract feature.
-<<<<<<< HEAD
-                .UseMempool(injectRules: false)
-=======
                 .UseMempool()
->>>>>>> f572b0c1
                 .AddRPC()
                 .AddSmartContracts(options =>
                 {
                     options.UseReflectionExecutor();
                     options.UsePoAWhitelistedContracts();
-                },
-                preOptions =>
-                {
-                    // Inject the mempool rules.
-                    preOptions.UsePoAMempoolRules();
                 })
                 .UseSmartContractPoAConsensus()
                 .UseSmartContractPoAMining()
