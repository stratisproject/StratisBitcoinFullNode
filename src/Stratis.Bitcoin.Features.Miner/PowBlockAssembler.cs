--- conflicted
+++ resolved
@@ -30,11 +30,7 @@
         public FeeRate BlockMinFeeRate = new FeeRate(PowMining.DefaultBlockMinTxFee);
 
         public bool IsProofOfStake = false;
-<<<<<<< HEAD
-    };
-=======
     }
->>>>>>> ac669459
 
     public class BlockTemplate
     {
