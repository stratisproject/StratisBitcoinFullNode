﻿using System;
using System.Collections.Generic;
using System.Linq;
using Microsoft.Extensions.Logging;
using NBitcoin;
using Stratis.Bitcoin.Base.Deployments;
using Stratis.Bitcoin.Features.Consensus;
using Stratis.Bitcoin.Features.Consensus.Interfaces;
using Stratis.Bitcoin.Features.MemoryPool;
using Stratis.Bitcoin.Features.MemoryPool.Interfaces;
using Stratis.Bitcoin.Utilities;
using static Stratis.Bitcoin.Features.Miner.PowBlockAssembler;

namespace Stratis.Bitcoin.Features.Miner
{
    public abstract class BlockAssembler
    {
        /// <summary>
<<<<<<< HEAD
        /// Constructs a block template which will be passed to consensus. 
        /// </summary>
        /// <param name="scriptPubKey">Script that explains what conditions must be met to claim ownership of a coin.</param>
        /// <param name="chainTip">Tip of the chain that this instance will work with without touching any shared chain resources.</param>
        /// <returns>The contructed <see cref="BlockTemplate"/>.</returns>
        public abstract BlockTemplate Build(ChainedHeader chainTip, Script scriptPubKey);

        /// <summary>Tip of the chain that this instance will work with without touching any shared chain resources.</summary>
        /// <remarks>Using a fixed value prevents race conditions in the methods of derived classes.</remarks>
        protected ChainedHeader ChainTip { get; set; }
    }

    public class AssemblerOptions
    {
        public long BlockMaxWeight = PowMining.DefaultBlockMaxWeight;

        public long BlockMaxSize = PowMining.DefaultBlockMaxSize;

        public FeeRate BlockMinFeeRate = new FeeRate(PowMining.DefaultBlockMinTxFee);

        public bool IsProofOfStake = false;
    }

    public class BlockTemplate
    {
        public Block Block;

        public List<Money> VTxFees;
=======
        /// Tip of the chain that this instance will work with without touching any shared chain resources.
        /// </summary>
        protected ChainedBlock ChainTip;
>>>>>>> ad8041cf

        /// <summary>Manager of the longest fully validated chain of blocks.</summary>
        protected readonly IConsensusLoop ConsensusLoop;

        /// <summary>Provider of date time functions.</summary>
        protected readonly IDateTimeProvider DateTimeProvider;

        /// <summary>Instance logger.</summary>
        protected readonly ILogger Logger;

        /// <summary>Transaction memory pool for managing transactions in the memory pool.</summary>
        protected readonly ITxMempool Mempool;

        /// <summary>Lock for memory pool access.</summary>
        protected readonly MempoolSchedulerLock MempoolLock;

        /// <summary>The current network.</summary>
        protected readonly Network Network;

        /// <summary>Assembler options specific to the assembler e.g. <see cref="AssemblerOptions.BlockMaxSize"/>.</summary>
        protected AssemblerOptions Options;

        private const long TicksPerMicrosecond = 10;

        // Limit the number of attempts to add transactions to the block when it is
        // close to full; this is just a simple heuristic to finish quickly if the
        // mempool has a lot of entries.
        protected const int MaxConsecutiveAddTransactionFailures = 1000;

        // Unconfirmed transactions in the memory pool often depend on other
        // transactions in the memory pool. When we select transactions from the
        // pool, we select by highest fee rate of a transaction combined with all
        // its ancestors.
        protected long LastBlockTx = 0;

        protected long LastBlockSize = 0;

        protected long LastBlockWeight = 0;

        protected long MedianTimePast;

        // The constructed block template.
        protected BlockTemplate BlockTemplate;

        // A convenience pointer that always refers to the CBlock in pblocktemplate.
        protected Block block;

        // Configuration parameters for the block size.
        protected bool IncludeWitness;

        protected uint BlockMaxWeight, BlockMaxSize;

        protected bool NeedSizeAccounting;

        protected FeeRate BlockMinFeeRate;

        // Information on the current status of the block.
        protected long BlockWeight;

        protected long BlockSize;

        protected long BlockTx;

        protected long BlockSigOpsCost;

        public Money fees;

        protected TxMempool.SetEntries inBlock;

        protected Transaction coinbase;

        // Chain context for the block.
        protected int height;

        protected long LockTimeCutoff;

        protected Script scriptPubKey;

        protected BlockAssembler(
            IConsensusLoop consensusLoop,
            IDateTimeProvider dateTimeProvider,
            ILoggerFactory loggerFactory,
            ITxMempool mempool,
            MempoolSchedulerLock mempoolLock,
            Network network,
            AssemblerOptions options = null)
        {
            this.ConsensusLoop = consensusLoop;
            this.DateTimeProvider = dateTimeProvider;
            this.Logger = loggerFactory.CreateLogger(this.GetType().FullName);
            this.Mempool = mempool;
            this.MempoolLock = mempoolLock;
            this.Network = network;

            this.Options = options ?? new AssemblerOptions();
            this.BlockMinFeeRate = this.Options.BlockMinFeeRate;

            // Limit weight to between 4K and MAX_BLOCK_WEIGHT-4K for sanity.
            this.BlockMaxWeight = (uint)Math.Max(4000, Math.Min(PowMining.DefaultBlockMaxWeight - 4000, this.Options.BlockMaxWeight));

            // Limit size to between 1K and MAX_BLOCK_SERIALIZED_SIZE-1K for sanity.
            this.BlockMaxSize = (uint)Math.Max(1000, Math.Min(network.Consensus.Option<PowConsensusOptions>().MaxBlockSerializedSize - 1000, this.Options.BlockMaxSize));

            // Whether we need to account for byte usage (in addition to weight usage).
            this.NeedSizeAccounting = (this.BlockMaxSize < network.Consensus.Option<PowConsensusOptions>().MaxBlockSerializedSize - 1000);

            this.Configure();
        }

        private int ComputeBlockVersion(ChainedHeader prevChainedHeader, NBitcoin.Consensus consensus)
        {
            uint version = ThresholdConditionCache.VersionbitsTopBits;
            var thresholdConditionCache = new ThresholdConditionCache(consensus);

            IEnumerable<BIP9Deployments> deployments = Enum.GetValues(typeof(BIP9Deployments)).OfType<BIP9Deployments>();

            foreach (BIP9Deployments deployment in deployments)
            {
                ThresholdState state = thresholdConditionCache.GetState(prevChainedHeader, deployment);
                if ((state == ThresholdState.LockedIn) || (state == ThresholdState.Started))
                    version |= thresholdConditionCache.Mask(deployment);
            }

            return (int)version;
        }

<<<<<<< HEAD
        /// <inheritdoc/>
        public override BlockTemplate Build(ChainedHeader chainTip, Script scriptPubKey)
=======
        /// <summary>
        //// Compute the block version.
        /// </summary>
        protected virtual void ComputeBlockVersion()
>>>>>>> ad8041cf
        {
            this.height = this.ChainTip.Height + 1;
            this.block.Header.Version = this.ComputeBlockVersion(this.ChainTip, this.Network.Consensus);
        }

        /// <summary>
        /// Create coinbase transaction.
        /// Set the coin base with zero money.
        /// Once we have the fee we can update the amount.
        /// </summary>
        protected virtual void CreateCoinbase()
        {
            this.coinbase = this.Network.Consensus.ConsensusFactory.CreateTransaction();
            this.coinbase.Time = (uint)this.DateTimeProvider.GetAdjustedTimeAsUnixTimestamp();
            this.coinbase.AddInput(TxIn.CreateCoinbase(this.ChainTip.Height + 1));
            this.coinbase.AddOutput(new TxOut(Money.Zero, this.scriptPubKey));

            this.block.AddTransaction(this.coinbase);
            this.BlockTemplate.VTxFees.Add(-1); // Updated at end.
            this.BlockTemplate.TxSigOpsCost.Add(-1); // Updated at end.
        }

        /// <summary>
        /// Configures (resets) the builder to its default state 
        /// before constructing a new block.
        /// </summary>
        protected void Configure()
        {
            this.BlockSize = 1000;
            this.BlockTemplate = new BlockTemplate(this.Network);
            this.BlockTx = 0;
            this.BlockWeight = 4000;
            this.BlockSigOpsCost = 400;
            this.fees = 0;
            this.inBlock = new TxMempool.SetEntries();
            this.IncludeWitness = false;
        }

        /// <summary>
        /// Constructs a block template which will be passed to consensus. 
        /// </summary>
        /// <param name="chainTip">Tip of the chain that this instance will work with without touching any shared chain resources.</param>
        /// <param name="scriptPubKey">Script that explains what conditions must be met to claim ownership of a coin.</param>
        /// <returns>The contructed <see cref="Miner.BlockTemplate"/>.</returns>
        protected void OnBuild(ChainedBlock chainTip, Script scriptPubKey)
        {
            this.Configure();

            this.ChainTip = chainTip;

            this.block = this.BlockTemplate.Block;
            this.scriptPubKey = scriptPubKey;

            this.CreateCoinbase();
            this.ComputeBlockVersion();

            // TODO: MineBlocksOnDemand
            // -regtest only: allow overriding block.nVersion with
            // -blockversion=N to test forking scenarios
            //if (this.network. chainparams.MineBlocksOnDemand())
            //    pblock->nVersion = GetArg("-blockversion", pblock->nVersion);

            this.MedianTimePast = Utils.DateTimeToUnixTime(this.ChainTip.GetMedianTimePast());
            this.LockTimeCutoff = PowConsensusValidator.StandardLocktimeVerifyFlags.HasFlag(Transaction.LockTimeFlags.MedianTimePast)
                ? this.MedianTimePast
                : this.block.Header.Time;

            // TODO: Implement Witness Code
            // Decide whether to include witness transactions
            // This is only needed in case the witness softfork activation is reverted
            // (which would require a very deep reorganization) or when
            // -promiscuousmempoolflags is used.
            // TODO: replace this with a call to main to assess validity of a mempool
            // transaction (which in most cases can be a no-op).
            this.IncludeWitness = false; //IsWitnessEnabled(pindexPrev, chainparams.GetConsensus()) && fMineWitnessTx;

            // add transactions from the mempool
            int nPackagesSelected;
            int nDescendantsUpdated;
            this.AddTransactions(out nPackagesSelected, out nDescendantsUpdated);

            this.LastBlockTx = this.BlockTx;
            this.LastBlockSize = this.BlockSize;
            this.LastBlockWeight = this.BlockWeight;

            // TODO: Implement Witness Code
            // pblocktemplate->CoinbaseCommitment = GenerateCoinbaseCommitment(*pblock, pindexPrev, chainparams.GetConsensus());
            this.BlockTemplate.VTxFees[0] = -this.fees;
            this.coinbase.Outputs[0].Value = this.fees + this.ConsensusLoop.Validator.GetProofOfWorkReward(this.height);
            this.BlockTemplate.TotalFee = this.fees;

            int nSerializeSize = this.block.GetSerializedSize();
            this.Logger.LogDebug("Serialized size is {0} bytes, block weight is {1}, number of txs is {2}, tx fees are {3}, number of sigops is {4}.", nSerializeSize, this.ConsensusLoop.Validator.GetBlockWeight(this.block), this.BlockTx, this.fees, this.BlockSigOpsCost);

            this.OnUpdateHeaders();

            //pblocktemplate->TxSigOpsCost[0] = WITNESS_SCALE_FACTOR * GetLegacySigOpCount(*pblock->vtx[0]);

            this.OnTestBlockValidity();

            //int64_t nTime2 = GetTimeMicros();

            //LogPrint(BCLog::BENCH, "CreateNewBlock() packages: %.2fms (%d packages, %d updated descendants), validity: %.2fms (total %.2fms)\n", 0.001 * (nTime1 - nTimeStart), nPackagesSelected, nDescendantsUpdated, 0.001 * (nTime2 - nTime1), 0.001 * (nTime2 - nTimeStart));
        }

        // Add a tx to the block.
        private void AddToBlock(TxMempoolEntry iter)
        {
            this.Logger.LogTrace("({0}.{1}:'{2}')", nameof(iter), nameof(iter.TransactionHash), iter.TransactionHash);

            this.block.AddTransaction(iter.Transaction);

            this.BlockTemplate.VTxFees.Add(iter.Fee);
            this.BlockTemplate.TxSigOpsCost.Add(iter.SigOpCost);

            if (this.NeedSizeAccounting)
                this.BlockSize += iter.Transaction.GetSerializedSize();

            this.BlockWeight += iter.TxWeight;
            this.BlockTx++;
            this.BlockSigOpsCost += iter.SigOpCost;
            this.fees += iter.Fee;
            this.inBlock.Add(iter);

            //bool fPrintPriority = GetBoolArg("-printpriority", DEFAULT_PRINTPRIORITY);
            //if (fPrintPriority)
            //{
            // LogPrintf("fee %s txid %s\n",
            //  CFeeRate(iter->GetModifiedFee(), iter->GetTxSize()).ToString(),
            //  iter->GetTx().GetHash().ToString());

            //}
            this.Logger.LogTrace("(-)");
        }

        // Methods for how to add transactions to a block.
        // Add transactions based on feerate including unconfirmed ancestors
        // Increments nPackagesSelected / nDescendantsUpdated with corresponding
        // statistics from the package selection (for logging statistics).
        // This transaction selection algorithm orders the mempool based
        // on feerate of a transaction including all unconfirmed ancestors.
        // Since we don't remove transactions from the mempool as we select them
        // for block inclusion, we need an alternate method of updating the feerate
        // of a transaction with its not-yet-selected ancestors as we go.
        // This is accomplished by walking the in-mempool descendants of selected
        // transactions and storing a temporary modified state in mapModifiedTxs.
        // Each time through the loop, we compare the best transaction in
        // mapModifiedTxs with the next transaction in the mempool to decide what
        // transaction package to work on next.
        protected virtual void AddTransactions(out int nPackagesSelected, out int nDescendantsUpdated)
        {
            nPackagesSelected = 0;
            nDescendantsUpdated = 0;
            this.Logger.LogTrace("({0}:{1},{2}:{3})", nameof(nPackagesSelected), nPackagesSelected, nameof(nDescendantsUpdated), nDescendantsUpdated);

            // mapModifiedTx will store sorted packages after they are modified
            // because some of their txs are already in the block.
            var mapModifiedTx = new Dictionary<uint256, TxMemPoolModifiedEntry>();

            //var mapModifiedTxRes = this.mempoolScheduler.ReadAsync(() => mempool.MapTx.Values).GetAwaiter().GetResult();
            // mapModifiedTxRes.Select(s => new TxMemPoolModifiedEntry(s)).OrderBy(o => o, new CompareModifiedEntry());

            // Keep track of entries that failed inclusion, to avoid duplicate work.
            TxMempool.SetEntries failedTx = new TxMempool.SetEntries();

            // Start by adding all descendants of previously added txs to mapModifiedTx
            // and modifying them for their already included ancestors.
            this.UpdatePackagesForAdded(this.inBlock, mapModifiedTx);

            List<TxMempoolEntry> ancestorScoreList = this.MempoolLock.ReadAsync(() => this.Mempool.MapTx.AncestorScore).GetAwaiter().GetResult().ToList();

            TxMempoolEntry iter;

            int nConsecutiveFailed = 0;
            while (ancestorScoreList.Any() || mapModifiedTx.Any())
            {
                TxMempoolEntry mi = ancestorScoreList.FirstOrDefault();
                if (mi != null)
                {
                    // Skip entries in mapTx that are already in a block or are present
                    // in mapModifiedTx (which implies that the mapTx ancestor state is
                    // stale due to ancestor inclusion in the block).
                    // Also skip transactions that we've already failed to add. This can happen if
                    // we consider a transaction in mapModifiedTx and it fails: we can then
                    // potentially consider it again while walking mapTx.  It's currently
                    // guaranteed to fail again, but as a belt-and-suspenders check we put it in
                    // failedTx and avoid re-evaluation, since the re-evaluation would be using
                    // cached size/sigops/fee values that are not actually correct.

                    // First try to find a new transaction in mapTx to evaluate.
                    if (mapModifiedTx.ContainsKey(mi.TransactionHash) || this.inBlock.Contains(mi) || failedTx.Contains(mi))
                    {
                        ancestorScoreList.Remove(mi);
                        continue;
                    }
                }

                // Now that mi is not stale, determine which transaction to evaluate:
                // the next entry from mapTx, or the best from mapModifiedTx?
                bool fUsingModified = false;
                TxMemPoolModifiedEntry modit;
                var compare = new CompareModifiedEntry();
                if (mi == null)
                {
                    modit = mapModifiedTx.Values.OrderByDescending(o => o, compare).First();
                    iter = modit.iter;
                    fUsingModified = true;
                }
                else
                {
                    // Try to compare the mapTx entry to the mapModifiedTx entry
                    iter = mi;

                    modit = mapModifiedTx.Values.OrderByDescending(o => o, compare).FirstOrDefault();
                    if ((modit != null) && (compare.Compare(modit, new TxMemPoolModifiedEntry(iter)) > 0))
                    {
                        // The best entry in mapModifiedTx has higher score
                        // than the one from mapTx..
                        // Switch which transaction (package) to consider.

                        iter = modit.iter;
                        fUsingModified = true;
                    }
                    else
                    {
                        // Either no entry in mapModifiedTx, or it's worse than mapTx.
                        // Increment mi for the next loop iteration.
                        ancestorScoreList.Remove(iter);
                    }
                }

                // We skip mapTx entries that are inBlock, and mapModifiedTx shouldn't
                // contain anything that is inBlock.
                Guard.Assert(!this.inBlock.Contains(iter));

                long packageSize = iter.SizeWithAncestors;
                Money packageFees = iter.ModFeesWithAncestors;
                long packageSigOpsCost = iter.SizeWithAncestors;
                if (fUsingModified)
                {
                    packageSize = modit.SizeWithAncestors;
                    packageFees = modit.ModFeesWithAncestors;
                    packageSigOpsCost = modit.SigOpCostWithAncestors;
                }

                if (packageFees < this.BlockMinFeeRate.GetFee((int)packageSize))
                {
                    // Everything else we might consider has a lower fee rate
                    return;
                }

                if (!this.TestPackage(packageSize, packageSigOpsCost))
                {
                    if (fUsingModified)
                    {
                        // Since we always look at the best entry in mapModifiedTx,
                        // we must erase failed entries so that we can consider the
                        // next best entry on the next loop iteration
                        mapModifiedTx.Remove(modit.iter.TransactionHash);
                        failedTx.Add(iter);
                    }

                    nConsecutiveFailed++;

                    if ((nConsecutiveFailed > MaxConsecutiveAddTransactionFailures) && (this.BlockWeight > this.BlockMaxWeight - 4000))
                    {
                        // Give up if we're close to full and haven't succeeded in a while
                        break;
                    }
                    continue;
                }

                TxMempool.SetEntries ancestors = new TxMempool.SetEntries();
                long nNoLimit = long.MaxValue;
                string dummy;
                this.Mempool.CalculateMemPoolAncestors(iter, ancestors, nNoLimit, nNoLimit, nNoLimit, nNoLimit, out dummy, false);

                this.OnlyUnconfirmed(ancestors);
                ancestors.Add(iter);

                // Test if all tx's are Final.
                if (!this.TestPackageTransactions(ancestors))
                {
                    if (fUsingModified)
                    {
                        mapModifiedTx.Remove(modit.iter.TransactionHash);
                        failedTx.Add(iter);
                    }
                    continue;
                }

                // This transaction will make it in; reset the failed counter.
                nConsecutiveFailed = 0;

                // Package can be added. Sort the entries in a valid order.
                // Sort package by ancestor count
                // If a transaction A depends on transaction B, then A's ancestor count
                // must be greater than B's.  So this is sufficient to validly order the
                // transactions for block inclusion.
                List<TxMempoolEntry> sortedEntries = ancestors.ToList().OrderBy(o => o, new CompareTxIterByAncestorCount()).ToList();
                foreach (TxMempoolEntry sortedEntry in sortedEntries)
                {
                    this.AddToBlock(sortedEntry);
                    // Erase from the modified set, if present
                    mapModifiedTx.Remove(sortedEntry.TransactionHash);
                }

                nPackagesSelected++;

                // Update transactions that depend on each of these
                nDescendantsUpdated += this.UpdatePackagesForAdded(ancestors, mapModifiedTx);
            }

            this.Logger.LogTrace("(-)");
        }

        // Remove confirmed (inBlock) entries from given set
        private void OnlyUnconfirmed(TxMempool.SetEntries testSet)
        {
            foreach (var setEntry in testSet.ToList())
            {
                // Only test txs not already in the block
                if (this.inBlock.Contains(setEntry))
                {
                    testSet.Remove(setEntry);
                }
            }
        }

        // Test if a new package would "fit" in the block.
        private bool TestPackage(long packageSize, long packageSigOpsCost)
        {
            // TODO: Switch to weight-based accounting for packages instead of vsize-based accounting.
            if (this.BlockWeight + this.Network.Consensus.Option<PowConsensusOptions>().WitnessScaleFactor * packageSize >= this.BlockMaxWeight)
                return false;

            if (this.BlockSigOpsCost + packageSigOpsCost >= this.Network.Consensus.Option<PowConsensusOptions>().MaxBlockSigopsCost)
                return false;

            return true;
        }

        // Perform transaction-level checks before adding to block:
        // - transaction finality (locktime)
        // - premature witness (in case segwit transactions are added to mempool before
        //   segwit activation)
        // - serialized size (in case -blockmaxsize is in use)
        private bool TestPackageTransactions(TxMempool.SetEntries package)
        {
            long nPotentialBlockSize = this.BlockSize; // only used with needSizeAccounting
            foreach (TxMempoolEntry it in package)
            {
                if (!it.Transaction.IsFinal(Utils.UnixTimeToDateTime(this.LockTimeCutoff), this.height))
                    return false;

                if (!this.IncludeWitness && it.Transaction.HasWitness)
                    return false;

                if (this.NeedSizeAccounting)
                {
                    int nTxSize = it.Transaction.GetSerializedSize();
                    if (nPotentialBlockSize + nTxSize >= this.BlockMaxSize)
                        return false;

                    nPotentialBlockSize += nTxSize;
                }
            }

            return true;
        }

        // Add descendants of given transactions to mapModifiedTx with ancestor
        // state updated assuming given transactions are inBlock. Returns number
        // of updated descendants.
        private int UpdatePackagesForAdded(TxMempool.SetEntries alreadyAdded, Dictionary<uint256, TxMemPoolModifiedEntry> mapModifiedTx)
        {
            int descendantsUpdated = 0;
            foreach (TxMempoolEntry setEntry in alreadyAdded)
            {
                TxMempool.SetEntries setEntries = new TxMempool.SetEntries();
                this.MempoolLock.ReadAsync(() => this.Mempool.CalculateDescendants(setEntry, setEntries)).GetAwaiter().GetResult();
                foreach (var desc in setEntries)
                {
                    if (alreadyAdded.Contains(desc))
                        continue;

                    descendantsUpdated++;
                    TxMemPoolModifiedEntry modEntry;
                    if (!mapModifiedTx.TryGetValue(desc.TransactionHash, out modEntry))
                    {
                        modEntry = new TxMemPoolModifiedEntry(desc);
                        mapModifiedTx.Add(desc.TransactionHash, modEntry);
                    }
                    modEntry.SizeWithAncestors -= setEntry.GetTxSize();
                    modEntry.ModFeesWithAncestors -= setEntry.ModifiedFee;
                    modEntry.SigOpCostWithAncestors -= setEntry.SigOpCost;
                }
            }

            return descendantsUpdated;
        }

        public abstract BlockTemplate Build(ChainedBlock chainTip, Script scriptPubKey);
        public abstract void OnUpdateHeaders();
        public abstract void OnTestBlockValidity();
    }

    public class PowBlockAssembler : BlockAssembler
    {
        // Container for tracking updates to ancestor feerate as we include (parent)
        // transactions in a block.
        public class TxMemPoolModifiedEntry
        {
            public TxMemPoolModifiedEntry(TxMempoolEntry entry)
            {
                this.iter = entry;
                this.SizeWithAncestors = entry.SizeWithAncestors;
                this.ModFeesWithAncestors = entry.ModFeesWithAncestors;
                this.SigOpCostWithAncestors = entry.SigOpCostWithAncestors;
            }

            public TxMempoolEntry iter;

            public long SizeWithAncestors;

            public Money ModFeesWithAncestors;

            public long SigOpCostWithAncestors;
        }

        // This matches the calculation in CompareTxMemPoolEntryByAncestorFee,
        // except operating on CTxMemPoolModifiedEntry.
        // TODO: Refactor to avoid duplication of this logic.
        public class CompareModifiedEntry : IComparer<TxMemPoolModifiedEntry>
        {
            public int Compare(TxMemPoolModifiedEntry a, TxMemPoolModifiedEntry b)
            {
                Money f1 = a.ModFeesWithAncestors * b.SizeWithAncestors;
                Money f2 = b.ModFeesWithAncestors * a.SizeWithAncestors;

                if (f1 == f2)
                    return TxMempool.CompareIteratorByHash.InnerCompare(a.iter, b.iter);

                return f1 > f2 ? 1 : -1;
            }
        }

        // A comparator that sorts transactions based on number of ancestors.
        // This is sufficient to sort an ancestor package in an order that is valid
        // to appear in a block.
        public class CompareTxIterByAncestorCount : IComparer<TxMempoolEntry>
        {
            public int Compare(TxMempoolEntry a, TxMempoolEntry b)
            {
                if (a.CountWithAncestors != b.CountWithAncestors)
                    return a.CountWithAncestors < b.CountWithAncestors ? -1 : 1;

                return TxMempool.CompareIteratorByHash.InnerCompare(a, b);
            }
        }

        public PowBlockAssembler(
            IConsensusLoop consensusLoop,
            IDateTimeProvider dateTimeProvider,
            ILoggerFactory loggerFactory,
            ITxMempool mempool,
            MempoolSchedulerLock mempoolLock,
            Network network,
            AssemblerOptions options = null)
            : base(consensusLoop, dateTimeProvider, loggerFactory, mempool, mempoolLock, network)
        {
        }

        /// <inheritdoc/>
        public override BlockTemplate Build(ChainedBlock chainTip, Script scriptPubKey)
        {
            this.Logger.LogTrace("({0}:'{1}',{2}.{3}:{4})", nameof(chainTip), chainTip, nameof(scriptPubKey), nameof(scriptPubKey.Length), scriptPubKey.Length);

            this.OnBuild(chainTip, scriptPubKey);

            this.Logger.LogTrace("(-)");

            return this.BlockTemplate;
        }

        public override void OnUpdateHeaders()
        {
            this.Logger.LogTrace("()");

            this.block.Header.HashPrevBlock = this.ChainTip.HashBlock;
            this.block.Header.UpdateTime(this.DateTimeProvider.GetTimeOffset(), this.Network, this.ChainTip);
            this.block.Header.Bits = this.block.Header.GetWorkRequired(this.Network, this.ChainTip);
            this.block.Header.Nonce = 0;

            this.Logger.LogTrace("(-)");
        }

        public override void OnTestBlockValidity()
        {
            this.Logger.LogTrace("()");

            var context = new RuleContext(new BlockValidationContext { Block = this.block }, this.Network.Consensus, this.ConsensusLoop.Tip)
            {
                CheckPow = false,
                CheckMerkleRoot = false,
            };

            this.ConsensusLoop.ValidateBlock(context);

            this.Logger.LogTrace("(-)");
        }
    }
}<|MERGE_RESOLUTION|>--- conflicted
+++ resolved
@@ -16,40 +16,9 @@
     public abstract class BlockAssembler
     {
         /// <summary>
-<<<<<<< HEAD
-        /// Constructs a block template which will be passed to consensus. 
-        /// </summary>
-        /// <param name="scriptPubKey">Script that explains what conditions must be met to claim ownership of a coin.</param>
-        /// <param name="chainTip">Tip of the chain that this instance will work with without touching any shared chain resources.</param>
-        /// <returns>The contructed <see cref="BlockTemplate"/>.</returns>
-        public abstract BlockTemplate Build(ChainedHeader chainTip, Script scriptPubKey);
-
-        /// <summary>Tip of the chain that this instance will work with without touching any shared chain resources.</summary>
-        /// <remarks>Using a fixed value prevents race conditions in the methods of derived classes.</remarks>
-        protected ChainedHeader ChainTip { get; set; }
-    }
-
-    public class AssemblerOptions
-    {
-        public long BlockMaxWeight = PowMining.DefaultBlockMaxWeight;
-
-        public long BlockMaxSize = PowMining.DefaultBlockMaxSize;
-
-        public FeeRate BlockMinFeeRate = new FeeRate(PowMining.DefaultBlockMinTxFee);
-
-        public bool IsProofOfStake = false;
-    }
-
-    public class BlockTemplate
-    {
-        public Block Block;
-
-        public List<Money> VTxFees;
-=======
         /// Tip of the chain that this instance will work with without touching any shared chain resources.
         /// </summary>
         protected ChainedBlock ChainTip;
->>>>>>> ad8041cf
 
         /// <summary>Manager of the longest fully validated chain of blocks.</summary>
         protected readonly IConsensusLoop ConsensusLoop;
@@ -176,15 +145,10 @@
             return (int)version;
         }
 
-<<<<<<< HEAD
-        /// <inheritdoc/>
-        public override BlockTemplate Build(ChainedHeader chainTip, Script scriptPubKey)
-=======
         /// <summary>
         //// Compute the block version.
         /// </summary>
         protected virtual void ComputeBlockVersion()
->>>>>>> ad8041cf
         {
             this.height = this.ChainTip.Height + 1;
             this.block.Header.Version = this.ComputeBlockVersion(this.ChainTip, this.Network.Consensus);
