--- conflicted
+++ resolved
@@ -18,57 +18,7 @@
         /// <summary>
         /// Tip of the chain that this instance will work with without touching any shared chain resources.
         /// </summary>
-<<<<<<< HEAD
         protected ChainedBlock ChainTip;
-=======
-        protected ChainedBlock ChainTip { get; set; }
-    }
-
-    public class AssemblerOptions
-    {
-        public long BlockMaxWeight = PowMining.DefaultBlockMaxWeight;
-
-        public long BlockMaxSize = PowMining.DefaultBlockMaxSize;
-
-        public FeeRate BlockMinFeeRate = new FeeRate(PowMining.DefaultBlockMinTxFee);
-
-        public bool IsProofOfStake = false;
-    }
-
-    public class BlockTemplate
-    {
-        public Block Block;
-
-        public List<Money> VTxFees;
-
-        public List<long> TxSigOpsCost;
-
-        public string CoinbaseCommitment;
-
-        public Money TotalFee;
-
-        public BlockTemplate(Network network)
-        {
-            this.Block = network.Consensus.ConsensusFactory.CreateBlock();
-            this.VTxFees = new List<Money>();
-            this.TxSigOpsCost = new List<long>();
-        }
-    }
-
-    public class PowBlockAssembler : BlockAssembler
-    {
-        // Container for tracking updates to ancestor feerate as we include (parent)
-        // transactions in a block.
-        public class TxMemPoolModifiedEntry
-        {
-            public TxMemPoolModifiedEntry(TxMempoolEntry entry)
-            {
-                this.iter = entry;
-                this.SizeWithAncestors = entry.SizeWithAncestors;
-                this.ModFeesWithAncestors = entry.ModFeesWithAncestors;
-                this.SigOpCostWithAncestors = entry.SigOpCostWithAncestors;
-            }
->>>>>>> bbce8300
 
         /// <summary>Manager of the longest fully validated chain of blocks.</summary>
         protected readonly IConsensusLoop ConsensusLoop;
@@ -211,7 +161,7 @@
         /// </summary>
         protected virtual void CreateCoinbase()
         {
-            this.coinbase = new Transaction();
+            this.coinbase = this.Network.Consensus.ConsensusFactory.CreateTransaction();
             this.coinbase.Time = (uint)this.DateTimeProvider.GetAdjustedTimeAsUnixTimestamp();
             this.coinbase.AddInput(TxIn.CreateCoinbase(this.ChainTip.Height + 1));
             this.coinbase.AddOutput(new TxOut(Money.Zero, this.scriptPubKey));
@@ -228,7 +178,7 @@
         protected void Configure()
         {
             this.BlockSize = 1000;
-            this.BlockTemplate = new BlockTemplate { Block = new Block(), VTxFees = new List<Money>() };
+            this.BlockTemplate = new BlockTemplate(this.Network);
             this.BlockTx = 0;
             this.BlockWeight = 4000;
             this.BlockSigOpsCost = 400;
@@ -302,81 +252,6 @@
             //int64_t nTime2 = GetTimeMicros();
 
             //LogPrint(BCLog::BENCH, "CreateNewBlock() packages: %.2fms (%d packages, %d updated descendants), validity: %.2fms (total %.2fms)\n", 0.001 * (nTime1 - nTimeStart), nPackagesSelected, nDescendantsUpdated, 0.001 * (nTime2 - nTime1), 0.001 * (nTime2 - nTimeStart));
-<<<<<<< HEAD
-=======
-
-            this.logger.LogTrace("(-)");
-            return this.blockTemplate;
-        }
-
-        /// <summary>
-        /// Configures (resets) the builder to its default state 
-        /// before constructing a new block.
-        /// </summary>
-        public void Configure()
-        {
-            this.blockSize = 1000;
-            this.blockTemplate = new BlockTemplate(this.network) { Block = this.network.Consensus.ConsensusFactory.CreateBlock(), VTxFees = new List<Money>() };
-            this.blockTx = 0;
-            this.blockWeight = 4000;
-            this.blockSigOpsCost = 400;
-            this.fees = 0;
-            this.inBlock = new TxMempool.SetEntries();
-            this.includeWitness = false;
-        }
-
-        /// <summary>
-        //// Compute the block version.
-        /// </summary>
-        protected virtual void ComputeBlockVersion()
-        {
-            this.height = this.ChainTip.Height + 1;
-            this.block.Header.Version = this.ComputeBlockVersion(this.ChainTip, this.network.Consensus);
-        }
-
-        /// <summary>
-        /// Create coinbase transaction.
-        /// Set the coin base with zero money.
-        /// Once we have the fee we can update the amount.
-        /// </summary>
-        protected virtual void CreateCoinbase()
-        {
-            this.coinbase = this.network.Consensus.ConsensusFactory.CreateTransaction();
-            this.coinbase.Time = (uint)this.dateTimeProvider.GetAdjustedTimeAsUnixTimestamp();
-            this.coinbase.AddInput(TxIn.CreateCoinbase(this.ChainTip.Height + 1));
-            this.coinbase.AddOutput(new TxOut(Money.Zero, this.scriptPubKey));
-
-            this.block.AddTransaction(this.coinbase);
-            this.blockTemplate.VTxFees.Add(-1); // Updated at end.
-            this.blockTemplate.TxSigOpsCost.Add(-1); // Updated at end.
-        }
-
-        protected virtual void UpdateHeaders()
-        {
-            this.logger.LogTrace("()");
-
-            this.block.Header.HashPrevBlock = this.ChainTip.HashBlock;
-            this.block.Header.UpdateTime(this.dateTimeProvider.GetTimeOffset(), this.network, this.ChainTip);
-            this.block.Header.Bits = this.block.Header.GetWorkRequired(this.network, this.ChainTip);
-            this.block.Header.Nonce = 0;
-
-            this.logger.LogTrace("(-)");
-        }
-
-        protected virtual void TestBlockValidity()
-        {
-            this.logger.LogTrace("()");
-
-            var context = new RuleContext(new BlockValidationContext { Block = this.block }, this.network.Consensus, this.consensusLoop.Tip)
-            {
-                CheckPow = false,
-                CheckMerkleRoot = false,
-            };
-
-            this.consensusLoop.ValidateBlock(context);
-
-            this.logger.LogTrace("(-)");
->>>>>>> bbce8300
         }
 
         // Add a tx to the block.
@@ -752,7 +627,7 @@
         {
             this.Logger.LogTrace("({0}:'{1}',{2}.{3}:{4})", nameof(chainTip), chainTip, nameof(scriptPubKey), nameof(scriptPubKey.Length), scriptPubKey.Length);
 
-            base.OnBuild(chainTip, scriptPubKey);
+            this.OnBuild(chainTip, scriptPubKey);
 
             this.Logger.LogTrace("(-)");
 
