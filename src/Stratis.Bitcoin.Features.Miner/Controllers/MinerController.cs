--- conflicted
+++ resolved
@@ -38,11 +38,7 @@
         /// <param name="walletManager">The wallet manager.</param>
         /// <param name="posMinting">PoS staker or null if PoS staking is not enabled.</param>
         /// <param name="fullNode">Full Node.</param>
-<<<<<<< HEAD
-        public MinerController(IFullNode fullNode, ILoggerFactory loggerFactory, IPosMinting posMinting = null)
-=======
-        public MinerController(IFullNode fullNode, ILoggerFactory loggerFactory, IWalletManager walletManager, PosMinting posMinting = null)
->>>>>>> eb3737ed
+        public MinerController(IFullNode fullNode, ILoggerFactory loggerFactory, IWalletManager walletManager, IPosMinting posMinting = null)
         {
             Guard.NotNull(fullNode, nameof(fullNode));
             Guard.NotNull(loggerFactory, nameof(loggerFactory));
@@ -92,19 +88,11 @@
                     var errors = this.ModelState.Values.SelectMany(e => e.Errors.Select(m => m.ErrorMessage));
                     return ErrorHelpers.BuildErrorResponse(HttpStatusCode.BadRequest, "Formatting error", string.Join(Environment.NewLine, errors));
                 }
-<<<<<<< HEAD
-
-                IWalletManager walletManager = this.fullNode.NodeService<IWalletManager>();
-                Wallet.Wallet wallet = this.GetWallet(walletManager, request.Name);
-
-                if (wallet == null)
-=======
                 
                 Wallet.Wallet wallet = this.walletManager.GetWallet(request.Name);
                 
                 // Check the password
                 try
->>>>>>> eb3737ed
                 {
                     Key.Parse(wallet.EncryptedSeed, request.Password, wallet.Network);
                 }
@@ -142,26 +130,5 @@
                 return ErrorHelpers.BuildErrorResponse(HttpStatusCode.BadRequest, e.Message, e.ToString());
             }
         }
-
-<<<<<<< HEAD
-        /// <summary>
-        /// Attempts to retrieve the <see cref="Wallet.Wallet"/> with the given name from the <see cref="IWalletManager"/>.
-        /// </summary>
-        /// <param name="walletManager">The wallet manager to get the wallet from.</param>
-        /// <param name="walletName">The wallet name.</param>
-        /// <returns>The wallet with the given name if found. Otherwise null.</returns>
-        private Wallet.Wallet GetWallet(IWalletManager walletManager, string walletName)
-        {
-            try
-            {
-                return walletManager.GetWallet(walletName);
-            }
-            catch (WalletException)
-            {
-                return null;
-            }
-        }
-=======
->>>>>>> eb3737ed
     }
 }