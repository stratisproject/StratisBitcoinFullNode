﻿using System;
using System.Collections.Generic;
using System.Linq;
using System.Net;
using Microsoft.AspNetCore.Mvc;
using Microsoft.Extensions.Logging;
using NBitcoin;
using Stratis.Bitcoin.Consensus;
using Stratis.Bitcoin.Features.Miner.Interfaces;
using Stratis.Bitcoin.Features.Miner.Models;
using Stratis.Bitcoin.Features.Wallet;
using Stratis.Bitcoin.Features.Wallet.Interfaces;
using Stratis.Bitcoin.Utilities;
using Stratis.Bitcoin.Utilities.JsonErrors;

namespace Stratis.Bitcoin.Features.Miner.Controllers
{
    /// <summary>
    /// API controller for calls related to PoW mining and PoS minting.
    /// </summary>
    [Route("api/[controller]")]
    public class MiningController : Controller
    {
        private const string ExceptionOccurredMessage = "Exception occurred: {0}";
        public const string LastPowBlockExceededMessage = "This is a POS node and mining is not allowed past block {0}";

        private readonly IConsensusManager consensusManager;
        private readonly ILogger logger;
        private readonly MiningFeature miningFeature;
        private readonly Network network;
        private readonly IPowMining powMining;
        private readonly IWalletManager walletManager;

<<<<<<< HEAD
        /// <summary>Full Node.</summary>
        private readonly Network network;

        /// <summary>Error message prefix when an exception is thrown in this controller.</summary>
        private const string ExceptionOccurredMessage = "Exception occurred: {0}";

        /// <summary>
        /// Initializes a new instance of the object.
        /// </summary>
        /// <param name="powMining">PoW miner.</param>
        /// <param name="fullNode">Full Node.</param>
        /// <param name="loggerFactory">Factory to be used to create logger for the node.</param>
        /// <param name="walletManager">The wallet manager.</param>
        public MiningController(Network network, IPowMining powMining, ILoggerFactory loggerFactory, IWalletManager walletManager)
=======
        public MiningController(IConsensusManager consensusManager, IFullNode fullNode, ILoggerFactory loggerFactory, Network network, IPowMining powMining, IWalletManager walletManager)
>>>>>>> 27c8588c
        {
            Guard.NotNull(consensusManager, nameof(consensusManager));
            Guard.NotNull(fullNode, nameof(fullNode));
            Guard.NotNull(loggerFactory, nameof(loggerFactory));
            Guard.NotNull(network, nameof(network));
            Guard.NotNull(powMining, nameof(powMining));
            Guard.NotNull(walletManager, nameof(walletManager));

            this.consensusManager = consensusManager;
            this.logger = loggerFactory.CreateLogger(this.GetType().FullName);
            this.miningFeature = fullNode.NodeFeature<MiningFeature>();
            this.network = network;
            this.powMining = powMining;
            this.walletManager = walletManager;
        }

        /// <summary>
        /// Tries to mine one or more blocks.
        /// </summary>
        /// <param name="request">Number of blocks to mine.</param>
        /// <returns>List of block header hashes of newly mined blocks.</returns>
        /// <remarks>It is possible that less than the required number of blocks will be mined because the generating function only
        /// tries all possible header nonces values.</remarks>
        [Route("generate")]
        [HttpPost]
        public IActionResult Generate([FromBody]MiningRequest request)
        {
            Guard.NotNull(request, nameof(request));

            try
            {
                if (this.network.Consensus.IsProofOfStake && (this.consensusManager.Tip.Height > this.network.Consensus.LastPOWBlock))
                    return ErrorHelpers.BuildErrorResponse(HttpStatusCode.MethodNotAllowed, "Method not allowed", string.Format(LastPowBlockExceededMessage, this.network.Consensus.LastPOWBlock));

                if (!this.ModelState.IsValid)
                {
                    IEnumerable<string> errors = this.ModelState.Values.SelectMany(e => e.Errors.Select(m => m.ErrorMessage));
                    return ErrorHelpers.BuildErrorResponse(HttpStatusCode.BadRequest, "Formatting error", string.Join(Environment.NewLine, errors));
                }

                int blockCount = request.BlockCount;

                if (blockCount <= 0)
                    return ErrorHelpers.BuildErrorResponse(HttpStatusCode.Forbidden, "Invalid request", "The number of blocks to mine must be higher than zero.");

                WalletAccountReference accountReference = this.GetAccount();
                HdAddress address = this.walletManager.GetUnusedAddress(accountReference);

                var generateBlocksModel = new GenerateBlocksModel
                {
                    Blocks = this.powMining.GenerateBlocks(new ReserveScript(address.Pubkey), (ulong)blockCount, int.MaxValue)
                };

                this.logger.LogTrace("Generated block count: {0}", generateBlocksModel.Blocks.Count);

                return this.Json(generateBlocksModel);
            }
            catch (Exception e)
            {
                this.logger.LogError(ExceptionOccurredMessage, e.ToString());
                return ErrorHelpers.BuildErrorResponse(HttpStatusCode.BadRequest, e.Message, e.ToString());
            }
        }

        [Route("stopmining")]
        [HttpPost]
        public IActionResult StopMining()
        {
            try
            {
                this.miningFeature.StopMining();
                return this.Ok();
            }
            catch (Exception e)
            {
                this.logger.LogError("Exception occurred: {0}", e.ToString());
                return ErrorHelpers.BuildErrorResponse(HttpStatusCode.BadRequest, e.Message, e.ToString());
            }
        }

        /// <summary>
        /// Finds first available wallet and its account.
        /// </summary>
        /// <returns>Reference to wallet account.</returns>
        private WalletAccountReference GetAccount()
        {
            const string noWalletMessage = "No wallet found";
            const string noAccountMessage = "No account found on wallet";


            string walletName = this.walletManager.GetWalletsNames().FirstOrDefault();
            if (walletName == null)
            {
                this.logger.LogError(ExceptionOccurredMessage, noWalletMessage);
                throw new Exception(noWalletMessage);
            }

            HdAccount account = this.walletManager.GetAccounts(walletName).FirstOrDefault();
            if (account == null)
            {
                this.logger.LogError(ExceptionOccurredMessage, noAccountMessage);
                throw new Exception(noAccountMessage);
            }

<<<<<<< HEAD
            var res = new WalletAccountReference(walletName, account.Name);

            return res;
=======
            var walletAccountReference = new WalletAccountReference(walletName, account.Name);
            return walletAccountReference;
>>>>>>> 27c8588c
        }
    }
}<|MERGE_RESOLUTION|>--- conflicted
+++ resolved
@@ -31,24 +31,7 @@
         private readonly IPowMining powMining;
         private readonly IWalletManager walletManager;
 
-<<<<<<< HEAD
-        /// <summary>Full Node.</summary>
-        private readonly Network network;
-
-        /// <summary>Error message prefix when an exception is thrown in this controller.</summary>
-        private const string ExceptionOccurredMessage = "Exception occurred: {0}";
-
-        /// <summary>
-        /// Initializes a new instance of the object.
-        /// </summary>
-        /// <param name="powMining">PoW miner.</param>
-        /// <param name="fullNode">Full Node.</param>
-        /// <param name="loggerFactory">Factory to be used to create logger for the node.</param>
-        /// <param name="walletManager">The wallet manager.</param>
-        public MiningController(Network network, IPowMining powMining, ILoggerFactory loggerFactory, IWalletManager walletManager)
-=======
         public MiningController(IConsensusManager consensusManager, IFullNode fullNode, ILoggerFactory loggerFactory, Network network, IPowMining powMining, IWalletManager walletManager)
->>>>>>> 27c8588c
         {
             Guard.NotNull(consensusManager, nameof(consensusManager));
             Guard.NotNull(fullNode, nameof(fullNode));
@@ -94,6 +77,8 @@
                 if (blockCount <= 0)
                     return ErrorHelpers.BuildErrorResponse(HttpStatusCode.Forbidden, "Invalid request", "The number of blocks to mine must be higher than zero.");
 
+                this.logger.LogTrace("({0}:{1})", nameof(request.BlockCount), blockCount);
+
                 WalletAccountReference accountReference = this.GetAccount();
                 HdAddress address = this.walletManager.GetUnusedAddress(accountReference);
 
@@ -102,7 +87,7 @@
                     Blocks = this.powMining.GenerateBlocks(new ReserveScript(address.Pubkey), (ulong)blockCount, int.MaxValue)
                 };
 
-                this.logger.LogTrace("Generated block count: {0}", generateBlocksModel.Blocks.Count);
+                this.logger.LogTrace("(-):*.{0}={1}", "Generated block count", generateBlocksModel.Blocks.Count);
 
                 return this.Json(generateBlocksModel);
             }
@@ -137,7 +122,7 @@
         {
             const string noWalletMessage = "No wallet found";
             const string noAccountMessage = "No account found on wallet";
-
+            
 
             string walletName = this.walletManager.GetWalletsNames().FirstOrDefault();
             if (walletName == null)
@@ -153,14 +138,8 @@
                 throw new Exception(noAccountMessage);
             }
 
-<<<<<<< HEAD
-            var res = new WalletAccountReference(walletName, account.Name);
-
-            return res;
-=======
             var walletAccountReference = new WalletAccountReference(walletName, account.Name);
             return walletAccountReference;
->>>>>>> 27c8588c
         }
     }
 }