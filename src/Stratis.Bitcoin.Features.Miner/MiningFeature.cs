--- conflicted
+++ resolved
@@ -222,12 +222,8 @@
                     .FeatureServices(services =>
                     {
                         services.AddSingleton<IPowMining, PowMining>();
-<<<<<<< HEAD
                         services.AddSingleton<IBlockBuilder, BlockBuilder>();
                         services.AddSingleton<BlockDefinition, BlockDefinitionProofOfWork>();
-=======
-                        services.AddSingleton<PowBlockAssembler>();
->>>>>>> fd93a6b1
                         services.AddSingleton<MinerController>();
                         services.AddSingleton<MiningRPCController>();
                         services.AddSingleton<MinerSettings>(new MinerSettings(setup));
@@ -257,17 +253,10 @@
                     .FeatureServices(services =>
                     {
                         services.AddSingleton<IPowMining, PowMining>();
-<<<<<<< HEAD
-                        services.AddSingleton<BlockDefinitionProofOfWork>();
                         services.AddSingleton<IPosMinting, PosMinting>();
                         services.AddSingleton<IBlockBuilder, BlockBuilder>();
                         services.AddSingleton<BlockDefinition, BlockDefinitionProofOfWork>();
                         services.AddSingleton<BlockDefinition, BlockDefinitionProofOfStake>();
-=======
-                        services.AddSingleton<PowBlockAssembler>();
-                        services.AddSingleton<IPosMinting, PosMinting>();
-                        services.AddSingleton<PosBlockAssembler>();
->>>>>>> fd93a6b1
                         services.AddSingleton<MinerController>();
                         services.AddSingleton<MiningRPCController>();
                         services.AddSingleton<MinerSettings>(new MinerSettings(setup));
