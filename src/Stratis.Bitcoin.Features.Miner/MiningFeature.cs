﻿using System;
using Microsoft.Extensions.DependencyInjection;
using Microsoft.Extensions.Logging;
using NBitcoin;
using Stratis.Bitcoin.Base;
using Stratis.Bitcoin.Builder;
using Stratis.Bitcoin.Builder.Feature;
using Stratis.Bitcoin.Configuration;
using Stratis.Bitcoin.Configuration.Logging;
using Stratis.Bitcoin.Features.BlockStore;
using Stratis.Bitcoin.Features.MemoryPool;
using Stratis.Bitcoin.Features.Miner.Controllers;
using Stratis.Bitcoin.Features.Miner.Interfaces;
using Stratis.Bitcoin.Features.RPC;
using Stratis.Bitcoin.Features.Wallet;
using Stratis.Bitcoin.Features.Wallet.Interfaces;
using Stratis.Bitcoin.Utilities;

namespace Stratis.Bitcoin.Features.Miner
{
    /// <summary>
    /// Provides an ability to mine or stake.
    /// </summary>
    public class MiningFeature : FullNodeFeature
    {
        /// <summary>Specification of the network the node runs on - regtest/testnet/mainnet.</summary>
        private readonly Network network;

        /// <summary>Settings relevant to mining or staking.</summary>
        private readonly MinerSettings minerSettings;

        /// <summary>Settings relevant to node.</summary>
        private readonly NodeSettings nodeSettings;

        /// <summary>POW miner.</summary>
        private readonly IPowMining powMining;

        /// <summary>POS staker.</summary>
        private readonly IPosMinting posMinting;

        /// <summary>Instance logger.</summary>
        private readonly ILogger logger;

        /// <summary>POW mining loop.</summary>
        private IAsyncLoop powLoop;

        /// <summary>State of time synchronization feature that stores collected data samples.</summary>
        private readonly ITimeSyncBehaviorState timeSyncBehaviorState;

        /// <summary>
        /// Initializes the instance of the object.
        /// </summary>
        /// <param name="network">Specification of the network the node runs on - regtest/testnet/mainnet.</param>
        /// <param name="minerSettings">Settings relevant to mining or staking.</param>
        /// <param name="nodeSettings">The node's configuration settings.</param>
        /// <param name="loggerFactory">Factory to be used to create logger for the node.</param>
        /// <param name="timeSyncBehaviorState">State of time synchronization feature that stores collected data samples.</param>
        /// <param name="powMining">POW miner.</param>
        /// <param name="posMinting">POS staker.</param>
        public MiningFeature(
            Network network,
            MinerSettings minerSettings,
            NodeSettings nodeSettings,
            ILoggerFactory loggerFactory,
            ITimeSyncBehaviorState timeSyncBehaviorState,
            IPowMining powMining,
            IPosMinting posMinting = null)
        {
            this.network = network;
            this.minerSettings = minerSettings;
            this.nodeSettings = nodeSettings;
            this.powMining = powMining;
            this.timeSyncBehaviorState = timeSyncBehaviorState;
            this.posMinting = posMinting;
            this.logger = loggerFactory.CreateLogger(this.GetType().FullName);
        }

        /// <inheritdoc />
        public override void LoadConfiguration()
        {
            this.minerSettings.Load(this.nodeSettings);
        }

        /// <summary>
        /// Prints command-line help.
        /// </summary>
        /// <param name="network">The network to extract values from.</param>
        public static void PrintHelp(Network network)
        {
            MinerSettings.PrintHelp(network);
        }

        /// <summary>
        /// Starts staking a wallet.
        /// </summary>
        /// <param name="walletName">The name of the wallet.</param>
        /// <param name="walletPassword">The password of the wallet.</param>
        public void StartStaking(string walletName, string walletPassword)
        {
            if (this.timeSyncBehaviorState.IsSystemTimeOutOfSync)
            {
                var errorMessage = "Staking cannot start, your system time does not match that of other nodes on the network." + Environment.NewLine
                                    + "Please adjust your system time and restart the node.";
                this.logger.LogError(errorMessage);
                throw new ConfigurationException(errorMessage);
            }

            if (!string.IsNullOrEmpty(walletName) && !string.IsNullOrEmpty(walletPassword))
            {
                this.logger.LogInformation("Staking enabled on wallet '{0}'.", walletName);

                this.posMinting.Stake(new PosMinting.WalletSecret
                {
                    WalletPassword = walletPassword,
                    WalletName = walletName
                });
            }
            else
            {
                var errorMessage = "Staking not started, wallet name or password were not provided.";
                this.logger.LogError(errorMessage);
                throw new ConfigurationException(errorMessage);
            }
        }

        /// <summary>
        /// Stop a staking wallet.
        /// </summary>
        public void StopStaking()
        {
            this.posMinting?.StopStake();
            this.logger.LogInformation("Staking stopped.");
        }

        /// <inheritdoc />
        public override void Initialize()
        {
            if (this.minerSettings.Mine)
            {
                string mineToAddress = this.minerSettings.MineAddress;
                // if (string.IsNullOrEmpty(mineToAddress)) ;
                //    TODO: get an address from the wallet.

                if (!string.IsNullOrEmpty(mineToAddress))
                {
                    this.logger.LogInformation("Mining enabled.");

                    this.powLoop = this.powMining.Mine(BitcoinAddress.Create(mineToAddress, this.network).ScriptPubKey);
                }
            }

            if (this.minerSettings.Stake)
            {
                this.StartStaking(this.minerSettings.WalletName, this.minerSettings.WalletPassword);
            }
        }

        /// <inheritdoc />
        public override void Dispose()
        {
            this.powLoop?.Dispose();
            this.StopStaking();
        }

        /// <inheritdoc />
        public override void ValidateDependencies(IFullNodeServiceProvider services)
        {
            if (services.ServiceProvider.GetService<IPosMinting>() != null)
            {
                services.Features.EnsureFeature<WalletFeature>();
            }

            // Mining and staking require block store feature.
            if (this.minerSettings.Mine || this.minerSettings.Stake)
            {
                services.Features.EnsureFeature<BlockStoreFeature>();
                StoreSettings blockSettings = services.ServiceProvider.GetService<StoreSettings>();
                if (blockSettings.Prune)
                    throw new ConfigurationException("BlockStore prune mode is incompatible with mining and staking.");
            }
        }
    }

    /// <summary>
    /// A class providing extension methods for <see cref="IFullNodeBuilder"/>.
    /// </summary>
    public static class FullNodeBuilderMiningExtension
    {
        /// <summary>
        /// Adds a mining feature to the node being initialized.
        /// </summary>
        /// <param name="fullNodeBuilder">The object used to build the current node.</param>
        /// <param name="setup">Callback routine to be called when miner settings are loaded.</param>
        /// <returns>The full node builder, enriched with the new component.</returns>
        public static IFullNodeBuilder AddMining(this IFullNodeBuilder fullNodeBuilder, Action<MinerSettings> setup = null)
        {
            LoggingConfiguration.RegisterFeatureNamespace<MiningFeature>("mining");

            fullNodeBuilder.ConfigureFeature(features =>
            {
                features
                    .AddFeature<MiningFeature>()
                    .DependOn<MempoolFeature>()
                    .DependOn<RPCFeature>()
                    .DependOn<WalletFeature>()
                    .FeatureServices(services =>
                    {
                        services.AddSingleton<IPowMining, PowMining>();
                        services.AddSingleton<IAssemblerFactory, PowAssemblerFactory>();
                        services.AddSingleton<MinerController>();
                        services.AddSingleton<MiningRPCController>();
                        services.AddSingleton<MinerSettings>(new MinerSettings(setup));
<<<<<<< HEAD
                        services.AddSingleton<ITimeSyncBehaviorState, TimeSyncBehaviorState>();
                    });
=======
					});
>>>>>>> 3a92f724
            });

            return fullNodeBuilder;
        }

        /// <summary>
        /// Adds POW and POS miner components to the node, so that it can mine or stake.
        /// </summary>
        /// <param name="fullNodeBuilder">The object used to build the current node.</param>
        /// <param name="setup">Callback routine to be called when miner settings are loaded.</param>
        /// <returns>The full node builder, enriched with the new component.</returns>
        public static IFullNodeBuilder AddPowPosMining(this IFullNodeBuilder fullNodeBuilder, Action<MinerSettings> setup = null)
        {
            LoggingConfiguration.RegisterFeatureNamespace<MiningFeature>("mining");

            fullNodeBuilder.ConfigureFeature(features =>
            {
                features
                    .AddFeature<MiningFeature>()
                    .DependOn<MempoolFeature>()
                    .DependOn<RPCFeature>()
                    .DependOn<WalletFeature>()
                    .FeatureServices(services =>
                    {
                        services.AddSingleton<IPowMining, PowMining>();
                        services.AddSingleton<IPosMinting, PosMinting>();
                        services.AddSingleton<IAssemblerFactory, PosAssemblerFactory>();
                        services.AddSingleton<MinerController>();
                        services.AddSingleton<MiningRPCController>();
                        services.AddSingleton<MinerSettings>(new MinerSettings(setup));
<<<<<<< HEAD
                        services.AddSingleton<ITimeSyncBehaviorState, TimeSyncBehaviorState>();
                    });
=======
					});
>>>>>>> 3a92f724
            });

            return fullNodeBuilder;
        }
    }
}<|MERGE_RESOLUTION|>--- conflicted
+++ resolved
@@ -210,12 +210,8 @@
                         services.AddSingleton<MinerController>();
                         services.AddSingleton<MiningRPCController>();
                         services.AddSingleton<MinerSettings>(new MinerSettings(setup));
-<<<<<<< HEAD
                         services.AddSingleton<ITimeSyncBehaviorState, TimeSyncBehaviorState>();
                     });
-=======
-					});
->>>>>>> 3a92f724
             });
 
             return fullNodeBuilder;
@@ -246,12 +242,8 @@
                         services.AddSingleton<MinerController>();
                         services.AddSingleton<MiningRPCController>();
                         services.AddSingleton<MinerSettings>(new MinerSettings(setup));
-<<<<<<< HEAD
                         services.AddSingleton<ITimeSyncBehaviorState, TimeSyncBehaviorState>();
                     });
-=======
-					});
->>>>>>> 3a92f724
             });
 
             return fullNodeBuilder;
