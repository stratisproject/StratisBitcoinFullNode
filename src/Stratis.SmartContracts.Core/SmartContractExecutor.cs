--- conflicted
+++ resolved
@@ -68,36 +68,7 @@
                 return new CallSmartContract(carrier, decompiler, gasInjector, network, stateRepository, validator, keyEncodingStrategy);
         }
 
-        /// <summary>
-<<<<<<< HEAD
-        /// Initialize the smart contract executor for the block assembler. 
-        /// <para>
-        /// After the contract has been executed, it will process any fees and/or refunds.
-        /// </para>
-        /// </summary>
-        public static SmartContractExecutor InitializeForBlockAssembler(
-            SmartContractCarrier carrier,
-            SmartContractDecompiler decompiler,
-            ISmartContractGasInjector gasInjector,
-            Money mempoolFee,
-            Network network,
-            IContractStateRepository stateRepository,
-            SmartContractValidator validator,
-            IKeyEncodingStrategy keyEncodingStrategy)
-        {
-            SmartContractExecutor executor = Initialize(carrier, decompiler, gasInjector, network, stateRepository, validator, keyEncodingStrategy);
-            executor.mempoolFee = mempoolFee;
-            return executor;
-        }
-
-        /// <summary>
-        /// Initialize the smart contract executor for the consensus validator. 
-        /// <para>
-        /// Fees and refunds will not be processed after contract execution.
-        /// </para>
-=======
-        /// Returns a new SmartContractExecutor and assigns it the given mempoolFee.
->>>>>>> 8d757c01
+
         /// </summary>
         public static SmartContractExecutor Initialize(
             SmartContractCarrier carrier,
@@ -106,17 +77,12 @@
             Network network,
             IContractStateRepository stateRepository,
             SmartContractValidator validator,
-<<<<<<< HEAD
-            IKeyEncodingStrategy keyEncodingStrategy)
-        {
-            return Initialize(carrier, decompiler, gasInjector, network, stateRepository, validator, keyEncodingStrategy);
-=======
+            IKeyEncodingStrategy keyEncodingStrategy,
             Money mempoolFee)
         {
-            SmartContractExecutor ret = Initialize(carrier, decompiler, gasInjector, network, stateRepository, validator);
+            SmartContractExecutor ret = Initialize(carrier, decompiler, gasInjector, network, stateRepository, validator, keyEncodingStrategy);
             ret.mempoolFee = mempoolFee;
             return ret;
->>>>>>> 8d757c01
         }
 
         public ISmartContractExecutionResult Execute(ulong blockHeight, uint160 coinbaseAddress)
