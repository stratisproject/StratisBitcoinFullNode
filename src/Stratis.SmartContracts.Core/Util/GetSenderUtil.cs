--- conflicted
+++ resolved
@@ -22,11 +22,8 @@
         /// <returns></returns>
         public static GetSenderResult GetSender(Transaction tx, CoinView coinView, IList<Transaction> blockTxs)
         {
-<<<<<<< HEAD
-=======
             OutPoint prevOut = tx.Inputs[0].PrevOut;
 
->>>>>>> 30aa832c
             // Check the txes in this block first
             if (blockTxs != null && blockTxs.Count > 0)
             {
@@ -34,12 +31,7 @@
                 {
                     if (btx.GetHash() == prevOut.Hash)
                     {
-<<<<<<< HEAD
-                        Script script = btx.Outputs[tx.Inputs[0].PrevOut.N].ScriptPubKey;
-=======
                         Script script = btx.Outputs[prevOut.N].ScriptPubKey;
->>>>>>> 30aa832c
-
                         return GetAddressFromScript(script);
                     }
                 }
@@ -48,26 +40,16 @@
             // Check the utxoset for the p2pk of the unspent output for this transaction
             if (coinView != null)
             {
-<<<<<<< HEAD
-                FetchCoinsResponse fetchCoinResult = coinView.FetchCoinsAsync(new uint256[] { tx.Inputs[0].PrevOut.Hash }).Result;
-=======
                 FetchCoinsResponse fetchCoinResult = coinView.FetchCoinsAsync(new uint256[] { prevOut.Hash }).Result;
->>>>>>> 30aa832c
                 UnspentOutputs unspentOutputs = fetchCoinResult.UnspentOutputs.FirstOrDefault();
 
                 if (unspentOutputs == null)
                 {
                     throw new Exception("Unspent outputs to smart contract transaction are not present in coinview");
                 }
-<<<<<<< HEAD
-
-                Script script = unspentOutputs.Outputs[0].ScriptPubKey;
-
-=======
 
                 Script script = unspentOutputs.Outputs[prevOut.N].ScriptPubKey;
 
->>>>>>> 30aa832c
                 return GetAddressFromScript(script);
             }
 
@@ -94,9 +76,7 @@
                 var address = new uint160(PayToPubkeyHashTemplate.Instance.ExtractScriptPubKeyParameters(script).ToBytes());
                 return GetSenderResult.CreateSuccess(address);
             }
-<<<<<<< HEAD
-
-            return GetSenderResult.CreateFailure("Addresses can only be retrieved from Pay to Pub Key or Pay to Pub Key Hash");            
+            return GetSenderResult.CreateFailure("Addresses can only be retrieved from Pay to Pub Key or Pay to Pub Key Hash");
         }
 
         public class GetSenderResult
@@ -130,42 +110,5 @@
             }
         }
 
-=======
-
-            return GetSenderResult.CreateFailure("Addresses can only be retrieved from Pay to Pub Key or Pay to Pub Key Hash");            
-        }
-
-        public class GetSenderResult
-        {
-            private GetSenderResult(uint160 address)
-            {
-                this.Success = true;
-                this.Sender = address;
-            }
-
-            private GetSenderResult(string error)
-            {
-                this.Success = false;
-                this.Error = error;
-            }
-
-            public bool Success { get; }
-
-            public uint160 Sender { get; }
-
-            public string Error { get; }
-
-            public static GetSenderResult CreateSuccess(uint160 address)
-            {
-                return new GetSenderResult(address);
-            }
-
-            public static GetSenderResult CreateFailure(string error)
-            {
-                return new GetSenderResult(error);
-            }
-        }
-
->>>>>>> 30aa832c
     }
 }