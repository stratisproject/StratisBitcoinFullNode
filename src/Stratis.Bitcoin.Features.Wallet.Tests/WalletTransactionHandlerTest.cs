--- conflicted
+++ resolved
@@ -149,22 +149,9 @@
         public void BuildTransactionNoChangeAdressesLeftCreatesNewChangeAddress()
         {
             WalletTransactionHandlerTestContext testContext = SetupWallet();
-<<<<<<< HEAD
-            Wallet wallet = testContext.Wallet;
-            WalletAccountReference walletReference = testContext.WalletReference;
-            (ExtKey ExtKey, string ExtPubKey) accountKeys = testContext.AccountKeys;
-            (PubKey PubKey, BitcoinPubKeyAddress Address) destinationKeys = testContext.DestinationKeys;
-            WalletTransactionHandler walletTransactionHandler = testContext.WalletTransactionHandler;
-            TransactionData addressTransaction = testContext.AddressTransaction;
-
-            TransactionBuildOptions options = CreateOptions(walletReference, "password", destinationKeys.PubKey.ScriptPubKey, new Money(7500), FeeType.Low, 0);
-            Transaction transactionResult = walletTransactionHandler.BuildTransaction(options);
-
-=======
-
-            TransactionBuildContext context = CreateContext(this.Network, testContext.WalletReference, "password", testContext.DestinationKeys.PubKey.ScriptPubKey, new Money(7500), FeeType.Low, 0);
-            Transaction transactionResult = testContext.WalletTransactionHandler.BuildTransaction(context);
->>>>>>> 22818dad
+
+            TransactionBuildOptions options = CreateOptions(testContext.WalletReference, "password", testContext.DestinationKeys.PubKey.ScriptPubKey, new Money(7500), FeeType.Low, 0);
+            Transaction transactionResult = testContext.WalletTransactionHandler.BuildTransaction(options);
 
             Transaction result = this.Network.CreateTransaction(transactionResult.ToHex());
             (PubKey PubKey, BitcoinPubKeyAddress Address) expectedChangeAddressKeys = WalletTestsHelpers.GenerateAddressKeys(testContext.Wallet, testContext.AccountKeys.ExtPubKey, "1/0");
@@ -174,22 +161,14 @@
 
             Assert.Equal(2, result.Outputs.Count);
             TxOut output = result.Outputs[0];
-<<<<<<< HEAD
-            Assert.Equal((addressTransaction.Amount - options.TransactionFee - 7500), output.Value);
-=======
-            Assert.Equal((testContext.AddressTransaction.Amount - context.TransactionFee - 7500), output.Value);
->>>>>>> 22818dad
+            Assert.Equal((testContext.AddressTransaction.Amount - options.TransactionFee - 7500), output.Value);
             Assert.Equal(expectedChangeAddressKeys.Address.ScriptPubKey, output.ScriptPubKey);
 
             output = result.Outputs[1];
             Assert.Equal(7500, output.Value);
             Assert.Equal(testContext.DestinationKeys.PubKey.ScriptPubKey, output.ScriptPubKey);
 
-<<<<<<< HEAD
-            Assert.Equal(addressTransaction.Amount - options.TransactionFee, result.TotalOut);
-=======
-            Assert.Equal(testContext.AddressTransaction.Amount - context.TransactionFee, result.TotalOut);
->>>>>>> 22818dad
+            Assert.Equal(testContext.AddressTransaction.Amount - options.TransactionFee, result.TotalOut);
             Assert.NotNull(transactionResult.GetHash());
             Assert.Equal(result.GetHash(), transactionResult.GetHash());
         }
@@ -198,23 +177,11 @@
         public void BuildTransaction_When_OpReturnData_Is_Empty_Should_Not_Add_Extra_Output()
         {
             WalletTransactionHandlerTestContext testContext = SetupWallet();
-<<<<<<< HEAD
-            WalletAccountReference walletReference = testContext.WalletReference;
-            (ExtKey ExtKey, string ExtPubKey) accountKeys = testContext.AccountKeys;
-            (PubKey PubKey, BitcoinPubKeyAddress Address) destinationKeys = testContext.DestinationKeys;
-            WalletTransactionHandler walletTransactionHandler = testContext.WalletTransactionHandler;
 
             string opReturnData = "";
 
-            TransactionBuildOptions options = CreateOptions(walletReference, "password", destinationKeys.PubKey.ScriptPubKey, new Money(7500), FeeType.Low, 0, opReturnData);
-            Transaction transactionResult = walletTransactionHandler.BuildTransaction(options);
-=======
-
-            string opReturnData = "";
-
-            TransactionBuildContext context = CreateContext(this.Network, testContext.WalletReference, "password", testContext.DestinationKeys.PubKey.ScriptPubKey, new Money(7500), FeeType.Low, 0, opReturnData);
-            Transaction transactionResult = testContext.WalletTransactionHandler.BuildTransaction(context);
->>>>>>> 22818dad
+            TransactionBuildOptions options = CreateOptions(testContext.WalletReference, "password", testContext.DestinationKeys.PubKey.ScriptPubKey, new Money(7500), FeeType.Low, 0, opReturnData);
+            Transaction transactionResult = testContext.WalletTransactionHandler.BuildTransaction(options);
 
             transactionResult.Outputs.Where(o => o.ScriptPubKey.IsUnspendable).Should()
                 .BeEmpty("because opReturnData is empty");
@@ -224,23 +191,11 @@
         public void BuildTransaction_When_OpReturnData_Is_Null_Should_Not_Add_Extra_Output()
         {
             WalletTransactionHandlerTestContext testContext = SetupWallet();
-<<<<<<< HEAD
-            WalletAccountReference walletReference = testContext.WalletReference;
-            (ExtKey ExtKey, string ExtPubKey) accountKeys = testContext.AccountKeys;
-            (PubKey PubKey, BitcoinPubKeyAddress Address) destinationKeys = testContext.DestinationKeys;
-            WalletTransactionHandler walletTransactionHandler = testContext.WalletTransactionHandler;
 
             string opReturnData = null;
 
-            TransactionBuildOptions options = CreateOptions(walletReference, "password", destinationKeys.PubKey.ScriptPubKey, new Money(7500), FeeType.Low, 0, opReturnData);
-            Transaction transactionResult = walletTransactionHandler.BuildTransaction(options);
-=======
-
-            string opReturnData = null;
-
-            TransactionBuildContext context = CreateContext(this.Network, testContext.WalletReference, "password", testContext.DestinationKeys.PubKey.ScriptPubKey, new Money(7500), FeeType.Low, 0, opReturnData);
-            Transaction transactionResult = testContext.WalletTransactionHandler.BuildTransaction(context);
->>>>>>> 22818dad
+            TransactionBuildOptions options = CreateOptions(testContext.WalletReference, "password", testContext.DestinationKeys.PubKey.ScriptPubKey, new Money(7500), FeeType.Low, 0, opReturnData);
+            Transaction transactionResult = testContext.WalletTransactionHandler.BuildTransaction(options);
 
             transactionResult.Outputs.Where(o => o.ScriptPubKey.IsUnspendable).Should()
                 .BeEmpty("because opReturnData is null");
@@ -251,24 +206,12 @@
         public void BuildTransaction_When_OpReturnData_Is_Neither_Null_Nor_Empty_Should_Add_Extra_Output_With_Data()
         {
             WalletTransactionHandlerTestContext testContext = SetupWallet();
-<<<<<<< HEAD
-            WalletAccountReference walletReference = testContext.WalletReference;
-            (ExtKey ExtKey, string ExtPubKey) accountKeys = testContext.AccountKeys;
-            (PubKey PubKey, BitcoinPubKeyAddress Address) destinationKeys = testContext.DestinationKeys;
-            WalletTransactionHandler walletTransactionHandler = testContext.WalletTransactionHandler;
-=======
->>>>>>> 22818dad
 
             string opReturnData = "some extra transaction info";
             byte[] expectedBytes = Encoding.UTF8.GetBytes(opReturnData);
 
-<<<<<<< HEAD
-            TransactionBuildOptions options = CreateOptions(walletReference, "password", destinationKeys.PubKey.ScriptPubKey, new Money(7500), FeeType.Low, 0, opReturnData);
-            Transaction transactionResult = walletTransactionHandler.BuildTransaction(options);
-=======
-            TransactionBuildContext context = CreateContext(this.Network, testContext.WalletReference, "password", testContext.DestinationKeys.PubKey.ScriptPubKey, new Money(7500), FeeType.Low, 0, opReturnData);
-            Transaction transactionResult = testContext.WalletTransactionHandler.BuildTransaction(context);
->>>>>>> 22818dad
+            TransactionBuildOptions options = CreateOptions(testContext.WalletReference, "password", testContext.DestinationKeys.PubKey.ScriptPubKey, new Money(7500), FeeType.Low, 0, opReturnData);
+            Transaction transactionResult = testContext.WalletTransactionHandler.BuildTransaction(options);
 
             IEnumerable<TxOut> unspendableOutputs = transactionResult.Outputs.Where(o => o.ScriptPubKey.IsUnspendable).ToList();
             unspendableOutputs.Count().Should().Be(1);
@@ -285,29 +228,15 @@
         public void BuildTransaction_When_OpReturnData_Is_Too_Long_Should_Fail_With_Helpful_Message()
         {
             WalletTransactionHandlerTestContext testContext = SetupWallet();
-<<<<<<< HEAD
-            WalletAccountReference walletReference = testContext.WalletReference;
-            (ExtKey ExtKey, string ExtPubKey) accountKeys = testContext.AccountKeys;
-            (PubKey PubKey, BitcoinPubKeyAddress Address) destinationKeys = testContext.DestinationKeys;
-            WalletTransactionHandler walletTransactionHandler = testContext.WalletTransactionHandler;
-=======
->>>>>>> 22818dad
 
             byte[] eightyOneBytes = Encoding.UTF8.GetBytes(this.CostlyOpReturnData).Concat(Convert.ToByte(1));
             string tooLongOpReturnString = Encoding.UTF8.GetString(eightyOneBytes);
 
-<<<<<<< HEAD
-            TransactionBuildOptions options = CreateOptions(walletReference, "password", destinationKeys.PubKey.ScriptPubKey, new Money(7500), FeeType.Low, 0, tooLongOpReturnString);
-            new Action(() => walletTransactionHandler.BuildTransaction(options))
+            TransactionBuildOptions options = CreateOptions(testContext.WalletReference, "password", testContext.DestinationKeys.PubKey.ScriptPubKey, new Money(7500), FeeType.Low, 0, tooLongOpReturnString);
+            new Action(() => testContext.WalletTransactionHandler.BuildTransaction(options))
                 .Should().Throw<ArgumentOutOfRangeException>()
                 .And.Message.Should().Contain(" maximum size of 83");
-=======
-            TransactionBuildContext context = CreateContext(this.Network, testContext.WalletReference, "password", testContext.DestinationKeys.PubKey.ScriptPubKey, new Money(7500), FeeType.Low, 0, tooLongOpReturnString);
-            new Action(() => testContext.WalletTransactionHandler.BuildTransaction(context))
-                .Should().Throw<ArgumentOutOfRangeException>()
-                .And.Message.Should().Contain(" maximum size of 83");
-
->>>>>>> 22818dad
+
         }
 
         [Fact]
@@ -363,7 +292,7 @@
             };
 
             // create a trx with 3 outputs 50 + 50 + 49 = 149 BTC
-            var context = new TransactionBuildOptions(walletReference, "password",
+            var options = new TransactionBuildOptions(walletReference, "password",
                 new[]
                 {
                     new Recipient { Amount = new Money(50, MoneyUnit.BTC), ScriptPubKey = destinationKeys1.PubKey.ScriptPubKey },
@@ -376,12 +305,12 @@
                 FeeType = FeeType.Low
             };
 
-            Transaction fundTransaction = walletTransactionHandler.BuildTransaction(context);
+            Transaction fundTransaction = walletTransactionHandler.BuildTransaction(options);
             Assert.Equal(4, fundTransaction.Inputs.Count); // 4 inputs
             Assert.Equal(4, fundTransaction.Outputs.Count); // 3 outputs with change
 
             // remove the change output
-            fundTransaction.Outputs.Remove(fundTransaction.Outputs.First(f => f.ScriptPubKey == context.ChangeAddress.ScriptPubKey));
+            fundTransaction.Outputs.Remove(fundTransaction.Outputs.First(f => f.ScriptPubKey == options.ChangeAddress.ScriptPubKey));
             // remove 3 inputs they will be added back by fund transaction
             fundTransaction.Inputs.RemoveAt(3);
             fundTransaction.Inputs.RemoveAt(2);
@@ -389,21 +318,21 @@
             Assert.Single(fundTransaction.Inputs); // 4 inputs
 
             Transaction fundTransactionClone = this.Network.CreateTransaction(fundTransaction.ToBytes());
-            var fundOptions = new TransactionBuildOptions(walletReference, "password", new List<Recipient>())
+            var fundContext = new TransactionBuildOptions(walletReference, "password", new List<Recipient>())
             {
                 MinConfirmations = 0,
                 FeeType = FeeType.Low
             };
 
-            fundOptions.OverrideFeeRate = overrideFeeRate;
-            walletTransactionHandler.FundTransaction(fundOptions, fundTransaction);
+            fundContext.OverrideFeeRate = overrideFeeRate;
+            walletTransactionHandler.FundTransaction(fundContext, fundTransaction);
 
             foreach (TxIn input in fundTransactionClone.Inputs) // all original inputs are still in the trx
                 Assert.Contains(fundTransaction.Inputs, a => a.PrevOut == input.PrevOut);
 
             Assert.Equal(4, fundTransaction.Inputs.Count); // we expect 4 inputs
             Assert.Equal(4, fundTransaction.Outputs.Count); // we expect 4 outputs
-            Assert.Equal(new Money(200, MoneyUnit.BTC) - fundOptions.TransactionFee, fundTransaction.TotalOut);
+            Assert.Equal(new Money(200, MoneyUnit.BTC) - fundContext.TransactionFee, fundTransaction.TotalOut);
 
             Assert.Contains(fundTransaction.Outputs, a => a.ScriptPubKey == destinationKeys1.PubKey.ScriptPubKey);
             Assert.Contains(fundTransaction.Outputs, a => a.ScriptPubKey == destinationKeys2.PubKey.ScriptPubKey);
@@ -582,29 +511,14 @@
         public void EstimateFeeWithLowFeeMatchesBuildTxLowFee()
         {
             WalletTransactionHandlerTestContext testContext = SetupWallet();
-<<<<<<< HEAD
-            WalletAccountReference walletReference = testContext.WalletReference;
-            (ExtKey ExtKey, string ExtPubKey) accountKeys = testContext.AccountKeys;
-            (PubKey PubKey, BitcoinPubKeyAddress Address) destinationKeys = testContext.DestinationKeys;
-            WalletTransactionHandler walletTransactionHandler = testContext.WalletTransactionHandler;
 
             // Context to build requires password in order to sign transaction.
-            TransactionBuildOptions buildOptions = CreateOptions(walletReference, "password", destinationKeys.PubKey.ScriptPubKey, new Money(7500), FeeType.Low, 0);
-            walletTransactionHandler.BuildTransaction(buildOptions);
+            TransactionBuildOptions buildOptions = CreateOptions(testContext.WalletReference, "password", testContext.DestinationKeys.PubKey.ScriptPubKey, new Money(7500), FeeType.Low, 0);
+            testContext.WalletTransactionHandler.BuildTransaction(buildOptions);
 
             // Context for estimate does not need password.
-            TransactionBuildOptions estimateOptions = CreateOptions(walletReference, null, destinationKeys.PubKey.ScriptPubKey, new Money(7500), FeeType.Low, 0);
-            Money fee = walletTransactionHandler.EstimateFee(estimateOptions);
-=======
-
-            // Context to build requires password in order to sign transaction.
-            TransactionBuildContext buildContext = CreateContext(this.Network, testContext.WalletReference, "password", testContext.DestinationKeys.PubKey.ScriptPubKey, new Money(7500), FeeType.Low, 0);
-            testContext.WalletTransactionHandler.BuildTransaction(buildContext);
-
-            // Context for estimate does not need password.
-            TransactionBuildContext estimateContext = CreateContext(this.Network, testContext.WalletReference, null, testContext.DestinationKeys.PubKey.ScriptPubKey, new Money(7500), FeeType.Low, 0);
-            Money fee = testContext.WalletTransactionHandler.EstimateFee(estimateContext);
->>>>>>> 22818dad
+            TransactionBuildOptions estimateOptions = CreateOptions(testContext.WalletReference, null, testContext.DestinationKeys.PubKey.ScriptPubKey, new Money(7500), FeeType.Low, 0);
+            Money fee = testContext.WalletTransactionHandler.EstimateFee(estimateOptions);
 
             Assert.Equal(fee, buildOptions.TransactionFee);
         }
@@ -618,29 +532,14 @@
         public void EstimateFee_WithLowFee_Matches_BuildTransaction_WithLowFee_With_Long_OpReturnData_added()
         {
             WalletTransactionHandlerTestContext testContext = SetupWallet();
-<<<<<<< HEAD
-            WalletAccountReference walletReference = testContext.WalletReference;
-            (ExtKey ExtKey, string ExtPubKey) accountKeys = testContext.AccountKeys;
-            (PubKey PubKey, BitcoinPubKeyAddress Address) destinationKeys = testContext.DestinationKeys;
-            WalletTransactionHandler walletTransactionHandler = testContext.WalletTransactionHandler;
 
             // Context to build requires password in order to sign transaction.
-            TransactionBuildOptions buildOptions = CreateOptions(walletReference, "password", destinationKeys.PubKey.ScriptPubKey, new Money(7500), FeeType.Low, 0, this.CostlyOpReturnData);
-            walletTransactionHandler.BuildTransaction(buildOptions);
+            TransactionBuildOptions buildOptions = CreateOptions(testContext.WalletReference, "password", testContext.DestinationKeys.PubKey.ScriptPubKey, new Money(7500), FeeType.Low, 0, this.CostlyOpReturnData);
+            testContext.WalletTransactionHandler.BuildTransaction(buildOptions);
 
             // Context for estimate does not need password.
-            TransactionBuildOptions estimateOptions = CreateOptions(walletReference, null, destinationKeys.PubKey.ScriptPubKey, new Money(7500), FeeType.Low, 0, this.CostlyOpReturnData);
-            Money feeEstimate = walletTransactionHandler.EstimateFee(estimateOptions);
-=======
-
-            // Context to build requires password in order to sign transaction.
-            TransactionBuildContext buildContext = CreateContext(this.Network, testContext.WalletReference, "password", testContext.DestinationKeys.PubKey.ScriptPubKey, new Money(7500), FeeType.Low, 0, this.CostlyOpReturnData);
-            testContext.WalletTransactionHandler.BuildTransaction(buildContext);
-
-            // Context for estimate does not need password.
-            TransactionBuildContext estimateContext = CreateContext(this.Network, testContext.WalletReference, null, testContext.DestinationKeys.PubKey.ScriptPubKey, new Money(7500), FeeType.Low, 0, this.CostlyOpReturnData);
-            Money feeEstimate = testContext.WalletTransactionHandler.EstimateFee(estimateContext);
->>>>>>> 22818dad
+            TransactionBuildOptions estimateOptions = CreateOptions(testContext.WalletReference, null, testContext.DestinationKeys.PubKey.ScriptPubKey, new Money(7500), FeeType.Low, 0, this.CostlyOpReturnData);
+            Money feeEstimate = testContext.WalletTransactionHandler.EstimateFee(estimateOptions);
 
             feeEstimate.Should().Be(buildOptions.TransactionFee);
         }
@@ -652,29 +551,14 @@
         public void EstimateFee_Without_OpReturnData_Should_Be_Less_Than_Estimate_Fee_With_Costly_OpReturnData()
         {
             WalletTransactionHandlerTestContext testContext = SetupWallet();
-<<<<<<< HEAD
-            WalletAccountReference walletReference = testContext.WalletReference;
-            (ExtKey ExtKey, string ExtPubKey) accountKeys = testContext.AccountKeys;
-            (PubKey PubKey, BitcoinPubKeyAddress Address) destinationKeys = testContext.DestinationKeys;
-            WalletTransactionHandler walletTransactionHandler = testContext.WalletTransactionHandler;
 
             // Context with OpReturnData
-            TransactionBuildOptions estimateContextWithOpReturn = CreateOptions(walletReference, null, destinationKeys.PubKey.ScriptPubKey, new Money(7500), FeeType.Low, 0, this.CostlyOpReturnData);
-            Money feeEstimateWithOpReturn = walletTransactionHandler.EstimateFee(estimateContextWithOpReturn);
+            TransactionBuildOptions estimateContextWithOpReturn = CreateOptions(testContext.WalletReference, null, testContext.DestinationKeys.PubKey.ScriptPubKey, new Money(7500), FeeType.Low, 0, this.CostlyOpReturnData);
+            Money feeEstimateWithOpReturn = testContext.WalletTransactionHandler.EstimateFee(estimateContextWithOpReturn);
 
             // Context without OpReturnData
-            TransactionBuildOptions estimateContextWithoutOpReturn = CreateOptions(walletReference, null, destinationKeys.PubKey.ScriptPubKey, new Money(7500), FeeType.Low, 0, null);
-            Money feeEstimateWithoutOpReturn = walletTransactionHandler.EstimateFee(estimateContextWithoutOpReturn);
-=======
-
-            // Context with OpReturnData
-            TransactionBuildContext estimateContextWithOpReturn = CreateContext(this.Network, testContext.WalletReference, null, testContext.DestinationKeys.PubKey.ScriptPubKey, new Money(7500), FeeType.Low, 0, this.CostlyOpReturnData);
-            Money feeEstimateWithOpReturn = testContext.WalletTransactionHandler.EstimateFee(estimateContextWithOpReturn);
-
-            // Context without OpReturnData
-            TransactionBuildContext estimateContextWithoutOpReturn = CreateContext(this.Network, testContext.WalletReference, null, testContext.DestinationKeys.PubKey.ScriptPubKey, new Money(7500), FeeType.Low, 0, null);
+            TransactionBuildOptions estimateContextWithoutOpReturn = CreateOptions(testContext.WalletReference, null, testContext.DestinationKeys.PubKey.ScriptPubKey, new Money(7500), FeeType.Low, 0, null);
             Money feeEstimateWithoutOpReturn = testContext.WalletTransactionHandler.EstimateFee(estimateContextWithoutOpReturn);
->>>>>>> 22818dad
 
             feeEstimateWithOpReturn.Should().NotBe(feeEstimateWithoutOpReturn);
             feeEstimateWithoutOpReturn.Satoshi.Should().BeLessThan(feeEstimateWithOpReturn.Satoshi);
@@ -689,23 +573,15 @@
             WalletTransactionHandlerTestContext testContext = SetupWallet();
 
             // Context with OpReturnData
-<<<<<<< HEAD
-            TransactionBuildOptions contextWithOpReturn = CreateOptions(testContext.WalletReference, "password", testContext.DestinationKeys.PubKey.ScriptPubKey, new Money(7500), FeeType.Low, 0, this.CostlyOpReturnData);
-            testContext.WalletTransactionHandler.BuildTransaction(contextWithOpReturn);
+            TransactionBuildOptions optionsWithOpReturn = CreateOptions(testContext.WalletReference, "password", testContext.DestinationKeys.PubKey.ScriptPubKey, new Money(7500), FeeType.Low, 0, this.CostlyOpReturnData);
+            testContext.WalletTransactionHandler.BuildTransaction(optionsWithOpReturn);
 
             // Context without OpReturnData
-            TransactionBuildOptions contextWithoutOpReturn = CreateOptions(testContext.WalletReference, "password", testContext.DestinationKeys.PubKey.ScriptPubKey, new Money(7500), FeeType.Low, 0, null);
-=======
-            TransactionBuildContext contextWithOpReturn = CreateContext(this.Network, testContext.WalletReference, "password", testContext.DestinationKeys.PubKey.ScriptPubKey, new Money(7500), FeeType.Low, 0, this.CostlyOpReturnData);
-            testContext.WalletTransactionHandler.BuildTransaction(contextWithOpReturn);
-
-            // Context without OpReturnData
-            TransactionBuildContext contextWithoutOpReturn = CreateContext(this.Network, testContext.WalletReference, "password", testContext.DestinationKeys.PubKey.ScriptPubKey, new Money(7500), FeeType.Low, 0, null);
->>>>>>> 22818dad
-            testContext.WalletTransactionHandler.BuildTransaction(contextWithoutOpReturn);
-
-            contextWithoutOpReturn.TransactionFee.Should().NotBe(contextWithOpReturn.TransactionFee);
-            contextWithoutOpReturn.TransactionFee.Satoshi.Should().BeLessThan(contextWithOpReturn.TransactionFee.Satoshi);
+            TransactionBuildOptions optionsWithoutOpReturn = CreateOptions(testContext.WalletReference, "password", testContext.DestinationKeys.PubKey.ScriptPubKey, new Money(7500), FeeType.Low, 0, null);
+            testContext.WalletTransactionHandler.BuildTransaction(optionsWithoutOpReturn);
+
+            optionsWithoutOpReturn.TransactionFee.Should().NotBe(optionsWithOpReturn.TransactionFee);
+            optionsWithoutOpReturn.TransactionFee.Satoshi.Should().BeLessThan(optionsWithOpReturn.TransactionFee.Satoshi);
         }
 
 
