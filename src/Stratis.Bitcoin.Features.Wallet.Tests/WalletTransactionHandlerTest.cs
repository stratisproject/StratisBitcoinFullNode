--- conflicted
+++ resolved
@@ -42,11 +42,7 @@
             {
                 var walletTransactionHandler = new WalletTransactionHandler(this.LoggerFactory.Object, new Mock<IWalletManager>().Object, new Mock<IWalletFeePolicy>().Object, this.Network, this.standardTransactionPolicy);
 
-<<<<<<< HEAD
-                Transaction result = walletTransactionHandler.BuildTransaction(CreateContext(this.network, new WalletAccountReference(), "password", new Script(), Money.Zero, FeeType.Medium, 2));
-=======
                 Transaction result = walletTransactionHandler.BuildTransaction(CreateContext(this.Network, new WalletAccountReference(), "password", new Script(), Money.Zero, FeeType.Medium, 2));
->>>>>>> 67180ab3
             });
         }
 
@@ -80,11 +76,7 @@
                     WalletName = "myWallet1"
                 };
 
-<<<<<<< HEAD
-                walletTransactionHandler.BuildTransaction(CreateContext(this.network, walletReference, "password", new Script(), new Money(500), FeeType.Medium, 2));
-=======
                 walletTransactionHandler.BuildTransaction(CreateContext(this.Network, walletReference, "password", new Script(), new Money(500), FeeType.Medium, 2));
->>>>>>> 67180ab3
             });
         }
 
@@ -149,11 +141,7 @@
                     WalletName = "myWallet1"
                 };
 
-<<<<<<< HEAD
-                walletTransactionHandler.BuildTransaction(CreateContext(this.network, walletReference, "password", destinationKeys.PubKey.ScriptPubKey, new Money(7500), FeeType.Low, 0));
-=======
                 walletTransactionHandler.BuildTransaction(CreateContext(this.Network, walletReference, "password", destinationKeys.PubKey.ScriptPubKey, new Money(7500), FeeType.Low, 0));
->>>>>>> 67180ab3
             });
         }
 
@@ -162,11 +150,7 @@
         {
             (Wallet wallet, (ExtKey ExtKey, string ExtPubKey) accountKeys, (PubKey PubKey, BitcoinPubKeyAddress Address) destinationKeys, TransactionData addressTransaction, WalletTransactionHandler walletTransactionHandler, WalletAccountReference walletReference) = this.SetupWallet();
 
-<<<<<<< HEAD
-            TransactionBuildContext context = CreateContext(this.network, walletReference, "password", destinationKeys.PubKey.ScriptPubKey, new Money(7500), FeeType.Low, 0);
-=======
             TransactionBuildContext context = CreateContext(this.Network, walletReference, "password", destinationKeys.PubKey.ScriptPubKey, new Money(7500), FeeType.Low, 0);
->>>>>>> 67180ab3
             Transaction transactionResult = walletTransactionHandler.BuildTransaction(context);
 
             Transaction result = this.Network.CreateTransaction(transactionResult.ToHex());
@@ -196,11 +180,7 @@
 
             string opReturnData = "";
 
-<<<<<<< HEAD
-            TransactionBuildContext context = CreateContext(this.network, walletReference, "password", destinationKeys.PubKey.ScriptPubKey, new Money(7500), FeeType.Low, 0, opReturnData);
-=======
             TransactionBuildContext context = CreateContext(this.Network, walletReference, "password", destinationKeys.PubKey.ScriptPubKey, new Money(7500), FeeType.Low, 0, opReturnData);
->>>>>>> 67180ab3
             Transaction transactionResult = walletTransactionHandler.BuildTransaction(context);
 
             transactionResult.Outputs.Where(o => o.ScriptPubKey.IsUnspendable).Should()
@@ -214,11 +194,7 @@
 
             string opReturnData = null;
 
-<<<<<<< HEAD
-            TransactionBuildContext context = CreateContext(this.network, walletReference, "password", destinationKeys.PubKey.ScriptPubKey, new Money(7500), FeeType.Low, 0, opReturnData);
-=======
             TransactionBuildContext context = CreateContext(this.Network, walletReference, "password", destinationKeys.PubKey.ScriptPubKey, new Money(7500), FeeType.Low, 0, opReturnData);
->>>>>>> 67180ab3
             Transaction transactionResult = walletTransactionHandler.BuildTransaction(context);
 
             transactionResult.Outputs.Where(o => o.ScriptPubKey.IsUnspendable).Should()
@@ -234,11 +210,7 @@
             string opReturnData = "some extra transaction info";
             byte[] expectedBytes = Encoding.UTF8.GetBytes(opReturnData);
 
-<<<<<<< HEAD
-            TransactionBuildContext context = CreateContext(this.network, walletReference, "password", destinationKeys.PubKey.ScriptPubKey, new Money(7500), FeeType.Low, 0, opReturnData);
-=======
             TransactionBuildContext context = CreateContext(this.Network, walletReference, "password", destinationKeys.PubKey.ScriptPubKey, new Money(7500), FeeType.Low, 0, opReturnData);
->>>>>>> 67180ab3
             Transaction transactionResult = walletTransactionHandler.BuildTransaction(context);
 
             IEnumerable<TxOut> unspendableOutputs = transactionResult.Outputs.Where(o => o.ScriptPubKey.IsUnspendable).ToList();
@@ -260,11 +232,7 @@
             byte[] eightyOneBytes = Encoding.UTF8.GetBytes(this.CostlyOpReturnData).Concat(Convert.ToByte(1));
             string tooLongOpReturnString = Encoding.UTF8.GetString(eightyOneBytes);
 
-<<<<<<< HEAD
-            TransactionBuildContext context = CreateContext(this.network, walletReference, "password", destinationKeys.PubKey.ScriptPubKey, new Money(7500), FeeType.Low, 0, tooLongOpReturnString);
-=======
             TransactionBuildContext context = CreateContext(this.Network, walletReference, "password", destinationKeys.PubKey.ScriptPubKey, new Money(7500), FeeType.Low, 0, tooLongOpReturnString);
->>>>>>> 67180ab3
             new Action(() => walletTransactionHandler.BuildTransaction(context))
                 .Should().Throw<ArgumentOutOfRangeException>()
                 .And.Message.Should().Contain(" maximum size of 83");
@@ -379,11 +347,7 @@
             };
 
             // create a trx with 3 outputs 50 + 50 + 49 = 149 BTC
-<<<<<<< HEAD
-            var context = new TransactionBuildContext(this.network, walletReference,
-=======
             var context = new TransactionBuildContext(this.Network, walletReference,
->>>>>>> 67180ab3
                 new[]
                 {
                     new Recipient { Amount = new Money(50, MoneyUnit.BTC), ScriptPubKey = destinationKeys1.PubKey.ScriptPubKey },
@@ -408,13 +372,8 @@
             fundTransaction.Inputs.RemoveAt(1);
             Assert.Single(fundTransaction.Inputs); // 4 inputs
 
-<<<<<<< HEAD
-            Transaction fundTransactionClone = this.network.CreateTransaction(fundTransaction.ToBytes());
-            var fundContext = new TransactionBuildContext(this.network, walletReference, new List<Recipient>(), "password")
-=======
             Transaction fundTransactionClone = this.Network.CreateTransaction(fundTransaction.ToBytes());
             var fundContext = new TransactionBuildContext(this.Network, walletReference, new List<Recipient>(), "password")
->>>>>>> 67180ab3
             {
                 MinConfirmations = 0,
                 FeeType = FeeType.Low
@@ -609,19 +568,11 @@
             (Wallet wallet, (ExtKey ExtKey, string ExtPubKey) accountKeys, (PubKey PubKey, BitcoinPubKeyAddress Address) destinationKeys, TransactionData addressTransaction, WalletTransactionHandler walletTransactionHandler, WalletAccountReference walletReference) = this.SetupWallet();
 
             // Context to build requires password in order to sign transaction.
-<<<<<<< HEAD
-            TransactionBuildContext buildContext = CreateContext(this.network, walletReference, "password", destinationKeys.PubKey.ScriptPubKey, new Money(7500), FeeType.Low, 0);
-            walletTransactionHandler.BuildTransaction(buildContext);
-
-            // Context for estimate does not need password.
-            TransactionBuildContext estimateContext = CreateContext(this.network, walletReference, null, destinationKeys.PubKey.ScriptPubKey, new Money(7500), FeeType.Low, 0);
-=======
             TransactionBuildContext buildContext = CreateContext(this.Network, walletReference, "password", destinationKeys.PubKey.ScriptPubKey, new Money(7500), FeeType.Low, 0);
             walletTransactionHandler.BuildTransaction(buildContext);
 
             // Context for estimate does not need password.
             TransactionBuildContext estimateContext = CreateContext(this.Network, walletReference, null, destinationKeys.PubKey.ScriptPubKey, new Money(7500), FeeType.Low, 0);
->>>>>>> 67180ab3
             Money fee = walletTransactionHandler.EstimateFee(estimateContext);
 
             Assert.Equal(fee, buildContext.TransactionFee);
@@ -638,19 +589,11 @@
             (Wallet wallet, (ExtKey ExtKey, string ExtPubKey) accountKeys, (PubKey PubKey, BitcoinPubKeyAddress Address) destinationKeys, TransactionData addressTransaction, WalletTransactionHandler walletTransactionHandler, WalletAccountReference walletReference) = this.SetupWallet();
 
             // Context to build requires password in order to sign transaction.
-<<<<<<< HEAD
-            TransactionBuildContext buildContext = CreateContext(this.network, walletReference, "password", destinationKeys.PubKey.ScriptPubKey, new Money(7500), FeeType.Low, 0, this.CostlyOpReturnData);
-            walletTransactionHandler.BuildTransaction(buildContext);
-
-            // Context for estimate does not need password.
-            TransactionBuildContext estimateContext = CreateContext(this.network, walletReference, null, destinationKeys.PubKey.ScriptPubKey, new Money(7500), FeeType.Low, 0, this.CostlyOpReturnData);
-=======
             TransactionBuildContext buildContext = CreateContext(this.Network, walletReference, "password", destinationKeys.PubKey.ScriptPubKey, new Money(7500), FeeType.Low, 0, this.CostlyOpReturnData);
             walletTransactionHandler.BuildTransaction(buildContext);
 
             // Context for estimate does not need password.
             TransactionBuildContext estimateContext = CreateContext(this.Network, walletReference, null, destinationKeys.PubKey.ScriptPubKey, new Money(7500), FeeType.Low, 0, this.CostlyOpReturnData);
->>>>>>> 67180ab3
             Money feeEstimate = walletTransactionHandler.EstimateFee(estimateContext);
 
             feeEstimate.Should().Be(buildContext.TransactionFee);
@@ -665,19 +608,11 @@
             (Wallet wallet, (ExtKey ExtKey, string ExtPubKey) accountKeys, (PubKey PubKey, BitcoinPubKeyAddress Address) destinationKeys, TransactionData addressTransaction, WalletTransactionHandler walletTransactionHandler, WalletAccountReference walletReference) = this.SetupWallet();
 
             // Context with OpReturnData
-<<<<<<< HEAD
-            TransactionBuildContext estimateContextWithOpReturn = CreateContext(this.network, walletReference, null, destinationKeys.PubKey.ScriptPubKey, new Money(7500), FeeType.Low, 0, this.CostlyOpReturnData);
-            Money feeEstimateWithOpReturn = walletTransactionHandler.EstimateFee(estimateContextWithOpReturn);
-
-            // Context without OpReturnData
-            TransactionBuildContext estimateContextWithoutOpReturn = CreateContext(this.network, walletReference, null, destinationKeys.PubKey.ScriptPubKey, new Money(7500), FeeType.Low, 0, null);
-=======
             TransactionBuildContext estimateContextWithOpReturn = CreateContext(this.Network, walletReference, null, destinationKeys.PubKey.ScriptPubKey, new Money(7500), FeeType.Low, 0, this.CostlyOpReturnData);
             Money feeEstimateWithOpReturn = walletTransactionHandler.EstimateFee(estimateContextWithOpReturn);
 
             // Context without OpReturnData
             TransactionBuildContext estimateContextWithoutOpReturn = CreateContext(this.Network, walletReference, null, destinationKeys.PubKey.ScriptPubKey, new Money(7500), FeeType.Low, 0, null);
->>>>>>> 67180ab3
             Money feeEstimateWithoutOpReturn = walletTransactionHandler.EstimateFee(estimateContextWithoutOpReturn);
 
             feeEstimateWithOpReturn.Should().NotBe(feeEstimateWithoutOpReturn);
@@ -693,19 +628,11 @@
             (Wallet wallet, (ExtKey ExtKey, string ExtPubKey) accountKeys, (PubKey PubKey, BitcoinPubKeyAddress Address) destinationKeys, TransactionData addressTransaction, WalletTransactionHandler walletTransactionHandler, WalletAccountReference walletReference) = this.SetupWallet();
 
             // Context with OpReturnData
-<<<<<<< HEAD
-            TransactionBuildContext contextWithOpReturn = CreateContext(this.network, walletReference, "password", destinationKeys.PubKey.ScriptPubKey, new Money(7500), FeeType.Low, 0, this.CostlyOpReturnData);
-            walletTransactionHandler.BuildTransaction(contextWithOpReturn);
-
-            // Context without OpReturnData
-            TransactionBuildContext contextWithoutOpReturn = CreateContext(this.network, walletReference, "password", destinationKeys.PubKey.ScriptPubKey, new Money(7500), FeeType.Low, 0, null);
-=======
             TransactionBuildContext contextWithOpReturn = CreateContext(this.Network, walletReference, "password", destinationKeys.PubKey.ScriptPubKey, new Money(7500), FeeType.Low, 0, this.CostlyOpReturnData);
             walletTransactionHandler.BuildTransaction(contextWithOpReturn);
 
             // Context without OpReturnData
             TransactionBuildContext contextWithoutOpReturn = CreateContext(this.Network, walletReference, "password", destinationKeys.PubKey.ScriptPubKey, new Money(7500), FeeType.Low, 0, null);
->>>>>>> 67180ab3
             walletTransactionHandler.BuildTransaction(contextWithoutOpReturn);
 
             contextWithoutOpReturn.TransactionFee.Should().NotBe(contextWithOpReturn.TransactionFee);
