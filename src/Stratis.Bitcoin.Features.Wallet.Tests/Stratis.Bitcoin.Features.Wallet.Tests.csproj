﻿<Project Sdk="Microsoft.NET.Sdk">

  <PropertyGroup>
    <TargetFramework>netcoreapp2.1</TargetFramework>
    <AssemblyName>Stratis.Bitcoin.Features.Wallet.Tests</AssemblyName>
    <PackageId>Stratis.Bitcoin.Features.Wallet.Tests</PackageId>
    <GenerateRuntimeConfigurationFiles>true</GenerateRuntimeConfigurationFiles>
    <RuntimeFrameworkVersion>2.1.1</RuntimeFrameworkVersion>
    <GenerateAssemblyTitleAttribute>false</GenerateAssemblyTitleAttribute>
    <GenerateAssemblyDescriptionAttribute>false</GenerateAssemblyDescriptionAttribute>
    <GenerateAssemblyConfigurationAttribute>false</GenerateAssemblyConfigurationAttribute>
    <GenerateAssemblyCompanyAttribute>false</GenerateAssemblyCompanyAttribute>
    <GenerateAssemblyProductAttribute>false</GenerateAssemblyProductAttribute>
    <GenerateAssemblyCopyrightAttribute>false</GenerateAssemblyCopyrightAttribute>
    <GenerateAssemblyVersionAttribute>false</GenerateAssemblyVersionAttribute>
    <GenerateAssemblyFileVersionAttribute>false</GenerateAssemblyFileVersionAttribute>
  </PropertyGroup>

  <PropertyGroup Condition="'$(Configuration)|$(Platform)'=='Debug|AnyCPU'">
    <NoWarn>1701;1702;1705;IDE0008;</NoWarn>
  </PropertyGroup>

  <ItemGroup>
    <Compile Remove="Stratis.Bitcoin.Features.Wallet.Tests\**" />
    <EmbeddedResource Remove="Stratis.Bitcoin.Features.Wallet.Tests\**" />
    <None Remove="Stratis.Bitcoin.Features.Wallet.Tests\**" />
  </ItemGroup>

  <ItemGroup>
    <PackageReference Include="DBreeze" Version="1.89.0" />
    <PackageReference Include="FluentAssertions" Version="5.5.3" />
<<<<<<< HEAD
    <PackageReference Include="Microsoft.NET.Test.Sdk" Version="15.9.0" />
    <PackageReference Include="Moq" Version="4.9.0" />
    <PackageReference Include="Moq.AutoMock" Version="1.2.0.120" />
=======
    <PackageReference Include="Microsoft.NET.Test.Sdk" Version="16.4.0" />
>>>>>>> 49b9ff4a
    <PackageReference Include="xunit.runner.visualstudio" Version="2.4.1">
      <PrivateAssets>all</PrivateAssets>
      <IncludeAssets>runtime; build; native; contentfiles; analyzers</IncludeAssets>
    </PackageReference>
  </ItemGroup>

  <ItemGroup>
    <ProjectReference Include="..\NBitcoin\NBitcoin.csproj" />
    <ProjectReference Include="..\Stratis.Bitcoin.Features.Wallet\Stratis.Bitcoin.Features.Wallet.csproj" />
    <ProjectReference Include="..\Stratis.Bitcoin.Features.RPC\Stratis.Bitcoin.Features.RPC.csproj" />
    <ProjectReference Include="..\Stratis.Bitcoin.Tests.Common\Stratis.Bitcoin.Tests.Common.csproj" />
    <ProjectReference Include="..\Stratis.Bitcoin.Tests.Wallet.Common\Stratis.Bitcoin.Tests.Wallet.Common.csproj" />
    <ProjectReference Include="..\Stratis.Bitcoin\Stratis.Bitcoin.csproj" />
    <ProjectReference Include="..\Stratis.Features.SQLiteWalletRepository\Stratis.Features.SQLiteWalletRepository.csproj" />
  </ItemGroup>

  <ItemGroup>
    <None Update="xunit.runner.json">
      <CopyToOutputDirectory>PreserveNewest</CopyToOutputDirectory>
    </None>
  </ItemGroup>

  <ItemGroup>
    <Service Include="{82a7f48d-3b50-4b1e-b82e-3ada8210c358}" />
  </ItemGroup>

</Project><|MERGE_RESOLUTION|>--- conflicted
+++ resolved
@@ -29,13 +29,9 @@
   <ItemGroup>
     <PackageReference Include="DBreeze" Version="1.89.0" />
     <PackageReference Include="FluentAssertions" Version="5.5.3" />
-<<<<<<< HEAD
-    <PackageReference Include="Microsoft.NET.Test.Sdk" Version="15.9.0" />
+    <PackageReference Include="Microsoft.NET.Test.Sdk" Version="16.4.0" />
     <PackageReference Include="Moq" Version="4.9.0" />
     <PackageReference Include="Moq.AutoMock" Version="1.2.0.120" />
-=======
-    <PackageReference Include="Microsoft.NET.Test.Sdk" Version="16.4.0" />
->>>>>>> 49b9ff4a
     <PackageReference Include="xunit.runner.visualstudio" Version="2.4.1">
       <PrivateAssets>all</PrivateAssets>
       <IncludeAssets>runtime; build; native; contentfiles; analyzers</IncludeAssets>
