﻿using System;
using System.Collections.Generic;
using System.IO;
using System.Linq;
using System.Threading.Tasks;
using Microsoft.Extensions.Logging;
using Moq;
using NBitcoin;
using NBitcoin.Protocol;
using Newtonsoft.Json;
using Stratis.Bitcoin.Configuration;
using Stratis.Bitcoin.Features.Wallet.Interfaces;
using Stratis.Bitcoin.Features.Wallet.JsonConverters;
using Stratis.Bitcoin.Tests.Logging;
using Stratis.Bitcoin.Tests.Utilities;
using Stratis.Bitcoin.Utilities;
using Xunit;

namespace Stratis.Bitcoin.Features.Wallet.Tests
{
    public class WalletManagerTest : LogsTestBase, IDisposable
    {
<<<<<<< HEAD
        public WalletManagerTest()
        {
            // These tests use Nwtwork.StratisMain.
            // Ensure that these static flags have the expected values.
            Transaction.TimeStamp = true;
            Block.BlockSignature = true;
        }

=======
>>>>>>> 515500b4
        public void Dispose()
        {
            // This is needed here because of the fact that the Stratis network, when initialized, sets the
            // Transaction.TimeStamp value to 'true' (look in Network.InitStratisTest() and Network.InitStratisMain()) in order
            // for proof-of-stake to work.
            // Now, there are a few tests where we're trying to parse Bitcoin transaction, but since the TimeStamp is set the true,
            // the execution path is different and the bitcoin transaction tests are failing.
            // Here we're resetting the TimeStamp after every test so it doesn't cause any trouble.
            Transaction.TimeStamp = false;
            Block.BlockSignature = false;
        }

        /// <summary>
        /// This is more of an integration test to verify fields are filled correctly. This is what I could confirm.
        /// </summary>
        [Fact]
        public void CreateWalletWithoutPassphraseOrMnemonicCreatesWalletUsingPassword()
        {
            DataFolder dataFolder = CreateDataFolder(this);

            var chain = new ConcurrentChain(Network.StratisMain);
            var nonce = RandomUtils.GetUInt32();
            var block = new Block();
            block.AddTransaction(new Transaction());
            block.UpdateMerkleRoot();
            block.Header.HashPrevBlock = chain.Genesis.HashBlock;
            block.Header.Nonce = nonce;
            block.Header.BlockTime = DateTimeOffset.Now;
            chain.SetTip(block.Header);

            var walletManager = new WalletManager(this.LoggerFactory.Object, Network.StratisMain, chain, NodeSettings.Default(),
                dataFolder, new Mock<IWalletFeePolicy>().Object, new Mock<IAsyncLoopFactory>().Object, new NodeLifetime(), DateTimeProvider.Default);

            var password = "test";

            // create the wallet
            var mnemonic = walletManager.CreateWallet(password, "mywallet");

            // assert it has saved it to disk and has been created correctly.
            var expectedWallet = JsonConvert.DeserializeObject<Wallet>(File.ReadAllText(dataFolder.WalletPath + "/mywallet.wallet.json"));
            var actualWallet = walletManager.Wallets.ElementAt(0);

            Assert.Equal("mywallet", expectedWallet.Name);
            Assert.Equal(Network.StratisMain, expectedWallet.Network);

            Assert.Equal(expectedWallet.Name, actualWallet.Name);
            Assert.Equal(expectedWallet.Network, actualWallet.Network);
            Assert.Equal(expectedWallet.EncryptedSeed, actualWallet.EncryptedSeed);
            Assert.Equal(expectedWallet.ChainCode, actualWallet.ChainCode);

            Assert.Equal(1, expectedWallet.AccountsRoot.Count);
            Assert.Equal(1, actualWallet.AccountsRoot.Count);

            for (var i = 0; i < expectedWallet.AccountsRoot.Count; i++)
            {
                Assert.Equal(CoinType.Stratis, expectedWallet.AccountsRoot.ElementAt(i).CoinType);
                Assert.Equal(1, expectedWallet.AccountsRoot.ElementAt(i).LastBlockSyncedHeight);
                Assert.Equal(block.GetHash(), expectedWallet.AccountsRoot.ElementAt(i).LastBlockSyncedHash);

                Assert.Equal(expectedWallet.AccountsRoot.ElementAt(i).CoinType, actualWallet.AccountsRoot.ElementAt(i).CoinType);
                Assert.Equal(expectedWallet.AccountsRoot.ElementAt(i).LastBlockSyncedHash, actualWallet.AccountsRoot.ElementAt(i).LastBlockSyncedHash);
                Assert.Equal(expectedWallet.AccountsRoot.ElementAt(i).LastBlockSyncedHeight, actualWallet.AccountsRoot.ElementAt(i).LastBlockSyncedHeight);

                var accountRoot = actualWallet.AccountsRoot.ElementAt(i);
                Assert.Equal(1, accountRoot.Accounts.Count);

                for (var j = 0; j < accountRoot.Accounts.Count; j++)
                {
                    var actualAccount = accountRoot.Accounts.ElementAt(j);
                    Assert.Equal($"account {j}", actualAccount.Name);
                    Assert.Equal(j, actualAccount.Index);
                    Assert.Equal($"m/44'/105'/{j}'", actualAccount.HdPath);

                    var extKey = new ExtKey(Key.Parse(expectedWallet.EncryptedSeed, "test", expectedWallet.Network), expectedWallet.ChainCode);
                    var expectedExtendedPubKey = extKey.Derive(new KeyPath($"m/44'/105'/{j}'")).Neuter().ToString(expectedWallet.Network);
                    Assert.Equal(expectedExtendedPubKey, actualAccount.ExtendedPubKey);

                    Assert.Equal(20, actualAccount.InternalAddresses.Count);

                    for (var k = 0; k < actualAccount.InternalAddresses.Count; k++)
                    {
                        var actualAddress = actualAccount.InternalAddresses.ElementAt(k);
                        var expectedAddressPubKey = ExtPubKey.Parse(expectedExtendedPubKey).Derive(new KeyPath($"1/{k}")).PubKey;
                        var expectedAddress = expectedAddressPubKey.GetAddress(expectedWallet.Network);
                        Assert.Equal(k, actualAddress.Index);
                        Assert.Equal(expectedAddress.ScriptPubKey, actualAddress.ScriptPubKey);
                        Assert.Equal(expectedAddress.ToString(), actualAddress.Address);
                        Assert.Equal(expectedAddressPubKey.ScriptPubKey, actualAddress.Pubkey);
                        Assert.Equal($"m/44'/105'/{j}'/1/{k}", actualAddress.HdPath);
                        Assert.Equal(0, actualAddress.Transactions.Count);
                    }

                    Assert.Equal(20, actualAccount.ExternalAddresses.Count);
                    for (var l = 0; l < actualAccount.ExternalAddresses.Count; l++)
                    {
                        var actualAddress = actualAccount.ExternalAddresses.ElementAt(l);
                        var expectedAddressPubKey = ExtPubKey.Parse(expectedExtendedPubKey).Derive(new KeyPath($"0/{l}")).PubKey;
                        var expectedAddress = expectedAddressPubKey.GetAddress(expectedWallet.Network);
                        Assert.Equal(l, actualAddress.Index);
                        Assert.Equal(expectedAddress.ScriptPubKey, actualAddress.ScriptPubKey);
                        Assert.Equal(expectedAddress.ToString(), actualAddress.Address);
                        Assert.Equal(expectedAddressPubKey.ScriptPubKey, actualAddress.Pubkey);
                        Assert.Equal($"m/44'/105'/{j}'/0/{l}", actualAddress.HdPath);
                        Assert.Equal(0, actualAddress.Transactions.Count);
                    }
                }
            }

            Assert.Equal(2, expectedWallet.BlockLocator.Count);
            Assert.Equal(2, actualWallet.BlockLocator.Count);

            var expectedBlockHash = block.GetHash();
            Assert.Equal(expectedBlockHash, expectedWallet.BlockLocator.ElementAt(0));
            Assert.Equal(expectedWallet.BlockLocator.ElementAt(0), actualWallet.BlockLocator.ElementAt(0));

            expectedBlockHash = chain.Genesis.HashBlock;
            Assert.Equal(expectedBlockHash, expectedWallet.BlockLocator.ElementAt(1));
            Assert.Equal(expectedWallet.BlockLocator.ElementAt(1), actualWallet.BlockLocator.ElementAt(1));

            Assert.Equal(actualWallet.EncryptedSeed, mnemonic.DeriveExtKey(password).PrivateKey.GetEncryptedBitcoinSecret(password, Network.StratisMain).ToWif());
            Assert.Equal(expectedWallet.EncryptedSeed, mnemonic.DeriveExtKey(password).PrivateKey.GetEncryptedBitcoinSecret(password, Network.StratisMain).ToWif());
        }

        /// <summary>
        /// This is more of an integration test to verify fields are filled correctly. This is what I could confirm.
        /// </summary>
        [Fact]
        public void CreateWalletWithPasswordAndPassphraseCreatesWalletUsingPasswordAndPassphrase()
        {
            DataFolder dataFolder = CreateDataFolder(this);

            var chain = new ConcurrentChain(Network.StratisMain);
            var nonce = RandomUtils.GetUInt32();
            var block = new Block();
            block.AddTransaction(new Transaction());
            block.UpdateMerkleRoot();
            block.Header.HashPrevBlock = chain.Genesis.HashBlock;
            block.Header.Nonce = nonce;
            block.Header.BlockTime = DateTimeOffset.Now;
            chain.SetTip(block.Header);

            var walletManager = new WalletManager(this.LoggerFactory.Object, Network.StratisMain, chain, NodeSettings.Default(),
                dataFolder, new Mock<IWalletFeePolicy>().Object, new Mock<IAsyncLoopFactory>().Object, new NodeLifetime(), DateTimeProvider.Default);

            var password = "test";
            var passphrase = "this is my magic passphrase";

            // create the wallet
            var mnemonic = walletManager.CreateWallet(password, "mywallet", passphrase);

            // assert it has saved it to disk and has been created correctly.
            var expectedWallet = JsonConvert.DeserializeObject<Wallet>(File.ReadAllText(dataFolder.WalletPath + "/mywallet.wallet.json"));
            var actualWallet = walletManager.Wallets.ElementAt(0);

            Assert.Equal("mywallet", expectedWallet.Name);
            Assert.Equal(Network.StratisMain, expectedWallet.Network);

            Assert.Equal(expectedWallet.Name, actualWallet.Name);
            Assert.Equal(expectedWallet.Network, actualWallet.Network);
            Assert.Equal(expectedWallet.EncryptedSeed, actualWallet.EncryptedSeed);
            Assert.Equal(expectedWallet.ChainCode, actualWallet.ChainCode);

            Assert.Equal(1, expectedWallet.AccountsRoot.Count);
            Assert.Equal(1, actualWallet.AccountsRoot.Count);

            for (var i = 0; i < expectedWallet.AccountsRoot.Count; i++)
            {
                Assert.Equal(CoinType.Stratis, expectedWallet.AccountsRoot.ElementAt(i).CoinType);
                Assert.Equal(1, expectedWallet.AccountsRoot.ElementAt(i).LastBlockSyncedHeight);
                Assert.Equal(block.GetHash(), expectedWallet.AccountsRoot.ElementAt(i).LastBlockSyncedHash);

                Assert.Equal(expectedWallet.AccountsRoot.ElementAt(i).CoinType, actualWallet.AccountsRoot.ElementAt(i).CoinType);
                Assert.Equal(expectedWallet.AccountsRoot.ElementAt(i).LastBlockSyncedHash, actualWallet.AccountsRoot.ElementAt(i).LastBlockSyncedHash);
                Assert.Equal(expectedWallet.AccountsRoot.ElementAt(i).LastBlockSyncedHeight, actualWallet.AccountsRoot.ElementAt(i).LastBlockSyncedHeight);

                var accountRoot = actualWallet.AccountsRoot.ElementAt(i);
                Assert.Equal(1, accountRoot.Accounts.Count);

                for (var j = 0; j < accountRoot.Accounts.Count; j++)
                {
                    var actualAccount = accountRoot.Accounts.ElementAt(j);
                    Assert.Equal($"account {j}", actualAccount.Name);
                    Assert.Equal(j, actualAccount.Index);
                    Assert.Equal($"m/44'/105'/{j}'", actualAccount.HdPath);

                    var extKey = new ExtKey(Key.Parse(expectedWallet.EncryptedSeed, "test", expectedWallet.Network), expectedWallet.ChainCode);
                    var expectedExtendedPubKey = extKey.Derive(new KeyPath($"m/44'/105'/{j}'")).Neuter().ToString(expectedWallet.Network);
                    Assert.Equal(expectedExtendedPubKey, actualAccount.ExtendedPubKey);

                    Assert.Equal(20, actualAccount.InternalAddresses.Count);

                    for (var k = 0; k < actualAccount.InternalAddresses.Count; k++)
                    {
                        var actualAddress = actualAccount.InternalAddresses.ElementAt(k);
                        var expectedAddressPubKey = ExtPubKey.Parse(expectedExtendedPubKey).Derive(new KeyPath($"1/{k}")).PubKey;
                        var expectedAddress = expectedAddressPubKey.GetAddress(expectedWallet.Network);
                        Assert.Equal(k, actualAddress.Index);
                        Assert.Equal(expectedAddress.ScriptPubKey, actualAddress.ScriptPubKey);
                        Assert.Equal(expectedAddress.ToString(), actualAddress.Address);
                        Assert.Equal(expectedAddressPubKey.ScriptPubKey, actualAddress.Pubkey);
                        Assert.Equal($"m/44'/105'/{j}'/1/{k}", actualAddress.HdPath);
                        Assert.Equal(0, actualAddress.Transactions.Count);
                    }

                    Assert.Equal(20, actualAccount.ExternalAddresses.Count);
                    for (var l = 0; l < actualAccount.ExternalAddresses.Count; l++)
                    {
                        var actualAddress = actualAccount.ExternalAddresses.ElementAt(l);
                        var expectedAddressPubKey = ExtPubKey.Parse(expectedExtendedPubKey).Derive(new KeyPath($"0/{l}")).PubKey;
                        var expectedAddress = expectedAddressPubKey.GetAddress(expectedWallet.Network);
                        Assert.Equal(l, actualAddress.Index);
                        Assert.Equal(expectedAddress.ScriptPubKey, actualAddress.ScriptPubKey);
                        Assert.Equal(expectedAddress.ToString(), actualAddress.Address);
                        Assert.Equal(expectedAddressPubKey.ScriptPubKey, actualAddress.Pubkey);
                        Assert.Equal($"m/44'/105'/{j}'/0/{l}", actualAddress.HdPath);
                        Assert.Equal(0, actualAddress.Transactions.Count);
                    }
                }
            }

            Assert.Equal(2, expectedWallet.BlockLocator.Count);
            Assert.Equal(2, actualWallet.BlockLocator.Count);

            var expectedBlockHash = block.GetHash();
            Assert.Equal(expectedBlockHash, expectedWallet.BlockLocator.ElementAt(0));
            Assert.Equal(expectedWallet.BlockLocator.ElementAt(0), actualWallet.BlockLocator.ElementAt(0));

            expectedBlockHash = chain.Genesis.HashBlock;
            Assert.Equal(expectedBlockHash, expectedWallet.BlockLocator.ElementAt(1));
            Assert.Equal(expectedWallet.BlockLocator.ElementAt(1), actualWallet.BlockLocator.ElementAt(1));

            Assert.Equal(actualWallet.EncryptedSeed, mnemonic.DeriveExtKey(passphrase).PrivateKey.GetEncryptedBitcoinSecret(password, Network.StratisMain).ToWif());
            Assert.Equal(expectedWallet.EncryptedSeed, mnemonic.DeriveExtKey(passphrase).PrivateKey.GetEncryptedBitcoinSecret(password, Network.StratisMain).ToWif());
        }

        [Fact]
        public void CreateWalletWithMnemonicListCreatesWalletUsingMnemonicList()
        {
            DataFolder dataFolder = CreateDataFolder(this);

            var chain = new ConcurrentChain(Network.StratisMain);
            var nonce = RandomUtils.GetUInt32();
            var block = new Block();
            block.AddTransaction(new Transaction());
            block.UpdateMerkleRoot();
            block.Header.HashPrevBlock = chain.Genesis.HashBlock;
            block.Header.Nonce = nonce;
            chain.SetTip(block.Header);

            var walletManager = new WalletManager(this.LoggerFactory.Object, Network.StratisMain, chain, NodeSettings.Default(),
                                                    dataFolder, new Mock<IWalletFeePolicy>().Object, new Mock<IAsyncLoopFactory>().Object, new NodeLifetime(), DateTimeProvider.Default);

            var password = "test";

            var mnemonicList = new Mnemonic(Wordlist.French, WordCount.Eighteen);

            // create the wallet
            var mnemonic = walletManager.CreateWallet(password, "mywallet", mnemonicList: mnemonicList.ToString());

            Assert.Equal(mnemonic.DeriveSeed(), mnemonicList.DeriveSeed());
        }

        [Fact]
        public void UpdateLastBlockSyncedHeightWhileWalletCreatedDoesNotThrowInvalidOperationException()
        {
            DataFolder dataFolder = CreateDataFolder(this);
            var loggerFactory = new Mock<ILoggerFactory>();
            loggerFactory.Setup(l => l.CreateLogger(It.IsAny<string>()))
               .Returns(new Mock<ILogger>().Object);

            var walletManager = new WalletManager(loggerFactory.Object, Network.Main, new Mock<ConcurrentChain>().Object, NodeSettings.Default(),
                                                  dataFolder, new Mock<IWalletFeePolicy>().Object, new Mock<IAsyncLoopFactory>().Object, new NodeLifetime(), DateTimeProvider.Default);

            var concurrentChain = new ConcurrentChain(Network.Main);
            ChainedBlock tip = WalletTestsHelpers.AppendBlock(null, concurrentChain).ChainedBlock;

            walletManager.Wallets.Add(WalletTestsHelpers.CreateWallet("wallet1"));
            walletManager.Wallets.Add(WalletTestsHelpers.CreateWallet("wallet2"));

            Parallel.For(0, 500, new ParallelOptions { MaxDegreeOfParallelism = 10 }, (int iteration) =>
            {
                walletManager.UpdateLastBlockSyncedHeight(tip);
                walletManager.Wallets.Add(WalletTestsHelpers.CreateWallet("wallet"));
                walletManager.UpdateLastBlockSyncedHeight(tip);
            });

            Assert.Equal(502, walletManager.Wallets.Count);
            Assert.True(walletManager.Wallets.All(w => w.BlockLocator != null));
        }

        [Fact]
        public void LoadWalletWithExistingWalletLoadsWalletOntoManager()
        {
            DataFolder dataFolder = CreateDataFolder(this);

            var wallet = WalletTestsHelpers.GenerateBlankWallet("testWallet", "password");

            File.WriteAllText(Path.Combine(dataFolder.WalletPath, "testWallet.wallet.json"), JsonConvert.SerializeObject(wallet, Formatting.Indented, new ByteArrayConverter()));

            var walletManager = new WalletManager(this.LoggerFactory.Object, Network.StratisMain, new Mock<ConcurrentChain>().Object, NodeSettings.Default(),
                                                dataFolder, new Mock<IWalletFeePolicy>().Object, new Mock<IAsyncLoopFactory>().Object, new NodeLifetime(), DateTimeProvider.Default);

            var result = walletManager.LoadWallet("password", "testWallet");

            Assert.Equal("testWallet", result.Name);
            Assert.Equal(Network.Main, result.Network);

            Assert.Single(walletManager.Wallets);
            Assert.Equal("testWallet", walletManager.Wallets.ElementAt(0).Name);
            Assert.Equal(Network.Main, walletManager.Wallets.ElementAt(0).Network);
        }

        [Fact]
        public void LoadWalletWithNonExistingWalletThrowsFileNotFoundException()
        {
            Assert.Throws<FileNotFoundException>(() =>
           {
               DataFolder dataFolder = CreateDataFolder(this);

               var walletManager = new WalletManager(this.LoggerFactory.Object, Network.StratisMain, new Mock<ConcurrentChain>().Object, NodeSettings.Default(),
                                                dataFolder, new Mock<IWalletFeePolicy>().Object, new Mock<IAsyncLoopFactory>().Object, new NodeLifetime(), DateTimeProvider.Default);

               walletManager.LoadWallet("password", "testWallet");
           });
        }

        [Fact]
        public void RecoverWalletWithEqualInputAsExistingWalletRecoversWallet()
        {
            DataFolder dataFolder = CreateDataFolder(this);

            var password = "test";
            var passphrase = "this is my magic passphrase";
            var walletName = "mywallet";

            ConcurrentChain chain = WalletTestsHelpers.PrepareChainWithBlock();
            // Prepare an existing wallet through this manager and delete the file from disk. Return the created wallet object and mnemonic.
            var deletedWallet = this.CreateWalletOnDiskAndDeleteWallet(dataFolder, password, passphrase, walletName, chain);
            Assert.False(File.Exists(Path.Combine(dataFolder.WalletPath + $"/{walletName}.wallet.json")));

            // create a fresh manager.
            var walletManager = new WalletManager(this.LoggerFactory.Object, Network.StratisMain, chain, NodeSettings.Default(),
                dataFolder, new Mock<IWalletFeePolicy>().Object, new Mock<IAsyncLoopFactory>().Object, new NodeLifetime(), DateTimeProvider.Default);

            // Try to recover it.
            var recoveredWallet = walletManager.RecoverWallet(password, walletName, deletedWallet.mnemonic.ToString(), DateTime.Now.AddDays(1), passphrase);

            Assert.True(File.Exists(Path.Combine(dataFolder.WalletPath + $"/{walletName}.wallet.json")));

            var expectedWallet = deletedWallet.wallet;

            Assert.Equal(expectedWallet.Name, recoveredWallet.Name);
            Assert.Equal(expectedWallet.Network, recoveredWallet.Network);
            Assert.Equal(expectedWallet.EncryptedSeed, recoveredWallet.EncryptedSeed);
            Assert.Equal(expectedWallet.ChainCode, recoveredWallet.ChainCode);

            Assert.Equal(1, expectedWallet.AccountsRoot.Count);
            Assert.Equal(1, recoveredWallet.AccountsRoot.Count);

            for (var i = 0; i < recoveredWallet.AccountsRoot.Count; i++)
            {
                Assert.Equal(expectedWallet.AccountsRoot.ElementAt(i).CoinType, recoveredWallet.AccountsRoot.ElementAt(i).CoinType);
                Assert.Equal(expectedWallet.AccountsRoot.ElementAt(i).LastBlockSyncedHeight, recoveredWallet.AccountsRoot.ElementAt(i).LastBlockSyncedHeight);
                Assert.Equal(expectedWallet.AccountsRoot.ElementAt(i).LastBlockSyncedHash, recoveredWallet.AccountsRoot.ElementAt(i).LastBlockSyncedHash);

                var recoveredAccountRoot = recoveredWallet.AccountsRoot.ElementAt(i);
                var expectedAccountRoot = expectedWallet.AccountsRoot.ElementAt(i);

                Assert.Equal(1, recoveredAccountRoot.Accounts.Count);
                Assert.Equal(1, expectedAccountRoot.Accounts.Count);

                for (var j = 0; j < expectedAccountRoot.Accounts.Count; j++)
                {
                    var expectedAccount = expectedAccountRoot.Accounts.ElementAt(j);
                    var recoveredAccount = recoveredAccountRoot.Accounts.ElementAt(j);
                    Assert.Equal(expectedAccount.Name, recoveredAccount.Name);
                    Assert.Equal(expectedAccount.Index, recoveredAccount.Index);
                    Assert.Equal(expectedAccount.HdPath, recoveredAccount.HdPath);
                    Assert.Equal(expectedAccount.ExtendedPubKey, expectedAccount.ExtendedPubKey);

                    Assert.Equal(20, recoveredAccount.InternalAddresses.Count);

                    for (var k = 0; k < recoveredAccount.InternalAddresses.Count; k++)
                    {
                        var expectedAddress = expectedAccount.InternalAddresses.ElementAt(k);
                        var recoveredAddress = recoveredAccount.InternalAddresses.ElementAt(k);
                        Assert.Equal(expectedAddress.Index, recoveredAddress.Index);
                        Assert.Equal(expectedAddress.ScriptPubKey, recoveredAddress.ScriptPubKey);
                        Assert.Equal(expectedAddress.Address, recoveredAddress.Address);
                        Assert.Equal(expectedAddress.Pubkey, recoveredAddress.Pubkey);
                        Assert.Equal(expectedAddress.HdPath, recoveredAddress.HdPath);
                        Assert.Equal(0, expectedAddress.Transactions.Count);
                        Assert.Equal(expectedAddress.Transactions.Count, recoveredAddress.Transactions.Count);
                    }

                    Assert.Equal(20, recoveredAccount.ExternalAddresses.Count);
                    for (var l = 0; l < recoveredAccount.ExternalAddresses.Count; l++)
                    {
                        var expectedAddress = expectedAccount.ExternalAddresses.ElementAt(l);
                        var recoveredAddress = recoveredAccount.ExternalAddresses.ElementAt(l);
                        Assert.Equal(expectedAddress.Index, recoveredAddress.Index);
                        Assert.Equal(expectedAddress.ScriptPubKey, recoveredAddress.ScriptPubKey);
                        Assert.Equal(expectedAddress.Address, recoveredAddress.Address);
                        Assert.Equal(expectedAddress.Pubkey, recoveredAddress.Pubkey);
                        Assert.Equal(expectedAddress.HdPath, recoveredAddress.HdPath);
                        Assert.Equal(0, expectedAddress.Transactions.Count);
                        Assert.Equal(expectedAddress.Transactions.Count, recoveredAddress.Transactions.Count);
                    }
                }
            }

            Assert.Equal(2, expectedWallet.BlockLocator.Count);
            Assert.Equal(2, recoveredWallet.BlockLocator.Count);
            Assert.Equal(expectedWallet.BlockLocator.ElementAt(0), recoveredWallet.BlockLocator.ElementAt(0));
            Assert.Equal(expectedWallet.BlockLocator.ElementAt(1), recoveredWallet.BlockLocator.ElementAt(1));
            Assert.Equal(expectedWallet.EncryptedSeed, recoveredWallet.EncryptedSeed);
        }

        [Fact]
        public void RecoverWalletOnlyWithPasswordWalletRecoversWallet()
        {
            DataFolder dataFolder = CreateDataFolder(this);

            var password = "test";
            var walletName = "mywallet";

            ConcurrentChain chain = WalletTestsHelpers.PrepareChainWithBlock();
            // prepare an existing wallet through this manager and delete the file from disk. Return the created wallet object and mnemonic.
            var deletedWallet = this.CreateWalletOnDiskAndDeleteWallet(dataFolder, password, password, walletName, chain);
            Assert.False(File.Exists(Path.Combine(dataFolder.WalletPath + $"/{walletName}.wallet.json")));

            // create a fresh manager.
            var walletManager = new WalletManager(this.LoggerFactory.Object, Network.StratisMain, chain, NodeSettings.Default(),
                dataFolder, new Mock<IWalletFeePolicy>().Object, new Mock<IAsyncLoopFactory>().Object, new NodeLifetime(), DateTimeProvider.Default);

            // try to recover it.
            var recoveredWallet = walletManager.RecoverWallet(password, walletName, deletedWallet.mnemonic.ToString(), DateTime.Now.AddDays(1), password);

            Assert.True(File.Exists(Path.Combine(dataFolder.WalletPath + $"/{walletName}.wallet.json")));

            var expectedWallet = deletedWallet.wallet;

            Assert.Equal(expectedWallet.Name, recoveredWallet.Name);
            Assert.Equal(expectedWallet.Network, recoveredWallet.Network);
            Assert.Equal(expectedWallet.EncryptedSeed, recoveredWallet.EncryptedSeed);
            Assert.Equal(expectedWallet.ChainCode, recoveredWallet.ChainCode);

            Assert.Equal(1, expectedWallet.AccountsRoot.Count);
            Assert.Equal(1, recoveredWallet.AccountsRoot.Count);

            for (var i = 0; i < recoveredWallet.AccountsRoot.Count; i++)
            {
                Assert.Equal(expectedWallet.AccountsRoot.ElementAt(i).CoinType, recoveredWallet.AccountsRoot.ElementAt(i).CoinType);
                Assert.Equal(expectedWallet.AccountsRoot.ElementAt(i).LastBlockSyncedHeight, recoveredWallet.AccountsRoot.ElementAt(i).LastBlockSyncedHeight);
                Assert.Equal(expectedWallet.AccountsRoot.ElementAt(i).LastBlockSyncedHash, recoveredWallet.AccountsRoot.ElementAt(i).LastBlockSyncedHash);

                var recoveredAccountRoot = recoveredWallet.AccountsRoot.ElementAt(i);
                var expectedAccountRoot = expectedWallet.AccountsRoot.ElementAt(i);

                Assert.Equal(1, recoveredAccountRoot.Accounts.Count);
                Assert.Equal(1, expectedAccountRoot.Accounts.Count);

                for (var j = 0; j < expectedAccountRoot.Accounts.Count; j++)
                {
                    var expectedAccount = expectedAccountRoot.Accounts.ElementAt(j);
                    var recoveredAccount = recoveredAccountRoot.Accounts.ElementAt(j);
                    Assert.Equal(expectedAccount.Name, recoveredAccount.Name);
                    Assert.Equal(expectedAccount.Index, recoveredAccount.Index);
                    Assert.Equal(expectedAccount.HdPath, recoveredAccount.HdPath);
                    Assert.Equal(expectedAccount.ExtendedPubKey, expectedAccount.ExtendedPubKey);

                    Assert.Equal(20, recoveredAccount.InternalAddresses.Count);

                    for (var k = 0; k < recoveredAccount.InternalAddresses.Count; k++)
                    {
                        var expectedAddress = expectedAccount.InternalAddresses.ElementAt(k);
                        var recoveredAddress = recoveredAccount.InternalAddresses.ElementAt(k);
                        Assert.Equal(expectedAddress.Index, recoveredAddress.Index);
                        Assert.Equal(expectedAddress.ScriptPubKey, recoveredAddress.ScriptPubKey);
                        Assert.Equal(expectedAddress.Address, recoveredAddress.Address);
                        Assert.Equal(expectedAddress.Pubkey, recoveredAddress.Pubkey);
                        Assert.Equal(expectedAddress.HdPath, recoveredAddress.HdPath);
                        Assert.Equal(0, expectedAddress.Transactions.Count);
                        Assert.Equal(expectedAddress.Transactions.Count, recoveredAddress.Transactions.Count);
                    }

                    Assert.Equal(20, recoveredAccount.ExternalAddresses.Count);
                    for (var l = 0; l < recoveredAccount.ExternalAddresses.Count; l++)
                    {
                        var expectedAddress = expectedAccount.ExternalAddresses.ElementAt(l);
                        var recoveredAddress = recoveredAccount.ExternalAddresses.ElementAt(l);
                        Assert.Equal(expectedAddress.Index, recoveredAddress.Index);
                        Assert.Equal(expectedAddress.ScriptPubKey, recoveredAddress.ScriptPubKey);
                        Assert.Equal(expectedAddress.Address, recoveredAddress.Address);
                        Assert.Equal(expectedAddress.Pubkey, recoveredAddress.Pubkey);
                        Assert.Equal(expectedAddress.HdPath, recoveredAddress.HdPath);
                        Assert.Equal(0, expectedAddress.Transactions.Count);
                        Assert.Equal(expectedAddress.Transactions.Count, recoveredAddress.Transactions.Count);
                    }
                }
            }

            Assert.Equal(2, expectedWallet.BlockLocator.Count);
            Assert.Equal(2, recoveredWallet.BlockLocator.Count);
            Assert.Equal(expectedWallet.BlockLocator.ElementAt(0), recoveredWallet.BlockLocator.ElementAt(0));
            Assert.Equal(expectedWallet.BlockLocator.ElementAt(1), recoveredWallet.BlockLocator.ElementAt(1));
            Assert.Equal(expectedWallet.EncryptedSeed, recoveredWallet.EncryptedSeed);
        }

        [Fact]
        public void LoadKeysLookupInParallelDoesNotThrowInvalidOperationException()
        {
            DataFolder dataFolder = CreateDataFolder(this);

            var walletManager = new WalletManager(this.LoggerFactory.Object, Network.Main, new Mock<ConcurrentChain>().Object, NodeSettings.Default(),
                dataFolder, new Mock<IWalletFeePolicy>().Object, new Mock<IAsyncLoopFactory>().Object, new NodeLifetime(), DateTimeProvider.Default);

            // generate 3 wallet with 2 accounts containing 1000 external and 100 internal addresses each.
            walletManager.Wallets.Add(WalletTestsHelpers.CreateWallet("wallet1"));
            walletManager.Wallets.Add(WalletTestsHelpers.CreateWallet("wallet2"));
            walletManager.Wallets.Add(WalletTestsHelpers.CreateWallet("wallet3"));
            WalletTestsHelpers.AddAddressesToWallet(walletManager, 1000);

            Parallel.For(0, 5000, new ParallelOptions { MaxDegreeOfParallelism = 10 }, (int iteration) =>
            {
                walletManager.LoadKeysLookupLock();
                walletManager.LoadKeysLookupLock();
                walletManager.LoadKeysLookupLock();
            });

            Assert.Equal(12000, walletManager.keysLookup.Count);
        }

        [Fact]
        public void GetUnusedAccountUsingNameForNonExistinAccountThrowsWalletException()
        {
            DataFolder dataFolder = CreateDataFolder(this);
            Assert.Throws<WalletException>(() =>
            {
                var walletManager = new WalletManager(this.LoggerFactory.Object, Network.Main, new Mock<ConcurrentChain>().Object, NodeSettings.Default(),
                    dataFolder, new Mock<IWalletFeePolicy>().Object, new Mock<IAsyncLoopFactory>().Object, new NodeLifetime(), DateTimeProvider.Default);

                walletManager.GetUnusedAccount("nonexisting", "password");
            });
        }

        [Fact]
        public void GetUnusedAccountUsingWalletNameWithExistingAccountReturnsUnusedAccountIfExistsOnWallet()
        {
            DataFolder dataFolder = CreateDataFolder(this);

            var walletManager = new WalletManager(this.LoggerFactory.Object, Network.Main, new Mock<ConcurrentChain>().Object, NodeSettings.Default(),
                dataFolder, new Mock<IWalletFeePolicy>().Object, new Mock<IAsyncLoopFactory>().Object, new NodeLifetime(), DateTimeProvider.Default);
            var wallet = WalletTestsHelpers.GenerateBlankWallet("testWallet", "password");
            wallet.AccountsRoot.ElementAt(0).Accounts.Add(new HdAccount { Name = "unused" });
            walletManager.Wallets.Add(wallet);

            var result = walletManager.GetUnusedAccount("testWallet", "password");

            Assert.Equal("unused", result.Name);
            Assert.False(File.Exists(Path.Combine(dataFolder.WalletPath + $"/testWallet.wallet.json")));
        }

        [Fact]
        public void GetUnusedAccountUsingWalletNameWithoutUnusedAccountsCreatesAccountAndSavesWallet()
        {
            DataFolder dataFolder = CreateDataFolder(this);

            var walletManager = new WalletManager(this.LoggerFactory.Object, Network.Main, new Mock<ConcurrentChain>().Object, NodeSettings.Default(),
                dataFolder, new Mock<IWalletFeePolicy>().Object, new Mock<IAsyncLoopFactory>().Object, new NodeLifetime(), DateTimeProvider.Default);
            var wallet = WalletTestsHelpers.GenerateBlankWallet("testWallet", "password");
            wallet.AccountsRoot.ElementAt(0).Accounts.Clear();
            walletManager.Wallets.Add(wallet);

            var result = walletManager.GetUnusedAccount("testWallet", "password");

            Assert.Equal("account 0", result.Name);
            Assert.True(File.Exists(Path.Combine(dataFolder.WalletPath + $"/testWallet.wallet.json")));
        }

        [Fact]
        public void GetUnusedAccountUsingWalletWithExistingAccountReturnsUnusedAccountIfExistsOnWallet()
        {
            DataFolder dataFolder = CreateDataFolder(this);

            var walletManager = new WalletManager(this.LoggerFactory.Object, Network.Main, new Mock<ConcurrentChain>().Object, NodeSettings.Default(),
                dataFolder, new Mock<IWalletFeePolicy>().Object, new Mock<IAsyncLoopFactory>().Object, new NodeLifetime(), DateTimeProvider.Default);
            var wallet = WalletTestsHelpers.GenerateBlankWallet("testWallet", "password");
            wallet.AccountsRoot.ElementAt(0).Accounts.Add(new HdAccount { Name = "unused" });
            walletManager.Wallets.Add(wallet);

            var result = walletManager.GetUnusedAccount(wallet, "password");

            Assert.Equal("unused", result.Name);
            Assert.False(File.Exists(Path.Combine(dataFolder.WalletPath + $"/testWallet.wallet.json")));
        }

        [Fact]
        public void GetUnusedAccountUsingWalletWithoutUnusedAccountsCreatesAccountAndSavesWallet()
        {
            DataFolder dataFolder = CreateDataFolder(this);

            var walletManager = new WalletManager(this.LoggerFactory.Object, Network.Main, new Mock<ConcurrentChain>().Object, NodeSettings.Default(),
                dataFolder, new Mock<IWalletFeePolicy>().Object, new Mock<IAsyncLoopFactory>().Object, new NodeLifetime(), DateTimeProvider.Default);
            var wallet = WalletTestsHelpers.GenerateBlankWallet("testWallet", "password");
            wallet.AccountsRoot.ElementAt(0).Accounts.Clear();
            walletManager.Wallets.Add(wallet);

            var result = walletManager.GetUnusedAccount(wallet, "password");

            Assert.Equal("account 0", result.Name);
            Assert.True(File.Exists(Path.Combine(dataFolder.WalletPath + $"/testWallet.wallet.json")));
        }

        [Fact]
        public void CreateNewAccountGivenNoAccountsExistingInWalletCreatesNewAccount()
        {
            DataFolder dataFolder = CreateDataFolder(this);

            var network = Network.Main;
            var walletManager = new WalletManager(this.LoggerFactory.Object, network, new Mock<ConcurrentChain>().Object, NodeSettings.Default(),
                dataFolder, new Mock<IWalletFeePolicy>().Object, new Mock<IAsyncLoopFactory>().Object, new NodeLifetime(), DateTimeProvider.Default);
            var wallet = WalletTestsHelpers.GenerateBlankWallet("testWallet", "password");
            wallet.AccountsRoot.ElementAt(0).Accounts.Clear();

            var result = wallet.AddNewAccount("password", (CoinType)network.Consensus.CoinType, DateTimeOffset.UtcNow);

            Assert.Equal(1, wallet.AccountsRoot.ElementAt(0).Accounts.Count);
            var extKey = new ExtKey(Key.Parse(wallet.EncryptedSeed, "password", wallet.Network), wallet.ChainCode);
            var expectedExtendedPubKey = extKey.Derive(new KeyPath($"m/44'/0'/0'")).Neuter().ToString(wallet.Network);
            Assert.Equal($"account 0", result.Name);
            Assert.Equal(0, result.Index);
            Assert.Equal($"m/44'/0'/0'", result.HdPath);
            Assert.Equal(expectedExtendedPubKey, result.ExtendedPubKey);
            Assert.Equal(0, result.InternalAddresses.Count);
            Assert.Equal(0, result.ExternalAddresses.Count);
        }

        [Fact]
        public void CreateNewAccountGivenExistingAccountInWalletCreatesNewAccount()
        {
            DataFolder dataFolder = CreateDataFolder(this);

            var network = Network.Main;
            var walletManager = new WalletManager(this.LoggerFactory.Object, network, new Mock<ConcurrentChain>().Object, NodeSettings.Default(),
                dataFolder, new Mock<IWalletFeePolicy>().Object, new Mock<IAsyncLoopFactory>().Object, new NodeLifetime(), DateTimeProvider.Default);
            var wallet = WalletTestsHelpers.GenerateBlankWallet("testWallet", "password");
            wallet.AccountsRoot.ElementAt(0).Accounts.Add(new HdAccount { Name = "unused" });

            var result = wallet.AddNewAccount("password", (CoinType)network.Consensus.CoinType, DateTimeOffset.UtcNow);

            Assert.Equal(2, wallet.AccountsRoot.ElementAt(0).Accounts.Count);
            var extKey = new ExtKey(Key.Parse(wallet.EncryptedSeed, "password", wallet.Network), wallet.ChainCode);
            var expectedExtendedPubKey = extKey.Derive(new KeyPath($"m/44'/0'/1'")).Neuter().ToString(wallet.Network);
            Assert.Equal($"account 1", result.Name);
            Assert.Equal(1, result.Index);
            Assert.Equal($"m/44'/0'/1'", result.HdPath);
            Assert.Equal(expectedExtendedPubKey, result.ExtendedPubKey);
            Assert.Equal(0, result.InternalAddresses.Count);
            Assert.Equal(0, result.ExternalAddresses.Count);
        }

        [Fact]
        public void GetUnusedAddressUsingNameWithWalletWithoutAccountOfGivenNameThrowsException()
        {
            Assert.Throws<WalletException>(() =>
            {
                var walletManager = new WalletManager(this.LoggerFactory.Object, Network.Main, new Mock<ConcurrentChain>().Object, NodeSettings.Default(),
                    CreateDataFolder(this), new Mock<IWalletFeePolicy>().Object, new Mock<IAsyncLoopFactory>().Object, new NodeLifetime(), DateTimeProvider.Default);
                var wallet = WalletTestsHelpers.GenerateBlankWallet("testWallet", "password");
                walletManager.Wallets.Add(wallet);

                var result = walletManager.GetUnusedAddress(new WalletAccountReference("testWallet", "unexistingAccount"));
            });
        }

        [Fact]
        public void GetUnusedAddressUsingNameForNonExistinAccountThrowsWalletException()
        {
            Assert.Throws<WalletException>(() =>
            {
                var walletManager = new WalletManager(this.LoggerFactory.Object, Network.Main, new Mock<ConcurrentChain>().Object, NodeSettings.Default(),
                    CreateDataFolder(this), new Mock<IWalletFeePolicy>().Object, new Mock<IAsyncLoopFactory>().Object, new NodeLifetime(), DateTimeProvider.Default);

                walletManager.GetUnusedAddress(new WalletAccountReference("nonexisting", "account"));
            });
        }

        [Fact]
        public void GetUnusedAddressWithWalletHavingUnusedAddressReturnsAddress()
        {
            DataFolder dataFolder = CreateDataFolder(this);

            var walletManager = new WalletManager(this.LoggerFactory.Object, Network.Main, new Mock<ConcurrentChain>().Object, NodeSettings.Default(),
                dataFolder, new Mock<IWalletFeePolicy>().Object, new Mock<IAsyncLoopFactory>().Object, new NodeLifetime(), DateTimeProvider.Default);
            var wallet = WalletTestsHelpers.GenerateBlankWallet("myWallet", "password");
            wallet.AccountsRoot.ElementAt(0).Accounts.Add(new HdAccount
            {
                Index = 0,
                Name = "myAccount",
                ExternalAddresses = new List<HdAddress>
                {
                    new HdAddress {
                        Index = 0,
                        Address = "myUsedAddress",
                        Transactions = new List<TransactionData>
                        {
                            new TransactionData()
                        }
                    },
                     new HdAddress {
                        Index = 1,
                        Address = "myUnusedAddress",
                        Transactions = new List<TransactionData>()
                    }
                },
                InternalAddresses = null
            });
            walletManager.Wallets.Add(wallet);

            var result = walletManager.GetUnusedAddress(new WalletAccountReference("myWallet", "myAccount"));

            Assert.Equal("myUnusedAddress", result.Address);
        }

        [Fact]
        public void GetOrCreateChangeAddressWithWalletHavingUnusedAddressReturnsAddress()
        {
            DataFolder dataFolder = CreateDataFolder(this);
            var walletManager = new WalletManager(this.LoggerFactory.Object, Network.Main, new Mock<ConcurrentChain>().Object, NodeSettings.Default(),
                dataFolder, new Mock<IWalletFeePolicy>().Object, new Mock<IAsyncLoopFactory>().Object, new NodeLifetime(), DateTimeProvider.Default);
            var wallet = WalletTestsHelpers.GenerateBlankWallet("myWallet", "password");
            BitcoinSecret bob = new BitcoinSecret(new Key(), Network.RegTest);
            BitcoinSecret alice = new BitcoinSecret(new Key(), Network.RegTest);
            wallet.AccountsRoot.ElementAt(0).Accounts.Add(new HdAccount
            {
                Index = 0,
                Name = "myAccount",
                InternalAddresses = new List<HdAddress>
                {
                    new HdAddress {
                        Index = 0,
                        Address = bob.GetAddress().ToString(),
                        ScriptPubKey = bob.ScriptPubKey,
                        Transactions = new List<TransactionData>
                        {
                            new TransactionData()
                        }
                    },
                    new HdAddress {
                        Index = 1,
                        Address = alice.GetAddress().ToString(),
                        ScriptPubKey = alice.ScriptPubKey,
                        Transactions = new List<TransactionData>()
                    }
                },
                ExternalAddresses = new List<HdAddress>()
            });
            walletManager.Wallets.Add(wallet);

            var result = walletManager.GetOrCreateChangeAddress(walletManager.GetAccounts("myWallet").First());

            Assert.Equal(alice.GetAddress().ToString(), result.Address);
        }

        [Fact]
        public void GetOrCreateChangeAddressWithWalletNotHavingUnusedAddressReturnsAddress()
        {
            DataFolder dataFolder = CreateDataFolder(this);
            Directory.CreateDirectory(dataFolder.WalletPath);
            var walletManager = new WalletManager(this.LoggerFactory.Object, Network.Main, new Mock<ConcurrentChain>().Object, NodeSettings.Default(),
                dataFolder, new Mock<IWalletFeePolicy>().Object, new Mock<IAsyncLoopFactory>().Object, new NodeLifetime(), DateTimeProvider.Default);
            var wallet = WalletTestsHelpers.GenerateBlankWallet("myWallet", "password");

            var extKey = new ExtKey(Key.Parse(wallet.EncryptedSeed, "password", wallet.Network), wallet.ChainCode);
            var accountExtendedPubKey = extKey.Derive(new KeyPath($"m/44'/0'/0'")).Neuter().ToString(wallet.Network);

            wallet.AccountsRoot.ElementAt(0).Accounts.Add(new HdAccount
            {
                Index = 0,
                Name = "myAccount",
                HdPath = "m/44'/0'/0'",
                ExtendedPubKey = accountExtendedPubKey,
                InternalAddresses = new List<HdAddress>(),
                ExternalAddresses = new List<HdAddress>()
            });
            walletManager.Wallets.Add(wallet);

            var result = walletManager.GetOrCreateChangeAddress(walletManager.GetAccounts("myWallet").First());

            Assert.NotNull(result.Address);
        }

        [Fact]
        public void GetUnusedAddressWithoutWalletHavingUnusedAddressCreatesAddressAndSavesWallet()
        {
            DataFolder dataFolder = CreateDataFolder(this);
            Directory.CreateDirectory(dataFolder.WalletPath);
            var walletManager = new WalletManager(this.LoggerFactory.Object, Network.Main, new Mock<ConcurrentChain>().Object, NodeSettings.Default(),
                dataFolder, new Mock<IWalletFeePolicy>().Object, new Mock<IAsyncLoopFactory>().Object, new NodeLifetime(), DateTimeProvider.Default);
            var wallet = WalletTestsHelpers.GenerateBlankWallet("myWallet", "password");
            var extKey = new ExtKey(Key.Parse(wallet.EncryptedSeed, "password", wallet.Network), wallet.ChainCode);
            var accountExtendedPubKey = extKey.Derive(new KeyPath($"m/44'/0'/0'")).Neuter().ToString(wallet.Network);
            wallet.AccountsRoot.ElementAt(0).Accounts.Add(new HdAccount
            {
                Index = 0,
                Name = "myAccount",
                HdPath = "m/44'/0'/0'",
                ExternalAddresses = new List<HdAddress>
                {
                    new HdAddress {
                        Index = 0,
                        Address = "myUsedAddress",
                        ScriptPubKey = new Script(),
                        Transactions = new List<TransactionData>
                        {
                            new TransactionData()
                        },
                    }
                },
                InternalAddresses = new List<HdAddress>(),
                ExtendedPubKey = accountExtendedPubKey
            });
            walletManager.Wallets.Add(wallet);

            var result = walletManager.GetUnusedAddress(new WalletAccountReference("myWallet", "myAccount"));

            KeyPath keyPath = new KeyPath($"0/1");
            ExtPubKey extPubKey = ExtPubKey.Parse(accountExtendedPubKey).Derive(keyPath);
            var pubKey = extPubKey.PubKey;
            BitcoinPubKeyAddress address = pubKey.GetAddress(wallet.Network);
            Assert.Equal(1, result.Index);
            Assert.Equal("m/44'/0'/0'/0/1", result.HdPath);
            Assert.Equal(address.ToString(), result.Address);
            Assert.Equal(pubKey.ScriptPubKey, result.Pubkey);
            Assert.Equal(address.ScriptPubKey, result.ScriptPubKey);
            Assert.Equal(0, result.Transactions.Count);
            Assert.True(File.Exists(Path.Combine(dataFolder.WalletPath + $"/myWallet.wallet.json")));
        }

        [Fact]
        public void GetHistoryByNameWithExistingWalletReturnsAllAddressesWithTransactions()
        {
            var walletManager = new WalletManager(this.LoggerFactory.Object, Network.Main, new Mock<ConcurrentChain>().Object, NodeSettings.Default(),
                CreateDataFolder(this), new Mock<IWalletFeePolicy>().Object, new Mock<IAsyncLoopFactory>().Object, new NodeLifetime(), DateTimeProvider.Default);
            var wallet = WalletTestsHelpers.GenerateBlankWallet("myWallet", "password");
            wallet.AccountsRoot.ElementAt(0).Accounts.Add(new HdAccount
            {
                Index = 0,
                Name = "myAccount",
                HdPath = "m/44'/0'/0'",
                ExternalAddresses = new List<HdAddress>
                {
                    WalletTestsHelpers.CreateAddressWithEmptyTransaction(0, "myUsedExternalAddress"),
                    WalletTestsHelpers.CreateAddressWithoutTransaction(1, "myUnusedExternalAddress"),
                },
                InternalAddresses = new List<HdAddress> {
                    WalletTestsHelpers.CreateAddressWithEmptyTransaction(0, "myUsedInternalAddress"),
                    WalletTestsHelpers.CreateAddressWithoutTransaction(1, "myUnusedInternalAddress"),
                },
                ExtendedPubKey = "blabla"
            });
            walletManager.Wallets.Add(wallet);

            var result = walletManager.GetHistory("myWallet");

            Assert.Equal(2, result.Count());
            var address = result.ElementAt(0);
            Assert.Equal("myUsedExternalAddress", address.Address.Address);
            address = result.ElementAt(1);
            Assert.Equal("myUsedInternalAddress", address.Address.Address);
        }

        [Fact]
        public void GetHistoryByWalletWithExistingWalletReturnsAllAddressesWithTransactions()
        {
            var walletManager = new WalletManager(this.LoggerFactory.Object, Network.Main, new Mock<ConcurrentChain>().Object, NodeSettings.Default(),
                CreateDataFolder(this), new Mock<IWalletFeePolicy>().Object, new Mock<IAsyncLoopFactory>().Object, new NodeLifetime(), DateTimeProvider.Default);
            var wallet = WalletTestsHelpers.GenerateBlankWallet("myWallet", "password");
            wallet.AccountsRoot.ElementAt(0).Accounts.Add(new HdAccount
            {
                Index = 0,
                Name = "myAccount",
                HdPath = "m/44'/0'/0'",
                ExternalAddresses = new List<HdAddress>
                {
                    WalletTestsHelpers.CreateAddressWithEmptyTransaction(0, "myUsedExternalAddress"),
                    WalletTestsHelpers.CreateAddressWithoutTransaction(1, "myUnusedExternalAddress"),
                },
                InternalAddresses = new List<HdAddress> {
                    WalletTestsHelpers.CreateAddressWithEmptyTransaction(0, "myUsedInternalAddress"),
                    WalletTestsHelpers.CreateAddressWithoutTransaction(1, "myUnusedInternalAddress"),
                },
                ExtendedPubKey = "blabla"
            });
            walletManager.Wallets.Add(wallet);

            var result = walletManager.GetHistory(wallet);

            Assert.Equal(2, result.Count());
            var address = result.ElementAt(0);
            Assert.Equal("myUsedExternalAddress", address.Address.Address);
            address = result.ElementAt(1);
            Assert.Equal("myUsedInternalAddress", address.Address.Address);
        }

        [Fact]
        public void GetHistoryByWalletWithoutHavingAddressesWithTransactionsReturnsEmptyList()
        {
            var walletManager = new WalletManager(this.LoggerFactory.Object, Network.Main, new Mock<ConcurrentChain>().Object, NodeSettings.Default(),
                CreateDataFolder(this), new Mock<IWalletFeePolicy>().Object, new Mock<IAsyncLoopFactory>().Object, new NodeLifetime(), DateTimeProvider.Default);
            var wallet = WalletTestsHelpers.GenerateBlankWallet("myWallet", "password");
            wallet.AccountsRoot.ElementAt(0).Accounts.Add(new HdAccount
            {
                Index = 0,
                Name = "myAccount",
                HdPath = "m/44'/0'/0'",
                ExternalAddresses = new List<HdAddress>(),
                InternalAddresses = new List<HdAddress>(),
                ExtendedPubKey = "blabla"
            });
            walletManager.Wallets.Add(wallet);

            var result = walletManager.GetHistory(wallet);

            Assert.Empty(result);
        }

        [Fact]
        public void GetHistoryByWalletNameWithoutExistingWalletThrowsWalletException()
        {
            Assert.Throws<WalletException>(() =>
            {
                var walletManager = new WalletManager(this.LoggerFactory.Object, Network.Main, new Mock<ConcurrentChain>().Object, NodeSettings.Default(),
                    CreateDataFolder(this), new Mock<IWalletFeePolicy>().Object, new Mock<IAsyncLoopFactory>().Object, new NodeLifetime(), DateTimeProvider.Default);
                walletManager.GetHistory("noname");
            });
        }

        [Fact]
        public void GetWalletByNameWithExistingWalletReturnsWallet()
        {
            var walletManager = new WalletManager(this.LoggerFactory.Object, Network.Main, new Mock<ConcurrentChain>().Object, NodeSettings.Default(),
                CreateDataFolder(this), new Mock<IWalletFeePolicy>().Object, new Mock<IAsyncLoopFactory>().Object, new NodeLifetime(), DateTimeProvider.Default);
            var wallet = WalletTestsHelpers.GenerateBlankWallet("myWallet", "password");
            walletManager.Wallets.Add(wallet);

            var result = walletManager.GetWallet("myWallet");

            Assert.Equal(wallet.EncryptedSeed, result.EncryptedSeed);
        }

        [Fact]
        public void GetWalletByNameWithoutExistingWalletThrowsWalletException()
        {
            Assert.Throws<WalletException>(() =>
            {
                var walletManager = new WalletManager(this.LoggerFactory.Object, Network.Main, new Mock<ConcurrentChain>().Object, NodeSettings.Default(),
                    CreateDataFolder(this), new Mock<IWalletFeePolicy>().Object, new Mock<IAsyncLoopFactory>().Object, new NodeLifetime(), DateTimeProvider.Default);
                walletManager.GetWallet("noname");
            });
        }

        [Fact]
        public void GetAccountsByNameWithExistingWalletReturnsAccountsFromWallet()
        {
            var walletManager = new WalletManager(this.LoggerFactory.Object, Network.Main, new Mock<ConcurrentChain>().Object, NodeSettings.Default(),
                CreateDataFolder(this), new Mock<IWalletFeePolicy>().Object, new Mock<IAsyncLoopFactory>().Object, new NodeLifetime(), DateTimeProvider.Default);
            var wallet = WalletTestsHelpers.GenerateBlankWallet("myWallet", "password");
            wallet.AccountsRoot.ElementAt(0).Accounts.Add(new HdAccount { Name = "Account 0" });
            wallet.AccountsRoot.ElementAt(0).Accounts.Add(new HdAccount { Name = "Account 1" });
            wallet.AccountsRoot.Add(new AccountRoot()
            {
                CoinType = CoinType.Stratis,
                Accounts = new List<HdAccount> { new HdAccount { Name = "Account 2" } }
            });
            wallet.AccountsRoot.Add(new AccountRoot()
            {
                CoinType = CoinType.Bitcoin,
                Accounts = new List<HdAccount> { new HdAccount { Name = "Account 3" } }
            });
            walletManager.Wallets.Add(wallet);

            var result = walletManager.GetAccounts("myWallet");

            Assert.Equal(3, result.Count());
            Assert.Equal("Account 0", result.ElementAt(0).Name);
            Assert.Equal("Account 1", result.ElementAt(1).Name);
            Assert.Equal("Account 3", result.ElementAt(2).Name);
        }

        [Fact]
        public void GetAccountsByNameWithExistingWalletMissingAccountsReturnsEmptyList()
        {
            var walletManager = new WalletManager(this.LoggerFactory.Object, Network.Main, new Mock<ConcurrentChain>().Object, NodeSettings.Default(),
                CreateDataFolder(this), new Mock<IWalletFeePolicy>().Object, new Mock<IAsyncLoopFactory>().Object, new NodeLifetime(), DateTimeProvider.Default);
            var wallet = WalletTestsHelpers.GenerateBlankWallet("myWallet", "password");
            wallet.AccountsRoot.Clear();
            walletManager.Wallets.Add(wallet);

            var result = walletManager.GetAccounts("myWallet");

            Assert.Empty(result);
        }

        [Fact]
        public void GetAccountsByNameWithoutExistingWalletThrowsWalletException()
        {
            Assert.Throws<WalletException>(() =>
            {
                var walletManager = new WalletManager(this.LoggerFactory.Object, Network.Main, new Mock<ConcurrentChain>().Object, NodeSettings.Default(),
                    CreateDataFolder(this), new Mock<IWalletFeePolicy>().Object, new Mock<IAsyncLoopFactory>().Object, new NodeLifetime(), DateTimeProvider.Default);

                walletManager.GetAccounts("myWallet");
            });
        }

        [Fact]
        public void LastBlockHeightWithoutWalletsReturnsChainTipHeight()
        {
            var chain = new ConcurrentChain(Network.StratisMain);
            var nonce = RandomUtils.GetUInt32();
            var block = new Block();
            block.AddTransaction(new Transaction());
            block.UpdateMerkleRoot();
            block.Header.HashPrevBlock = chain.Genesis.HashBlock;
            block.Header.Nonce = nonce;
            chain.SetTip(block.Header);

            var walletManager = new WalletManager(this.LoggerFactory.Object, Network.Main, chain, NodeSettings.Default(),
                CreateDataFolder(this), new Mock<IWalletFeePolicy>().Object, new Mock<IAsyncLoopFactory>().Object, new NodeLifetime(), DateTimeProvider.Default);

            var result = walletManager.LastBlockHeight();

            Assert.Equal(chain.Tip.Height, result);
        }

        [Fact]
        public void LastBlockHeightWithWalletsReturnsLowestLastBlockSyncedHeightForAccountRootsOfManagerCoinType()
        {
            var walletManager = new WalletManager(this.LoggerFactory.Object, Network.Main, new Mock<ConcurrentChain>().Object, NodeSettings.Default(),
                CreateDataFolder(this), new Mock<IWalletFeePolicy>().Object, new Mock<IAsyncLoopFactory>().Object, new NodeLifetime(), DateTimeProvider.Default);
            var wallet = WalletTestsHelpers.GenerateBlankWallet("myWallet", "password");
            wallet.AccountsRoot.ElementAt(0).CoinType = CoinType.Stratis;
            wallet.AccountsRoot.ElementAt(0).LastBlockSyncedHeight = 15;
            var wallet2 = WalletTestsHelpers.GenerateBlankWallet("myWallet", "password");
            wallet2.AccountsRoot.ElementAt(0).CoinType = CoinType.Bitcoin;
            wallet2.AccountsRoot.ElementAt(0).LastBlockSyncedHeight = 20;
            var wallet3 = WalletTestsHelpers.GenerateBlankWallet("myWallet", "password");
            wallet3.AccountsRoot.ElementAt(0).CoinType = CoinType.Bitcoin;
            wallet3.AccountsRoot.ElementAt(0).LastBlockSyncedHeight = 56;
            walletManager.Wallets.Add(wallet);
            walletManager.Wallets.Add(wallet2);
            walletManager.Wallets.Add(wallet3);

            var result = walletManager.LastBlockHeight();

            Assert.Equal(20, result);
        }

        [Fact]
        public void LastBlockHeightWithWalletsReturnsLowestLastBlockSyncedHeightForAccountRootsOfManagerCoinType2()
        {
            var walletManager = new WalletManager(this.LoggerFactory.Object, Network.Main, new Mock<ConcurrentChain>().Object, NodeSettings.Default(),
                CreateDataFolder(this), new Mock<IWalletFeePolicy>().Object, new Mock<IAsyncLoopFactory>().Object, new NodeLifetime(), DateTimeProvider.Default);
            var wallet = WalletTestsHelpers.GenerateBlankWallet("myWallet", "password");
            wallet.AccountsRoot.ElementAt(0).CoinType = CoinType.Stratis;
            wallet.AccountsRoot.ElementAt(0).LastBlockSyncedHeight = 15;
            wallet.AccountsRoot.Add(new AccountRoot()
            {
                CoinType = CoinType.Bitcoin,
                LastBlockSyncedHeight = 12
            });

            var wallet2 = WalletTestsHelpers.GenerateBlankWallet("myWallet", "password");
            wallet2.AccountsRoot.ElementAt(0).CoinType = CoinType.Bitcoin;
            wallet2.AccountsRoot.ElementAt(0).LastBlockSyncedHeight = 20;
            var wallet3 = WalletTestsHelpers.GenerateBlankWallet("myWallet", "password");
            wallet3.AccountsRoot.ElementAt(0).CoinType = CoinType.Bitcoin;
            wallet3.AccountsRoot.ElementAt(0).LastBlockSyncedHeight = 56;
            walletManager.Wallets.Add(wallet);
            walletManager.Wallets.Add(wallet2);
            walletManager.Wallets.Add(wallet3);

            var result = walletManager.LastBlockHeight();

            Assert.Equal(12, result);
        }

        [Fact]
        public void LastBlockHeightWithoutWalletsOfCoinTypeReturnsZero()
        {
            var walletManager = new WalletManager(this.LoggerFactory.Object, Network.Main, new Mock<ConcurrentChain>().Object, NodeSettings.Default(),
                CreateDataFolder(this), new Mock<IWalletFeePolicy>().Object, new Mock<IAsyncLoopFactory>().Object, new NodeLifetime(), DateTimeProvider.Default);
            var wallet = WalletTestsHelpers.GenerateBlankWallet("myWallet", "password");
            wallet.AccountsRoot.ElementAt(0).CoinType = CoinType.Stratis;
            walletManager.Wallets.Add(wallet);

            var result = walletManager.LastBlockHeight();

            Assert.Equal(0, result);
        }

        [Fact]
        public void LastReceivedBlockHashWithoutWalletsReturnsChainTipHashBlock()
        {
            var chain = new ConcurrentChain(Network.StratisMain);
            var nonce = RandomUtils.GetUInt32();
            var block = new Block();
            block.AddTransaction(new Transaction());
            block.UpdateMerkleRoot();
            block.Header.HashPrevBlock = chain.Genesis.HashBlock;
            block.Header.Nonce = nonce;
            chain.SetTip(block.Header);

            var walletManager = new WalletManager(this.LoggerFactory.Object, Network.Main, chain, NodeSettings.Default(),
                CreateDataFolder(this), new Mock<IWalletFeePolicy>().Object, new Mock<IAsyncLoopFactory>().Object, new NodeLifetime(), DateTimeProvider.Default);

            var result = walletManager.LastReceivedBlockHash();

            Assert.Equal(chain.Tip.HashBlock, result);
        }

        [Fact]
        public void LastReceivedBlockHashWithWalletsReturnsLowestLastBlockSyncedHashForAccountRootsOfManagerCoinType()
        {
            var walletManager = new WalletManager(this.LoggerFactory.Object, Network.Main, new Mock<ConcurrentChain>().Object, NodeSettings.Default(),
                CreateDataFolder(this), new Mock<IWalletFeePolicy>().Object, new Mock<IAsyncLoopFactory>().Object, new NodeLifetime(), DateTimeProvider.Default);
            var wallet = WalletTestsHelpers.GenerateBlankWallet("myWallet", "password");
            wallet.AccountsRoot.ElementAt(0).CoinType = CoinType.Stratis;
            wallet.AccountsRoot.ElementAt(0).LastBlockSyncedHeight = 15;
            wallet.AccountsRoot.ElementAt(0).LastBlockSyncedHash = new uint256(15);
            var wallet2 = WalletTestsHelpers.GenerateBlankWallet("myWallet", "password");
            wallet2.AccountsRoot.ElementAt(0).CoinType = CoinType.Bitcoin;
            wallet2.AccountsRoot.ElementAt(0).LastBlockSyncedHeight = 20;
            wallet2.AccountsRoot.ElementAt(0).LastBlockSyncedHash = new uint256(20);
            var wallet3 = WalletTestsHelpers.GenerateBlankWallet("myWallet", "password");
            wallet3.AccountsRoot.ElementAt(0).CoinType = CoinType.Bitcoin;
            wallet3.AccountsRoot.ElementAt(0).LastBlockSyncedHeight = 56;
            wallet3.AccountsRoot.ElementAt(0).LastBlockSyncedHash = new uint256(56);
            walletManager.Wallets.Add(wallet);
            walletManager.Wallets.Add(wallet2);
            walletManager.Wallets.Add(wallet3);

            var result = walletManager.LastReceivedBlockHash();

            Assert.Equal(new uint256(20), result);
        }

        [Fact]
        public void LastReceivedBlockHashWithWalletsReturnsLowestLastReceivedBlockHashForAccountRootsOfManagerCoinType2()
        {
            var walletManager = new WalletManager(this.LoggerFactory.Object, Network.Main, new Mock<ConcurrentChain>().Object, NodeSettings.Default(),
                CreateDataFolder(this), new Mock<IWalletFeePolicy>().Object, new Mock<IAsyncLoopFactory>().Object, new NodeLifetime(), DateTimeProvider.Default);
            var wallet = WalletTestsHelpers.GenerateBlankWallet("myWallet", "password");
            wallet.AccountsRoot.ElementAt(0).CoinType = CoinType.Stratis;
            wallet.AccountsRoot.ElementAt(0).LastBlockSyncedHeight = 15;
            wallet.AccountsRoot.ElementAt(0).LastBlockSyncedHash = new uint256(15);
            wallet.AccountsRoot.Add(new AccountRoot()
            {
                CoinType = CoinType.Bitcoin,
                LastBlockSyncedHeight = 12,
                LastBlockSyncedHash = new uint256(12)
            });

            var wallet2 = WalletTestsHelpers.GenerateBlankWallet("myWallet", "password");
            wallet2.AccountsRoot.ElementAt(0).CoinType = CoinType.Bitcoin;
            wallet2.AccountsRoot.ElementAt(0).LastBlockSyncedHeight = 20;
            wallet2.AccountsRoot.ElementAt(0).LastBlockSyncedHash = new uint256(20);
            var wallet3 = WalletTestsHelpers.GenerateBlankWallet("myWallet", "password");
            wallet3.AccountsRoot.ElementAt(0).CoinType = CoinType.Bitcoin;
            wallet3.AccountsRoot.ElementAt(0).LastBlockSyncedHeight = 56;
            wallet3.AccountsRoot.ElementAt(0).LastBlockSyncedHash = new uint256(56);
            walletManager.Wallets.Add(wallet);
            walletManager.Wallets.Add(wallet2);
            walletManager.Wallets.Add(wallet3);

            var result = walletManager.LastReceivedBlockHash();

            Assert.Equal(new uint256(12), result);
        }

        [Fact]
        public void LastReceivedBlockHashWithoutAnyWalletOfCoinTypeThrowsException()
        {
            Assert.Throws<Exception>(() =>
            {
                var walletManager = new WalletManager(this.LoggerFactory.Object, Network.Main, new Mock<ConcurrentChain>().Object, NodeSettings.Default(),
                    CreateDataFolder(this), new Mock<IWalletFeePolicy>().Object, new Mock<IAsyncLoopFactory>().Object, new NodeLifetime(), DateTimeProvider.Default);
                var wallet = WalletTestsHelpers.GenerateBlankWallet("myWallet", "password");
                wallet.AccountsRoot.ElementAt(0).CoinType = CoinType.Stratis;
                walletManager.Wallets.Add(wallet);

                var result = walletManager.LastReceivedBlockHash();
            });
        }

        [Fact]
        public void GetSpendableTransactionsWithChainOfHeightZeroReturnsNoTransactions()
        {
            var chain = WalletTestsHelpers.GenerateChainWithHeight(0, Network.Main);
            var walletManager = new WalletManager(this.LoggerFactory.Object, Network.Main, chain, NodeSettings.Default(),
                CreateDataFolder(this), new Mock<IWalletFeePolicy>().Object, new Mock<IAsyncLoopFactory>().Object, new NodeLifetime(), DateTimeProvider.Default);
            var wallet = WalletTestsHelpers.GenerateBlankWallet("myWallet", "password");
            wallet.AccountsRoot.ElementAt(0).Accounts.Add(new HdAccount
            {
                ExternalAddresses = WalletTestsHelpers.CreateUnspentTransactionsOfBlockHeights(Network.Main, 1, 9, 10),
                InternalAddresses = WalletTestsHelpers.CreateUnspentTransactionsOfBlockHeights(Network.Main, 2, 9, 10)
            });

            walletManager.Wallets.Add(wallet);

            var result = walletManager.GetSpendableTransactionsInWallet("myWallet", confirmations: 1);

            Assert.Empty(result);
        }

        /// <summary>
        /// If the block height of the transaction is x+ away from the current chain top transactions must be returned where x is higher or equal to the specified amount of confirmations.
        /// </summary>
        [Fact]
        public void GetSpendableTransactionsReturnsTransactionsGivenBlockHeight()
        {
            var chain = WalletTestsHelpers.GenerateChainWithHeight(10, Network.Main);
            var walletManager = new WalletManager(this.LoggerFactory.Object, Network.Main, chain, NodeSettings.Default(),
                CreateDataFolder(this), new Mock<IWalletFeePolicy>().Object, new Mock<IAsyncLoopFactory>().Object, new NodeLifetime(), DateTimeProvider.Default);
            var wallet = WalletTestsHelpers.GenerateBlankWallet("myWallet1", "password");
            wallet.AccountsRoot.ElementAt(0).Accounts.Add(new HdAccount
            {
                Name = "First expectation",
                ExternalAddresses = WalletTestsHelpers.CreateUnspentTransactionsOfBlockHeights(Network.Main, 1, 9, 10),
                InternalAddresses = WalletTestsHelpers.CreateUnspentTransactionsOfBlockHeights(Network.Main, 2, 9, 10)
            });

            wallet.AccountsRoot.Add(new AccountRoot()
            {
                CoinType = CoinType.Stratis,
                Accounts = new List<HdAccount>
                {
                    new HdAccount {
                        ExternalAddresses = WalletTestsHelpers.CreateUnspentTransactionsOfBlockHeights(Network.StratisMain, 8,9,10),
                        InternalAddresses = WalletTestsHelpers.CreateUnspentTransactionsOfBlockHeights(Network.StratisMain, 8,9,10)
                    }
                }
            });

            var wallet2 = WalletTestsHelpers.GenerateBlankWallet("myWallet2", "password");
            wallet2.AccountsRoot.ElementAt(0).CoinType = CoinType.Stratis;
            wallet2.AccountsRoot.ElementAt(0).Accounts.Add(new HdAccount
            {
                ExternalAddresses = WalletTestsHelpers.CreateUnspentTransactionsOfBlockHeights(Network.StratisMain, 1, 3, 5, 7, 9, 10),
                InternalAddresses = WalletTestsHelpers.CreateUnspentTransactionsOfBlockHeights(Network.StratisMain, 2, 4, 6, 8, 9, 10)
            });

            var wallet3 = WalletTestsHelpers.GenerateBlankWallet("myWallet3", "password");
            wallet3.AccountsRoot.ElementAt(0).Accounts.Add(new HdAccount
            {
                Name = "Second expectation",
                ExternalAddresses = WalletTestsHelpers.CreateUnspentTransactionsOfBlockHeights(Network.Main, 5, 9, 11),
                InternalAddresses = WalletTestsHelpers.CreateUnspentTransactionsOfBlockHeights(Network.Main, 6, 9, 11)
            });

            walletManager.Wallets.Add(wallet);
            walletManager.Wallets.Add(wallet2);
            walletManager.Wallets.Add(wallet3);

            var result = walletManager.GetSpendableTransactionsInWallet("myWallet3", confirmations: 1).ToArray();

            Assert.Equal(4, result.Count());
            var info = result[0];
            Assert.Equal("Second expectation", info.Account.Name);
            Assert.Equal(wallet3.AccountsRoot.ElementAt(0).Accounts.ElementAt(0).ExternalAddresses.ElementAt(0).Address, info.Address.Address);
            Assert.Equal(5, info.Transaction.BlockHeight);
            info = result[1];
            Assert.Equal("Second expectation", info.Account.Name);
            Assert.Equal(wallet3.AccountsRoot.ElementAt(0).Accounts.ElementAt(0).ExternalAddresses.ElementAt(1).Address, info.Address.Address);
            Assert.Equal(9, info.Transaction.BlockHeight);
            info = result[2];
            Assert.Equal("Second expectation", info.Account.Name);
            Assert.Equal(wallet3.AccountsRoot.ElementAt(0).Accounts.ElementAt(0).InternalAddresses.ElementAt(0).Address, info.Address.Address);
            Assert.Equal(6, info.Transaction.BlockHeight);
            info = result[3];
            Assert.Equal("Second expectation", info.Account.Name);
            Assert.Equal(wallet3.AccountsRoot.ElementAt(0).Accounts.ElementAt(0).InternalAddresses.ElementAt(1).Address, info.Address.Address);
            Assert.Equal(9, info.Transaction.BlockHeight);
        }

        [Fact]
        public void GetSpendableTransactionsWithSpentTransactionsReturnsSpendableTransactionsGivenBlockHeight()
        {
            var chain = WalletTestsHelpers.GenerateChainWithHeight(10, Network.Main);
            var walletManager = new WalletManager(this.LoggerFactory.Object, Network.Main, chain, NodeSettings.Default(),
                CreateDataFolder(this), new Mock<IWalletFeePolicy>().Object, new Mock<IAsyncLoopFactory>().Object, new NodeLifetime(), DateTimeProvider.Default);
            var wallet = WalletTestsHelpers.GenerateBlankWallet("myWallet1", "password");
            wallet.AccountsRoot.ElementAt(0).Accounts.Add(new HdAccount
            {
                Name = "First expectation",
                ExternalAddresses = WalletTestsHelpers.CreateUnspentTransactionsOfBlockHeights(Network.Main, 1, 9, 11).Concat(WalletTestsHelpers.CreateSpentTransactionsOfBlockHeights(Network.Main, 1, 9, 11)).ToList(),
                InternalAddresses = WalletTestsHelpers.CreateUnspentTransactionsOfBlockHeights(Network.Main, 2, 9, 11).Concat(WalletTestsHelpers.CreateSpentTransactionsOfBlockHeights(Network.Main, 2, 9, 11)).ToList()
            });

            walletManager.Wallets.Add(wallet);

            var result = walletManager.GetSpendableTransactionsInWallet("myWallet1", confirmations: 1).ToArray();

            Assert.Equal(4, result.Count());
            var info = result[0];
            Assert.Equal("First expectation", info.Account.Name);
            Assert.Equal(wallet.AccountsRoot.ElementAt(0).Accounts.ElementAt(0).ExternalAddresses.ElementAt(0).Address, info.Address.Address);
            Assert.Equal(1, info.Transaction.BlockHeight);
            Assert.Null(info.Transaction.SpendingDetails);
            info = result[1];
            Assert.Equal("First expectation", info.Account.Name);
            Assert.Equal(wallet.AccountsRoot.ElementAt(0).Accounts.ElementAt(0).ExternalAddresses.ElementAt(1).Address, info.Address.Address);
            Assert.Equal(9, info.Transaction.BlockHeight);
            Assert.Null(info.Transaction.SpendingDetails);
            info = result[2];
            Assert.Equal("First expectation", info.Account.Name);
            Assert.Equal(wallet.AccountsRoot.ElementAt(0).Accounts.ElementAt(0).InternalAddresses.ElementAt(0).Address, info.Address.Address);
            Assert.Equal(2, info.Transaction.BlockHeight);
            Assert.Null(info.Transaction.SpendingDetails);
            info = result[3];
            Assert.Equal("First expectation", info.Account.Name);
            Assert.Equal(wallet.AccountsRoot.ElementAt(0).Accounts.ElementAt(0).InternalAddresses.ElementAt(1).Address, info.Address.Address);
            Assert.Equal(9, info.Transaction.BlockHeight);
            Assert.Null(info.Transaction.SpendingDetails);
        }

        [Fact]
        public void GetSpendableTransactionsWithoutWalletsThrowsWalletException()
        {
            Assert.Throws<WalletException>(() =>
            {
                var chain = WalletTestsHelpers.GenerateChainWithHeight(10, Network.Main);
                var walletManager = new WalletManager(this.LoggerFactory.Object, Network.Main, chain, NodeSettings.Default(),
                    CreateDataFolder(this), new Mock<IWalletFeePolicy>().Object, new Mock<IAsyncLoopFactory>().Object, new NodeLifetime(), DateTimeProvider.Default);

                walletManager.GetSpendableTransactionsInWallet("myWallet", confirmations: 1);
            });
        }

        [Fact]
        public void GetSpendableTransactionsWithoutWalletsOfWalletManagerCoinTypeReturnsEmptyList()
        {
            var chain = WalletTestsHelpers.GenerateChainWithHeight(10, Network.Main);
            var walletManager = new WalletManager(this.LoggerFactory.Object, Network.Main, chain, NodeSettings.Default(),
                CreateDataFolder(this), new Mock<IWalletFeePolicy>().Object, new Mock<IAsyncLoopFactory>().Object, new NodeLifetime(), DateTimeProvider.Default);

            var wallet = WalletTestsHelpers.GenerateBlankWallet("myWallet2", "password");
            wallet.AccountsRoot.ElementAt(0).CoinType = CoinType.Stratis;
            wallet.AccountsRoot.ElementAt(0).Accounts.Add(new HdAccount
            {
                ExternalAddresses = WalletTestsHelpers.CreateUnspentTransactionsOfBlockHeights(Network.StratisMain, 1, 3, 5, 7, 9, 10),
                InternalAddresses = WalletTestsHelpers.CreateUnspentTransactionsOfBlockHeights(Network.StratisMain, 2, 4, 6, 8, 9, 10)
            });
            walletManager.Wallets.Add(wallet);

            var result = walletManager.GetSpendableTransactionsInWallet("myWallet2", confirmations: 1);

            Assert.Empty(result);
        }

        [Fact]
        public void GetSpendableTransactionsWithOnlySpentTransactionsReturnsEmptyList()
        {
            var chain = WalletTestsHelpers.GenerateChainWithHeight(10, Network.Main);
            var walletManager = new WalletManager(this.LoggerFactory.Object, Network.Main, chain, NodeSettings.Default(),
                CreateDataFolder(this), new Mock<IWalletFeePolicy>().Object, new Mock<IAsyncLoopFactory>().Object, new NodeLifetime(), DateTimeProvider.Default);
            var wallet = WalletTestsHelpers.GenerateBlankWallet("myWallet1", "password");
            wallet.AccountsRoot.ElementAt(0).Accounts.Add(new HdAccount
            {
                Name = "First expectation",
                ExternalAddresses = WalletTestsHelpers.CreateSpentTransactionsOfBlockHeights(Network.Main, 1, 9, 10),
                InternalAddresses = WalletTestsHelpers.CreateSpentTransactionsOfBlockHeights(Network.Main, 2, 9, 10)
            });

            walletManager.Wallets.Add(wallet);

            var result = walletManager.GetSpendableTransactionsInWallet("myWallet1", confirmations: 1);

            Assert.Empty(result);
        }

        [Fact]
        public void GetKeyForAddressWithoutWalletsThrowsWalletException()
        {
            Assert.Throws<WalletException>(() =>
            {
                var walletManager = new WalletManager(this.LoggerFactory.Object, Network.Main, new Mock<ConcurrentChain>().Object, NodeSettings.Default(),
                    CreateDataFolder(this), new Mock<IWalletFeePolicy>().Object, new Mock<IAsyncLoopFactory>().Object, new NodeLifetime(), DateTimeProvider.Default);

                var wallet = walletManager.GetWalletByName("mywallet");
                var key = wallet.GetExtendedPrivateKeyForAddress("password", new HdAddress()).PrivateKey;
            });
        }

        [Fact]
        public void GetKeyForAddressWithWalletReturnsAddressExtPrivateKey()
        {
            var walletManager = new WalletManager(this.LoggerFactory.Object, Network.Main, new Mock<ConcurrentChain>().Object, NodeSettings.Default(),
                CreateDataFolder(this), new Mock<IWalletFeePolicy>().Object, new Mock<IAsyncLoopFactory>().Object, new NodeLifetime(), DateTimeProvider.Default);
            var data = WalletTestsHelpers.GenerateBlankWalletWithExtKey("myWallet", "password");

            var address = new HdAddress
            {
                Index = 0,
                HdPath = "m/44'/0'/0'/0/0",
            };

            data.wallet.AccountsRoot.ElementAt(0).Accounts.Add(new HdAccount
            {
                Index = 0,
                ExternalAddresses = new List<HdAddress> {
                    address
                },
                InternalAddresses = new List<HdAddress>(),
                Name = "savings account"
            });
            walletManager.Wallets.Add(data.wallet);

            var result = data.wallet.GetExtendedPrivateKeyForAddress("password", address);

            Assert.Equal(data.key.Derive(new KeyPath("m/44'/0'/0'/0/0")).GetWif(data.wallet.Network), result);
        }

        [Fact]
        public void GetKeyForAddressWitoutAddressOnWalletThrowsWalletException()
        {
            Assert.Throws<WalletException>(() =>
            {
                var walletManager = new WalletManager(this.LoggerFactory.Object, Network.Main, new Mock<ConcurrentChain>().Object, NodeSettings.Default(),
                    CreateDataFolder(this), new Mock<IWalletFeePolicy>().Object, new Mock<IAsyncLoopFactory>().Object, new NodeLifetime(), DateTimeProvider.Default);
                var data = WalletTestsHelpers.GenerateBlankWalletWithExtKey("myWallet", "password");

                var address = new HdAddress
                {
                    Index = 0,
                    HdPath = "m/44'/0'/0'/0/0",
                };

                data.wallet.AccountsRoot.ElementAt(0).Accounts.Add(new HdAccount
                {
                    Index = 0,
                    ExternalAddresses = new List<HdAddress>(),
                    InternalAddresses = new List<HdAddress>(),
                    Name = "savings account"
                });
                walletManager.Wallets.Add(data.wallet);

                data.wallet.GetExtendedPrivateKeyForAddress("password", address);
            });
        }

        [Fact]
        public void ProcessTransactionWithValidTransactionLoadsTransactionsIntoWalletIfMatching()
        {
            DataFolder dataFolder = CreateDataFolder(this);
            Directory.CreateDirectory(dataFolder.WalletPath);

            var wallet = WalletTestsHelpers.GenerateBlankWallet("myWallet1", "password");
            var accountKeys = WalletTestsHelpers.GenerateAccountKeys(wallet, "password", "m/44'/0'/0'");
            var spendingKeys = WalletTestsHelpers.GenerateAddressKeys(wallet, accountKeys.ExtPubKey, "0/0");
            var destinationKeys = WalletTestsHelpers.GenerateAddressKeys(wallet, accountKeys.ExtPubKey, "0/1");
            var changeKeys = WalletTestsHelpers.GenerateAddressKeys(wallet, accountKeys.ExtPubKey, "1/0");

            var spendingAddress = new HdAddress
            {
                Index = 0,
                HdPath = $"m/44'/0'/0'/0/0",
                Address = spendingKeys.Address.ToString(),
                Pubkey = spendingKeys.PubKey.ScriptPubKey,
                ScriptPubKey = spendingKeys.Address.ScriptPubKey,
                Transactions = new List<TransactionData>()
            };

            var destinationAddress = new HdAddress
            {
                Index = 1,
                HdPath = $"m/44'/0'/0'/0/1",
                Address = destinationKeys.Address.ToString(),
                Pubkey = destinationKeys.PubKey.ScriptPubKey,
                ScriptPubKey = destinationKeys.Address.ScriptPubKey,
                Transactions = new List<TransactionData>()
            };

            var changeAddress = new HdAddress
            {
                Index = 0,
                HdPath = $"m/44'/0'/0'/1/0",
                Address = changeKeys.Address.ToString(),
                Pubkey = changeKeys.PubKey.ScriptPubKey,
                ScriptPubKey = changeKeys.Address.ScriptPubKey,
                Transactions = new List<TransactionData>()
            };

            //Generate a spendable transaction
            var chainInfo = WalletTestsHelpers.CreateChainAndCreateFirstBlockWithPaymentToAddress(wallet.Network, spendingAddress);
            TransactionData spendingTransaction = WalletTestsHelpers.CreateTransactionDataFromFirstBlock(chainInfo);
            spendingAddress.Transactions.Add(spendingTransaction);

            wallet.AccountsRoot.ElementAt(0).Accounts.Add(new HdAccount
            {
                Index = 0,
                Name = "account1",
                HdPath = "m/44'/0'/0'",
                ExtendedPubKey = accountKeys.ExtPubKey,
                ExternalAddresses = new List<HdAddress> { spendingAddress, destinationAddress },
                InternalAddresses = new List<HdAddress> { changeAddress }
            });

            // setup a payment to yourself
            var transaction = WalletTestsHelpers.SetupValidTransaction(wallet, "password", spendingAddress, destinationKeys.PubKey, changeAddress, new Money(7500), new Money(5000));

            var walletFeePolicy = new Mock<IWalletFeePolicy>();
            walletFeePolicy.Setup(w => w.GetMinimumFee(258, 50))
                .Returns(new Money(5000));

            var walletManager = new WalletManager(this.LoggerFactory.Object, Network.Main, chainInfo.chain, NodeSettings.Default(),
                dataFolder, walletFeePolicy.Object, new Mock<IAsyncLoopFactory>().Object, new NodeLifetime(), DateTimeProvider.Default);
            walletManager.Wallets.Add(wallet);

            walletManager.ProcessTransaction(transaction);

            var spentAddressResult = wallet.AccountsRoot.ElementAt(0).Accounts.ElementAt(0).ExternalAddresses.ElementAt(0);
            Assert.Equal(1, spendingAddress.Transactions.Count);
            Assert.Equal(transaction.GetHash(), spentAddressResult.Transactions.ElementAt(0).SpendingDetails.TransactionId);
            Assert.Equal(transaction.Outputs[1].Value, spentAddressResult.Transactions.ElementAt(0).SpendingDetails.Payments.ElementAt(0).Amount);
            Assert.Equal(transaction.Outputs[1].ScriptPubKey, spentAddressResult.Transactions.ElementAt(0).SpendingDetails.Payments.ElementAt(0).DestinationScriptPubKey);

            Assert.Equal(1, wallet.AccountsRoot.ElementAt(0).Accounts.ElementAt(0).ExternalAddresses.ElementAt(1).Transactions.Count);
            var destinationAddressResult = wallet.AccountsRoot.ElementAt(0).Accounts.ElementAt(0).ExternalAddresses.ElementAt(1).Transactions.ElementAt(0);
            Assert.Equal(transaction.GetHash(), destinationAddressResult.Id);
            Assert.Equal(transaction.Outputs[1].Value, destinationAddressResult.Amount);
            Assert.Equal(transaction.Outputs[1].ScriptPubKey, destinationAddressResult.ScriptPubKey);

            Assert.Equal(1, wallet.AccountsRoot.ElementAt(0).Accounts.ElementAt(0).InternalAddresses.ElementAt(0).Transactions.Count);
            var changeAddressResult = wallet.AccountsRoot.ElementAt(0).Accounts.ElementAt(0).InternalAddresses.ElementAt(0).Transactions.ElementAt(0);
            Assert.Equal(transaction.GetHash(), changeAddressResult.Id);
            Assert.Equal(transaction.Outputs[0].Value, changeAddressResult.Amount);
            Assert.Equal(transaction.Outputs[0].ScriptPubKey, changeAddressResult.ScriptPubKey);
        }

        [Fact]
        public void ProcessTransactionWithEmptyScriptInTransactionDoesNotAddTransactionToWallet()
        {
            DataFolder dataFolder = CreateDataFolder(this);
            Directory.CreateDirectory(dataFolder.WalletPath);

            var wallet = WalletTestsHelpers.GenerateBlankWallet("myWallet1", "password");
            var accountKeys = WalletTestsHelpers.GenerateAccountKeys(wallet, "password", "m/44'/0'/0'");
            var spendingKeys = WalletTestsHelpers.GenerateAddressKeys(wallet, accountKeys.ExtPubKey, "0/0");
            var destinationKeys = WalletTestsHelpers.GenerateAddressKeys(wallet, accountKeys.ExtPubKey, "0/1");
            var changeKeys = WalletTestsHelpers.GenerateAddressKeys(wallet, accountKeys.ExtPubKey, "1/0");

            var spendingAddress = new HdAddress
            {
                Index = 0,
                HdPath = $"m/44'/0'/0'/0/0",
                Address = spendingKeys.Address.ToString(),
                Pubkey = spendingKeys.PubKey.ScriptPubKey,
                ScriptPubKey = spendingKeys.Address.ScriptPubKey,
                Transactions = new List<TransactionData>()
            };

            var destinationAddress = new HdAddress
            {
                Index = 1,
                HdPath = $"m/44'/0'/0'/0/1",
                Address = destinationKeys.Address.ToString(),
                Pubkey = destinationKeys.PubKey.ScriptPubKey,
                ScriptPubKey = destinationKeys.Address.ScriptPubKey,
                Transactions = new List<TransactionData>()
            };

            var changeAddress = new HdAddress
            {
                Index = 0,
                HdPath = $"m/44'/0'/0'/1/0",
                Address = changeKeys.Address.ToString(),
                Pubkey = changeKeys.PubKey.ScriptPubKey,
                ScriptPubKey = changeKeys.Address.ScriptPubKey,
                Transactions = new List<TransactionData>()
            };

            //Generate a spendable transaction
            var chainInfo = WalletTestsHelpers.CreateChainAndCreateFirstBlockWithPaymentToAddress(wallet.Network, spendingAddress);
            TransactionData spendingTransaction = WalletTestsHelpers.CreateTransactionDataFromFirstBlock(chainInfo);
            spendingAddress.Transactions.Add(spendingTransaction);

            wallet.AccountsRoot.ElementAt(0).Accounts.Add(new HdAccount
            {
                Index = 0,
                Name = "account1",
                HdPath = "m/44'/0'/0'",
                ExtendedPubKey = accountKeys.ExtPubKey,
                ExternalAddresses = new List<HdAddress> { spendingAddress, destinationAddress },
                InternalAddresses = new List<HdAddress> { changeAddress }
            });

            // setup a payment to yourself
            var transaction = WalletTestsHelpers.SetupValidTransaction(wallet, "password", spendingAddress, destinationKeys.PubKey, changeAddress, new Money(7500), new Money(5000));
            transaction.Outputs.ElementAt(1).Value = Money.Zero;
            transaction.Outputs.ElementAt(1).ScriptPubKey = Script.Empty;

            var walletFeePolicy = new Mock<IWalletFeePolicy>();
            walletFeePolicy.Setup(w => w.GetMinimumFee(258, 50))
                .Returns(new Money(5000));

            var walletManager = new WalletManager(this.LoggerFactory.Object, Network.Main, chainInfo.chain, NodeSettings.Default(),
                dataFolder, walletFeePolicy.Object, new Mock<IAsyncLoopFactory>().Object, new NodeLifetime(), DateTimeProvider.Default);
            walletManager.Wallets.Add(wallet);

            walletManager.ProcessTransaction(transaction);

            var spentAddressResult = wallet.AccountsRoot.ElementAt(0).Accounts.ElementAt(0).ExternalAddresses.ElementAt(0);
            Assert.Equal(1, spendingAddress.Transactions.Count);
            Assert.Equal(transaction.GetHash(), spentAddressResult.Transactions.ElementAt(0).SpendingDetails.TransactionId);
            Assert.Equal(0, spentAddressResult.Transactions.ElementAt(0).SpendingDetails.Payments.Count);

            Assert.Equal(0, wallet.AccountsRoot.ElementAt(0).Accounts.ElementAt(0).ExternalAddresses.ElementAt(1).Transactions.Count);

            Assert.Equal(1, wallet.AccountsRoot.ElementAt(0).Accounts.ElementAt(0).InternalAddresses.ElementAt(0).Transactions.Count);
            var changeAddressResult = wallet.AccountsRoot.ElementAt(0).Accounts.ElementAt(0).InternalAddresses.ElementAt(0).Transactions.ElementAt(0);
            Assert.Equal(transaction.GetHash(), changeAddressResult.Id);
            Assert.Equal(transaction.Outputs[0].Value, changeAddressResult.Amount);
            Assert.Equal(transaction.Outputs[0].ScriptPubKey, changeAddressResult.ScriptPubKey);
        }

        [Fact]
        public void ProcessTransactionWithDestinationToChangeAddressDoesNotAddTransactionAsPayment()
        {
            DataFolder dataFolder = CreateDataFolder(this);
            Directory.CreateDirectory(dataFolder.WalletPath);

            var wallet = WalletTestsHelpers.GenerateBlankWallet("myWallet1", "password");
            var accountKeys = WalletTestsHelpers.GenerateAccountKeys(wallet, "password", "m/44'/0'/0'");
            var spendingKeys = WalletTestsHelpers.GenerateAddressKeys(wallet, accountKeys.ExtPubKey, "0/0");
            var changeKeys = WalletTestsHelpers.GenerateAddressKeys(wallet, accountKeys.ExtPubKey, "1/0");
            var destinationKeys = WalletTestsHelpers.GenerateAddressKeys(wallet, accountKeys.ExtPubKey, "1/1");

            var spendingAddress = new HdAddress
            {
                Index = 0,
                HdPath = $"m/44'/0'/0'/0/0",
                Address = spendingKeys.Address.ToString(),
                Pubkey = spendingKeys.PubKey.ScriptPubKey,
                ScriptPubKey = spendingKeys.Address.ScriptPubKey,
                Transactions = new List<TransactionData>()
            };

            var changeAddress = new HdAddress
            {
                Index = 0,
                HdPath = $"m/44'/0'/0'/1/0",
                Address = changeKeys.Address.ToString(),
                Pubkey = changeKeys.PubKey.ScriptPubKey,
                ScriptPubKey = changeKeys.Address.ScriptPubKey,
                Transactions = new List<TransactionData>()
            };

            var destinationChangeAddress = new HdAddress
            {
                Index = 1,
                HdPath = $"m/44'/0'/0'/1/1",
                Address = destinationKeys.Address.ToString(),
                Pubkey = destinationKeys.PubKey.ScriptPubKey,
                ScriptPubKey = destinationKeys.Address.ScriptPubKey,
                Transactions = new List<TransactionData>()
            };

            //Generate a spendable transaction
            var chainInfo = WalletTestsHelpers.CreateChainAndCreateFirstBlockWithPaymentToAddress(wallet.Network, spendingAddress);
            TransactionData spendingTransaction = WalletTestsHelpers.CreateTransactionDataFromFirstBlock(chainInfo);
            spendingAddress.Transactions.Add(spendingTransaction);

            wallet.AccountsRoot.ElementAt(0).Accounts.Add(new HdAccount
            {
                Index = 0,
                Name = "account1",
                HdPath = "m/44'/0'/0'",
                ExtendedPubKey = accountKeys.ExtPubKey,
                ExternalAddresses = new List<HdAddress> { spendingAddress },
                InternalAddresses = new List<HdAddress> { changeAddress, destinationChangeAddress }
            });

            // setup a payment to yourself
            var transaction = WalletTestsHelpers.SetupValidTransaction(wallet, "password", spendingAddress, destinationKeys.PubKey, changeAddress, new Money(7500), new Money(5000));

            var walletFeePolicy = new Mock<IWalletFeePolicy>();
            walletFeePolicy.Setup(w => w.GetMinimumFee(258, 50))
                .Returns(new Money(5000));

            var walletManager = new WalletManager(this.LoggerFactory.Object, Network.Main, chainInfo.chain, NodeSettings.Default(),
                dataFolder, walletFeePolicy.Object, new Mock<IAsyncLoopFactory>().Object, new NodeLifetime(), DateTimeProvider.Default);
            walletManager.Wallets.Add(wallet);

            walletManager.ProcessTransaction(transaction);

            var spentAddressResult = wallet.AccountsRoot.ElementAt(0).Accounts.ElementAt(0).ExternalAddresses.ElementAt(0);
            Assert.Equal(1, spendingAddress.Transactions.Count);
            Assert.Equal(transaction.GetHash(), spentAddressResult.Transactions.ElementAt(0).SpendingDetails.TransactionId);
            Assert.Equal(0, spentAddressResult.Transactions.ElementAt(0).SpendingDetails.Payments.Count);
            Assert.Equal(1, spentAddressResult.Transactions.ElementAt(0).BlockHeight);

            Assert.Equal(1, wallet.AccountsRoot.ElementAt(0).Accounts.ElementAt(0).InternalAddresses.ElementAt(0).Transactions.Count);
            var destinationAddressResult = wallet.AccountsRoot.ElementAt(0).Accounts.ElementAt(0).InternalAddresses.ElementAt(0).Transactions.ElementAt(0);
            Assert.Null(destinationAddressResult.BlockHeight);
            Assert.Equal(transaction.GetHash(), destinationAddressResult.Id);
            Assert.Equal(transaction.Outputs[0].Value, destinationAddressResult.Amount);
            Assert.Equal(transaction.Outputs[0].ScriptPubKey, destinationAddressResult.ScriptPubKey);

            Assert.Equal(1, wallet.AccountsRoot.ElementAt(0).Accounts.ElementAt(0).InternalAddresses.ElementAt(1).Transactions.Count);
            var changeAddressResult = wallet.AccountsRoot.ElementAt(0).Accounts.ElementAt(0).InternalAddresses.ElementAt(1).Transactions.ElementAt(0);
            Assert.Null(destinationAddressResult.BlockHeight);
            Assert.Equal(transaction.GetHash(), changeAddressResult.Id);
            Assert.Equal(transaction.Outputs[1].Value, changeAddressResult.Amount);
            Assert.Equal(transaction.Outputs[1].ScriptPubKey, changeAddressResult.ScriptPubKey);
        }

        [Fact]
        public void ProcessTransactionWithBlockHeightSetsBlockHeightOnTransactionData()
        {
            DataFolder dataFolder = CreateDataFolder(this);
            Directory.CreateDirectory(dataFolder.WalletPath);

            var wallet = WalletTestsHelpers.GenerateBlankWallet("myWallet1", "password");
            var accountKeys = WalletTestsHelpers.GenerateAccountKeys(wallet, "password", "m/44'/0'/0'");
            var spendingKeys = WalletTestsHelpers.GenerateAddressKeys(wallet, accountKeys.ExtPubKey, "0/0");
            var destinationKeys = WalletTestsHelpers.GenerateAddressKeys(wallet, accountKeys.ExtPubKey, "0/1");
            var changeKeys = WalletTestsHelpers.GenerateAddressKeys(wallet, accountKeys.ExtPubKey, "1/0");

            var spendingAddress = new HdAddress
            {
                Index = 0,
                HdPath = $"m/44'/0'/0'/0/0",
                Address = spendingKeys.Address.ToString(),
                Pubkey = spendingKeys.PubKey.ScriptPubKey,
                ScriptPubKey = spendingKeys.Address.ScriptPubKey,
                Transactions = new List<TransactionData>()
            };

            var destinationAddress = new HdAddress
            {
                Index = 1,
                HdPath = $"m/44'/0'/0'/0/1",
                Address = destinationKeys.Address.ToString(),
                Pubkey = destinationKeys.PubKey.ScriptPubKey,
                ScriptPubKey = destinationKeys.Address.ScriptPubKey,
                Transactions = new List<TransactionData>()
            };

            var changeAddress = new HdAddress
            {
                Index = 0,
                HdPath = $"m/44'/0'/0'/1/0",
                Address = changeKeys.Address.ToString(),
                Pubkey = changeKeys.PubKey.ScriptPubKey,
                ScriptPubKey = changeKeys.Address.ScriptPubKey,
                Transactions = new List<TransactionData>()
            };

            //Generate a spendable transaction
            var chainInfo = WalletTestsHelpers.CreateChainAndCreateFirstBlockWithPaymentToAddress(wallet.Network, spendingAddress);
            TransactionData spendingTransaction = WalletTestsHelpers.CreateTransactionDataFromFirstBlock(chainInfo);
            spendingAddress.Transactions.Add(spendingTransaction);

            wallet.AccountsRoot.ElementAt(0).Accounts.Add(new HdAccount
            {
                Index = 0,
                Name = "account1",
                HdPath = "m/44'/0'/0'",
                ExtendedPubKey = accountKeys.ExtPubKey,
                ExternalAddresses = new List<HdAddress> { spendingAddress, destinationAddress },
                InternalAddresses = new List<HdAddress> { changeAddress }
            });

            // setup a payment to yourself
            var transaction = WalletTestsHelpers.SetupValidTransaction(wallet, "password", spendingAddress, destinationKeys.PubKey, changeAddress, new Money(7500), new Money(5000));

            var walletFeePolicy = new Mock<IWalletFeePolicy>();
            walletFeePolicy.Setup(w => w.GetMinimumFee(258, 50))
                .Returns(new Money(5000));

            var walletManager = new WalletManager(this.LoggerFactory.Object, Network.Main, chainInfo.chain, NodeSettings.Default(),
                dataFolder, walletFeePolicy.Object, new Mock<IAsyncLoopFactory>().Object, new NodeLifetime(), DateTimeProvider.Default);
            walletManager.Wallets.Add(wallet);

            var block = WalletTestsHelpers.AppendTransactionInNewBlockToChain(chainInfo.chain, transaction);

            var blockHeight = chainInfo.chain.GetBlock(block.GetHash()).Height;
            walletManager.ProcessTransaction(transaction, blockHeight);

            var spentAddressResult = wallet.AccountsRoot.ElementAt(0).Accounts.ElementAt(0).ExternalAddresses.ElementAt(0);
            Assert.Equal(1, spendingAddress.Transactions.Count);
            Assert.Equal(transaction.GetHash(), spentAddressResult.Transactions.ElementAt(0).SpendingDetails.TransactionId);
            Assert.Equal(transaction.Outputs[1].Value, spentAddressResult.Transactions.ElementAt(0).SpendingDetails.Payments.ElementAt(0).Amount);
            Assert.Equal(transaction.Outputs[1].ScriptPubKey, spentAddressResult.Transactions.ElementAt(0).SpendingDetails.Payments.ElementAt(0).DestinationScriptPubKey);
            Assert.Equal(blockHeight - 1, spentAddressResult.Transactions.ElementAt(0).BlockHeight);

            Assert.Equal(1, wallet.AccountsRoot.ElementAt(0).Accounts.ElementAt(0).ExternalAddresses.ElementAt(1).Transactions.Count);
            var destinationAddressResult = wallet.AccountsRoot.ElementAt(0).Accounts.ElementAt(0).ExternalAddresses.ElementAt(1).Transactions.ElementAt(0);
            Assert.Equal(blockHeight, destinationAddressResult.BlockHeight);
            Assert.Equal(transaction.GetHash(), destinationAddressResult.Id);
            Assert.Equal(transaction.Outputs[1].Value, destinationAddressResult.Amount);
            Assert.Equal(transaction.Outputs[1].ScriptPubKey, destinationAddressResult.ScriptPubKey);

            Assert.Equal(1, wallet.AccountsRoot.ElementAt(0).Accounts.ElementAt(0).InternalAddresses.ElementAt(0).Transactions.Count);
            var changeAddressResult = wallet.AccountsRoot.ElementAt(0).Accounts.ElementAt(0).InternalAddresses.ElementAt(0).Transactions.ElementAt(0);
            Assert.Equal(blockHeight, destinationAddressResult.BlockHeight);
            Assert.Equal(transaction.GetHash(), changeAddressResult.Id);
            Assert.Equal(transaction.Outputs[0].Value, changeAddressResult.Amount);
            Assert.Equal(transaction.Outputs[0].ScriptPubKey, changeAddressResult.ScriptPubKey);
        }

        [Fact]
        public void ProcessTransactionWithBlockSetsBlockHash()
        {
            DataFolder dataFolder = CreateDataFolder(this);
            Directory.CreateDirectory(dataFolder.WalletPath);

            var wallet = WalletTestsHelpers.GenerateBlankWallet("myWallet1", "password");
            var accountKeys = WalletTestsHelpers.GenerateAccountKeys(wallet, "password", "m/44'/0'/0'");
            var spendingKeys = WalletTestsHelpers.GenerateAddressKeys(wallet, accountKeys.ExtPubKey, "0/0");
            var destinationKeys = WalletTestsHelpers.GenerateAddressKeys(wallet, accountKeys.ExtPubKey, "0/1");
            var changeKeys = WalletTestsHelpers.GenerateAddressKeys(wallet, accountKeys.ExtPubKey, "1/0");

            var spendingAddress = new HdAddress
            {
                Index = 0,
                HdPath = $"m/44'/0'/0'/0/0",
                Address = spendingKeys.Address.ToString(),
                Pubkey = spendingKeys.PubKey.ScriptPubKey,
                ScriptPubKey = spendingKeys.Address.ScriptPubKey,
                Transactions = new List<TransactionData>()
            };

            var destinationAddress = new HdAddress
            {
                Index = 1,
                HdPath = $"m/44'/0'/0'/0/1",
                Address = destinationKeys.Address.ToString(),
                Pubkey = destinationKeys.PubKey.ScriptPubKey,
                ScriptPubKey = destinationKeys.Address.ScriptPubKey,
                Transactions = new List<TransactionData>()
            };

            var changeAddress = new HdAddress
            {
                Index = 0,
                HdPath = $"m/44'/0'/0'/1/0",
                Address = changeKeys.Address.ToString(),
                Pubkey = changeKeys.PubKey.ScriptPubKey,
                ScriptPubKey = changeKeys.Address.ScriptPubKey,
                Transactions = new List<TransactionData>()
            };

            //Generate a spendable transaction
            var chainInfo = WalletTestsHelpers.CreateChainAndCreateFirstBlockWithPaymentToAddress(wallet.Network, spendingAddress);
            TransactionData spendingTransaction = WalletTestsHelpers.CreateTransactionDataFromFirstBlock(chainInfo);
            spendingAddress.Transactions.Add(spendingTransaction);

            wallet.AccountsRoot.ElementAt(0).Accounts.Add(new HdAccount
            {
                Index = 0,
                Name = "account1",
                HdPath = "m/44'/0'/0'",
                ExtendedPubKey = accountKeys.ExtPubKey,
                ExternalAddresses = new List<HdAddress> { spendingAddress, destinationAddress },
                InternalAddresses = new List<HdAddress> { changeAddress }
            });

            // setup a payment to yourself
            var transaction = WalletTestsHelpers.SetupValidTransaction(wallet, "password", spendingAddress, destinationKeys.PubKey, changeAddress, new Money(7500), new Money(5000));

            var walletFeePolicy = new Mock<IWalletFeePolicy>();
            walletFeePolicy.Setup(w => w.GetMinimumFee(258, 50))
                .Returns(new Money(5000));

            var walletManager = new WalletManager(this.LoggerFactory.Object, Network.Main, chainInfo.chain, NodeSettings.Default(),
                dataFolder, walletFeePolicy.Object, new Mock<IAsyncLoopFactory>().Object, new NodeLifetime(), DateTimeProvider.Default);
            walletManager.Wallets.Add(wallet);

            var block = WalletTestsHelpers.AppendTransactionInNewBlockToChain(chainInfo.chain, transaction);

            walletManager.ProcessTransaction(transaction, block: block);

            var spentAddressResult = wallet.AccountsRoot.ElementAt(0).Accounts.ElementAt(0).ExternalAddresses.ElementAt(0);
            Assert.Equal(1, spendingAddress.Transactions.Count);
            Assert.Equal(transaction.GetHash(), spentAddressResult.Transactions.ElementAt(0).SpendingDetails.TransactionId);
            Assert.Equal(transaction.Outputs[1].Value, spentAddressResult.Transactions.ElementAt(0).SpendingDetails.Payments.ElementAt(0).Amount);
            Assert.Equal(transaction.Outputs[1].ScriptPubKey, spentAddressResult.Transactions.ElementAt(0).SpendingDetails.Payments.ElementAt(0).DestinationScriptPubKey);
            Assert.Equal(chainInfo.block.GetHash(), spentAddressResult.Transactions.ElementAt(0).BlockHash);

            Assert.Equal(1, wallet.AccountsRoot.ElementAt(0).Accounts.ElementAt(0).ExternalAddresses.ElementAt(1).Transactions.Count);
            var destinationAddressResult = wallet.AccountsRoot.ElementAt(0).Accounts.ElementAt(0).ExternalAddresses.ElementAt(1).Transactions.ElementAt(0);
            Assert.Equal(block.GetHash(), destinationAddressResult.BlockHash);
            Assert.Equal(transaction.GetHash(), destinationAddressResult.Id);
            Assert.Equal(transaction.Outputs[1].Value, destinationAddressResult.Amount);
            Assert.Equal(transaction.Outputs[1].ScriptPubKey, destinationAddressResult.ScriptPubKey);

            Assert.Equal(1, wallet.AccountsRoot.ElementAt(0).Accounts.ElementAt(0).InternalAddresses.ElementAt(0).Transactions.Count);
            var changeAddressResult = wallet.AccountsRoot.ElementAt(0).Accounts.ElementAt(0).InternalAddresses.ElementAt(0).Transactions.ElementAt(0);
            Assert.Equal(block.GetHash(), destinationAddressResult.BlockHash);
            Assert.Equal(transaction.GetHash(), changeAddressResult.Id);
            Assert.Equal(transaction.Outputs[0].Value, changeAddressResult.Amount);
            Assert.Equal(transaction.Outputs[0].ScriptPubKey, changeAddressResult.ScriptPubKey);
        }

        [Fact]
        public void SendTransactionWithoutMempoolValidatorProcessesTransactionAndBroadcastsTransactionToConnectionManagerNodes()
        {
            DataFolder dataFolder = CreateDataFolder(this);
            Directory.CreateDirectory(dataFolder.WalletPath);

            var wallet = WalletTestsHelpers.GenerateBlankWallet("myWallet1", "password");
            var accountKeys = WalletTestsHelpers.GenerateAccountKeys(wallet, "password", "m/44'/0'/0'");
            var spendingKeys = WalletTestsHelpers.GenerateAddressKeys(wallet, accountKeys.ExtPubKey, "0/0");
            var destinationKeys = WalletTestsHelpers.GenerateAddressKeys(wallet, accountKeys.ExtPubKey, "0/1");
            var changeKeys = WalletTestsHelpers.GenerateAddressKeys(wallet, accountKeys.ExtPubKey, "1/0");

            var spendingAddress = new HdAddress
            {
                Index = 0,
                HdPath = $"m/44'/0'/0'/0/0",
                Address = spendingKeys.Address.ToString(),
                Pubkey = spendingKeys.PubKey.ScriptPubKey,
                ScriptPubKey = spendingKeys.Address.ScriptPubKey,
                Transactions = new List<TransactionData>()
            };

            var destinationAddress = new HdAddress
            {
                Index = 1,
                HdPath = $"m/44'/0'/0'/0/1",
                Address = destinationKeys.Address.ToString(),
                Pubkey = destinationKeys.PubKey.ScriptPubKey,
                ScriptPubKey = destinationKeys.Address.ScriptPubKey,
                Transactions = new List<TransactionData>()
            };

            var changeAddress = new HdAddress
            {
                Index = 0,
                HdPath = $"m/44'/0'/0'/1/0",
                Address = changeKeys.Address.ToString(),
                Pubkey = changeKeys.PubKey.ScriptPubKey,
                ScriptPubKey = changeKeys.Address.ScriptPubKey,
                Transactions = new List<TransactionData>()
            };

            //Generate a spendable transaction
            var chainInfo = WalletTestsHelpers.CreateChainAndCreateFirstBlockWithPaymentToAddress(wallet.Network, spendingAddress);
            TransactionData spendingTransaction = WalletTestsHelpers.CreateTransactionDataFromFirstBlock(chainInfo);
            spendingAddress.Transactions.Add(spendingTransaction);

            wallet.AccountsRoot.ElementAt(0).Accounts.Add(new HdAccount
            {
                Index = 0,
                Name = "account1",
                HdPath = "m/44'/0'/0'",
                ExtendedPubKey = accountKeys.ExtPubKey,
                ExternalAddresses = new List<HdAddress> { spendingAddress, destinationAddress },
                InternalAddresses = new List<HdAddress> { changeAddress }
            });

            // setup a payment to yourself
            var transaction = WalletTestsHelpers.SetupValidTransaction(wallet, "password", spendingAddress, destinationKeys.PubKey, changeAddress, new Money(7500), new Money(5000));
            transaction.Outputs.ElementAt(1).Value = Money.Zero;
            transaction.Outputs.ElementAt(1).ScriptPubKey = Script.Empty;

            var walletFeePolicy = new Mock<IWalletFeePolicy>();
            walletFeePolicy.Setup(w => w.GetMinimumFee(258, 50))
                .Returns(new Money(5000));

            using (var nodeSocket = new NodeTcpListenerStub(Utils.ParseIpEndpoint("localhost", wallet.Network.DefaultPort)))
            {
                using (var node = Node.ConnectToLocal(wallet.Network, new NodeConnectionParameters()))
                {
                    var payloads = new List<Payload>();
                    node.Filters.Add(new Action<IncomingMessage, Action>((i, a) => { a(); }),
                              new Action<Node, Payload, Action>((n, p, a) => { payloads.Add(p); a(); }));

                    var nodeCollection = new NodesCollection();
                    nodeCollection.Add(node);

                    var walletManager = new WalletManager(this.LoggerFactory.Object, Network.Main, chainInfo.chain, NodeSettings.Default(),
                        dataFolder, walletFeePolicy.Object, new Mock<IAsyncLoopFactory>().Object, new NodeLifetime(), DateTimeProvider.Default);
                    walletManager.Wallets.Add(wallet);

                    // [SENDTRANSACTION TODO] Conceptual changes had been introduced to tx sending
                    // These tests don't make sense anymore
                    // It must be either removed or refactored
                    //var result = walletManager.SendTransaction(transaction.ToHex());

                    //Assert.True(result);
                    //var spentAddressResult = wallet.AccountsRoot.ElementAt(0).Accounts.ElementAt(0).ExternalAddresses.ElementAt(0);
                    //Assert.Equal(1, spendingAddress.Transactions.Count);
                    //Assert.Equal(transaction.GetHash(), spentAddressResult.Transactions.ElementAt(0).SpendingDetails.TransactionId);
                    //Assert.Equal(0, spentAddressResult.Transactions.ElementAt(0).SpendingDetails.Payments.Count);

                    //Assert.Equal(0, wallet.AccountsRoot.ElementAt(0).Accounts.ElementAt(0).ExternalAddresses.ElementAt(1).Transactions.Count);

                    //Assert.Equal(1, wallet.AccountsRoot.ElementAt(0).Accounts.ElementAt(0).InternalAddresses.ElementAt(0).Transactions.Count);
                    //var changeAddressResult = wallet.AccountsRoot.ElementAt(0).Accounts.ElementAt(0).InternalAddresses.ElementAt(0).Transactions.ElementAt(0);
                    //Assert.Equal(transaction.GetHash(), changeAddressResult.Id);
                    //Assert.Equal(transaction.Outputs[0].Value, changeAddressResult.Amount);
                    //Assert.Equal(transaction.Outputs[0].ScriptPubKey, changeAddressResult.ScriptPubKey);

                    //Assert.Equal(1, payloads.Count);
                    //Assert.Equal(typeof(TxPayload), payloads[0].GetType());

                    //var payload = payloads[0] as TxPayload;
                    //var payloadTransaction = payload.Object;
                    //Assert.Equal(transaction.ToHex(), payloadTransaction.ToHex());
                }
            }
        }

        [Fact]
        public void SendTransactionWithMempoolValidatorWithAcceptToMemoryPoolSuccessProcessesTransaction()
        {
            DataFolder dataFolder = CreateDataFolder(this);
            Directory.CreateDirectory(dataFolder.WalletPath);

            var wallet = WalletTestsHelpers.GenerateBlankWallet("myWallet1", "password");
            var accountKeys = WalletTestsHelpers.GenerateAccountKeys(wallet, "password", "m/44'/0'/0'");
            var spendingKeys = WalletTestsHelpers.GenerateAddressKeys(wallet, accountKeys.ExtPubKey, "0/0");
            var destinationKeys = WalletTestsHelpers.GenerateAddressKeys(wallet, accountKeys.ExtPubKey, "0/1");
            var changeKeys = WalletTestsHelpers.GenerateAddressKeys(wallet, accountKeys.ExtPubKey, "1/0");

            var spendingAddress = new HdAddress
            {
                Index = 0,
                HdPath = $"m/44'/0'/0'/0/0",
                Address = spendingKeys.Address.ToString(),
                Pubkey = spendingKeys.PubKey.ScriptPubKey,
                ScriptPubKey = spendingKeys.Address.ScriptPubKey,
                Transactions = new List<TransactionData>()
            };

            var destinationAddress = new HdAddress
            {
                Index = 1,
                HdPath = $"m/44'/0'/0'/0/1",
                Address = destinationKeys.Address.ToString(),
                Pubkey = destinationKeys.PubKey.ScriptPubKey,
                ScriptPubKey = destinationKeys.Address.ScriptPubKey,
                Transactions = new List<TransactionData>()
            };

            var changeAddress = new HdAddress
            {
                Index = 0,
                HdPath = $"m/44'/0'/0'/1/0",
                Address = changeKeys.Address.ToString(),
                Pubkey = changeKeys.PubKey.ScriptPubKey,
                ScriptPubKey = changeKeys.Address.ScriptPubKey,
                Transactions = new List<TransactionData>()
            };

            //Generate a spendable transaction
            var chainInfo = WalletTestsHelpers.CreateChainAndCreateFirstBlockWithPaymentToAddress(wallet.Network, spendingAddress);
            TransactionData spendingTransaction = WalletTestsHelpers.CreateTransactionDataFromFirstBlock(chainInfo);
            spendingAddress.Transactions.Add(spendingTransaction);

            wallet.AccountsRoot.ElementAt(0).Accounts.Add(new HdAccount
            {
                Index = 0,
                Name = "account1",
                HdPath = "m/44'/0'/0'",
                ExtendedPubKey = accountKeys.ExtPubKey,
                ExternalAddresses = new List<HdAddress> { spendingAddress, destinationAddress },
                InternalAddresses = new List<HdAddress> { changeAddress }
            });

            // setup a payment to yourself
            var transaction = WalletTestsHelpers.SetupValidTransaction(wallet, "password", spendingAddress, destinationKeys.PubKey, changeAddress, new Money(7500), new Money(5000));
            transaction.Outputs.ElementAt(1).Value = Money.Zero;
            transaction.Outputs.ElementAt(1).ScriptPubKey = Script.Empty;

            var walletFeePolicy = new Mock<IWalletFeePolicy>();
            walletFeePolicy.Setup(w => w.GetMinimumFee(258, 50))
                .Returns(new Money(5000));

            using (var nodeSocket = new NodeTcpListenerStub(Utils.ParseIpEndpoint("localhost", wallet.Network.DefaultPort)))
            {
                using (var node = Node.ConnectToLocal(wallet.Network, new NodeConnectionParameters()))
                {
                    var payloads = new List<Payload>();
                    node.Filters.Add(new Action<IncomingMessage, Action>((i, a) => { a(); }),
                              new Action<Node, Payload, Action>((n, p, a) => { payloads.Add(p); a(); }));

                    var nodeCollection = new NodesCollection();
                    nodeCollection.Add(node);

                    var walletManager = new WalletManager(this.LoggerFactory.Object, Network.Main, chainInfo.chain, NodeSettings.Default(),
                        dataFolder, walletFeePolicy.Object, new Mock<IAsyncLoopFactory>().Object, new NodeLifetime(), DateTimeProvider.Default);
                    walletManager.Wallets.Add(wallet);

                    // [SENDTRANSACTION TODO] Conceptual changes had been introduced to tx sending
                    // These tests don't make sense anymore
                    // It must be either removed or refactored
                    //var result = walletManager.SendTransaction(transaction.ToHex());

                    //Assert.True(result);
                    //// verify AcceptToMemoryPool has been called.
                    //mempoolValidator.Verify();

                    //var spentAddressResult = wallet.AccountsRoot.ElementAt(0).Accounts.ElementAt(0).ExternalAddresses.ElementAt(0);
                    //Assert.Equal(1, spendingAddress.Transactions.Count);
                    //Assert.Equal(transaction.GetHash(), spentAddressResult.Transactions.ElementAt(0).SpendingDetails.TransactionId);
                    //Assert.Equal(0, spentAddressResult.Transactions.ElementAt(0).SpendingDetails.Payments.Count);

                    //Assert.Equal(0, wallet.AccountsRoot.ElementAt(0).Accounts.ElementAt(0).ExternalAddresses.ElementAt(1).Transactions.Count);

                    //Assert.Equal(1, wallet.AccountsRoot.ElementAt(0).Accounts.ElementAt(0).InternalAddresses.ElementAt(0).Transactions.Count);
                    //var changeAddressResult = wallet.AccountsRoot.ElementAt(0).Accounts.ElementAt(0).InternalAddresses.ElementAt(0).Transactions.ElementAt(0);
                    //Assert.Equal(transaction.GetHash(), changeAddressResult.Id);
                    //Assert.Equal(transaction.Outputs[0].Value, changeAddressResult.Amount);
                    //Assert.Equal(transaction.Outputs[0].ScriptPubKey, changeAddressResult.ScriptPubKey);

                    //Assert.Equal(1, payloads.Count);
                    //Assert.Equal(typeof(TxPayload), payloads[0].GetType());

                    //var payload = payloads[0] as TxPayload;
                    //var payloadTransaction = payload.Object;
                    //Assert.Equal(transaction.ToHex(), payloadTransaction.ToHex());
                }
            }
        }

        [Fact]
        public void SendTransactionWithMempoolValidatorWithAcceptToMemoryPoolFailedDoesNotProcessesTransaction()
        {
            DataFolder dataFolder = CreateDataFolder(this);
            Directory.CreateDirectory(dataFolder.WalletPath);

            var wallet = WalletTestsHelpers.GenerateBlankWallet("myWallet1", "password");
            var accountKeys = WalletTestsHelpers.GenerateAccountKeys(wallet, "password", "m/44'/0'/0'");
            var spendingKeys = WalletTestsHelpers.GenerateAddressKeys(wallet, accountKeys.ExtPubKey, "0/0");
            var destinationKeys = WalletTestsHelpers.GenerateAddressKeys(wallet, accountKeys.ExtPubKey, "0/1");
            var changeKeys = WalletTestsHelpers.GenerateAddressKeys(wallet, accountKeys.ExtPubKey, "1/0");

            var spendingAddress = new HdAddress
            {
                Index = 0,
                HdPath = $"m/44'/0'/0'/0/0",
                Address = spendingKeys.Address.ToString(),
                Pubkey = spendingKeys.PubKey.ScriptPubKey,
                ScriptPubKey = spendingKeys.Address.ScriptPubKey,
                Transactions = new List<TransactionData>()
            };

            var destinationAddress = new HdAddress
            {
                Index = 1,
                HdPath = $"m/44'/0'/0'/0/1",
                Address = destinationKeys.Address.ToString(),
                Pubkey = destinationKeys.PubKey.ScriptPubKey,
                ScriptPubKey = destinationKeys.Address.ScriptPubKey,
                Transactions = new List<TransactionData>()
            };

            var changeAddress = new HdAddress
            {
                Index = 0,
                HdPath = $"m/44'/0'/0'/1/0",
                Address = changeKeys.Address.ToString(),
                Pubkey = changeKeys.PubKey.ScriptPubKey,
                ScriptPubKey = changeKeys.Address.ScriptPubKey,
                Transactions = new List<TransactionData>()
            };

            //Generate a spendable transaction
            var chainInfo = WalletTestsHelpers.CreateChainAndCreateFirstBlockWithPaymentToAddress(wallet.Network, spendingAddress);
            TransactionData spendingTransaction = WalletTestsHelpers.CreateTransactionDataFromFirstBlock(chainInfo);
            spendingAddress.Transactions.Add(spendingTransaction);

            wallet.AccountsRoot.ElementAt(0).Accounts.Add(new HdAccount
            {
                Index = 0,
                Name = "account1",
                HdPath = "m/44'/0'/0'",
                ExtendedPubKey = accountKeys.ExtPubKey,
                ExternalAddresses = new List<HdAddress> { spendingAddress, destinationAddress },
                InternalAddresses = new List<HdAddress> { changeAddress }
            });

            // setup a payment to yourself
            var transaction = WalletTestsHelpers.SetupValidTransaction(wallet, "password", spendingAddress, destinationKeys.PubKey, changeAddress, new Money(7500), new Money(5000));
            transaction.Outputs.ElementAt(1).Value = Money.Zero;
            transaction.Outputs.ElementAt(1).ScriptPubKey = Script.Empty;

            var walletFeePolicy = new Mock<IWalletFeePolicy>();
            walletFeePolicy.Setup(w => w.GetMinimumFee(258, 50))
                .Returns(new Money(5000));

            using (var nodeSocket = new NodeTcpListenerStub(Utils.ParseIpEndpoint("localhost", wallet.Network.DefaultPort)))
            {
                using (var node = Node.ConnectToLocal(wallet.Network, new NodeConnectionParameters()))
                {
                    var payloads = new List<Payload>();
                    node.Filters.Add(new Action<IncomingMessage, Action>((i, a) => { a(); }),
                              new Action<Node, Payload, Action>((n, p, a) => { payloads.Add(p); a(); }));

                    var nodeCollection = new NodesCollection();
                    nodeCollection.Add(node);

                    var walletManager = new WalletManager(this.LoggerFactory.Object, Network.Main, chainInfo.chain, NodeSettings.Default(),
                        dataFolder, walletFeePolicy.Object, new Mock<IAsyncLoopFactory>().Object, new NodeLifetime(), DateTimeProvider.Default);
                    walletManager.Wallets.Add(wallet);

                    // [SENDTRANSACTION TODO] Conceptual changes had been introduced to tx sending
                    // These tests don't make sense anymore
                    // It must be either removed or refactored
                    //var result = walletManager.SendTransaction(transaction.ToHex());

                    //Assert.False(result);
                    //// verify AcceptToMemoryPool has been called.
                    //mempoolValidator.Verify();

                    //var spentAddressResult = wallet.AccountsRoot.ElementAt(0).Accounts.ElementAt(0).ExternalAddresses.ElementAt(0);
                    //Assert.Equal(1, spendingAddress.Transactions.Count);
                    //Assert.Null(spentAddressResult.Transactions.ElementAt(0).SpendingDetails);
                    //Assert.Null(spentAddressResult.Transactions.ElementAt(0).SpendingDetails);
                    //Assert.Equal(0, wallet.AccountsRoot.ElementAt(0).Accounts.ElementAt(0).ExternalAddresses.ElementAt(1).Transactions.Count);
                    //Assert.Equal(0, wallet.AccountsRoot.ElementAt(0).Accounts.ElementAt(0).InternalAddresses.ElementAt(0).Transactions.Count);
                    //Assert.Equal(0, payloads.Count);
                }
            }
        }

        [Fact]
        public void RemoveBlocksRemovesTransactionsWithHigherBlockHeightAndUpdatesLastSyncedBlockHeight()
        {
            var concurrentchain = new ConcurrentChain(Network.Main);
            var chainedBlock = WalletTestsHelpers.AppendBlock(null, concurrentchain).ChainedBlock;
            chainedBlock = WalletTestsHelpers.AppendBlock(chainedBlock, concurrentchain).ChainedBlock;
            chainedBlock = WalletTestsHelpers.AppendBlock(chainedBlock, concurrentchain).ChainedBlock;

            var wallet = WalletTestsHelpers.GenerateBlankWallet("myWallet1", "password");
            wallet.AccountsRoot.ElementAt(0).Accounts.Add(new HdAccount
            {
                Name = "First account",
                ExternalAddresses = WalletTestsHelpers.CreateSpentTransactionsOfBlockHeights(Network.Main, 1, 2, 3, 4, 5).ToList(),
                InternalAddresses = WalletTestsHelpers.CreateSpentTransactionsOfBlockHeights(Network.Main, 1, 2, 3, 4, 5).ToList()
            });

            // reorg at block 3

            // Trx at block 0 is not spent
            wallet.AccountsRoot.ElementAt(0).Accounts.ElementAt(0).ExternalAddresses.ElementAt(0).Transactions.First().SpendingDetails = null;
            wallet.AccountsRoot.ElementAt(0).Accounts.ElementAt(0).InternalAddresses.ElementAt(0).Transactions.First().SpendingDetails = null;

            // Trx at block 2 is spent in block 3, after reorg it will not be spendable.
            wallet.AccountsRoot.ElementAt(0).Accounts.ElementAt(0).ExternalAddresses.ElementAt(1).Transactions.First().SpendingDetails.BlockHeight = 3;
            wallet.AccountsRoot.ElementAt(0).Accounts.ElementAt(0).InternalAddresses.ElementAt(1).Transactions.First().SpendingDetails.BlockHeight = 3;

            // Trx at block 3 is spent at block 5, after reorg it will be spendable.
            wallet.AccountsRoot.ElementAt(0).Accounts.ElementAt(0).ExternalAddresses.ElementAt(2).Transactions.First().SpendingDetails.BlockHeight = 5;
            wallet.AccountsRoot.ElementAt(0).Accounts.ElementAt(0).InternalAddresses.ElementAt(2).Transactions.First().SpendingDetails.BlockHeight = 5;

            var walletManager = new WalletManager(this.LoggerFactory.Object, Network.Main, new Mock<ConcurrentChain>().Object, NodeSettings.Default(),
                CreateDataFolder(this), new Mock<IWalletFeePolicy>().Object, new Mock<IAsyncLoopFactory>().Object, new NodeLifetime(), DateTimeProvider.Default);
            walletManager.Wallets.Add(wallet);

            walletManager.RemoveBlocks(chainedBlock);

            Assert.Equal(chainedBlock.GetLocator().Blocks, wallet.BlockLocator);
            Assert.Equal(chainedBlock.Height, wallet.AccountsRoot.ElementAt(0).LastBlockSyncedHeight);
            Assert.Equal(chainedBlock.HashBlock, wallet.AccountsRoot.ElementAt(0).LastBlockSyncedHash);
            Assert.Equal(chainedBlock.HashBlock, walletManager.WalletTipHash);

            var account = wallet.AccountsRoot.ElementAt(0).Accounts.ElementAt(0);

            Assert.Equal(6, account.InternalAddresses.Concat(account.ExternalAddresses).SelectMany(r => r.Transactions).Count());
            Assert.True(account.InternalAddresses.Concat(account.ExternalAddresses).SelectMany(r => r.Transactions).All(r => r.BlockHeight <= chainedBlock.Height));
            Assert.True(account.InternalAddresses.Concat(account.ExternalAddresses).SelectMany(r => r.Transactions).All(r => r.SpendingDetails == null || r.SpendingDetails.BlockHeight <= chainedBlock.Height));
            Assert.Equal(4, account.InternalAddresses.Concat(account.ExternalAddresses).SelectMany(r => r.Transactions).Count(t => t.SpendingDetails == null));
        }

        [Fact]
        public void ProcessBlockWithoutWalletsSetsWalletTipToBlockHash()
        {
            var concurrentchain = new ConcurrentChain(Network.Main);
            var blockResult = WalletTestsHelpers.AppendBlock(null, concurrentchain);

            var walletManager = new WalletManager(this.LoggerFactory.Object, Network.Main, new Mock<ConcurrentChain>().Object, NodeSettings.Default(),
                CreateDataFolder(this), new Mock<IWalletFeePolicy>().Object, new Mock<IAsyncLoopFactory>().Object, new NodeLifetime(), DateTimeProvider.Default);

            walletManager.ProcessBlock(blockResult.Block, blockResult.ChainedBlock);

            Assert.Equal(blockResult.ChainedBlock.HashBlock, walletManager.WalletTipHash);
        }

        [Fact]
        public void ProcessBlockWithWalletsProcessesTransactionsOfBlockToWallet()
        {
            DataFolder dataFolder = CreateDataFolder(this);
            Directory.CreateDirectory(dataFolder.WalletPath);

            var wallet = WalletTestsHelpers.GenerateBlankWallet("myWallet1", "password");
            var accountKeys = WalletTestsHelpers.GenerateAccountKeys(wallet, "password", "m/44'/0'/0'");
            var spendingKeys = WalletTestsHelpers.GenerateAddressKeys(wallet, accountKeys.ExtPubKey, "0/0");
            var destinationKeys = WalletTestsHelpers.GenerateAddressKeys(wallet, accountKeys.ExtPubKey, "0/1");
            var changeKeys = WalletTestsHelpers.GenerateAddressKeys(wallet, accountKeys.ExtPubKey, "1/0");

            var spendingAddress = new HdAddress
            {
                Index = 0,
                HdPath = $"m/44'/0'/0'/0/0",
                Address = spendingKeys.Address.ToString(),
                Pubkey = spendingKeys.PubKey.ScriptPubKey,
                ScriptPubKey = spendingKeys.Address.ScriptPubKey,
                Transactions = new List<TransactionData>()
            };

            var destinationAddress = new HdAddress
            {
                Index = 1,
                HdPath = $"m/44'/0'/0'/0/1",
                Address = destinationKeys.Address.ToString(),
                Pubkey = destinationKeys.PubKey.ScriptPubKey,
                ScriptPubKey = destinationKeys.Address.ScriptPubKey,
                Transactions = new List<TransactionData>()
            };

            var changeAddress = new HdAddress
            {
                Index = 0,
                HdPath = $"m/44'/0'/0'/1/0",
                Address = changeKeys.Address.ToString(),
                Pubkey = changeKeys.PubKey.ScriptPubKey,
                ScriptPubKey = changeKeys.Address.ScriptPubKey,
                Transactions = new List<TransactionData>()
            };

            //Generate a spendable transaction
            var chainInfo = WalletTestsHelpers.CreateChainAndCreateFirstBlockWithPaymentToAddress(wallet.Network, spendingAddress);

            TransactionData spendingTransaction = WalletTestsHelpers.CreateTransactionDataFromFirstBlock(chainInfo);
            spendingAddress.Transactions.Add(spendingTransaction);

            // setup a payment to yourself in a new block.
            var transaction = WalletTestsHelpers.SetupValidTransaction(wallet, "password", spendingAddress, destinationKeys.PubKey, changeAddress, new Money(7500), new Money(5000));
            var block = WalletTestsHelpers.AppendTransactionInNewBlockToChain(chainInfo.chain, transaction);

            wallet.AccountsRoot.ElementAt(0).Accounts.Add(new HdAccount
            {
                Index = 0,
                Name = "account1",
                HdPath = "m/44'/0'/0'",
                ExtendedPubKey = accountKeys.ExtPubKey,
                ExternalAddresses = new List<HdAddress> { spendingAddress, destinationAddress },
                InternalAddresses = new List<HdAddress> { changeAddress }
            });

            var walletFeePolicy = new Mock<IWalletFeePolicy>();
            walletFeePolicy.Setup(w => w.GetMinimumFee(258, 50))
                .Returns(new Money(5000));

            var walletManager = new WalletManager(this.LoggerFactory.Object, Network.Main, chainInfo.chain, NodeSettings.Default(),
                dataFolder, walletFeePolicy.Object, new Mock<IAsyncLoopFactory>().Object, new NodeLifetime(), DateTimeProvider.Default);
            walletManager.Wallets.Add(wallet);

            walletManager.WalletTipHash = block.Header.GetHash();

            var chainedBlock = chainInfo.chain.GetBlock(block.GetHash());
            walletManager.ProcessBlock(block, chainedBlock);

            var spentAddressResult = wallet.AccountsRoot.ElementAt(0).Accounts.ElementAt(0).ExternalAddresses.ElementAt(0);
            Assert.Equal(1, spendingAddress.Transactions.Count);
            Assert.Equal(transaction.GetHash(), spentAddressResult.Transactions.ElementAt(0).SpendingDetails.TransactionId);
            Assert.Equal(transaction.Outputs[1].Value, spentAddressResult.Transactions.ElementAt(0).SpendingDetails.Payments.ElementAt(0).Amount);
            Assert.Equal(transaction.Outputs[1].ScriptPubKey, spentAddressResult.Transactions.ElementAt(0).SpendingDetails.Payments.ElementAt(0).DestinationScriptPubKey);

            Assert.Equal(1, wallet.AccountsRoot.ElementAt(0).Accounts.ElementAt(0).ExternalAddresses.ElementAt(1).Transactions.Count);
            var destinationAddressResult = wallet.AccountsRoot.ElementAt(0).Accounts.ElementAt(0).ExternalAddresses.ElementAt(1).Transactions.ElementAt(0);
            Assert.Equal(transaction.GetHash(), destinationAddressResult.Id);
            Assert.Equal(transaction.Outputs[1].Value, destinationAddressResult.Amount);
            Assert.Equal(transaction.Outputs[1].ScriptPubKey, destinationAddressResult.ScriptPubKey);

            Assert.Equal(1, wallet.AccountsRoot.ElementAt(0).Accounts.ElementAt(0).InternalAddresses.ElementAt(0).Transactions.Count);
            var changeAddressResult = wallet.AccountsRoot.ElementAt(0).Accounts.ElementAt(0).InternalAddresses.ElementAt(0).Transactions.ElementAt(0);
            Assert.Equal(transaction.GetHash(), changeAddressResult.Id);
            Assert.Equal(transaction.Outputs[0].Value, changeAddressResult.Amount);
            Assert.Equal(transaction.Outputs[0].ScriptPubKey, changeAddressResult.ScriptPubKey);

            Assert.Equal(chainedBlock.GetLocator().Blocks, wallet.BlockLocator);
            Assert.Equal(chainedBlock.Height, wallet.AccountsRoot.ElementAt(0).LastBlockSyncedHeight);
            Assert.Equal(chainedBlock.HashBlock, wallet.AccountsRoot.ElementAt(0).LastBlockSyncedHash);
            Assert.Equal(chainedBlock.HashBlock, walletManager.WalletTipHash);
        }

        [Fact]
        public void ProcessBlockWithWalletTipBlockNotOnChainYetThrowsWalletException()
        {
            Assert.Throws<WalletException>(() =>
            {
                DataFolder dataFolder = CreateDataFolder(this);
                Directory.CreateDirectory(dataFolder.WalletPath);

                var wallet = WalletTestsHelpers.GenerateBlankWallet("myWallet1", "password");

                ConcurrentChain chain = new ConcurrentChain(wallet.Network.GetGenesis().Header);
                var chainResult = WalletTestsHelpers.AppendBlock(chain.Genesis, chain);

                var walletManager = new WalletManager(this.LoggerFactory.Object, Network.Main, chain, NodeSettings.Default(),
                    dataFolder, new Mock<IWalletFeePolicy>().Object, new Mock<IAsyncLoopFactory>().Object, new NodeLifetime(), DateTimeProvider.Default);
                walletManager.Wallets.Add(wallet);

                walletManager.WalletTipHash = new uint256(15012522521);

                walletManager.ProcessBlock(chainResult.Block, chainResult.ChainedBlock);
            });
        }

        [Fact]
        public void ProcessBlockWithBlockAheadOfWalletThrowsWalletException()
        {
            Assert.Throws<WalletException>(() =>
            {
                DataFolder dataFolder = CreateDataFolder(this);
                Directory.CreateDirectory(dataFolder.WalletPath);

                var wallet = WalletTestsHelpers.GenerateBlankWallet("myWallet1", "password");

                ConcurrentChain chain = new ConcurrentChain(wallet.Network.GetGenesis().Header);
                var chainResult = WalletTestsHelpers.AppendBlock(chain.Genesis, chain);
                var chainResult2 = WalletTestsHelpers.AppendBlock(chainResult.ChainedBlock, chain);

                var walletManager = new WalletManager(this.LoggerFactory.Object, Network.Main, chain, NodeSettings.Default(),
                    dataFolder, new Mock<IWalletFeePolicy>().Object, new Mock<IAsyncLoopFactory>().Object, new NodeLifetime(), DateTimeProvider.Default);
                walletManager.Wallets.Add(wallet);

                walletManager.WalletTipHash = wallet.Network.GetGenesis().Header.GetHash();

                walletManager.ProcessBlock(chainResult2.Block, chainResult2.ChainedBlock);
            });
        }

        [Fact]
        public void CheckWalletBalanceEstimationWithConfirmedTransactions()
        {
            DataFolder dataFolder = CreateDataFolder(this);

            var walletManager = new WalletManager(this.LoggerFactory.Object, Network.Main, new Mock<ConcurrentChain>().Object, NodeSettings.Default(),
                dataFolder, new Mock<IWalletFeePolicy>().Object, new Mock<IAsyncLoopFactory>().Object, new NodeLifetime(), DateTimeProvider.Default);

            // generate 3 wallet with 2 accounts containing 1000 external and 100 internal addresses each.
            walletManager.Wallets.Add(WalletTestsHelpers.CreateWallet("wallet1"));
            WalletTestsHelpers.AddAddressesToWallet(walletManager, 1000);

            var firstAccount = walletManager.Wallets.First().AccountsRoot.First().Accounts.First();

            // add two unconfirmed transactions
            for (int i = 1; i < 3; i++)
            {
                firstAccount.InternalAddresses.ElementAt(i).Transactions.Add(new TransactionData { Amount = 10 });
                firstAccount.ExternalAddresses.ElementAt(i).Transactions.Add(new TransactionData { Amount = 10 });
            }

            Assert.Equal(0, firstAccount.GetSpendableAmount().ConfirmedAmount);
            Assert.Equal(40, firstAccount.GetSpendableAmount().UnConfirmedAmount);
        }

        [Fact]
        public void CheckWalletBalanceEstimationWithUnConfirmedTransactions()
        {
            DataFolder dataFolder = CreateDataFolder(this);

            var walletManager = new WalletManager(this.LoggerFactory.Object, Network.Main, new Mock<ConcurrentChain>().Object, NodeSettings.Default(),
                dataFolder, new Mock<IWalletFeePolicy>().Object, new Mock<IAsyncLoopFactory>().Object, new NodeLifetime(), DateTimeProvider.Default);

            // generate 3 wallet with 2 accounts containing 1000 external and 100 internal addresses each.
            walletManager.Wallets.Add(WalletTestsHelpers.CreateWallet("wallet1"));
            WalletTestsHelpers.AddAddressesToWallet(walletManager, 1000);

            var firstAccount = walletManager.Wallets.First().AccountsRoot.First().Accounts.First();

            // add two confirmed transactions
            for (int i = 1; i < 3; i++)
            {
                firstAccount.InternalAddresses.ElementAt(i).Transactions.Add(new TransactionData { Amount = 10, BlockHeight = 10 });
                firstAccount.ExternalAddresses.ElementAt(i).Transactions.Add(new TransactionData { Amount = 10, BlockHeight = 10 });
            }

            Assert.Equal(40, firstAccount.GetSpendableAmount().ConfirmedAmount);
            Assert.Equal(0, firstAccount.GetSpendableAmount().UnConfirmedAmount);
        }

        [Fact]
        public void CheckWalletBalanceEstimationWithSpentTransactions()
        {
            DataFolder dataFolder = CreateDataFolder(this);

            var walletManager = new WalletManager(this.LoggerFactory.Object, Network.Main, new Mock<ConcurrentChain>().Object, NodeSettings.Default(),
                dataFolder, new Mock<IWalletFeePolicy>().Object, new Mock<IAsyncLoopFactory>().Object, new NodeLifetime(), DateTimeProvider.Default);

            // generate 3 wallet with 2 accounts containing 1000 external and 100 internal addresses each.
            walletManager.Wallets.Add(WalletTestsHelpers.CreateWallet("wallet1"));
            WalletTestsHelpers.AddAddressesToWallet(walletManager, 1000);

            var firstAccount = walletManager.Wallets.First().AccountsRoot.First().Accounts.First();

            // add two spent transactions
            for (int i = 1; i < 3; i++)
            {
                firstAccount.InternalAddresses.ElementAt(i).Transactions.Add(new TransactionData { Amount = 10, BlockHeight = 10, SpendingDetails = new SpendingDetails() });
                firstAccount.ExternalAddresses.ElementAt(i).Transactions.Add(new TransactionData { Amount = 10, BlockHeight = 10, SpendingDetails = new SpendingDetails() });
            }

            Assert.Equal(0, firstAccount.GetSpendableAmount().ConfirmedAmount);
            Assert.Equal(0, firstAccount.GetSpendableAmount().UnConfirmedAmount);
        }

        [Fact]
        public void CheckWalletBalanceEstimationWithSpentAndConfirmedTransactions()
        {
            DataFolder dataFolder = CreateDataFolder(this);

            var walletManager = new WalletManager(this.LoggerFactory.Object, Network.Main, new Mock<ConcurrentChain>().Object, NodeSettings.Default(),
                dataFolder, new Mock<IWalletFeePolicy>().Object, new Mock<IAsyncLoopFactory>().Object, new NodeLifetime(), DateTimeProvider.Default);

            // generate 3 wallet with 2 accounts containing 1000 external and 100 internal addresses each.
            walletManager.Wallets.Add(WalletTestsHelpers.CreateWallet("wallet1"));
            WalletTestsHelpers.AddAddressesToWallet(walletManager, 1000);

            var firstAccount = walletManager.Wallets.First().AccountsRoot.First().Accounts.First();

            // add two spent transactions
            for (int i = 1; i < 3; i++)
            {
                firstAccount.InternalAddresses.ElementAt(i).Transactions.Add(new TransactionData { Amount = 10, BlockHeight = 10, SpendingDetails = new SpendingDetails() });
                firstAccount.ExternalAddresses.ElementAt(i).Transactions.Add(new TransactionData { Amount = 10, BlockHeight = 10, SpendingDetails = new SpendingDetails() });
            }

            for (int i = 3; i < 5; i++)
            {
                firstAccount.InternalAddresses.ElementAt(i).Transactions.Add(new TransactionData { Amount = 10, BlockHeight = 10 });
                firstAccount.ExternalAddresses.ElementAt(i).Transactions.Add(new TransactionData { Amount = 10, BlockHeight = 10 });
            }

            Assert.Equal(40, firstAccount.GetSpendableAmount().ConfirmedAmount);
            Assert.Equal(0, firstAccount.GetSpendableAmount().UnConfirmedAmount);
        }

        [Fact]
        public void CheckWalletBalanceEstimationWithSpentAndUnConfirmedTransactions()
        {
            DataFolder dataFolder = CreateDataFolder(this);

            var walletManager = new WalletManager(this.LoggerFactory.Object, Network.Main, new Mock<ConcurrentChain>().Object, NodeSettings.Default(),
                dataFolder, new Mock<IWalletFeePolicy>().Object, new Mock<IAsyncLoopFactory>().Object, new NodeLifetime(), DateTimeProvider.Default);

            // generate 3 wallet with 2 accounts containing 1000 external and 100 internal addresses each.
            walletManager.Wallets.Add(WalletTestsHelpers.CreateWallet("wallet1"));
            WalletTestsHelpers.AddAddressesToWallet(walletManager, 1000);

            var firstAccount = walletManager.Wallets.First().AccountsRoot.First().Accounts.First();

            // add two spent transactions
            for (int i = 1; i < 3; i++)
            {
                firstAccount.InternalAddresses.ElementAt(i).Transactions.Add(new TransactionData { Amount = 10, BlockHeight = 10, SpendingDetails = new SpendingDetails() });
                firstAccount.ExternalAddresses.ElementAt(i).Transactions.Add(new TransactionData { Amount = 10, BlockHeight = 10, SpendingDetails = new SpendingDetails() });
            }

            for (int i = 3; i < 5; i++)
            {
                firstAccount.InternalAddresses.ElementAt(i).Transactions.Add(new TransactionData { Amount = 10 });
                firstAccount.ExternalAddresses.ElementAt(i).Transactions.Add(new TransactionData { Amount = 10 });
            }

            Assert.Equal(0, firstAccount.GetSpendableAmount().ConfirmedAmount);
            Assert.Equal(40, firstAccount.GetSpendableAmount().UnConfirmedAmount);
        }

        [Fact]
        public void SaveToFileWithoutWalletParameterSavesAllWalletsOnManagerToDisk()
        {
            DataFolder dataFolder = CreateDataFolder(this);
            Directory.CreateDirectory(dataFolder.WalletPath);
            var wallet = WalletTestsHelpers.GenerateBlankWallet("wallet1", "test");
            var wallet2 = WalletTestsHelpers.GenerateBlankWallet("wallet2", "test");

            var walletManager = new WalletManager(this.LoggerFactory.Object, Network.Main, new Mock<ConcurrentChain>().Object, NodeSettings.Default(),
                dataFolder, new Mock<IWalletFeePolicy>().Object, new Mock<IAsyncLoopFactory>().Object, new NodeLifetime(), DateTimeProvider.Default);
            walletManager.Wallets.Add(wallet);
            walletManager.Wallets.Add(wallet2);

            Assert.False(File.Exists(Path.Combine(dataFolder.WalletPath + $"/wallet1.wallet.json")));
            Assert.False(File.Exists(Path.Combine(dataFolder.WalletPath + $"/wallet2.wallet.json")));

            walletManager.SaveWallets();

            Assert.True(File.Exists(Path.Combine(dataFolder.WalletPath + $"/wallet1.wallet.json")));
            Assert.True(File.Exists(Path.Combine(dataFolder.WalletPath + $"/wallet2.wallet.json")));

            var resultWallet = JsonConvert.DeserializeObject<Wallet>(File.ReadAllText(Path.Combine(dataFolder.WalletPath + $"/wallet1.wallet.json")));
            Assert.Equal(wallet.Name, resultWallet.Name);
            Assert.Equal(wallet.EncryptedSeed, resultWallet.EncryptedSeed);
            Assert.Equal(wallet.ChainCode, resultWallet.ChainCode);
            Assert.Equal(wallet.Network, resultWallet.Network);
            Assert.Equal(wallet.AccountsRoot.Count, resultWallet.AccountsRoot.Count);

            var resultWallet2 = JsonConvert.DeserializeObject<Wallet>(File.ReadAllText(Path.Combine(dataFolder.WalletPath + $"/wallet2.wallet.json")));
            Assert.Equal(wallet2.Name, resultWallet2.Name);
            Assert.Equal(wallet2.EncryptedSeed, resultWallet2.EncryptedSeed);
            Assert.Equal(wallet2.ChainCode, resultWallet2.ChainCode);
            Assert.Equal(wallet2.Network, resultWallet2.Network);
            Assert.Equal(wallet2.AccountsRoot.Count, resultWallet2.AccountsRoot.Count);
        }

        [Fact]
        public void SaveToFileWithWalletParameterSavesGivenWalletToDisk()
        {
            DataFolder dataFolder = CreateDataFolder(this);
            Directory.CreateDirectory(dataFolder.WalletPath);
            var wallet = WalletTestsHelpers.GenerateBlankWallet("wallet1", "test");
            var wallet2 = WalletTestsHelpers.GenerateBlankWallet("wallet2", "test");

            var walletManager = new WalletManager(this.LoggerFactory.Object, Network.Main, new Mock<ConcurrentChain>().Object, NodeSettings.Default(),
                dataFolder, new Mock<IWalletFeePolicy>().Object, new Mock<IAsyncLoopFactory>().Object, new NodeLifetime(), DateTimeProvider.Default);
            walletManager.Wallets.Add(wallet);
            walletManager.Wallets.Add(wallet2);

            Assert.False(File.Exists(Path.Combine(dataFolder.WalletPath + $"/wallet1.wallet.json")));
            Assert.False(File.Exists(Path.Combine(dataFolder.WalletPath + $"/wallet2.wallet.json")));

            walletManager.SaveWallet(wallet);

            Assert.True(File.Exists(Path.Combine(dataFolder.WalletPath + $"/wallet1.wallet.json")));
            Assert.False(File.Exists(Path.Combine(dataFolder.WalletPath + $"/wallet2.wallet.json")));

            var resultWallet = JsonConvert.DeserializeObject<Wallet>(File.ReadAllText(Path.Combine(dataFolder.WalletPath + $"/wallet1.wallet.json")));
            Assert.Equal(wallet.Name, resultWallet.Name);
            Assert.Equal(wallet.EncryptedSeed, resultWallet.EncryptedSeed);
            Assert.Equal(wallet.ChainCode, resultWallet.ChainCode);
            Assert.Equal(wallet.Network, resultWallet.Network);
            Assert.Equal(wallet.AccountsRoot.Count, resultWallet.AccountsRoot.Count);
        }

        [Fact]
        public void GetWalletFileExtensionReturnsWalletExtension()
        {
            var walletManager = new WalletManager(this.LoggerFactory.Object, Network.Main, new Mock<ConcurrentChain>().Object, NodeSettings.Default(),
                CreateDataFolder(this), new Mock<IWalletFeePolicy>().Object, new Mock<IAsyncLoopFactory>().Object, new NodeLifetime(), DateTimeProvider.Default);

            var result = walletManager.GetWalletFileExtension();

            Assert.Equal("wallet.json", result);
        }

        [Fact]
        public void GetWalletsReturnsLoadedWalletNames()
        {
            var wallet = WalletTestsHelpers.GenerateBlankWallet("wallet1", "test");
            var wallet2 = WalletTestsHelpers.GenerateBlankWallet("wallet2", "test");

            var walletManager = new WalletManager(this.LoggerFactory.Object, Network.Main, new Mock<ConcurrentChain>().Object, NodeSettings.Default(),
                CreateDataFolder(this), new Mock<IWalletFeePolicy>().Object, new Mock<IAsyncLoopFactory>().Object, new NodeLifetime(), DateTimeProvider.Default);
            walletManager.Wallets.Add(wallet);
            walletManager.Wallets.Add(wallet2);

            var result = walletManager.GetWalletsNames().OrderBy(w => w).ToArray();

            Assert.Equal(2, result.Count());
            Assert.Equal("wallet1", result[0]);
            Assert.Equal("wallet2", result[1]);
        }

        [Fact]
        public void GetWalletsWithoutLoadedWalletsReturnsEmptyList()
        {
            var walletManager = new WalletManager(this.LoggerFactory.Object, Network.Main, new Mock<ConcurrentChain>().Object, NodeSettings.Default(),
                CreateDataFolder(this), new Mock<IWalletFeePolicy>().Object, new Mock<IAsyncLoopFactory>().Object, new NodeLifetime(), DateTimeProvider.Default);

            var result = walletManager.GetWalletsNames().OrderBy(w => w);

            Assert.Empty(result);
        }

        [Fact]
        public void LoadKeysLookupWithKeysLoadsKeyLookup()
        {
            var wallet = WalletTestsHelpers.GenerateBlankWallet("myWallet1", "password");
            wallet.AccountsRoot.ElementAt(0).Accounts.Add(new HdAccount
            {
                Name = "First account",
                ExternalAddresses = WalletTestsHelpers.CreateSpentTransactionsOfBlockHeights(Network.Main, 1, 2, 3).ToList(),
                InternalAddresses = WalletTestsHelpers.CreateSpentTransactionsOfBlockHeights(Network.Main, 1, 2, 3).ToList()
            });

            var walletManager = new WalletManager(this.LoggerFactory.Object, Network.Main, new Mock<ConcurrentChain>().Object, NodeSettings.Default(),
                CreateDataFolder(this), new Mock<IWalletFeePolicy>().Object, new Mock<IAsyncLoopFactory>().Object, new NodeLifetime(), DateTimeProvider.Default);
            walletManager.Wallets.Add(wallet);

            walletManager.LoadKeysLookupLock();

            Assert.NotNull(walletManager.keysLookup);
            Assert.Equal(6, walletManager.keysLookup.Count);

            var externalAddresses = wallet.AccountsRoot.ElementAt(0).Accounts.ElementAt(0).ExternalAddresses;
            Assert.Equal(externalAddresses.ElementAt(0).Address, walletManager.keysLookup[externalAddresses.ElementAt(0).ScriptPubKey].Address);
            Assert.Equal(externalAddresses.ElementAt(1).Address, walletManager.keysLookup[externalAddresses.ElementAt(1).ScriptPubKey].Address);
            Assert.Equal(externalAddresses.ElementAt(2).Address, walletManager.keysLookup[externalAddresses.ElementAt(2).ScriptPubKey].Address);

            var internalAddresses = wallet.AccountsRoot.ElementAt(0).Accounts.ElementAt(0).InternalAddresses;
            Assert.Equal(internalAddresses.ElementAt(0).Address, walletManager.keysLookup[internalAddresses.ElementAt(0).ScriptPubKey].Address);
            Assert.Equal(internalAddresses.ElementAt(1).Address, walletManager.keysLookup[internalAddresses.ElementAt(1).ScriptPubKey].Address);
            Assert.Equal(internalAddresses.ElementAt(2).Address, walletManager.keysLookup[internalAddresses.ElementAt(2).ScriptPubKey].Address);
        }

        [Fact]
        public void LoadKeysLookupWithoutWalletsInitializesEmptyDictionary()
        {
            var walletManager = new WalletManager(this.LoggerFactory.Object, Network.Main, new Mock<ConcurrentChain>().Object, NodeSettings.Default(),
                CreateDataFolder(this), new Mock<IWalletFeePolicy>().Object, new Mock<IAsyncLoopFactory>().Object, new NodeLifetime(), DateTimeProvider.Default);

            walletManager.LoadKeysLookupLock();

            Assert.NotNull(walletManager.keysLookup);
            Assert.Empty(walletManager.keysLookup);
        }

        [Fact]
        public void CreateBip44PathWithChangeAddressReturnsPath()
        {
            var result = HdOperations.CreateHdPath((int)CoinType.Stratis, 4, 3, true);

            Assert.Equal("m/44'/105'/4'/1/3", result);
        }

        [Fact]
        public void CreateBip44PathWithoutChangeAddressReturnsPath()
        {
            var result = HdOperations.CreateHdPath((int)CoinType.Stratis, 4, 3, false);

            Assert.Equal("m/44'/105'/4'/0/3", result);
        }

        [Fact]
        public void StopSavesWallets()
        {
            DataFolder dataFolder = CreateDataFolder(this);
            Directory.CreateDirectory(dataFolder.WalletPath);
            var wallet = WalletTestsHelpers.GenerateBlankWallet("wallet1", "test");
            var wallet2 = WalletTestsHelpers.GenerateBlankWallet("wallet2", "test");

            var walletManager = new WalletManager(this.LoggerFactory.Object, Network.Main, new Mock<ConcurrentChain>().Object, NodeSettings.Default(),
                dataFolder, new Mock<IWalletFeePolicy>().Object, new Mock<IAsyncLoopFactory>().Object, new NodeLifetime(), DateTimeProvider.Default);
            walletManager.Wallets.Add(wallet);
            walletManager.Wallets.Add(wallet2);

            Assert.False(File.Exists(Path.Combine(dataFolder.WalletPath + $"/wallet1.wallet.json")));
            Assert.False(File.Exists(Path.Combine(dataFolder.WalletPath + $"/wallet2.wallet.json")));

            walletManager.Stop();

            Assert.True(File.Exists(Path.Combine(dataFolder.WalletPath + $"/wallet1.wallet.json")));
            Assert.True(File.Exists(Path.Combine(dataFolder.WalletPath + $"/wallet2.wallet.json")));

            var resultWallet = JsonConvert.DeserializeObject<Wallet>(File.ReadAllText(Path.Combine(dataFolder.WalletPath + $"/wallet1.wallet.json")));
            Assert.Equal(wallet.Name, resultWallet.Name);
            Assert.Equal(wallet.EncryptedSeed, resultWallet.EncryptedSeed);
            Assert.Equal(wallet.ChainCode, resultWallet.ChainCode);
            Assert.Equal(wallet.Network, resultWallet.Network);
            Assert.Equal(wallet.AccountsRoot.Count, resultWallet.AccountsRoot.Count);

            var resultWallet2 = JsonConvert.DeserializeObject<Wallet>(File.ReadAllText(Path.Combine(dataFolder.WalletPath + $"/wallet2.wallet.json")));
            Assert.Equal(wallet2.Name, resultWallet2.Name);
            Assert.Equal(wallet2.EncryptedSeed, resultWallet2.EncryptedSeed);
            Assert.Equal(wallet2.ChainCode, resultWallet2.ChainCode);
            Assert.Equal(wallet2.Network, resultWallet2.Network);
            Assert.Equal(wallet2.AccountsRoot.Count, resultWallet2.AccountsRoot.Count);
        }

        [Fact]
        public void UpdateLastBlockSyncedHeightWithChainedBlockUpdatesWallets()
        {
            var wallet = WalletTestsHelpers.GenerateBlankWallet("myWallet1", "password");
            var wallet2 = WalletTestsHelpers.GenerateBlankWallet("myWallet2", "password");

            ConcurrentChain chain = new ConcurrentChain(wallet.Network.GetGenesis().Header);
            var chainedBlock = WalletTestsHelpers.AppendBlock(chain.Genesis, chain).ChainedBlock;

            var walletManager = new WalletManager(this.LoggerFactory.Object, Network.Main, chain, NodeSettings.Default(),
                CreateDataFolder(this), new Mock<IWalletFeePolicy>().Object, new Mock<IAsyncLoopFactory>().Object, new NodeLifetime(), DateTimeProvider.Default);
            walletManager.Wallets.Add(wallet);
            walletManager.Wallets.Add(wallet2);
            walletManager.WalletTipHash = new uint256(125125125);

            walletManager.UpdateLastBlockSyncedHeight(chainedBlock);

            Assert.Equal(chainedBlock.HashBlock, walletManager.WalletTipHash);
            foreach (var w in walletManager.Wallets)
            {
                Assert.Equal(chainedBlock.GetLocator().Blocks, w.BlockLocator);
                Assert.Equal(chainedBlock.Height, w.AccountsRoot.ElementAt(0).LastBlockSyncedHeight);
                Assert.Equal(chainedBlock.HashBlock, w.AccountsRoot.ElementAt(0).LastBlockSyncedHash);
            }
        }

        [Fact]
        public void UpdateLastBlockSyncedHeightWithWalletAndChainedBlockUpdatesGivenWallet()
        {
            var wallet = WalletTestsHelpers.GenerateBlankWallet("myWallet1", "password");
            var wallet2 = WalletTestsHelpers.GenerateBlankWallet("myWallet2", "password");

            ConcurrentChain chain = new ConcurrentChain(wallet.Network.GetGenesis().Header);
            var chainedBlock = WalletTestsHelpers.AppendBlock(chain.Genesis, chain).ChainedBlock;

            var walletManager = new WalletManager(this.LoggerFactory.Object, Network.Main, chain, NodeSettings.Default(),
                CreateDataFolder(this), new Mock<IWalletFeePolicy>().Object, new Mock<IAsyncLoopFactory>().Object, new NodeLifetime(), DateTimeProvider.Default);
            walletManager.Wallets.Add(wallet);
            walletManager.Wallets.Add(wallet2);
            walletManager.WalletTipHash = new uint256(125125125);

            walletManager.UpdateLastBlockSyncedHeight(wallet, chainedBlock);

            Assert.Equal(chainedBlock.GetLocator().Blocks, wallet.BlockLocator);
            Assert.Equal(chainedBlock.Height, wallet.AccountsRoot.ElementAt(0).LastBlockSyncedHeight);
            Assert.Equal(chainedBlock.HashBlock, wallet.AccountsRoot.ElementAt(0).LastBlockSyncedHash);
            Assert.NotEqual(chainedBlock.HashBlock, walletManager.WalletTipHash);

            Assert.NotEqual(chainedBlock.GetLocator().Blocks, wallet2.BlockLocator);
            Assert.NotEqual(chainedBlock.Height, wallet2.AccountsRoot.ElementAt(0).LastBlockSyncedHeight);
            Assert.NotEqual(chainedBlock.HashBlock, wallet2.AccountsRoot.ElementAt(0).LastBlockSyncedHash);
        }

        [Fact]
        public void UpdateLastBlockSyncedHeightWithWalletAccountRootOfDifferentCoinTypeDoesNotUpdateLastSyncedInformation()
        {
            var wallet = WalletTestsHelpers.GenerateBlankWallet("myWallet1", "password");
            wallet.AccountsRoot.ElementAt(0).CoinType = CoinType.Stratis;

            ConcurrentChain chain = new ConcurrentChain(wallet.Network.GetGenesis().Header);
            var chainedBlock = WalletTestsHelpers.AppendBlock(chain.Genesis, chain).ChainedBlock;

            var walletManager = new WalletManager(this.LoggerFactory.Object, Network.Main, chain, NodeSettings.Default(),
                CreateDataFolder(this), new Mock<IWalletFeePolicy>().Object, new Mock<IAsyncLoopFactory>().Object, new NodeLifetime(), DateTimeProvider.Default);
            walletManager.Wallets.Add(wallet);
            walletManager.WalletTipHash = new uint256(125125125);

            walletManager.UpdateLastBlockSyncedHeight(wallet, chainedBlock);

            Assert.Equal(chainedBlock.GetLocator().Blocks, wallet.BlockLocator);
            Assert.NotEqual(chainedBlock.Height, wallet.AccountsRoot.ElementAt(0).LastBlockSyncedHeight);
            Assert.NotEqual(chainedBlock.HashBlock, wallet.AccountsRoot.ElementAt(0).LastBlockSyncedHash);
            Assert.NotEqual(chainedBlock.HashBlock, walletManager.WalletTipHash);
        }

        private (Mnemonic mnemonic, Wallet wallet) CreateWalletOnDiskAndDeleteWallet(DataFolder dataFolder, string password, string passphrase, string walletName, ConcurrentChain chain)
        {
            var walletManager = new WalletManager(this.LoggerFactory.Object, Network.StratisMain, chain, NodeSettings.Default(),
                dataFolder, new Mock<IWalletFeePolicy>().Object, new Mock<IAsyncLoopFactory>().Object, new NodeLifetime(), DateTimeProvider.Default);

            // create the wallet
            var mnemonic = walletManager.CreateWallet(password, walletName, passphrase);
            var wallet = walletManager.Wallets.ElementAt(0);

            File.Delete(dataFolder.WalletPath + $"/{walletName}.wallet.json");

            return (mnemonic, wallet);
        }
    }
}<|MERGE_RESOLUTION|>--- conflicted
+++ resolved
@@ -20,7 +20,6 @@
 {
     public class WalletManagerTest : LogsTestBase, IDisposable
     {
-<<<<<<< HEAD
         public WalletManagerTest()
         {
             // These tests use Nwtwork.StratisMain.
@@ -29,8 +28,6 @@
             Block.BlockSignature = true;
         }
 
-=======
->>>>>>> 515500b4
         public void Dispose()
         {
             // This is needed here because of the fact that the Stratis network, when initialized, sets the
