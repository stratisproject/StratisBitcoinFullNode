﻿using System;
using System.Collections.Generic;
using System.IO;
using System.Linq;
using System.Threading.Tasks;
using FluentAssertions;
using Microsoft.Extensions.Logging;
using Moq;
using NBitcoin;
using NBitcoin.Protocol;
using Newtonsoft.Json;
using Stratis.Bitcoin.Configuration;
using Stratis.Bitcoin.Consensus;
using Stratis.Bitcoin.Features.Wallet.Interfaces;
using Stratis.Bitcoin.Tests.Common;
using Stratis.Bitcoin.Tests.Common.Logging;
using Stratis.Bitcoin.Tests.Wallet.Common;
using Stratis.Bitcoin.Utilities;
using Stratis.Bitcoin.Utilities.JsonConverters;
using Xunit;

namespace Stratis.Bitcoin.Features.Wallet.Tests
{
    public class WalletManagerTest : LogsTestBase, IClassFixture<WalletFixture>
    {
        private readonly WalletFixture walletFixture;

        public WalletManagerTest(WalletFixture walletFixture)
        {
            this.walletFixture = walletFixture;
        }

        /// <summary>
        /// This is more of an integration test to verify fields are filled correctly. This is what I could confirm.
        /// </summary>
        [Fact]
        public void CreateWalletWithoutPassphraseOrMnemonicCreatesWalletUsingPassword()
        {
            DataFolder dataFolder = CreateDataFolder(this);

            var chain = new ChainIndexer(KnownNetworks.StratisMain);
            uint nonce = RandomUtils.GetUInt32();
            var block = this.Network.CreateBlock();
            block.AddTransaction(new Transaction());
            block.UpdateMerkleRoot();
            block.Header.HashPrevBlock = chain.Genesis.HashBlock;
            block.Header.Nonce = nonce;
            block.Header.BlockTime = DateTimeOffset.Now;
            chain.SetTip(block.Header);

            var walletManager = new WalletManager(this.LoggerFactory.Object, KnownNetworks.StratisMain, chain, new WalletSettings(NodeSettings.Default(this.Network)),
                dataFolder, new Mock<IWalletFeePolicy>().Object, new Mock<IAsyncLoopFactory>().Object, new NodeLifetime(), DateTimeProvider.Default, new ScriptAddressReader());

            string password = "test";
            string passphrase = "test";

            // create the wallet
            Mnemonic mnemonic = walletManager.CreateWallet(password, "mywallet", passphrase);

            // assert it has saved it to disk and has been created correctly.
            var expectedWallet = JsonConvert.DeserializeObject<Wallet>(File.ReadAllText(dataFolder.WalletPath + "/mywallet.wallet.json"));
            Wallet actualWallet = walletManager.Wallets.ElementAt(0);

            Assert.Equal("mywallet", expectedWallet.Name);
            Assert.Equal(KnownNetworks.StratisMain, expectedWallet.Network);

            Assert.Equal(expectedWallet.Name, actualWallet.Name);
            Assert.Equal(expectedWallet.Network, actualWallet.Network);
            Assert.Equal(expectedWallet.EncryptedSeed, actualWallet.EncryptedSeed);
            Assert.Equal(expectedWallet.ChainCode, actualWallet.ChainCode);

            Assert.Equal(1, expectedWallet.AccountsRoot.Count);
            Assert.Equal(1, actualWallet.AccountsRoot.Count);

            for (int i = 0; i < expectedWallet.AccountsRoot.Count; i++)
            {
                Assert.Equal(CoinType.Stratis, expectedWallet.AccountsRoot.ElementAt(i).CoinType);
                Assert.Equal(1, expectedWallet.AccountsRoot.ElementAt(i).LastBlockSyncedHeight);
                Assert.Equal(block.GetHash(), expectedWallet.AccountsRoot.ElementAt(i).LastBlockSyncedHash);

                Assert.Equal(expectedWallet.AccountsRoot.ElementAt(i).CoinType, actualWallet.AccountsRoot.ElementAt(i).CoinType);
                Assert.Equal(expectedWallet.AccountsRoot.ElementAt(i).LastBlockSyncedHash, actualWallet.AccountsRoot.ElementAt(i).LastBlockSyncedHash);
                Assert.Equal(expectedWallet.AccountsRoot.ElementAt(i).LastBlockSyncedHeight, actualWallet.AccountsRoot.ElementAt(i).LastBlockSyncedHeight);

                AccountRoot accountRoot = actualWallet.AccountsRoot.ElementAt(i);
                Assert.Equal(1, accountRoot.Accounts.Count);

                for (int j = 0; j < accountRoot.Accounts.Count; j++)
                {
                    HdAccount actualAccount = accountRoot.Accounts.ElementAt(j);
                    Assert.Equal($"account {j}", actualAccount.Name);
                    Assert.Equal(j, actualAccount.Index);
                    Assert.Equal($"m/44'/105'/{j}'", actualAccount.HdPath);

                    var extKey = new ExtKey(Key.Parse(expectedWallet.EncryptedSeed, "test", expectedWallet.Network), expectedWallet.ChainCode);
                    string expectedExtendedPubKey = extKey.Derive(new KeyPath($"m/44'/105'/{j}'")).Neuter().ToString(expectedWallet.Network);
                    Assert.Equal(expectedExtendedPubKey, actualAccount.ExtendedPubKey);

                    Assert.Equal(20, actualAccount.InternalAddresses.Count);

                    for (int k = 0; k < actualAccount.InternalAddresses.Count; k++)
                    {
                        HdAddress actualAddress = actualAccount.InternalAddresses.ElementAt(k);
                        PubKey expectedAddressPubKey = ExtPubKey.Parse(expectedExtendedPubKey).Derive(new KeyPath($"1/{k}")).PubKey;
                        BitcoinPubKeyAddress expectedAddress = expectedAddressPubKey.GetAddress(expectedWallet.Network);
                        Assert.Equal(k, actualAddress.Index);
                        Assert.Equal(expectedAddress.ScriptPubKey, actualAddress.ScriptPubKey);
                        Assert.Equal(expectedAddress.ToString(), actualAddress.Address);
                        Assert.Equal(expectedAddressPubKey.ScriptPubKey, actualAddress.Pubkey);
                        Assert.Equal($"m/44'/105'/{j}'/1/{k}", actualAddress.HdPath);
                        Assert.Equal(0, actualAddress.Transactions.Count);
                    }

                    Assert.Equal(20, actualAccount.ExternalAddresses.Count);
                    for (int l = 0; l < actualAccount.ExternalAddresses.Count; l++)
                    {
                        HdAddress actualAddress = actualAccount.ExternalAddresses.ElementAt(l);
                        PubKey expectedAddressPubKey = ExtPubKey.Parse(expectedExtendedPubKey).Derive(new KeyPath($"0/{l}")).PubKey;
                        BitcoinPubKeyAddress expectedAddress = expectedAddressPubKey.GetAddress(expectedWallet.Network);
                        Assert.Equal(l, actualAddress.Index);
                        Assert.Equal(expectedAddress.ScriptPubKey, actualAddress.ScriptPubKey);
                        Assert.Equal(expectedAddress.ToString(), actualAddress.Address);
                        Assert.Equal(expectedAddressPubKey.ScriptPubKey, actualAddress.Pubkey);
                        Assert.Equal($"m/44'/105'/{j}'/0/{l}", actualAddress.HdPath);
                        Assert.Equal(0, actualAddress.Transactions.Count);
                    }
                }
            }

            Assert.Equal(2, expectedWallet.BlockLocator.Count);
            Assert.Equal(2, actualWallet.BlockLocator.Count);

            uint256 expectedBlockHash = block.GetHash();
            Assert.Equal(expectedBlockHash, expectedWallet.BlockLocator.ElementAt(0));
            Assert.Equal(expectedWallet.BlockLocator.ElementAt(0), actualWallet.BlockLocator.ElementAt(0));

            expectedBlockHash = chain.Genesis.HashBlock;
            Assert.Equal(expectedBlockHash, expectedWallet.BlockLocator.ElementAt(1));
            Assert.Equal(expectedWallet.BlockLocator.ElementAt(1), actualWallet.BlockLocator.ElementAt(1));

            Assert.Equal(actualWallet.EncryptedSeed, mnemonic.DeriveExtKey(password).PrivateKey.GetEncryptedBitcoinSecret(password, KnownNetworks.StratisMain).ToWif());
            Assert.Equal(expectedWallet.EncryptedSeed, mnemonic.DeriveExtKey(password).PrivateKey.GetEncryptedBitcoinSecret(password, KnownNetworks.StratisMain).ToWif());
        }

        /// <summary>
        /// This is more of an integration test to verify fields are filled correctly. This is what I could confirm.
        /// </summary>
        [Fact]
        public void CreateWalletWithPasswordAndPassphraseCreatesWalletUsingPasswordAndPassphrase()
        {
            DataFolder dataFolder = CreateDataFolder(this);

            var chain = new ChainIndexer(KnownNetworks.StratisMain);
            uint nonce = RandomUtils.GetUInt32();
            var block = this.Network.CreateBlock();
            block.AddTransaction(new Transaction());
            block.UpdateMerkleRoot();
            block.Header.HashPrevBlock = chain.Genesis.HashBlock;
            block.Header.Nonce = nonce;
            block.Header.BlockTime = DateTimeOffset.Now;
            chain.SetTip(block.Header);

            var walletManager = new WalletManager(this.LoggerFactory.Object, KnownNetworks.StratisMain, chain, new WalletSettings(NodeSettings.Default(this.Network)),
                dataFolder, new Mock<IWalletFeePolicy>().Object, new Mock<IAsyncLoopFactory>().Object, new NodeLifetime(), DateTimeProvider.Default, new ScriptAddressReader());

            string password = "test";
            string passphrase = "this is my magic passphrase";

            // create the wallet
            Mnemonic mnemonic = walletManager.CreateWallet(password, "mywallet", passphrase);

            // assert it has saved it to disk and has been created correctly.
            var expectedWallet = JsonConvert.DeserializeObject<Wallet>(File.ReadAllText(dataFolder.WalletPath + "/mywallet.wallet.json"));
            Wallet actualWallet = walletManager.Wallets.ElementAt(0);

            Assert.Equal("mywallet", expectedWallet.Name);
            Assert.Equal(KnownNetworks.StratisMain, expectedWallet.Network);

            Assert.Equal(expectedWallet.Name, actualWallet.Name);
            Assert.Equal(expectedWallet.Network, actualWallet.Network);
            Assert.Equal(expectedWallet.EncryptedSeed, actualWallet.EncryptedSeed);
            Assert.Equal(expectedWallet.ChainCode, actualWallet.ChainCode);

            Assert.Equal(1, expectedWallet.AccountsRoot.Count);
            Assert.Equal(1, actualWallet.AccountsRoot.Count);

            for (int i = 0; i < expectedWallet.AccountsRoot.Count; i++)
            {
                Assert.Equal(CoinType.Stratis, expectedWallet.AccountsRoot.ElementAt(i).CoinType);
                Assert.Equal(1, expectedWallet.AccountsRoot.ElementAt(i).LastBlockSyncedHeight);
                Assert.Equal(block.GetHash(), expectedWallet.AccountsRoot.ElementAt(i).LastBlockSyncedHash);

                Assert.Equal(expectedWallet.AccountsRoot.ElementAt(i).CoinType, actualWallet.AccountsRoot.ElementAt(i).CoinType);
                Assert.Equal(expectedWallet.AccountsRoot.ElementAt(i).LastBlockSyncedHash, actualWallet.AccountsRoot.ElementAt(i).LastBlockSyncedHash);
                Assert.Equal(expectedWallet.AccountsRoot.ElementAt(i).LastBlockSyncedHeight, actualWallet.AccountsRoot.ElementAt(i).LastBlockSyncedHeight);

                AccountRoot accountRoot = actualWallet.AccountsRoot.ElementAt(i);
                Assert.Equal(1, accountRoot.Accounts.Count);

                for (int j = 0; j < accountRoot.Accounts.Count; j++)
                {
                    HdAccount actualAccount = accountRoot.Accounts.ElementAt(j);
                    Assert.Equal($"account {j}", actualAccount.Name);
                    Assert.Equal(j, actualAccount.Index);
                    Assert.Equal($"m/44'/105'/{j}'", actualAccount.HdPath);

                    var extKey = new ExtKey(Key.Parse(expectedWallet.EncryptedSeed, "test", expectedWallet.Network), expectedWallet.ChainCode);
                    string expectedExtendedPubKey = extKey.Derive(new KeyPath($"m/44'/105'/{j}'")).Neuter().ToString(expectedWallet.Network);
                    Assert.Equal(expectedExtendedPubKey, actualAccount.ExtendedPubKey);

                    Assert.Equal(20, actualAccount.InternalAddresses.Count);

                    for (int k = 0; k < actualAccount.InternalAddresses.Count; k++)
                    {
                        HdAddress actualAddress = actualAccount.InternalAddresses.ElementAt(k);
                        PubKey expectedAddressPubKey = ExtPubKey.Parse(expectedExtendedPubKey).Derive(new KeyPath($"1/{k}")).PubKey;
                        BitcoinPubKeyAddress expectedAddress = expectedAddressPubKey.GetAddress(expectedWallet.Network);
                        Assert.Equal(k, actualAddress.Index);
                        Assert.Equal(expectedAddress.ScriptPubKey, actualAddress.ScriptPubKey);
                        Assert.Equal(expectedAddress.ToString(), actualAddress.Address);
                        Assert.Equal(expectedAddressPubKey.ScriptPubKey, actualAddress.Pubkey);
                        Assert.Equal($"m/44'/105'/{j}'/1/{k}", actualAddress.HdPath);
                        Assert.Equal(0, actualAddress.Transactions.Count);
                    }

                    Assert.Equal(20, actualAccount.ExternalAddresses.Count);
                    for (int l = 0; l < actualAccount.ExternalAddresses.Count; l++)
                    {
                        HdAddress actualAddress = actualAccount.ExternalAddresses.ElementAt(l);
                        PubKey expectedAddressPubKey = ExtPubKey.Parse(expectedExtendedPubKey).Derive(new KeyPath($"0/{l}")).PubKey;
                        BitcoinPubKeyAddress expectedAddress = expectedAddressPubKey.GetAddress(expectedWallet.Network);
                        Assert.Equal(l, actualAddress.Index);
                        Assert.Equal(expectedAddress.ScriptPubKey, actualAddress.ScriptPubKey);
                        Assert.Equal(expectedAddress.ToString(), actualAddress.Address);
                        Assert.Equal(expectedAddressPubKey.ScriptPubKey, actualAddress.Pubkey);
                        Assert.Equal($"m/44'/105'/{j}'/0/{l}", actualAddress.HdPath);
                        Assert.Equal(0, actualAddress.Transactions.Count);
                    }
                }
            }

            Assert.Equal(2, expectedWallet.BlockLocator.Count);
            Assert.Equal(2, actualWallet.BlockLocator.Count);

            uint256 expectedBlockHash = block.GetHash();
            Assert.Equal(expectedBlockHash, expectedWallet.BlockLocator.ElementAt(0));
            Assert.Equal(expectedWallet.BlockLocator.ElementAt(0), actualWallet.BlockLocator.ElementAt(0));

            expectedBlockHash = chain.Genesis.HashBlock;
            Assert.Equal(expectedBlockHash, expectedWallet.BlockLocator.ElementAt(1));
            Assert.Equal(expectedWallet.BlockLocator.ElementAt(1), actualWallet.BlockLocator.ElementAt(1));

            Assert.Equal(actualWallet.EncryptedSeed, mnemonic.DeriveExtKey(passphrase).PrivateKey.GetEncryptedBitcoinSecret(password, KnownNetworks.StratisMain).ToWif());
            Assert.Equal(expectedWallet.EncryptedSeed, mnemonic.DeriveExtKey(passphrase).PrivateKey.GetEncryptedBitcoinSecret(password, KnownNetworks.StratisMain).ToWif());
        }

        [Fact]
        public void CreateWalletWithMnemonicListCreatesWalletUsingMnemonicList()
        {
            DataFolder dataFolder = CreateDataFolder(this);

            var chain = new ChainIndexer(KnownNetworks.StratisMain);
            uint nonce = RandomUtils.GetUInt32();
            var block = this.Network.CreateBlock();
            block.AddTransaction(new Transaction());
            block.UpdateMerkleRoot();
            block.Header.HashPrevBlock = chain.Genesis.HashBlock;
            block.Header.Nonce = nonce;
            chain.SetTip(block.Header);

            var walletManager = new WalletManager(this.LoggerFactory.Object, KnownNetworks.StratisMain, chain, new WalletSettings(NodeSettings.Default(this.Network)),
                                                    dataFolder, new Mock<IWalletFeePolicy>().Object, new Mock<IAsyncLoopFactory>().Object, new NodeLifetime(), DateTimeProvider.Default, new ScriptAddressReader());

            string password = "test";
            string passphrase = "this is my magic passphrase";

            var mnemonic = new Mnemonic(Wordlist.French, WordCount.Eighteen);

            Mnemonic returnedMnemonic = walletManager.CreateWallet(password, "mywallet", passphrase, mnemonic);

            Assert.Equal(mnemonic.DeriveSeed(), returnedMnemonic.DeriveSeed());
        }

        [Fact]
        public void CreateWalletWithWalletSetting100UnusedAddressBufferCreates100AddressesToMonitor()
        {
            DataFolder dataFolder = CreateDataFolder(this);

            var walletManager = this.CreateWalletManager(dataFolder, this.Network, "-walletaddressbuffer=100");

            walletManager.CreateWallet("test", "mywallet", "this is my magic passphrase", new Mnemonic(Wordlist.English, WordCount.Eighteen));

            HdAccount hdAccount = walletManager.Wallets.Single().AccountsRoot.Single().Accounts.Single();

            Assert.Equal(100, hdAccount.ExternalAddresses.Count);
            Assert.Equal(100, hdAccount.InternalAddresses.Count);
        }

        [Fact]
        public void UpdateLastBlockSyncedHeightWhileWalletCreatedDoesNotThrowInvalidOperationException()
        {
            DataFolder dataFolder = CreateDataFolder(this);
            var loggerFactory = new Mock<ILoggerFactory>();
            loggerFactory.Setup(l => l.CreateLogger(It.IsAny<string>()))
               .Returns(new Mock<ILogger>().Object);

            var walletManager = new WalletManager(loggerFactory.Object, this.Network, new Mock<ChainIndexer>().Object, new WalletSettings(NodeSettings.Default(this.Network)),
                                                  dataFolder, new Mock<IWalletFeePolicy>().Object, new Mock<IAsyncLoopFactory>().Object, new NodeLifetime(), DateTimeProvider.Default, new ScriptAddressReader());

            var concurrentChain = new ChainIndexer(this.Network);
            ChainedHeader tip = WalletTestsHelpers.AppendBlock(this.Network, null, concurrentChain).ChainedHeader;

            walletManager.Wallets.Add(WalletTestsHelpers.CreateWallet("wallet1"));
            walletManager.Wallets.Add(WalletTestsHelpers.CreateWallet("wallet2"));

            Parallel.For(0, 500, new ParallelOptions { MaxDegreeOfParallelism = 10 }, (int iteration) =>
            {
                walletManager.UpdateLastBlockSyncedHeight(tip);
                walletManager.Wallets.Add(WalletTestsHelpers.CreateWallet("wallet"));
                walletManager.UpdateLastBlockSyncedHeight(tip);
            });

            Assert.Equal(502, walletManager.Wallets.Count);
            Assert.True(walletManager.Wallets.All(w => w.BlockLocator != null));
        }

        [Fact]
        public void LoadWalletWithExistingWalletLoadsWalletOntoManager()
        {
            DataFolder dataFolder = CreateDataFolder(this);

            Wallet wallet = this.walletFixture.GenerateBlankWallet("testWallet", "password");

            File.WriteAllText(Path.Combine(dataFolder.WalletPath, "testWallet.wallet.json"), JsonConvert.SerializeObject(wallet, Formatting.Indented, new ByteArrayConverter()));

            var walletManager = new WalletManager(this.LoggerFactory.Object, KnownNetworks.StratisMain, new Mock<ChainIndexer>().Object, new WalletSettings(NodeSettings.Default(this.Network)),
                                                dataFolder, new Mock<IWalletFeePolicy>().Object, new Mock<IAsyncLoopFactory>().Object, new NodeLifetime(), DateTimeProvider.Default, new ScriptAddressReader());

            Wallet result = walletManager.LoadWallet("password", "testWallet");

            Assert.Equal("testWallet", result.Name);
            Assert.Equal(this.Network, result.Network);

            Assert.Single(walletManager.Wallets);
            Assert.Equal("testWallet", walletManager.Wallets.ElementAt(0).Name);
            Assert.Equal(this.Network, walletManager.Wallets.ElementAt(0).Network);
        }

        [Fact]
        public void LoadWalletWithNonExistingWalletThrowsFileNotFoundException()
        {
            Assert.Throws<FileNotFoundException>(() =>
            {
                DataFolder dataFolder = CreateDataFolder(this);

                var walletManager = new WalletManager(this.LoggerFactory.Object, KnownNetworks.StratisMain, new Mock<ChainIndexer>().Object, new WalletSettings(NodeSettings.Default(this.Network)),
                                                 dataFolder, new Mock<IWalletFeePolicy>().Object, new Mock<IAsyncLoopFactory>().Object, new NodeLifetime(), DateTimeProvider.Default, new ScriptAddressReader());

                walletManager.LoadWallet("password", "testWallet");
            });
        }

        [Fact]
        public void RecoverWalletWithEqualInputAsExistingWalletRecoversWallet()
        {
            DataFolder dataFolder = CreateDataFolder(this);

            string password = "test";
            string passphrase = "this is my magic passphrase";
            string walletName = "mywallet";

            ChainIndexer chainIndexer = WalletTestsHelpers.PrepareChainWithBlock();
            // Prepare an existing wallet through this manager and delete the file from disk. Return the created wallet object and mnemonic.
            (Mnemonic mnemonic, Wallet wallet) deletedWallet = this.CreateWalletOnDiskAndDeleteWallet(dataFolder, password, passphrase, walletName, chainIndexer);
            Assert.False(File.Exists(Path.Combine(dataFolder.WalletPath + $"/{walletName}.wallet.json")));

            // create a fresh manager.
            var walletManager = new WalletManager(this.LoggerFactory.Object, KnownNetworks.StratisMain, chainIndexer, new WalletSettings(NodeSettings.Default(this.Network)),
                dataFolder, new Mock<IWalletFeePolicy>().Object, new Mock<IAsyncLoopFactory>().Object, new NodeLifetime(), DateTimeProvider.Default, new ScriptAddressReader());

            // Try to recover it.
            Wallet recoveredWallet = walletManager.RecoverWallet(password, walletName, deletedWallet.mnemonic.ToString(), DateTime.Now.AddDays(1), passphrase);

            Assert.True(File.Exists(Path.Combine(dataFolder.WalletPath + $"/{walletName}.wallet.json")));

            Wallet expectedWallet = deletedWallet.wallet;

            Assert.Equal(expectedWallet.Name, recoveredWallet.Name);
            Assert.Equal(expectedWallet.Network, recoveredWallet.Network);
            Assert.Equal(expectedWallet.EncryptedSeed, recoveredWallet.EncryptedSeed);
            Assert.Equal(expectedWallet.ChainCode, recoveredWallet.ChainCode);

            Assert.Equal(1, expectedWallet.AccountsRoot.Count);
            Assert.Equal(1, recoveredWallet.AccountsRoot.Count);

            for (int i = 0; i < recoveredWallet.AccountsRoot.Count; i++)
            {
                Assert.Equal(expectedWallet.AccountsRoot.ElementAt(i).CoinType, recoveredWallet.AccountsRoot.ElementAt(i).CoinType);
                Assert.Equal(expectedWallet.AccountsRoot.ElementAt(i).LastBlockSyncedHeight, recoveredWallet.AccountsRoot.ElementAt(i).LastBlockSyncedHeight);
                Assert.Equal(expectedWallet.AccountsRoot.ElementAt(i).LastBlockSyncedHash, recoveredWallet.AccountsRoot.ElementAt(i).LastBlockSyncedHash);

                AccountRoot recoveredAccountRoot = recoveredWallet.AccountsRoot.ElementAt(i);
                AccountRoot expectedAccountRoot = expectedWallet.AccountsRoot.ElementAt(i);

                Assert.Equal(1, recoveredAccountRoot.Accounts.Count);
                Assert.Equal(1, expectedAccountRoot.Accounts.Count);

                for (int j = 0; j < expectedAccountRoot.Accounts.Count; j++)
                {
                    HdAccount expectedAccount = expectedAccountRoot.Accounts.ElementAt(j);
                    HdAccount recoveredAccount = recoveredAccountRoot.Accounts.ElementAt(j);
                    Assert.Equal(expectedAccount.Name, recoveredAccount.Name);
                    Assert.Equal(expectedAccount.Index, recoveredAccount.Index);
                    Assert.Equal(expectedAccount.HdPath, recoveredAccount.HdPath);
                    Assert.Equal(expectedAccount.ExtendedPubKey, expectedAccount.ExtendedPubKey);

                    Assert.Equal(20, recoveredAccount.InternalAddresses.Count);

                    for (int k = 0; k < recoveredAccount.InternalAddresses.Count; k++)
                    {
                        HdAddress expectedAddress = expectedAccount.InternalAddresses.ElementAt(k);
                        HdAddress recoveredAddress = recoveredAccount.InternalAddresses.ElementAt(k);
                        Assert.Equal(expectedAddress.Index, recoveredAddress.Index);
                        Assert.Equal(expectedAddress.ScriptPubKey, recoveredAddress.ScriptPubKey);
                        Assert.Equal(expectedAddress.Address, recoveredAddress.Address);
                        Assert.Equal(expectedAddress.Pubkey, recoveredAddress.Pubkey);
                        Assert.Equal(expectedAddress.HdPath, recoveredAddress.HdPath);
                        Assert.Equal(0, expectedAddress.Transactions.Count);
                        Assert.Equal(expectedAddress.Transactions.Count, recoveredAddress.Transactions.Count);
                    }

                    Assert.Equal(20, recoveredAccount.ExternalAddresses.Count);
                    for (int l = 0; l < recoveredAccount.ExternalAddresses.Count; l++)
                    {
                        HdAddress expectedAddress = expectedAccount.ExternalAddresses.ElementAt(l);
                        HdAddress recoveredAddress = recoveredAccount.ExternalAddresses.ElementAt(l);
                        Assert.Equal(expectedAddress.Index, recoveredAddress.Index);
                        Assert.Equal(expectedAddress.ScriptPubKey, recoveredAddress.ScriptPubKey);
                        Assert.Equal(expectedAddress.Address, recoveredAddress.Address);
                        Assert.Equal(expectedAddress.Pubkey, recoveredAddress.Pubkey);
                        Assert.Equal(expectedAddress.HdPath, recoveredAddress.HdPath);
                        Assert.Equal(0, expectedAddress.Transactions.Count);
                        Assert.Equal(expectedAddress.Transactions.Count, recoveredAddress.Transactions.Count);
                    }
                }
            }

            Assert.Equal(2, expectedWallet.BlockLocator.Count);
            Assert.Equal(2, recoveredWallet.BlockLocator.Count);
            Assert.Equal(expectedWallet.BlockLocator.ElementAt(0), recoveredWallet.BlockLocator.ElementAt(0));
            Assert.Equal(expectedWallet.BlockLocator.ElementAt(1), recoveredWallet.BlockLocator.ElementAt(1));
            Assert.Equal(expectedWallet.EncryptedSeed, recoveredWallet.EncryptedSeed);
        }

        [Fact]
        public void RecoverWalletOnlyWithPasswordWalletRecoversWallet()
        {
            DataFolder dataFolder = CreateDataFolder(this);

            string password = "test";
            string walletName = "mywallet";

            ChainIndexer chainIndexer = WalletTestsHelpers.PrepareChainWithBlock();
            // prepare an existing wallet through this manager and delete the file from disk. Return the created wallet object and mnemonic.
            (Mnemonic mnemonic, Wallet wallet) deletedWallet = this.CreateWalletOnDiskAndDeleteWallet(dataFolder, password, password, walletName, chainIndexer);
            Assert.False(File.Exists(Path.Combine(dataFolder.WalletPath + $"/{walletName}.wallet.json")));

            // create a fresh manager.
            var walletManager = new WalletManager(this.LoggerFactory.Object, KnownNetworks.StratisMain, chainIndexer, new WalletSettings(NodeSettings.Default(this.Network)),
                dataFolder, new Mock<IWalletFeePolicy>().Object, new Mock<IAsyncLoopFactory>().Object, new NodeLifetime(), DateTimeProvider.Default, new ScriptAddressReader());

            // try to recover it.
            Wallet recoveredWallet = walletManager.RecoverWallet(password, walletName, deletedWallet.mnemonic.ToString(), DateTime.Now.AddDays(1), password);

            Assert.True(File.Exists(Path.Combine(dataFolder.WalletPath + $"/{walletName}.wallet.json")));

            Wallet expectedWallet = deletedWallet.wallet;

            Assert.Equal(expectedWallet.Name, recoveredWallet.Name);
            Assert.Equal(expectedWallet.Network, recoveredWallet.Network);
            Assert.Equal(expectedWallet.EncryptedSeed, recoveredWallet.EncryptedSeed);
            Assert.Equal(expectedWallet.ChainCode, recoveredWallet.ChainCode);

            Assert.Equal(1, expectedWallet.AccountsRoot.Count);
            Assert.Equal(1, recoveredWallet.AccountsRoot.Count);

            for (int i = 0; i < recoveredWallet.AccountsRoot.Count; i++)
            {
                Assert.Equal(expectedWallet.AccountsRoot.ElementAt(i).CoinType, recoveredWallet.AccountsRoot.ElementAt(i).CoinType);
                Assert.Equal(expectedWallet.AccountsRoot.ElementAt(i).LastBlockSyncedHeight, recoveredWallet.AccountsRoot.ElementAt(i).LastBlockSyncedHeight);
                Assert.Equal(expectedWallet.AccountsRoot.ElementAt(i).LastBlockSyncedHash, recoveredWallet.AccountsRoot.ElementAt(i).LastBlockSyncedHash);

                AccountRoot recoveredAccountRoot = recoveredWallet.AccountsRoot.ElementAt(i);
                AccountRoot expectedAccountRoot = expectedWallet.AccountsRoot.ElementAt(i);

                Assert.Equal(1, recoveredAccountRoot.Accounts.Count);
                Assert.Equal(1, expectedAccountRoot.Accounts.Count);

                for (int j = 0; j < expectedAccountRoot.Accounts.Count; j++)
                {
                    HdAccount expectedAccount = expectedAccountRoot.Accounts.ElementAt(j);
                    HdAccount recoveredAccount = recoveredAccountRoot.Accounts.ElementAt(j);
                    Assert.Equal(expectedAccount.Name, recoveredAccount.Name);
                    Assert.Equal(expectedAccount.Index, recoveredAccount.Index);
                    Assert.Equal(expectedAccount.HdPath, recoveredAccount.HdPath);
                    Assert.Equal(expectedAccount.ExtendedPubKey, expectedAccount.ExtendedPubKey);

                    Assert.Equal(20, recoveredAccount.InternalAddresses.Count);

                    for (int k = 0; k < recoveredAccount.InternalAddresses.Count; k++)
                    {
                        HdAddress expectedAddress = expectedAccount.InternalAddresses.ElementAt(k);
                        HdAddress recoveredAddress = recoveredAccount.InternalAddresses.ElementAt(k);
                        Assert.Equal(expectedAddress.Index, recoveredAddress.Index);
                        Assert.Equal(expectedAddress.ScriptPubKey, recoveredAddress.ScriptPubKey);
                        Assert.Equal(expectedAddress.Address, recoveredAddress.Address);
                        Assert.Equal(expectedAddress.Pubkey, recoveredAddress.Pubkey);
                        Assert.Equal(expectedAddress.HdPath, recoveredAddress.HdPath);
                        Assert.Equal(0, expectedAddress.Transactions.Count);
                        Assert.Equal(expectedAddress.Transactions.Count, recoveredAddress.Transactions.Count);
                    }

                    Assert.Equal(20, recoveredAccount.ExternalAddresses.Count);
                    for (int l = 0; l < recoveredAccount.ExternalAddresses.Count; l++)
                    {
                        HdAddress expectedAddress = expectedAccount.ExternalAddresses.ElementAt(l);
                        HdAddress recoveredAddress = recoveredAccount.ExternalAddresses.ElementAt(l);
                        Assert.Equal(expectedAddress.Index, recoveredAddress.Index);
                        Assert.Equal(expectedAddress.ScriptPubKey, recoveredAddress.ScriptPubKey);
                        Assert.Equal(expectedAddress.Address, recoveredAddress.Address);
                        Assert.Equal(expectedAddress.Pubkey, recoveredAddress.Pubkey);
                        Assert.Equal(expectedAddress.HdPath, recoveredAddress.HdPath);
                        Assert.Equal(0, expectedAddress.Transactions.Count);
                        Assert.Equal(expectedAddress.Transactions.Count, recoveredAddress.Transactions.Count);
                    }
                }
            }

            Assert.Equal(2, expectedWallet.BlockLocator.Count);
            Assert.Equal(2, recoveredWallet.BlockLocator.Count);
            Assert.Equal(expectedWallet.BlockLocator.ElementAt(0), recoveredWallet.BlockLocator.ElementAt(0));
            Assert.Equal(expectedWallet.BlockLocator.ElementAt(1), recoveredWallet.BlockLocator.ElementAt(1));
            Assert.Equal(expectedWallet.EncryptedSeed, recoveredWallet.EncryptedSeed);
        }

        [Fact]
        public void LoadKeysLookupInParallelDoesNotThrowInvalidOperationException()
        {
            DataFolder dataFolder = CreateDataFolder(this);

            var walletManager = new WalletManager(this.LoggerFactory.Object, this.Network, new Mock<ChainIndexer>().Object, new WalletSettings(NodeSettings.Default(this.Network)),
                dataFolder, new Mock<IWalletFeePolicy>().Object, new Mock<IAsyncLoopFactory>().Object, new NodeLifetime(), DateTimeProvider.Default, new ScriptAddressReader());

            // generate 3 wallet with 2 accounts containing 20 external and 20 internal addresses each.
            walletManager.Wallets.Add(WalletTestsHelpers.CreateWallet("wallet1"));
            walletManager.Wallets.Add(WalletTestsHelpers.CreateWallet("wallet2"));
            walletManager.Wallets.Add(WalletTestsHelpers.CreateWallet("wallet3"));
            WalletTestsHelpers.AddAddressesToWallet(walletManager, 20);

            Parallel.For(0, 5000, new ParallelOptions { MaxDegreeOfParallelism = 10 }, (int iteration) =>
            {
                walletManager.LoadKeysLookupLock();
                walletManager.LoadKeysLookupLock();
                walletManager.LoadKeysLookupLock();
            });

            Assert.Equal(240, walletManager.scriptToAddressLookup.Count);
        }

        [Fact]
        public void GetUnusedAccountUsingNameForNonExistinAccountThrowsWalletException()
        {
            DataFolder dataFolder = CreateDataFolder(this);
            Assert.Throws<WalletException>(() =>
            {
                var walletManager = new WalletManager(this.LoggerFactory.Object, this.Network, new Mock<ChainIndexer>().Object, new WalletSettings(NodeSettings.Default(this.Network)),
                    dataFolder, new Mock<IWalletFeePolicy>().Object, new Mock<IAsyncLoopFactory>().Object, new NodeLifetime(), DateTimeProvider.Default, new ScriptAddressReader());

                walletManager.GetUnusedAccount("nonexisting", "password");
            });
        }

        [Fact]
        public void GetUnusedAccountUsingWalletNameWithExistingAccountReturnsUnusedAccountIfExistsOnWallet()
        {
            DataFolder dataFolder = CreateDataFolder(this);

            var walletManager = new WalletManager(this.LoggerFactory.Object, this.Network, new Mock<ChainIndexer>().Object, new WalletSettings(NodeSettings.Default(this.Network)),
                dataFolder, new Mock<IWalletFeePolicy>().Object, new Mock<IAsyncLoopFactory>().Object, new NodeLifetime(), DateTimeProvider.Default, new ScriptAddressReader());
            Wallet wallet = this.walletFixture.GenerateBlankWallet("testWallet", "password");
            wallet.AccountsRoot.ElementAt(0).Accounts.Add(new HdAccount { Name = "unused" });
            walletManager.Wallets.Add(wallet);

            HdAccount result = walletManager.GetUnusedAccount("testWallet", "password");

            Assert.Equal("unused", result.Name);
            Assert.False(File.Exists(Path.Combine(dataFolder.WalletPath + $"/testWallet.wallet.json")));
        }

        [Fact]
        public void GetUnusedAccountUsingWalletNameWithoutUnusedAccountsCreatesAccountAndSavesWallet()
        {
            DataFolder dataFolder = CreateDataFolder(this);

            var walletManager = new WalletManager(this.LoggerFactory.Object, this.Network, new Mock<ChainIndexer>().Object, new WalletSettings(NodeSettings.Default(this.Network)),
                dataFolder, new Mock<IWalletFeePolicy>().Object, new Mock<IAsyncLoopFactory>().Object, new NodeLifetime(), DateTimeProvider.Default, new ScriptAddressReader());
            Wallet wallet = this.walletFixture.GenerateBlankWallet("testWallet", "password");
            wallet.AccountsRoot.ElementAt(0).Accounts.Clear();
            walletManager.Wallets.Add(wallet);

            HdAccount result = walletManager.GetUnusedAccount("testWallet", "password");

            Assert.Equal("account 0", result.Name);

            int addressBuffer = new WalletSettings(NodeSettings.Default(this.Network)).UnusedAddressesBuffer;
            Assert.Equal(addressBuffer, result.ExternalAddresses.Count);
            Assert.Equal(addressBuffer, result.InternalAddresses.Count);
            Assert.True(File.Exists(Path.Combine(dataFolder.WalletPath + $"/testWallet.wallet.json")));
        }

        [Fact]
        public void GetUnusedAccountUsingWalletWithExistingAccountReturnsUnusedAccountIfExistsOnWallet()
        {
            DataFolder dataFolder = CreateDataFolder(this);

            var walletManager = new WalletManager(this.LoggerFactory.Object, this.Network, new Mock<ChainIndexer>().Object, new WalletSettings(NodeSettings.Default(this.Network)),
                dataFolder, new Mock<IWalletFeePolicy>().Object, new Mock<IAsyncLoopFactory>().Object, new NodeLifetime(), DateTimeProvider.Default, new ScriptAddressReader());
            Wallet wallet = this.walletFixture.GenerateBlankWallet("testWallet", "password");
            wallet.AccountsRoot.ElementAt(0).Accounts.Add(new HdAccount { Name = "unused" });
            walletManager.Wallets.Add(wallet);

            HdAccount result = walletManager.GetUnusedAccount(wallet, "password");

            Assert.Equal("unused", result.Name);
            Assert.False(File.Exists(Path.Combine(dataFolder.WalletPath + $"/testWallet.wallet.json")));
        }

        [Fact]
        public void GetUnusedAccountUsingWalletWithoutUnusedAccountsCreatesAccountAndSavesWallet()
        {
            DataFolder dataFolder = CreateDataFolder(this);

            var walletManager = new WalletManager(this.LoggerFactory.Object, this.Network, new Mock<ChainIndexer>().Object, new WalletSettings(NodeSettings.Default(this.Network)),
                dataFolder, new Mock<IWalletFeePolicy>().Object, new Mock<IAsyncLoopFactory>().Object, new NodeLifetime(), DateTimeProvider.Default, new ScriptAddressReader());
            Wallet wallet = this.walletFixture.GenerateBlankWallet("testWallet", "password");
            wallet.AccountsRoot.ElementAt(0).Accounts.Clear();
            walletManager.Wallets.Add(wallet);

            HdAccount result = walletManager.GetUnusedAccount(wallet, "password");

            Assert.Equal("account 0", result.Name);
            Assert.True(File.Exists(Path.Combine(dataFolder.WalletPath + $"/testWallet.wallet.json")));
        }

        [Fact]
        public void CreateNewAccountGivenNoAccountsExistingInWalletCreatesNewAccount()
        {
            DataFolder dataFolder = CreateDataFolder(this);

            var walletManager = new WalletManager(this.LoggerFactory.Object, this.Network, new Mock<ChainIndexer>().Object, new WalletSettings(NodeSettings.Default(this.Network)),
                dataFolder, new Mock<IWalletFeePolicy>().Object, new Mock<IAsyncLoopFactory>().Object, new NodeLifetime(), DateTimeProvider.Default, new ScriptAddressReader());
            Wallet wallet = this.walletFixture.GenerateBlankWallet("testWallet", "password");
            wallet.AccountsRoot.ElementAt(0).Accounts.Clear();

            HdAccount result = wallet.AddNewAccount("password", DateTimeOffset.UtcNow);

            Assert.Equal(1, wallet.AccountsRoot.ElementAt(0).Accounts.Count);
            var extKey = new ExtKey(Key.Parse(wallet.EncryptedSeed, "password", wallet.Network), wallet.ChainCode);
            string expectedExtendedPubKey = extKey.Derive(new KeyPath($"m/44'/0'/0'")).Neuter().ToString(wallet.Network);
            Assert.Equal($"account 0", result.Name);
            Assert.Equal(0, result.Index);
            Assert.Equal($"m/44'/0'/0'", result.HdPath);
            Assert.Equal(expectedExtendedPubKey, result.ExtendedPubKey);
            Assert.Equal(0, result.InternalAddresses.Count);
            Assert.Equal(0, result.ExternalAddresses.Count);
        }

        [Fact]
        public void CreateNewAccountGivenExistingAccountInWalletCreatesNewAccount()
        {
            DataFolder dataFolder = CreateDataFolder(this);

            Network network = this.Network;
            var walletManager = new WalletManager(this.LoggerFactory.Object, network, new Mock<ChainIndexer>().Object, new WalletSettings(NodeSettings.Default(this.Network)),
                dataFolder, new Mock<IWalletFeePolicy>().Object, new Mock<IAsyncLoopFactory>().Object, new NodeLifetime(), DateTimeProvider.Default, new ScriptAddressReader());
            Wallet wallet = this.walletFixture.GenerateBlankWallet("testWallet", "password");
            wallet.AccountsRoot.ElementAt(0).Accounts.Add(new HdAccount { Name = "unused" });

            HdAccount result = wallet.AddNewAccount("password", DateTimeOffset.UtcNow);

            Assert.Equal(2, wallet.AccountsRoot.ElementAt(0).Accounts.Count);
            var extKey = new ExtKey(Key.Parse(wallet.EncryptedSeed, "password", wallet.Network), wallet.ChainCode);
            string expectedExtendedPubKey = extKey.Derive(new KeyPath($"m/44'/0'/1'")).Neuter().ToString(wallet.Network);
            Assert.Equal($"account 1", result.Name);
            Assert.Equal(1, result.Index);
            Assert.Equal($"m/44'/0'/1'", result.HdPath);
            Assert.Equal(expectedExtendedPubKey, result.ExtendedPubKey);
            Assert.Equal(0, result.InternalAddresses.Count);
            Assert.Equal(0, result.ExternalAddresses.Count);
        }

        [Fact]
        public void GetUnusedAddressUsingNameWithWalletWithoutAccountOfGivenNameThrowsException()
        {
            Assert.Throws<WalletException>(() =>
            {
                var walletManager = new WalletManager(this.LoggerFactory.Object, this.Network, new Mock<ChainIndexer>().Object, new WalletSettings(NodeSettings.Default(this.Network)),
                    CreateDataFolder(this), new Mock<IWalletFeePolicy>().Object, new Mock<IAsyncLoopFactory>().Object, new NodeLifetime(), DateTimeProvider.Default, new ScriptAddressReader());
                Wallet wallet = this.walletFixture.GenerateBlankWallet("testWallet", "password");
                walletManager.Wallets.Add(wallet);

                HdAddress result = walletManager.GetUnusedAddress(new WalletAccountReference("testWallet", "unexistingAccount"));
            });
        }

        [Fact]
        public void GetUnusedAddressUsingNameForNonExistinAccountThrowsWalletException()
        {
            Assert.Throws<WalletException>(() =>
            {
                var walletManager = new WalletManager(this.LoggerFactory.Object, this.Network, new Mock<ChainIndexer>().Object, new WalletSettings(NodeSettings.Default(this.Network)),
                    CreateDataFolder(this), new Mock<IWalletFeePolicy>().Object, new Mock<IAsyncLoopFactory>().Object, new NodeLifetime(), DateTimeProvider.Default, new ScriptAddressReader());

                walletManager.GetUnusedAddress(new WalletAccountReference("nonexisting", "account"));
            });
        }

        [Fact]
        public void GetUnusedAddressWithWalletHavingUnusedAddressReturnsAddress()
        {
            DataFolder dataFolder = CreateDataFolder(this);

            var walletManager = new WalletManager(this.LoggerFactory.Object, this.Network, new Mock<ChainIndexer>().Object, new WalletSettings(NodeSettings.Default(this.Network)),
                dataFolder, new Mock<IWalletFeePolicy>().Object, new Mock<IAsyncLoopFactory>().Object, new NodeLifetime(), DateTimeProvider.Default, new ScriptAddressReader());
            Wallet wallet = this.walletFixture.GenerateBlankWallet("myWallet", "password");
            wallet.AccountsRoot.ElementAt(0).Accounts.Add(new HdAccount
            {
                Index = 0,
                Name = "myAccount",
                ExternalAddresses = new List<HdAddress>
                {
                    new HdAddress {
                        Index = 0,
                        Address = "myUsedAddress",
                        Transactions = new List<TransactionData>
                        {
                            new TransactionData()
                        }
                    },
                     new HdAddress {
                        Index = 1,
                        Address = "myUnusedAddress",
                        Transactions = new List<TransactionData>()
                    }
                },
                InternalAddresses = null
            });
            walletManager.Wallets.Add(wallet);

            HdAddress result = walletManager.GetUnusedAddress(new WalletAccountReference("myWallet", "myAccount"));

            Assert.Equal("myUnusedAddress", result.Address);
        }

        [Fact]
        public void GetOrCreateChangeAddressWithWalletHavingUnusedAddressReturnsAddress()
        {
            DataFolder dataFolder = CreateDataFolder(this);
            var walletManager = new WalletManager(this.LoggerFactory.Object, this.Network, new Mock<ChainIndexer>().Object, new WalletSettings(NodeSettings.Default(this.Network)),
                dataFolder, new Mock<IWalletFeePolicy>().Object, new Mock<IAsyncLoopFactory>().Object, new NodeLifetime(), DateTimeProvider.Default, new ScriptAddressReader());
            Wallet wallet = this.walletFixture.GenerateBlankWallet("myWallet", "password");
            var bob = new BitcoinSecret(new Key(), KnownNetworks.RegTest);
            var alice = new BitcoinSecret(new Key(), KnownNetworks.RegTest);
            wallet.AccountsRoot.ElementAt(0).Accounts.Add(new HdAccount
            {
                Index = 0,
                Name = "myAccount",
                InternalAddresses = new List<HdAddress>
                {
                    new HdAddress {
                        Index = 0,
                        Address = bob.GetAddress().ToString(),
                        ScriptPubKey = bob.ScriptPubKey,
                        Transactions = new List<TransactionData>
                        {
                            new TransactionData()
                        }
                    },
                    new HdAddress {
                        Index = 1,
                        Address = alice.GetAddress().ToString(),
                        ScriptPubKey = alice.ScriptPubKey,
                        Transactions = new List<TransactionData>()
                    }
                },
                ExternalAddresses = new List<HdAddress>()
            });
            walletManager.Wallets.Add(wallet);

            HdAddress result = walletManager.GetUnusedChangeAddress(new WalletAccountReference(wallet.Name, wallet.AccountsRoot.Single().Accounts.First().Name));

            Assert.Equal(alice.GetAddress().ToString(), result.Address);
        }

        [Fact]
        public void GetOrCreateChangeAddressWithWalletNotHavingUnusedAddressReturnsAddress()
        {
            DataFolder dataFolder = CreateDataFolder(this);
            Directory.CreateDirectory(dataFolder.WalletPath);
            var walletManager = new WalletManager(this.LoggerFactory.Object, this.Network, new Mock<ChainIndexer>().Object, new WalletSettings(NodeSettings.Default(this.Network)),
                dataFolder, new Mock<IWalletFeePolicy>().Object, new Mock<IAsyncLoopFactory>().Object, new NodeLifetime(), DateTimeProvider.Default, new ScriptAddressReader());
            Wallet wallet = this.walletFixture.GenerateBlankWallet("myWallet", "password");

            var extKey = new ExtKey(Key.Parse(wallet.EncryptedSeed, "password", wallet.Network), wallet.ChainCode);
            string accountExtendedPubKey = extKey.Derive(new KeyPath($"m/44'/0'/0'")).Neuter().ToString(wallet.Network);

            wallet.AccountsRoot.ElementAt(0).Accounts.Add(new HdAccount
            {
                Index = 0,
                Name = "myAccount",
                HdPath = "m/44'/0'/0'",
                ExtendedPubKey = accountExtendedPubKey,
                InternalAddresses = new List<HdAddress>(),
                ExternalAddresses = new List<HdAddress>()
            });
            walletManager.Wallets.Add(wallet);

            HdAddress result = walletManager.GetUnusedChangeAddress(new WalletAccountReference(wallet.Name, wallet.AccountsRoot.Single().Accounts.First().Name));

            Assert.NotNull(result.Address);
        }

        [Fact]
        public void GetUnusedAddressWithoutWalletHavingUnusedAddressCreatesAddressAndSavesWallet()
        {
            DataFolder dataFolder = CreateDataFolder(this);
            Directory.CreateDirectory(dataFolder.WalletPath);
            var walletManager = new WalletManager(this.LoggerFactory.Object, this.Network, new Mock<ChainIndexer>().Object, new WalletSettings(NodeSettings.Default(this.Network)),
                dataFolder, new Mock<IWalletFeePolicy>().Object, new Mock<IAsyncLoopFactory>().Object, new NodeLifetime(), DateTimeProvider.Default, new ScriptAddressReader());
            Wallet wallet = this.walletFixture.GenerateBlankWallet("myWallet", "password");
            var extKey = new ExtKey(Key.Parse(wallet.EncryptedSeed, "password", wallet.Network), wallet.ChainCode);
            string accountExtendedPubKey = extKey.Derive(new KeyPath($"m/44'/0'/0'")).Neuter().ToString(wallet.Network);
            wallet.AccountsRoot.ElementAt(0).Accounts.Add(new HdAccount
            {
                Index = 0,
                Name = "myAccount",
                HdPath = "m/44'/0'/0'",
                ExternalAddresses = new List<HdAddress>
                {
                    new HdAddress {
                        Index = 0,
                        Address = "myUsedAddress",
                        ScriptPubKey = new Script(),
                        Transactions = new List<TransactionData>
                        {
                            new TransactionData()
                        },
                    }
                },
                InternalAddresses = new List<HdAddress>(),
                ExtendedPubKey = accountExtendedPubKey
            });
            walletManager.Wallets.Add(wallet);

            HdAddress result = walletManager.GetUnusedAddress(new WalletAccountReference("myWallet", "myAccount"));

            var keyPath = new KeyPath($"0/1");
            ExtPubKey extPubKey = ExtPubKey.Parse(accountExtendedPubKey).Derive(keyPath);
            PubKey pubKey = extPubKey.PubKey;
            BitcoinPubKeyAddress address = pubKey.GetAddress(wallet.Network);
            Assert.Equal(1, result.Index);
            Assert.Equal("m/44'/0'/0'/0/1", result.HdPath);
            Assert.Equal(address.ToString(), result.Address);
            Assert.Equal(pubKey.ScriptPubKey, result.Pubkey);
            Assert.Equal(address.ScriptPubKey, result.ScriptPubKey);
            Assert.Equal(0, result.Transactions.Count);
            Assert.True(File.Exists(Path.Combine(dataFolder.WalletPath + $"/myWallet.wallet.json")));
        }

        [Fact]
        public void GetHistoryByNameWithExistingWalletReturnsAllAddressesWithTransactions()
        {
            var walletManager = new WalletManager(this.LoggerFactory.Object, this.Network, new Mock<ChainIndexer>().Object, new WalletSettings(NodeSettings.Default(this.Network)),
                CreateDataFolder(this), new Mock<IWalletFeePolicy>().Object, new Mock<IAsyncLoopFactory>().Object, new NodeLifetime(), DateTimeProvider.Default, new ScriptAddressReader());
            Wallet wallet = this.walletFixture.GenerateBlankWallet("myWallet", "password");
            wallet.AccountsRoot.ElementAt(0).Accounts.Add(new HdAccount
            {
                Index = 0,
                Name = "myAccount",
                HdPath = "m/44'/0'/0'",
                ExternalAddresses = new List<HdAddress>
                {
                    WalletTestsHelpers.CreateAddressWithEmptyTransaction(0, "myUsedExternalAddress"),
                    WalletTestsHelpers.CreateAddressWithoutTransaction(1, "myUnusedExternalAddress"),
                },
                InternalAddresses = new List<HdAddress> {
                    WalletTestsHelpers.CreateAddressWithEmptyTransaction(0, "myUsedInternalAddress"),
                    WalletTestsHelpers.CreateAddressWithoutTransaction(1, "myUnusedInternalAddress"),
                },
                ExtendedPubKey = "blabla"
            });
            walletManager.Wallets.Add(wallet);

            List<AccountHistory> result = walletManager.GetHistory("myWallet").ToList();

            Assert.NotEmpty(result);
            Assert.Single(result);
            AccountHistory accountHistory = result.ElementAt(0);
            Assert.NotNull(accountHistory.Account);
            Assert.Equal("myAccount", accountHistory.Account.Name);
            Assert.NotEmpty(accountHistory.History);
            Assert.Equal(2, accountHistory.History.Count());

            FlatHistory historyAddress = accountHistory.History.ElementAt(0);
            Assert.Equal("myUsedExternalAddress", historyAddress.Address.Address);
            historyAddress = accountHistory.History.ElementAt(1);
            Assert.Equal("myUsedInternalAddress", historyAddress.Address.Address);
        }

        [Fact]
        public void GetHistoryByAccountWithExistingAccountReturnsAllAddressesWithTransactions()
        {
            var walletManager = new WalletManager(this.LoggerFactory.Object, this.Network, new Mock<ChainIndexer>().Object, new WalletSettings(NodeSettings.Default(this.Network)),
                CreateDataFolder(this), new Mock<IWalletFeePolicy>().Object, new Mock<IAsyncLoopFactory>().Object, new NodeLifetime(), DateTimeProvider.Default, new ScriptAddressReader());
            Wallet wallet = this.walletFixture.GenerateBlankWallet("myWallet", "password");

            var account = new HdAccount
            {
                Index = 0,
                Name = "myAccount",
                HdPath = "m/44'/0'/0'",
                ExternalAddresses = new List<HdAddress>
                {
                    WalletTestsHelpers.CreateAddressWithEmptyTransaction(0, "myUsedExternalAddress"),
                    WalletTestsHelpers.CreateAddressWithoutTransaction(1, "myUnusedExternalAddress"),
                },
                InternalAddresses = new List<HdAddress>
                {
                    WalletTestsHelpers.CreateAddressWithEmptyTransaction(0, "myUsedInternalAddress"),
                    WalletTestsHelpers.CreateAddressWithoutTransaction(1, "myUnusedInternalAddress"),
                },
                ExtendedPubKey = "blabla"
            };

            wallet.AccountsRoot.ElementAt(0).Accounts.Add(account);
            walletManager.Wallets.Add(wallet);

            AccountHistory accountHistory = walletManager.GetHistory(account);

            Assert.NotNull(accountHistory);
            Assert.NotNull(accountHistory.Account);
            Assert.Equal("myAccount", accountHistory.Account.Name);
            Assert.NotEmpty(accountHistory.History);
            Assert.Equal(2, accountHistory.History.Count());

            FlatHistory historyAddress = accountHistory.History.ElementAt(0);
            Assert.Equal("myUsedExternalAddress", historyAddress.Address.Address);
            historyAddress = accountHistory.History.ElementAt(1);
            Assert.Equal("myUsedInternalAddress", historyAddress.Address.Address);
        }

        [Fact]
        public void GetHistoryByAccountWithoutHavingAddressesWithTransactionsReturnsEmptyList()
        {
            var walletManager = new WalletManager(this.LoggerFactory.Object, this.Network, new Mock<ChainIndexer>().Object, new WalletSettings(NodeSettings.Default(this.Network)),
                CreateDataFolder(this), new Mock<IWalletFeePolicy>().Object, new Mock<IAsyncLoopFactory>().Object, new NodeLifetime(), DateTimeProvider.Default, new ScriptAddressReader());
            Wallet wallet = this.walletFixture.GenerateBlankWallet("myWallet", "password");

            var account = new HdAccount
            {
                Index = 0,
                Name = "myAccount",
                HdPath = "m/44'/0'/0'",
                ExternalAddresses = new List<HdAddress>(),
                InternalAddresses = new List<HdAddress>(),
                ExtendedPubKey = "blabla"
            };
            wallet.AccountsRoot.ElementAt(0).Accounts.Add(account);
            walletManager.Wallets.Add(wallet);

            AccountHistory result = walletManager.GetHistory(account);

            Assert.NotNull(result.Account);
            Assert.Equal("myAccount", result.Account.Name);
            Assert.Empty(result.History);
        }

        [Fact]
        public void GetHistoryByWalletNameWithoutExistingWalletThrowsWalletException()
        {
            Assert.Throws<WalletException>(() =>
            {
                var walletManager = new WalletManager(this.LoggerFactory.Object, this.Network, new Mock<ChainIndexer>().Object,new WalletSettings(NodeSettings.Default(this.Network)),
                    CreateDataFolder(this), new Mock<IWalletFeePolicy>().Object, new Mock<IAsyncLoopFactory>().Object, new NodeLifetime(), DateTimeProvider.Default, new ScriptAddressReader());
                walletManager.GetHistory("noname");
            });
        }

        [Fact]
        public void GetWalletByNameWithExistingWalletReturnsWallet()
        {
            var walletManager = new WalletManager(this.LoggerFactory.Object, this.Network, new Mock<ChainIndexer>().Object, new WalletSettings(NodeSettings.Default(this.Network)),
                CreateDataFolder(this), new Mock<IWalletFeePolicy>().Object, new Mock<IAsyncLoopFactory>().Object, new NodeLifetime(), DateTimeProvider.Default, new ScriptAddressReader());
            Wallet wallet = this.walletFixture.GenerateBlankWallet("myWallet", "password");
            walletManager.Wallets.Add(wallet);

            Wallet result = walletManager.GetWallet("myWallet");

            Assert.Equal(wallet.EncryptedSeed, result.EncryptedSeed);
        }

        [Fact]
        public void GetWalletByNameWithoutExistingWalletThrowsWalletException()
        {
            Assert.Throws<WalletException>(() =>
            {
                var walletManager = new WalletManager(this.LoggerFactory.Object, this.Network, new Mock<ChainIndexer>().Object, new WalletSettings(NodeSettings.Default(this.Network)),
                    CreateDataFolder(this), new Mock<IWalletFeePolicy>().Object, new Mock<IAsyncLoopFactory>().Object, new NodeLifetime(), DateTimeProvider.Default, new ScriptAddressReader());
                walletManager.GetWallet("noname");
            });
        }

        [Fact]
        public void GetAccountsByNameWithExistingWalletReturnsAccountsFromWallet()
        {
            var walletManager = new WalletManager(this.LoggerFactory.Object, this.Network, new Mock<ChainIndexer>().Object, new WalletSettings(NodeSettings.Default(this.Network)),
                CreateDataFolder(this), new Mock<IWalletFeePolicy>().Object, new Mock<IAsyncLoopFactory>().Object, new NodeLifetime(), DateTimeProvider.Default, new ScriptAddressReader());
            Wallet wallet = this.walletFixture.GenerateBlankWallet("myWallet", "password");
            wallet.AccountsRoot.ElementAt(0).Accounts.Add(new HdAccount { Name = "Account 0" });
            wallet.AccountsRoot.ElementAt(0).Accounts.Add(new HdAccount { Name = "Account 1" });
            
            walletManager.Wallets.Add(wallet);

            IEnumerable<HdAccount> result = walletManager.GetAccounts("myWallet");

            Assert.Equal(2, result.Count());
            Assert.Equal("Account 0", result.ElementAt(0).Name);
            Assert.Equal("Account 1", result.ElementAt(1).Name);
        }

        [Fact]
        public void GetAccountsByNameWithExistingWalletMissingAccountsReturnsEmptyList()
        {
            var walletManager = new WalletManager(this.LoggerFactory.Object, this.Network, new Mock<ChainIndexer>().Object, new WalletSettings(NodeSettings.Default(this.Network)),
                CreateDataFolder(this), new Mock<IWalletFeePolicy>().Object, new Mock<IAsyncLoopFactory>().Object, new NodeLifetime(), DateTimeProvider.Default, new ScriptAddressReader());
            Wallet wallet = this.walletFixture.GenerateBlankWallet("myWallet", "password");
            wallet.AccountsRoot.Clear();
            walletManager.Wallets.Add(wallet);

            IEnumerable<HdAccount> result = walletManager.GetAccounts("myWallet");

            Assert.Empty(result);
        }

        [Fact]
        public void GetAccountsByNameWithoutExistingWalletThrowsWalletException()
        {
            Assert.Throws<WalletException>(() =>
            {
                var walletManager = new WalletManager(this.LoggerFactory.Object, this.Network, new Mock<ChainIndexer>().Object, new WalletSettings(NodeSettings.Default(this.Network)),
                    CreateDataFolder(this), new Mock<IWalletFeePolicy>().Object, new Mock<IAsyncLoopFactory>().Object, new NodeLifetime(), DateTimeProvider.Default, new ScriptAddressReader());

                walletManager.GetAccounts("myWallet");
            });
        }

        [Fact]
        public void LastBlockHeightWithoutWalletsReturnsChainTipHeight()
        {
            var chain = new ChainIndexer(KnownNetworks.StratisMain);
            uint nonce = RandomUtils.GetUInt32();
            var block = this.Network.CreateBlock();
            block.AddTransaction(this.Network.CreateTransaction());
            block.UpdateMerkleRoot();
            block.Header.HashPrevBlock = chain.Genesis.HashBlock;
            block.Header.Nonce = nonce;
            chain.SetTip(block.Header);

            var walletManager = new WalletManager(this.LoggerFactory.Object, this.Network, chain, new WalletSettings(NodeSettings.Default(this.Network)),
                CreateDataFolder(this), new Mock<IWalletFeePolicy>().Object, new Mock<IAsyncLoopFactory>().Object, new NodeLifetime(), DateTimeProvider.Default, new ScriptAddressReader());

            int result = walletManager.LastBlockHeight();

            Assert.Equal(chain.Tip.Height, result);
        }

        [Fact]
<<<<<<< HEAD
        public void LastBlockHeightWithWalletsReturnsLowestLastBlockSyncedHeightForAccountRootsOfManagerCoinType()
        {
            var walletManager = new WalletManager(this.LoggerFactory.Object, this.Network, new Mock<ChainIndexer>().Object, new WalletSettings(NodeSettings.Default(this.Network)),
                CreateDataFolder(this), new Mock<IWalletFeePolicy>().Object, new Mock<IAsyncLoopFactory>().Object, new NodeLifetime(), DateTimeProvider.Default, new ScriptAddressReader());
            Wallet wallet = this.walletFixture.GenerateBlankWallet("myWallet", "password");
            wallet.AccountsRoot.ElementAt(0).CoinType = CoinType.Stratis;
            wallet.AccountsRoot.ElementAt(0).LastBlockSyncedHeight = 15;
            Wallet wallet2 = this.walletFixture.GenerateBlankWallet("myWallet", "password");
            wallet2.AccountsRoot.ElementAt(0).CoinType = CoinType.Bitcoin;
            wallet2.AccountsRoot.ElementAt(0).LastBlockSyncedHeight = 20;
            Wallet wallet3 = this.walletFixture.GenerateBlankWallet("myWallet", "password");
            wallet3.AccountsRoot.ElementAt(0).CoinType = CoinType.Bitcoin;
            wallet3.AccountsRoot.ElementAt(0).LastBlockSyncedHeight = 56;
            walletManager.Wallets.Add(wallet);
            walletManager.Wallets.Add(wallet2);
            walletManager.Wallets.Add(wallet3);

            int result = walletManager.LastBlockHeight();

            Assert.Equal(20, result);
        }

        [Fact]
        public void LastBlockHeightWithWalletsReturnsLowestLastBlockSyncedHeightForAccountRootsOfManagerCoinType2()
        {
            var walletManager = new WalletManager(this.LoggerFactory.Object, this.Network, new Mock<ChainIndexer>().Object, new WalletSettings(NodeSettings.Default(this.Network)),
                CreateDataFolder(this), new Mock<IWalletFeePolicy>().Object, new Mock<IAsyncLoopFactory>().Object, new NodeLifetime(), DateTimeProvider.Default, new ScriptAddressReader());
            Wallet wallet = this.walletFixture.GenerateBlankWallet("myWallet", "password");
            wallet.AccountsRoot.ElementAt(0).CoinType = CoinType.Stratis;
            wallet.AccountsRoot.ElementAt(0).LastBlockSyncedHeight = 15;
            wallet.AccountsRoot.Add(new AccountRoot()
            {
                CoinType = CoinType.Bitcoin,
                LastBlockSyncedHeight = 12
            });

            Wallet wallet2 = this.walletFixture.GenerateBlankWallet("myWallet", "password");
            wallet2.AccountsRoot.ElementAt(0).CoinType = CoinType.Bitcoin;
            wallet2.AccountsRoot.ElementAt(0).LastBlockSyncedHeight = 20;
            Wallet wallet3 = this.walletFixture.GenerateBlankWallet("myWallet", "password");
            wallet3.AccountsRoot.ElementAt(0).CoinType = CoinType.Bitcoin;
            wallet3.AccountsRoot.ElementAt(0).LastBlockSyncedHeight = 56;
            walletManager.Wallets.Add(wallet);
            walletManager.Wallets.Add(wallet2);
            walletManager.Wallets.Add(wallet3);

            int result = walletManager.LastBlockHeight();

            Assert.Equal(12, result);
        }

        [Fact]
=======
>>>>>>> accd3386
        public void LastBlockHeightWithoutWalletsOfCoinTypeReturnsZero()
        {
            var walletManager = new WalletManager(this.LoggerFactory.Object, this.Network, new Mock<ChainIndexer>().Object, new WalletSettings(NodeSettings.Default(this.Network)),
                CreateDataFolder(this), new Mock<IWalletFeePolicy>().Object, new Mock<IAsyncLoopFactory>().Object, new NodeLifetime(), DateTimeProvider.Default, new ScriptAddressReader());
            Wallet wallet = this.walletFixture.GenerateBlankWallet("myWallet", "password");
            wallet.AccountsRoot.ElementAt(0).CoinType = CoinType.Stratis;
            walletManager.Wallets.Add(wallet);

            int result = walletManager.LastBlockHeight();

            Assert.Equal(0, result);
        }

        [Fact]
        public void LastReceivedBlockHashWithoutWalletsReturnsChainTipHashBlock()
        {
            var chain = new ChainIndexer(KnownNetworks.StratisMain);
            uint nonce = RandomUtils.GetUInt32();
            var block = this.Network.CreateBlock();
            block.AddTransaction(this.Network.CreateTransaction());
            block.UpdateMerkleRoot();
            block.Header.HashPrevBlock = chain.Genesis.HashBlock;
            block.Header.Nonce = nonce;
            chain.SetTip(block.Header);

            var walletManager = new WalletManager(this.LoggerFactory.Object, KnownNetworks.StratisMain, chain, new WalletSettings(NodeSettings.Default(this.Network)),
                CreateDataFolder(this), new Mock<IWalletFeePolicy>().Object, new Mock<IAsyncLoopFactory>().Object, new NodeLifetime(), DateTimeProvider.Default, new ScriptAddressReader());

            uint256 result = walletManager.LastReceivedBlockHash();

            Assert.Equal(chain.Tip.HashBlock, result);
        }

        [Fact]
<<<<<<< HEAD
        public void LastReceivedBlockHashWithWalletsReturnsLowestLastBlockSyncedHashForAccountRootsOfManagerCoinType()
        {
            var walletManager = new WalletManager(this.LoggerFactory.Object, this.Network, new Mock<ChainIndexer>().Object, new WalletSettings(NodeSettings.Default(this.Network)),
                CreateDataFolder(this), new Mock<IWalletFeePolicy>().Object, new Mock<IAsyncLoopFactory>().Object, new NodeLifetime(), DateTimeProvider.Default, new ScriptAddressReader());
            Wallet wallet = this.walletFixture.GenerateBlankWallet("myWallet", "password");
            wallet.AccountsRoot.ElementAt(0).CoinType = CoinType.Stratis;
            wallet.AccountsRoot.ElementAt(0).LastBlockSyncedHeight = 15;
            wallet.AccountsRoot.ElementAt(0).LastBlockSyncedHash = new uint256(15);
            Wallet wallet2 = this.walletFixture.GenerateBlankWallet("myWallet", "password");
            wallet2.AccountsRoot.ElementAt(0).CoinType = CoinType.Bitcoin;
            wallet2.AccountsRoot.ElementAt(0).LastBlockSyncedHeight = 20;
            wallet2.AccountsRoot.ElementAt(0).LastBlockSyncedHash = new uint256(20);
            Wallet wallet3 = this.walletFixture.GenerateBlankWallet("myWallet", "password");
            wallet3.AccountsRoot.ElementAt(0).CoinType = CoinType.Bitcoin;
            wallet3.AccountsRoot.ElementAt(0).LastBlockSyncedHeight = 56;
            wallet3.AccountsRoot.ElementAt(0).LastBlockSyncedHash = new uint256(56);
            walletManager.Wallets.Add(wallet);
            walletManager.Wallets.Add(wallet2);
            walletManager.Wallets.Add(wallet3);

            uint256 result = walletManager.LastReceivedBlockHash();

            Assert.Equal(new uint256(20), result);
        }

        [Fact]
        public void LastReceivedBlockHashWithWalletsReturnsLowestLastReceivedBlockHashForAccountRootsOfManagerCoinType2()
        {
            var walletManager = new WalletManager(this.LoggerFactory.Object, this.Network, new Mock<ChainIndexer>().Object, new WalletSettings(NodeSettings.Default(this.Network)),
                CreateDataFolder(this), new Mock<IWalletFeePolicy>().Object, new Mock<IAsyncLoopFactory>().Object, new NodeLifetime(), DateTimeProvider.Default, new ScriptAddressReader());
            Wallet wallet = this.walletFixture.GenerateBlankWallet("myWallet", "password");
            wallet.AccountsRoot.ElementAt(0).CoinType = CoinType.Stratis;
            wallet.AccountsRoot.ElementAt(0).LastBlockSyncedHeight = 15;
            wallet.AccountsRoot.ElementAt(0).LastBlockSyncedHash = new uint256(15);
            wallet.AccountsRoot.Add(new AccountRoot()
            {
                CoinType = CoinType.Bitcoin,
                LastBlockSyncedHeight = 12,
                LastBlockSyncedHash = new uint256(12)
            });

            Wallet wallet2 = this.walletFixture.GenerateBlankWallet("myWallet", "password");
            wallet2.AccountsRoot.ElementAt(0).CoinType = CoinType.Bitcoin;
            wallet2.AccountsRoot.ElementAt(0).LastBlockSyncedHeight = 20;
            wallet2.AccountsRoot.ElementAt(0).LastBlockSyncedHash = new uint256(20);
            Wallet wallet3 = this.walletFixture.GenerateBlankWallet("myWallet", "password");
            wallet3.AccountsRoot.ElementAt(0).CoinType = CoinType.Bitcoin;
            wallet3.AccountsRoot.ElementAt(0).LastBlockSyncedHeight = 56;
            wallet3.AccountsRoot.ElementAt(0).LastBlockSyncedHash = new uint256(56);
            walletManager.Wallets.Add(wallet);
            walletManager.Wallets.Add(wallet2);
            walletManager.Wallets.Add(wallet3);

            uint256 result = walletManager.LastReceivedBlockHash();

            Assert.Equal(new uint256(12), result);
        }

        [Fact]
=======
>>>>>>> accd3386
        public void NoLastReceivedBlockHashInWalletReturnsChainTip()
        {
            ChainIndexer chainIndexer = WalletTestsHelpers.GenerateChainWithHeight(2, this.Network);
            var walletManager = new WalletManager(this.LoggerFactory.Object, this.Network, chainIndexer, new WalletSettings(NodeSettings.Default(this.Network)),
                CreateDataFolder(this), new Mock<IWalletFeePolicy>().Object, new Mock<IAsyncLoopFactory>().Object, new NodeLifetime(), DateTimeProvider.Default, new ScriptAddressReader());
            Wallet wallet = this.walletFixture.GenerateBlankWallet("myWallet", "password");
            wallet.AccountsRoot.ElementAt(0).CoinType = CoinType.Stratis;
            walletManager.Wallets.Add(wallet);

            uint256 result = walletManager.LastReceivedBlockHash();
            Assert.Equal(chainIndexer.Tip.HashBlock, result);
        }

        [Fact]
        public void GetSpendableTransactionsWithChainOfHeightZeroReturnsNoTransactions()
        {
            ChainIndexer chainIndexer = WalletTestsHelpers.GenerateChainWithHeight(0, this.Network);
            var walletManager = new WalletManager(this.LoggerFactory.Object, this.Network, chainIndexer, new WalletSettings(NodeSettings.Default(this.Network)),
                CreateDataFolder(this), new Mock<IWalletFeePolicy>().Object, new Mock<IAsyncLoopFactory>().Object, new NodeLifetime(), DateTimeProvider.Default, new ScriptAddressReader());
            Wallet wallet = this.walletFixture.GenerateBlankWallet("myWallet", "password");
            wallet.AccountsRoot.ElementAt(0).Accounts.Add(new HdAccount
            {
                ExternalAddresses = WalletTestsHelpers.CreateUnspentTransactionsOfBlockHeights(this.Network, 1, 9, 10),
                InternalAddresses = WalletTestsHelpers.CreateUnspentTransactionsOfBlockHeights(this.Network, 2, 9, 10)
            });

            walletManager.Wallets.Add(wallet);

            IEnumerable<UnspentOutputReference> result = walletManager.GetSpendableTransactionsInWallet("myWallet", confirmations: 1);

            Assert.Empty(result);
        }

        /// <summary>
        /// If the block height of the transaction is x+ away from the current chain top transactions must be returned where x is higher or equal to the specified amount of confirmations.
        /// </summary>
        [Fact]
        public void GetSpendableTransactionsReturnsTransactionsGivenBlockHeight()
        {
            ChainIndexer chainIndexer = WalletTestsHelpers.GenerateChainWithHeight(10, this.Network);
            var walletManager = new WalletManager(this.LoggerFactory.Object, this.Network, chainIndexer, new WalletSettings(NodeSettings.Default(this.Network)),
                CreateDataFolder(this), new Mock<IWalletFeePolicy>().Object, new Mock<IAsyncLoopFactory>().Object, new NodeLifetime(), DateTimeProvider.Default, new ScriptAddressReader());
            Wallet wallet = this.walletFixture.GenerateBlankWallet("myWallet1", "password");
            wallet.AccountsRoot.ElementAt(0).Accounts.Add(new HdAccount
            {
                Name = "First expectation",
                ExternalAddresses = WalletTestsHelpers.CreateUnspentTransactionsOfBlockHeights(this.Network, 1, 9, 10),
                InternalAddresses = WalletTestsHelpers.CreateUnspentTransactionsOfBlockHeights(this.Network, 2, 9, 10)
            });

            wallet.AccountsRoot.Add(new AccountRoot()
            {
                CoinType = CoinType.Stratis,
                Accounts = new List<HdAccount>
                {
                    new HdAccount {
                        ExternalAddresses = WalletTestsHelpers.CreateUnspentTransactionsOfBlockHeights(KnownNetworks.StratisMain, 8,9,10),
                        InternalAddresses = WalletTestsHelpers.CreateUnspentTransactionsOfBlockHeights(KnownNetworks.StratisMain, 8,9,10)
                    }
                }
            });

            Wallet wallet2 = this.walletFixture.GenerateBlankWallet("myWallet2", "password");
            wallet2.AccountsRoot.ElementAt(0).CoinType = CoinType.Stratis;
            wallet2.AccountsRoot.ElementAt(0).Accounts.Add(new HdAccount
            {
                ExternalAddresses = WalletTestsHelpers.CreateUnspentTransactionsOfBlockHeights(KnownNetworks.StratisMain, 1, 3, 5, 7, 9, 10),
                InternalAddresses = WalletTestsHelpers.CreateUnspentTransactionsOfBlockHeights(KnownNetworks.StratisMain, 2, 4, 6, 8, 9, 10)
            });

            Wallet wallet3 = this.walletFixture.GenerateBlankWallet("myWallet3", "password");
            wallet3.AccountsRoot.ElementAt(0).Accounts.Add(new HdAccount
            {
                Name = "Second expectation",
                ExternalAddresses = WalletTestsHelpers.CreateUnspentTransactionsOfBlockHeights(this.Network, 5, 9, 11),
                InternalAddresses = WalletTestsHelpers.CreateUnspentTransactionsOfBlockHeights(this.Network, 6, 9, 11)
            });

            walletManager.Wallets.Add(wallet);
            walletManager.Wallets.Add(wallet2);
            walletManager.Wallets.Add(wallet3);

            UnspentOutputReference[] result = walletManager.GetSpendableTransactionsInWallet("myWallet3", confirmations: 1).ToArray();

            Assert.Equal(4, result.Count());
            UnspentOutputReference info = result[0];
            Assert.Equal("Second expectation", info.Account.Name);
            Assert.Equal(wallet3.AccountsRoot.ElementAt(0).Accounts.ElementAt(0).ExternalAddresses.ElementAt(0).Address, info.Address.Address);
            Assert.Equal(5, info.Transaction.BlockHeight);
            info = result[1];
            Assert.Equal("Second expectation", info.Account.Name);
            Assert.Equal(wallet3.AccountsRoot.ElementAt(0).Accounts.ElementAt(0).ExternalAddresses.ElementAt(1).Address, info.Address.Address);
            Assert.Equal(9, info.Transaction.BlockHeight);
            info = result[2];
            Assert.Equal("Second expectation", info.Account.Name);
            Assert.Equal(wallet3.AccountsRoot.ElementAt(0).Accounts.ElementAt(0).InternalAddresses.ElementAt(0).Address, info.Address.Address);
            Assert.Equal(6, info.Transaction.BlockHeight);
            info = result[3];
            Assert.Equal("Second expectation", info.Account.Name);
            Assert.Equal(wallet3.AccountsRoot.ElementAt(0).Accounts.ElementAt(0).InternalAddresses.ElementAt(1).Address, info.Address.Address);
            Assert.Equal(9, info.Transaction.BlockHeight);
        }

        [Fact]
        public void GetSpendableTransactionsWithSpentTransactionsReturnsSpendableTransactionsGivenBlockHeight()
        {
            ChainIndexer chainIndexer = WalletTestsHelpers.GenerateChainWithHeight(10, this.Network);
            var walletManager = new WalletManager(this.LoggerFactory.Object, this.Network, chainIndexer, new WalletSettings(NodeSettings.Default(this.Network)),
                CreateDataFolder(this), new Mock<IWalletFeePolicy>().Object, new Mock<IAsyncLoopFactory>().Object, new NodeLifetime(), DateTimeProvider.Default, new ScriptAddressReader());
            Wallet wallet = this.walletFixture.GenerateBlankWallet("myWallet1", "password");
            wallet.AccountsRoot.ElementAt(0).Accounts.Add(new HdAccount
            {
                Name = "First expectation",
                ExternalAddresses = WalletTestsHelpers.CreateUnspentTransactionsOfBlockHeights(this.Network, 1, 9, 11).Concat(WalletTestsHelpers.CreateSpentTransactionsOfBlockHeights(this.Network, 1, 9, 11)).ToList(),
                InternalAddresses = WalletTestsHelpers.CreateUnspentTransactionsOfBlockHeights(this.Network, 2, 9, 11).Concat(WalletTestsHelpers.CreateSpentTransactionsOfBlockHeights(this.Network, 2, 9, 11)).ToList()
            });

            walletManager.Wallets.Add(wallet);

            UnspentOutputReference[] result = walletManager.GetSpendableTransactionsInWallet("myWallet1", confirmations: 1).ToArray();

            Assert.Equal(4, result.Count());
            UnspentOutputReference info = result[0];
            Assert.Equal("First expectation", info.Account.Name);
            Assert.Equal(wallet.AccountsRoot.ElementAt(0).Accounts.ElementAt(0).ExternalAddresses.ElementAt(0).Address, info.Address.Address);
            Assert.Equal(1, info.Transaction.BlockHeight);
            Assert.Null(info.Transaction.SpendingDetails);
            info = result[1];
            Assert.Equal("First expectation", info.Account.Name);
            Assert.Equal(wallet.AccountsRoot.ElementAt(0).Accounts.ElementAt(0).ExternalAddresses.ElementAt(1).Address, info.Address.Address);
            Assert.Equal(9, info.Transaction.BlockHeight);
            Assert.Null(info.Transaction.SpendingDetails);
            info = result[2];
            Assert.Equal("First expectation", info.Account.Name);
            Assert.Equal(wallet.AccountsRoot.ElementAt(0).Accounts.ElementAt(0).InternalAddresses.ElementAt(0).Address, info.Address.Address);
            Assert.Equal(2, info.Transaction.BlockHeight);
            Assert.Null(info.Transaction.SpendingDetails);
            info = result[3];
            Assert.Equal("First expectation", info.Account.Name);
            Assert.Equal(wallet.AccountsRoot.ElementAt(0).Accounts.ElementAt(0).InternalAddresses.ElementAt(1).Address, info.Address.Address);
            Assert.Equal(9, info.Transaction.BlockHeight);
            Assert.Null(info.Transaction.SpendingDetails);
        }

        [Fact]
        public void GetSpendableTransactionsWithoutWalletsThrowsWalletException()
        {
            Assert.Throws<WalletException>(() =>
            {
                ChainIndexer chainIndexer = WalletTestsHelpers.GenerateChainWithHeight(10, this.Network);
                var walletManager = new WalletManager(this.LoggerFactory.Object, this.Network, chainIndexer, new WalletSettings(NodeSettings.Default(this.Network)),
                    CreateDataFolder(this), new Mock<IWalletFeePolicy>().Object, new Mock<IAsyncLoopFactory>().Object, new NodeLifetime(), DateTimeProvider.Default, new ScriptAddressReader());

                walletManager.GetSpendableTransactionsInWallet("myWallet", confirmations: 1);
            });
        }

        [Fact]
<<<<<<< HEAD
        public void GetSpendableTransactionsWithoutWalletsOfWalletManagerCoinTypeReturnsEmptyList()
        {
            ChainIndexer chainIndexer = WalletTestsHelpers.GenerateChainWithHeight(10, this.Network);
            var walletManager = new WalletManager(this.LoggerFactory.Object, this.Network, chainIndexer, new WalletSettings(NodeSettings.Default(this.Network)),
                CreateDataFolder(this), new Mock<IWalletFeePolicy>().Object, new Mock<IAsyncLoopFactory>().Object, new NodeLifetime(), DateTimeProvider.Default, new ScriptAddressReader());

            Wallet wallet = this.walletFixture.GenerateBlankWallet("myWallet2", "password");
            wallet.AccountsRoot.ElementAt(0).CoinType = CoinType.Stratis;
            wallet.AccountsRoot.ElementAt(0).Accounts.Add(new HdAccount
            {
                ExternalAddresses = WalletTestsHelpers.CreateUnspentTransactionsOfBlockHeights(KnownNetworks.StratisMain, 1, 3, 5, 7, 9, 10),
                InternalAddresses = WalletTestsHelpers.CreateUnspentTransactionsOfBlockHeights(KnownNetworks.StratisMain, 2, 4, 6, 8, 9, 10)
            });
            walletManager.Wallets.Add(wallet);

            IEnumerable<UnspentOutputReference> result = walletManager.GetSpendableTransactionsInWallet("myWallet2", confirmations: 1);

            Assert.Empty(result);
        }

        [Fact]
=======
>>>>>>> accd3386
        public void GetSpendableTransactionsWithOnlySpentTransactionsReturnsEmptyList()
        {
            ChainIndexer chainIndexer = WalletTestsHelpers.GenerateChainWithHeight(10, this.Network);
            var walletManager = new WalletManager(this.LoggerFactory.Object, this.Network, chainIndexer, new WalletSettings(NodeSettings.Default(this.Network)),
                CreateDataFolder(this), new Mock<IWalletFeePolicy>().Object, new Mock<IAsyncLoopFactory>().Object, new NodeLifetime(), DateTimeProvider.Default, new ScriptAddressReader());
            Wallet wallet = this.walletFixture.GenerateBlankWallet("myWallet1", "password");
            wallet.AccountsRoot.ElementAt(0).Accounts.Add(new HdAccount
            {
                Name = "First expectation",
                ExternalAddresses = WalletTestsHelpers.CreateSpentTransactionsOfBlockHeights(this.Network, 1, 9, 10),
                InternalAddresses = WalletTestsHelpers.CreateSpentTransactionsOfBlockHeights(this.Network, 2, 9, 10)
            });

            walletManager.Wallets.Add(wallet);

            IEnumerable<UnspentOutputReference> result = walletManager.GetSpendableTransactionsInWallet("myWallet1", confirmations: 1);

            Assert.Empty(result);
        }

        [Fact]
        public void GetKeyForAddressWithoutWalletsThrowsWalletException()
        {
            Assert.Throws<WalletException>(() =>
            {
                var walletManager = new WalletManager(this.LoggerFactory.Object, this.Network, new Mock<ChainIndexer>().Object, new WalletSettings(NodeSettings.Default(this.Network)),
                    CreateDataFolder(this), new Mock<IWalletFeePolicy>().Object, new Mock<IAsyncLoopFactory>().Object, new NodeLifetime(), DateTimeProvider.Default, new ScriptAddressReader());

                Wallet wallet = walletManager.GetWalletByName("mywallet");
                Key key = wallet.GetExtendedPrivateKeyForAddress("password", new HdAddress()).PrivateKey;
            });
        }

        [Fact]
        public void GetKeyForAddressWithWalletReturnsAddressExtPrivateKey()
        {
            var walletManager = new WalletManager(this.LoggerFactory.Object, this.Network, new Mock<ChainIndexer>().Object, new WalletSettings(NodeSettings.Default(this.Network)),
                CreateDataFolder(this), new Mock<IWalletFeePolicy>().Object, new Mock<IAsyncLoopFactory>().Object, new NodeLifetime(), DateTimeProvider.Default, new ScriptAddressReader());
            (Wallet wallet, ExtKey key) data = WalletTestsHelpers.GenerateBlankWalletWithExtKey("myWallet", "password");

            var address = new HdAddress
            {
                Index = 0,
                HdPath = "m/44'/0'/0'/0/0",
            };

            data.wallet.AccountsRoot.ElementAt(0).Accounts.Add(new HdAccount
            {
                Index = 0,
                ExternalAddresses = new List<HdAddress> {
                    address
                },
                InternalAddresses = new List<HdAddress>(),
                Name = "savings account"
            });
            walletManager.Wallets.Add(data.wallet);

            ISecret result = data.wallet.GetExtendedPrivateKeyForAddress("password", address);

            Assert.Equal(data.key.Derive(new KeyPath("m/44'/0'/0'/0/0")).GetWif(data.wallet.Network), result);
        }

        [Fact]
        public void GetKeyForAddressWitoutAddressOnWalletThrowsWalletException()
        {
            Assert.Throws<WalletException>(() =>
            {
                var walletManager = new WalletManager(this.LoggerFactory.Object, this.Network, new Mock<ChainIndexer>().Object, new WalletSettings(NodeSettings.Default(this.Network)),
                    CreateDataFolder(this), new Mock<IWalletFeePolicy>().Object, new Mock<IAsyncLoopFactory>().Object, new NodeLifetime(), DateTimeProvider.Default, new ScriptAddressReader());
                (Wallet wallet, ExtKey key) data = WalletTestsHelpers.GenerateBlankWalletWithExtKey("myWallet", "password");

                var address = new HdAddress
                {
                    Index = 0,
                    HdPath = "m/44'/0'/0'/0/0",
                };

                data.wallet.AccountsRoot.ElementAt(0).Accounts.Add(new HdAccount
                {
                    Index = 0,
                    ExternalAddresses = new List<HdAddress>(),
                    InternalAddresses = new List<HdAddress>(),
                    Name = "savings account"
                });
                walletManager.Wallets.Add(data.wallet);

                data.wallet.GetExtendedPrivateKeyForAddress("password", address);
            });
        }

        [Fact]
        public void ProcessTransactionWithValidTransactionLoadsTransactionsIntoWalletIfMatching()
        {
            DataFolder dataFolder = CreateDataFolder(this);
            Directory.CreateDirectory(dataFolder.WalletPath);

            Wallet wallet = this.walletFixture.GenerateBlankWallet("myWallet1", "password");
            (ExtKey ExtKey, string ExtPubKey) accountKeys = WalletTestsHelpers.GenerateAccountKeys(wallet, "password", "m/44'/0'/0'");
            (PubKey PubKey, BitcoinPubKeyAddress Address) spendingKeys = WalletTestsHelpers.GenerateAddressKeys(wallet, accountKeys.ExtPubKey, "0/0");
            (PubKey PubKey, BitcoinPubKeyAddress Address) destinationKeys = WalletTestsHelpers.GenerateAddressKeys(wallet, accountKeys.ExtPubKey, "0/1");
            (PubKey PubKey, BitcoinPubKeyAddress Address) changeKeys = WalletTestsHelpers.GenerateAddressKeys(wallet, accountKeys.ExtPubKey, "1/0");

            var spendingAddress = new HdAddress
            {
                Index = 0,
                HdPath = $"m/44'/0'/0'/0/0",
                Address = spendingKeys.Address.ToString(),
                Pubkey = spendingKeys.PubKey.ScriptPubKey,
                ScriptPubKey = spendingKeys.Address.ScriptPubKey,
                Transactions = new List<TransactionData>()
            };

            var destinationAddress = new HdAddress
            {
                Index = 1,
                HdPath = $"m/44'/0'/0'/0/1",
                Address = destinationKeys.Address.ToString(),
                Pubkey = destinationKeys.PubKey.ScriptPubKey,
                ScriptPubKey = destinationKeys.Address.ScriptPubKey,
                Transactions = new List<TransactionData>()
            };

            var changeAddress = new HdAddress
            {
                Index = 0,
                HdPath = $"m/44'/0'/0'/1/0",
                Address = changeKeys.Address.ToString(),
                Pubkey = changeKeys.PubKey.ScriptPubKey,
                ScriptPubKey = changeKeys.Address.ScriptPubKey,
                Transactions = new List<TransactionData>()
            };

            //Generate a spendable transaction
            (ChainIndexer chain, uint256 blockhash, Block block) chainInfo = WalletTestsHelpers.CreateChainAndCreateFirstBlockWithPaymentToAddress(wallet.Network, spendingAddress);
            TransactionData spendingTransaction = WalletTestsHelpers.CreateTransactionDataFromFirstBlock(chainInfo);
            spendingAddress.Transactions.Add(spendingTransaction);

            wallet.AccountsRoot.ElementAt(0).Accounts.Add(new HdAccount
            {
                Index = 0,
                Name = "account1",
                HdPath = "m/44'/0'/0'",
                ExtendedPubKey = accountKeys.ExtPubKey,
                ExternalAddresses = new List<HdAddress> { spendingAddress, destinationAddress },
                InternalAddresses = new List<HdAddress> { changeAddress }
            });

            // setup a payment to yourself
            Transaction transaction = WalletTestsHelpers.SetupValidTransaction(wallet, "password", spendingAddress, destinationKeys.PubKey, changeAddress, new Money(7500), new Money(5000));

            var walletFeePolicy = new Mock<IWalletFeePolicy>();
            walletFeePolicy.Setup(w => w.GetMinimumFee(258, 50))
                .Returns(new Money(5000));

            var walletManager = new WalletManager(this.LoggerFactory.Object, this.Network, chainInfo.chain, new WalletSettings(NodeSettings.Default(this.Network)),
                dataFolder, walletFeePolicy.Object, new Mock<IAsyncLoopFactory>().Object, new NodeLifetime(), DateTimeProvider.Default, new ScriptAddressReader());
            walletManager.Wallets.Add(wallet);
            walletManager.LoadKeysLookupLock();
            walletManager.ProcessTransaction(transaction);

            HdAddress spentAddressResult = wallet.AccountsRoot.ElementAt(0).Accounts.ElementAt(0).ExternalAddresses.ElementAt(0);
            Assert.Equal(1, spendingAddress.Transactions.Count);
            Assert.Equal(transaction.GetHash(), spentAddressResult.Transactions.ElementAt(0).SpendingDetails.TransactionId);
            Assert.Equal(transaction.Outputs[1].Value, spentAddressResult.Transactions.ElementAt(0).SpendingDetails.Payments.ElementAt(0).Amount);
            Assert.Equal(transaction.Outputs[1].ScriptPubKey, spentAddressResult.Transactions.ElementAt(0).SpendingDetails.Payments.ElementAt(0).DestinationScriptPubKey);

            Assert.Equal(1, wallet.AccountsRoot.ElementAt(0).Accounts.ElementAt(0).ExternalAddresses.ElementAt(1).Transactions.Count);
            TransactionData destinationAddressResult = wallet.AccountsRoot.ElementAt(0).Accounts.ElementAt(0).ExternalAddresses.ElementAt(1).Transactions.ElementAt(0);
            Assert.Equal(transaction.GetHash(), destinationAddressResult.Id);
            Assert.Equal(transaction.Outputs[1].Value, destinationAddressResult.Amount);
            Assert.Equal(transaction.Outputs[1].ScriptPubKey, destinationAddressResult.ScriptPubKey);

            Assert.Equal(1, wallet.AccountsRoot.ElementAt(0).Accounts.ElementAt(0).InternalAddresses.ElementAt(0).Transactions.Count);
            TransactionData changeAddressResult = wallet.AccountsRoot.ElementAt(0).Accounts.ElementAt(0).InternalAddresses.ElementAt(0).Transactions.ElementAt(0);
            Assert.Equal(transaction.GetHash(), changeAddressResult.Id);
            Assert.Equal(transaction.Outputs[0].Value, changeAddressResult.Amount);
            Assert.Equal(transaction.Outputs[0].ScriptPubKey, changeAddressResult.ScriptPubKey);
        }

        [Fact]
        public void ProcessTransactionWithEmptyScriptInTransactionDoesNotAddTransactionToWallet()
        {
            DataFolder dataFolder = CreateDataFolder(this);
            Directory.CreateDirectory(dataFolder.WalletPath);

            Wallet wallet = this.walletFixture.GenerateBlankWallet("myWallet1", "password");
            (ExtKey ExtKey, string ExtPubKey) accountKeys = WalletTestsHelpers.GenerateAccountKeys(wallet, "password", "m/44'/0'/0'");
            (PubKey PubKey, BitcoinPubKeyAddress Address) spendingKeys = WalletTestsHelpers.GenerateAddressKeys(wallet, accountKeys.ExtPubKey, "0/0");
            (PubKey PubKey, BitcoinPubKeyAddress Address) destinationKeys = WalletTestsHelpers.GenerateAddressKeys(wallet, accountKeys.ExtPubKey, "0/1");
            (PubKey PubKey, BitcoinPubKeyAddress Address) changeKeys = WalletTestsHelpers.GenerateAddressKeys(wallet, accountKeys.ExtPubKey, "1/0");

            var spendingAddress = new HdAddress
            {
                Index = 0,
                HdPath = $"m/44'/0'/0'/0/0",
                Address = spendingKeys.Address.ToString(),
                Pubkey = spendingKeys.PubKey.ScriptPubKey,
                ScriptPubKey = spendingKeys.Address.ScriptPubKey,
                Transactions = new List<TransactionData>()
            };

            var destinationAddress = new HdAddress
            {
                Index = 1,
                HdPath = $"m/44'/0'/0'/0/1",
                Address = destinationKeys.Address.ToString(),
                Pubkey = destinationKeys.PubKey.ScriptPubKey,
                ScriptPubKey = destinationKeys.Address.ScriptPubKey,
                Transactions = new List<TransactionData>()
            };

            var changeAddress = new HdAddress
            {
                Index = 0,
                HdPath = $"m/44'/0'/0'/1/0",
                Address = changeKeys.Address.ToString(),
                Pubkey = changeKeys.PubKey.ScriptPubKey,
                ScriptPubKey = changeKeys.Address.ScriptPubKey,
                Transactions = new List<TransactionData>()
            };

            //Generate a spendable transaction
            (ChainIndexer chain, uint256 blockhash, Block block) chainInfo = WalletTestsHelpers.CreateChainAndCreateFirstBlockWithPaymentToAddress(wallet.Network, spendingAddress);
            TransactionData spendingTransaction = WalletTestsHelpers.CreateTransactionDataFromFirstBlock(chainInfo);
            spendingAddress.Transactions.Add(spendingTransaction);

            wallet.AccountsRoot.ElementAt(0).Accounts.Add(new HdAccount
            {
                Index = 0,
                Name = "account1",
                HdPath = "m/44'/0'/0'",
                ExtendedPubKey = accountKeys.ExtPubKey,
                ExternalAddresses = new List<HdAddress> { spendingAddress, destinationAddress },
                InternalAddresses = new List<HdAddress> { changeAddress }
            });

            // setup a payment to yourself
            Transaction transaction = WalletTestsHelpers.SetupValidTransaction(wallet, "password", spendingAddress, destinationKeys.PubKey, changeAddress, new Money(7500), new Money(5000));
            transaction.Outputs.ElementAt(1).Value = Money.Zero;
            transaction.Outputs.ElementAt(1).ScriptPubKey = Script.Empty;

            var walletFeePolicy = new Mock<IWalletFeePolicy>();
            walletFeePolicy.Setup(w => w.GetMinimumFee(258, 50))
                .Returns(new Money(5000));

            var walletManager = new WalletManager(this.LoggerFactory.Object, this.Network, chainInfo.chain, new WalletSettings(NodeSettings.Default(this.Network)),
                dataFolder, walletFeePolicy.Object, new Mock<IAsyncLoopFactory>().Object, new NodeLifetime(), DateTimeProvider.Default, new ScriptAddressReader());
            walletManager.Wallets.Add(wallet);
            walletManager.LoadKeysLookupLock();
            walletManager.ProcessTransaction(transaction);

            HdAddress spentAddressResult = wallet.AccountsRoot.ElementAt(0).Accounts.ElementAt(0).ExternalAddresses.ElementAt(0);
            Assert.Equal(1, spendingAddress.Transactions.Count);
            Assert.Equal(transaction.GetHash(), spentAddressResult.Transactions.ElementAt(0).SpendingDetails.TransactionId);
            Assert.Equal(0, spentAddressResult.Transactions.ElementAt(0).SpendingDetails.Payments.Count);

            Assert.Equal(0, wallet.AccountsRoot.ElementAt(0).Accounts.ElementAt(0).ExternalAddresses.ElementAt(1).Transactions.Count);

            Assert.Equal(1, wallet.AccountsRoot.ElementAt(0).Accounts.ElementAt(0).InternalAddresses.ElementAt(0).Transactions.Count);
            TransactionData changeAddressResult = wallet.AccountsRoot.ElementAt(0).Accounts.ElementAt(0).InternalAddresses.ElementAt(0).Transactions.ElementAt(0);
            Assert.Equal(transaction.GetHash(), changeAddressResult.Id);
            Assert.Equal(transaction.Outputs[0].Value, changeAddressResult.Amount);
            Assert.Equal(transaction.Outputs[0].ScriptPubKey, changeAddressResult.ScriptPubKey);
        }

        [Fact]
        public void ProcessTransactionWithDestinationToChangeAddressDoesNotAddTransactionAsPayment()
        {
            DataFolder dataFolder = CreateDataFolder(this);
            Directory.CreateDirectory(dataFolder.WalletPath);

            Wallet wallet = this.walletFixture.GenerateBlankWallet("myWallet1", "password");
            (ExtKey ExtKey, string ExtPubKey) accountKeys = WalletTestsHelpers.GenerateAccountKeys(wallet, "password", "m/44'/0'/0'");
            (PubKey PubKey, BitcoinPubKeyAddress Address) spendingKeys = WalletTestsHelpers.GenerateAddressKeys(wallet, accountKeys.ExtPubKey, "0/0");
            (PubKey PubKey, BitcoinPubKeyAddress Address) changeKeys = WalletTestsHelpers.GenerateAddressKeys(wallet, accountKeys.ExtPubKey, "1/0");
            (PubKey PubKey, BitcoinPubKeyAddress Address) destinationKeys = WalletTestsHelpers.GenerateAddressKeys(wallet, accountKeys.ExtPubKey, "1/1");

            var spendingAddress = new HdAddress
            {
                Index = 0,
                HdPath = $"m/44'/0'/0'/0/0",
                Address = spendingKeys.Address.ToString(),
                Pubkey = spendingKeys.PubKey.ScriptPubKey,
                ScriptPubKey = spendingKeys.Address.ScriptPubKey,
                Transactions = new List<TransactionData>()
            };

            var changeAddress = new HdAddress
            {
                Index = 0,
                HdPath = $"m/44'/0'/0'/1/0",
                Address = changeKeys.Address.ToString(),
                Pubkey = changeKeys.PubKey.ScriptPubKey,
                ScriptPubKey = changeKeys.Address.ScriptPubKey,
                Transactions = new List<TransactionData>()
            };

            var destinationChangeAddress = new HdAddress
            {
                Index = 1,
                HdPath = $"m/44'/0'/0'/1/1",
                Address = destinationKeys.Address.ToString(),
                Pubkey = destinationKeys.PubKey.ScriptPubKey,
                ScriptPubKey = destinationKeys.Address.ScriptPubKey,
                Transactions = new List<TransactionData>()
            };

            //Generate a spendable transaction
            (ChainIndexer chain, uint256 blockhash, Block block) chainInfo = WalletTestsHelpers.CreateChainAndCreateFirstBlockWithPaymentToAddress(wallet.Network, spendingAddress);
            TransactionData spendingTransaction = WalletTestsHelpers.CreateTransactionDataFromFirstBlock(chainInfo);
            spendingAddress.Transactions.Add(spendingTransaction);

            wallet.AccountsRoot.ElementAt(0).Accounts.Add(new HdAccount
            {
                Index = 0,
                Name = "account1",
                HdPath = "m/44'/0'/0'",
                ExtendedPubKey = accountKeys.ExtPubKey,
                ExternalAddresses = new List<HdAddress> { spendingAddress },
                InternalAddresses = new List<HdAddress> { changeAddress, destinationChangeAddress }
            });

            // setup a payment to yourself
            Transaction transaction = WalletTestsHelpers.SetupValidTransaction(wallet, "password", spendingAddress, destinationKeys.PubKey, changeAddress, new Money(7500), new Money(5000));

            var walletFeePolicy = new Mock<IWalletFeePolicy>();
            walletFeePolicy.Setup(w => w.GetMinimumFee(258, 50))
                .Returns(new Money(5000));

            var walletManager = new WalletManager(this.LoggerFactory.Object, this.Network, chainInfo.chain, new WalletSettings(NodeSettings.Default(this.Network)),
                dataFolder, walletFeePolicy.Object, new Mock<IAsyncLoopFactory>().Object, new NodeLifetime(), DateTimeProvider.Default, new ScriptAddressReader());
            walletManager.Wallets.Add(wallet);
            walletManager.LoadKeysLookupLock();

            walletManager.ProcessTransaction(transaction);

            HdAddress spentAddressResult = wallet.AccountsRoot.ElementAt(0).Accounts.ElementAt(0).ExternalAddresses.ElementAt(0);
            Assert.Equal(1, spendingAddress.Transactions.Count);
            Assert.Equal(transaction.GetHash(), spentAddressResult.Transactions.ElementAt(0).SpendingDetails.TransactionId);
            Assert.Equal(0, spentAddressResult.Transactions.ElementAt(0).SpendingDetails.Payments.Count);
            Assert.Equal(1, spentAddressResult.Transactions.ElementAt(0).BlockHeight);

            Assert.Equal(1, wallet.AccountsRoot.ElementAt(0).Accounts.ElementAt(0).InternalAddresses.ElementAt(0).Transactions.Count);
            TransactionData destinationAddressResult = wallet.AccountsRoot.ElementAt(0).Accounts.ElementAt(0).InternalAddresses.ElementAt(0).Transactions.ElementAt(0);
            Assert.Null(destinationAddressResult.BlockHeight);
            Assert.Equal(transaction.GetHash(), destinationAddressResult.Id);
            Assert.Equal(transaction.Outputs[0].Value, destinationAddressResult.Amount);
            Assert.Equal(transaction.Outputs[0].ScriptPubKey, destinationAddressResult.ScriptPubKey);

            Assert.Equal(1, wallet.AccountsRoot.ElementAt(0).Accounts.ElementAt(0).InternalAddresses.ElementAt(1).Transactions.Count);
            TransactionData changeAddressResult = wallet.AccountsRoot.ElementAt(0).Accounts.ElementAt(0).InternalAddresses.ElementAt(1).Transactions.ElementAt(0);
            Assert.Null(destinationAddressResult.BlockHeight);
            Assert.Equal(transaction.GetHash(), changeAddressResult.Id);
            Assert.Equal(transaction.Outputs[1].Value, changeAddressResult.Amount);
            Assert.Equal(transaction.Outputs[1].ScriptPubKey, changeAddressResult.ScriptPubKey);
        }

        [Fact]
        public void ProcessTransactionWithDestinationAsMultisigAddTransactionAsPayment()
        {
            DataFolder dataFolder = CreateDataFolder(this);
            Directory.CreateDirectory(dataFolder.WalletPath);

            Wallet wallet = this.walletFixture.GenerateBlankWallet("myWallet1", "password");
            (ExtKey ExtKey, string ExtPubKey) accountKeys = WalletTestsHelpers.GenerateAccountKeys(wallet, "password", "m/44'/0'/0'");
            (PubKey PubKey, BitcoinPubKeyAddress Address) spendingKeys = WalletTestsHelpers.GenerateAddressKeys(wallet, accountKeys.ExtPubKey, "0/0");
            (PubKey PubKey, BitcoinPubKeyAddress Address) changeKeys = WalletTestsHelpers.GenerateAddressKeys(wallet, accountKeys.ExtPubKey, "1/0");

            var spendingAddress = new HdAddress
            {
                Index = 0,
                HdPath = $"m/44'/0'/0'/0/0",
                Address = spendingKeys.Address.ToString(),
                Pubkey = spendingKeys.PubKey.ScriptPubKey,
                ScriptPubKey = spendingKeys.Address.ScriptPubKey,
                Transactions = new List<TransactionData>()
            };

            var changeAddress = new HdAddress
            {
                Index = 0,
                HdPath = $"m/44'/0'/0'/1/0",
                Address = changeKeys.Address.ToString(),
                Pubkey = changeKeys.PubKey.ScriptPubKey,
                ScriptPubKey = changeKeys.Address.ScriptPubKey,
                Transactions = new List<TransactionData>()
            };

            //Generate a spendable transaction
            (ChainIndexer chain, uint256 blockhash, Block block) chainInfo = WalletTestsHelpers.CreateChainAndCreateFirstBlockWithPaymentToAddress(wallet.Network, spendingAddress);
            TransactionData spendingTransaction = WalletTestsHelpers.CreateTransactionDataFromFirstBlock(chainInfo);
            spendingAddress.Transactions.Add(spendingTransaction);

            wallet.AccountsRoot.ElementAt(0).Accounts.Add(new HdAccount
            {
                Index = 0,
                Name = "account1",
                HdPath = "m/44'/0'/0'",
                ExtendedPubKey = accountKeys.ExtPubKey,
                ExternalAddresses = new List<HdAddress> { spendingAddress },
                InternalAddresses = new List<HdAddress> { changeAddress }
            });

            // setup a payment to yourself
            Script scriptToHash = new PayToScriptHashTemplate().GenerateScriptPubKey(new Key().PubKey.ScriptPubKey);
            Transaction transaction = WalletTestsHelpers.SetupValidTransaction(wallet, "password", spendingAddress, scriptToHash, changeAddress, new Money(7500), new Money(5000));

            var walletFeePolicy = new Mock<IWalletFeePolicy>();
            walletFeePolicy.Setup(w => w.GetMinimumFee(258, 50))
                .Returns(new Money(5000));

            var walletManager = new WalletManager(this.LoggerFactory.Object, this.Network, chainInfo.chain, new WalletSettings(NodeSettings.Default(this.Network)),
                dataFolder, walletFeePolicy.Object, new Mock<IAsyncLoopFactory>().Object, new NodeLifetime(), DateTimeProvider.Default, new ScriptAddressReader());
            walletManager.Wallets.Add(wallet);
            walletManager.LoadKeysLookupLock();
            walletManager.ProcessTransaction(transaction);

            HdAddress spentAddressResult = wallet.AccountsRoot.ElementAt(0).Accounts.ElementAt(0).ExternalAddresses.ElementAt(0);
            Assert.Equal(1, spendingAddress.Transactions.Count);
            Assert.Equal(transaction.GetHash(), spentAddressResult.Transactions.ElementAt(0).SpendingDetails.TransactionId);
            Assert.Equal(transaction.Outputs[1].Value, spentAddressResult.Transactions.ElementAt(0).SpendingDetails.Payments.ElementAt(0).Amount);
            Assert.Equal(transaction.Outputs[1].ScriptPubKey, spentAddressResult.Transactions.ElementAt(0).SpendingDetails.Payments.ElementAt(0).DestinationScriptPubKey);

            Assert.Equal(1, wallet.AccountsRoot.ElementAt(0).Accounts.ElementAt(0).InternalAddresses.ElementAt(0).Transactions.Count);
            TransactionData changeAddressResult = wallet.AccountsRoot.ElementAt(0).Accounts.ElementAt(0).InternalAddresses.ElementAt(0).Transactions.ElementAt(0);
            Assert.Equal(transaction.GetHash(), changeAddressResult.Id);
            Assert.Equal(transaction.Outputs[0].Value, changeAddressResult.Amount);
            Assert.Equal(transaction.Outputs[0].ScriptPubKey, changeAddressResult.ScriptPubKey);
        }

        [Fact]
        public void ProcessTransactionWithBlockHeightSetsBlockHeightOnTransactionData()
        {
            DataFolder dataFolder = CreateDataFolder(this);
            Directory.CreateDirectory(dataFolder.WalletPath);

            Wallet wallet = this.walletFixture.GenerateBlankWallet("myWallet1", "password");
            (ExtKey ExtKey, string ExtPubKey) accountKeys = WalletTestsHelpers.GenerateAccountKeys(wallet, "password", "m/44'/0'/0'");
            (PubKey PubKey, BitcoinPubKeyAddress Address) spendingKeys = WalletTestsHelpers.GenerateAddressKeys(wallet, accountKeys.ExtPubKey, "0/0");
            (PubKey PubKey, BitcoinPubKeyAddress Address) destinationKeys = WalletTestsHelpers.GenerateAddressKeys(wallet, accountKeys.ExtPubKey, "0/1");
            (PubKey PubKey, BitcoinPubKeyAddress Address) changeKeys = WalletTestsHelpers.GenerateAddressKeys(wallet, accountKeys.ExtPubKey, "1/0");

            var spendingAddress = new HdAddress
            {
                Index = 0,
                HdPath = $"m/44'/0'/0'/0/0",
                Address = spendingKeys.Address.ToString(),
                Pubkey = spendingKeys.PubKey.ScriptPubKey,
                ScriptPubKey = spendingKeys.Address.ScriptPubKey,
                Transactions = new List<TransactionData>()
            };

            var destinationAddress = new HdAddress
            {
                Index = 1,
                HdPath = $"m/44'/0'/0'/0/1",
                Address = destinationKeys.Address.ToString(),
                Pubkey = destinationKeys.PubKey.ScriptPubKey,
                ScriptPubKey = destinationKeys.Address.ScriptPubKey,
                Transactions = new List<TransactionData>()
            };

            var changeAddress = new HdAddress
            {
                Index = 0,
                HdPath = $"m/44'/0'/0'/1/0",
                Address = changeKeys.Address.ToString(),
                Pubkey = changeKeys.PubKey.ScriptPubKey,
                ScriptPubKey = changeKeys.Address.ScriptPubKey,
                Transactions = new List<TransactionData>()
            };

            //Generate a spendable transaction
            (ChainIndexer chain, uint256 blockhash, Block block) chainInfo = WalletTestsHelpers.CreateChainAndCreateFirstBlockWithPaymentToAddress(wallet.Network, spendingAddress);
            TransactionData spendingTransaction = WalletTestsHelpers.CreateTransactionDataFromFirstBlock(chainInfo);
            spendingAddress.Transactions.Add(spendingTransaction);

            wallet.AccountsRoot.ElementAt(0).Accounts.Add(new HdAccount
            {
                Index = 0,
                Name = "account1",
                HdPath = "m/44'/0'/0'",
                ExtendedPubKey = accountKeys.ExtPubKey,
                ExternalAddresses = new List<HdAddress> { spendingAddress, destinationAddress },
                InternalAddresses = new List<HdAddress> { changeAddress }
            });

            // setup a payment to yourself
            Transaction transaction = WalletTestsHelpers.SetupValidTransaction(wallet, "password", spendingAddress, destinationKeys.PubKey, changeAddress, new Money(7500), new Money(5000));

            var walletFeePolicy = new Mock<IWalletFeePolicy>();
            walletFeePolicy.Setup(w => w.GetMinimumFee(258, 50))
                .Returns(new Money(5000));

            var walletManager = new WalletManager(this.LoggerFactory.Object, this.Network, chainInfo.chain, new WalletSettings(NodeSettings.Default(this.Network)),
                dataFolder, walletFeePolicy.Object, new Mock<IAsyncLoopFactory>().Object, new NodeLifetime(), DateTimeProvider.Default, new ScriptAddressReader());
            walletManager.Wallets.Add(wallet);
            walletManager.LoadKeysLookupLock();

            Block block = WalletTestsHelpers.AppendTransactionInNewBlockToChain(chainInfo.chain, transaction);

            int blockHeight = chainInfo.chain.GetBlock(block.GetHash()).Height;
            walletManager.ProcessTransaction(transaction, blockHeight);

            HdAddress spentAddressResult = wallet.AccountsRoot.ElementAt(0).Accounts.ElementAt(0).ExternalAddresses.ElementAt(0);
            Assert.Equal(1, spendingAddress.Transactions.Count);
            Assert.Equal(transaction.GetHash(), spentAddressResult.Transactions.ElementAt(0).SpendingDetails.TransactionId);
            Assert.Equal(transaction.Outputs[1].Value, spentAddressResult.Transactions.ElementAt(0).SpendingDetails.Payments.ElementAt(0).Amount);
            Assert.Equal(transaction.Outputs[1].ScriptPubKey, spentAddressResult.Transactions.ElementAt(0).SpendingDetails.Payments.ElementAt(0).DestinationScriptPubKey);
            Assert.Equal(blockHeight - 1, spentAddressResult.Transactions.ElementAt(0).BlockHeight);

            Assert.Equal(1, wallet.AccountsRoot.ElementAt(0).Accounts.ElementAt(0).ExternalAddresses.ElementAt(1).Transactions.Count);
            TransactionData destinationAddressResult = wallet.AccountsRoot.ElementAt(0).Accounts.ElementAt(0).ExternalAddresses.ElementAt(1).Transactions.ElementAt(0);
            Assert.Equal(blockHeight, destinationAddressResult.BlockHeight);
            Assert.Equal(transaction.GetHash(), destinationAddressResult.Id);
            Assert.Equal(transaction.Outputs[1].Value, destinationAddressResult.Amount);
            Assert.Equal(transaction.Outputs[1].ScriptPubKey, destinationAddressResult.ScriptPubKey);

            Assert.Equal(1, wallet.AccountsRoot.ElementAt(0).Accounts.ElementAt(0).InternalAddresses.ElementAt(0).Transactions.Count);
            TransactionData changeAddressResult = wallet.AccountsRoot.ElementAt(0).Accounts.ElementAt(0).InternalAddresses.ElementAt(0).Transactions.ElementAt(0);
            Assert.Equal(blockHeight, destinationAddressResult.BlockHeight);
            Assert.Equal(transaction.GetHash(), changeAddressResult.Id);
            Assert.Equal(transaction.Outputs[0].Value, changeAddressResult.Amount);
            Assert.Equal(transaction.Outputs[0].ScriptPubKey, changeAddressResult.ScriptPubKey);
        }

        [Fact]
        public void ProcessTransactionWithBlockSetsBlockHash()
        {
            DataFolder dataFolder = CreateDataFolder(this);
            Directory.CreateDirectory(dataFolder.WalletPath);

            Wallet wallet = this.walletFixture.GenerateBlankWallet("myWallet1", "password");
            (ExtKey ExtKey, string ExtPubKey) accountKeys = WalletTestsHelpers.GenerateAccountKeys(wallet, "password", "m/44'/0'/0'");
            (PubKey PubKey, BitcoinPubKeyAddress Address) spendingKeys = WalletTestsHelpers.GenerateAddressKeys(wallet, accountKeys.ExtPubKey, "0/0");
            (PubKey PubKey, BitcoinPubKeyAddress Address) destinationKeys = WalletTestsHelpers.GenerateAddressKeys(wallet, accountKeys.ExtPubKey, "0/1");
            (PubKey PubKey, BitcoinPubKeyAddress Address) changeKeys = WalletTestsHelpers.GenerateAddressKeys(wallet, accountKeys.ExtPubKey, "1/0");

            var spendingAddress = new HdAddress
            {
                Index = 0,
                HdPath = $"m/44'/0'/0'/0/0",
                Address = spendingKeys.Address.ToString(),
                Pubkey = spendingKeys.PubKey.ScriptPubKey,
                ScriptPubKey = spendingKeys.Address.ScriptPubKey,
                Transactions = new List<TransactionData>()
            };

            var destinationAddress = new HdAddress
            {
                Index = 1,
                HdPath = $"m/44'/0'/0'/0/1",
                Address = destinationKeys.Address.ToString(),
                Pubkey = destinationKeys.PubKey.ScriptPubKey,
                ScriptPubKey = destinationKeys.Address.ScriptPubKey,
                Transactions = new List<TransactionData>()
            };

            var changeAddress = new HdAddress
            {
                Index = 0,
                HdPath = $"m/44'/0'/0'/1/0",
                Address = changeKeys.Address.ToString(),
                Pubkey = changeKeys.PubKey.ScriptPubKey,
                ScriptPubKey = changeKeys.Address.ScriptPubKey,
                Transactions = new List<TransactionData>()
            };

            //Generate a spendable transaction
            (ChainIndexer chain, uint256 blockhash, Block block) chainInfo = WalletTestsHelpers.CreateChainAndCreateFirstBlockWithPaymentToAddress(wallet.Network, spendingAddress);
            TransactionData spendingTransaction = WalletTestsHelpers.CreateTransactionDataFromFirstBlock(chainInfo);
            spendingAddress.Transactions.Add(spendingTransaction);

            wallet.AccountsRoot.ElementAt(0).Accounts.Add(new HdAccount
            {
                Index = 0,
                Name = "account1",
                HdPath = "m/44'/0'/0'",
                ExtendedPubKey = accountKeys.ExtPubKey,
                ExternalAddresses = new List<HdAddress> { spendingAddress, destinationAddress },
                InternalAddresses = new List<HdAddress> { changeAddress }
            });

            // setup a payment to yourself
            Transaction transaction = WalletTestsHelpers.SetupValidTransaction(wallet, "password", spendingAddress, destinationKeys.PubKey, changeAddress, new Money(7500), new Money(5000));

            var walletFeePolicy = new Mock<IWalletFeePolicy>();
            walletFeePolicy.Setup(w => w.GetMinimumFee(258, 50))
                .Returns(new Money(5000));

            var walletManager = new WalletManager(this.LoggerFactory.Object, this.Network, chainInfo.chain, new WalletSettings(NodeSettings.Default(this.Network)),
                dataFolder, walletFeePolicy.Object, new Mock<IAsyncLoopFactory>().Object, new NodeLifetime(), DateTimeProvider.Default, new ScriptAddressReader());
            walletManager.Wallets.Add(wallet);
            walletManager.LoadKeysLookupLock();

            Block block = WalletTestsHelpers.AppendTransactionInNewBlockToChain(chainInfo.chain, transaction);

            walletManager.ProcessTransaction(transaction, block: block);

            HdAddress spentAddressResult = wallet.AccountsRoot.ElementAt(0).Accounts.ElementAt(0).ExternalAddresses.ElementAt(0);
            Assert.Equal(1, spendingAddress.Transactions.Count);
            Assert.Equal(transaction.GetHash(), spentAddressResult.Transactions.ElementAt(0).SpendingDetails.TransactionId);
            Assert.Equal(transaction.Outputs[1].Value, spentAddressResult.Transactions.ElementAt(0).SpendingDetails.Payments.ElementAt(0).Amount);
            Assert.Equal(transaction.Outputs[1].ScriptPubKey, spentAddressResult.Transactions.ElementAt(0).SpendingDetails.Payments.ElementAt(0).DestinationScriptPubKey);
            Assert.Equal(chainInfo.block.GetHash(), spentAddressResult.Transactions.ElementAt(0).BlockHash);

            Assert.Equal(1, wallet.AccountsRoot.ElementAt(0).Accounts.ElementAt(0).ExternalAddresses.ElementAt(1).Transactions.Count);
            TransactionData destinationAddressResult = wallet.AccountsRoot.ElementAt(0).Accounts.ElementAt(0).ExternalAddresses.ElementAt(1).Transactions.ElementAt(0);
            Assert.Equal(block.GetHash(), destinationAddressResult.BlockHash);
            Assert.Equal(transaction.GetHash(), destinationAddressResult.Id);
            Assert.Equal(transaction.Outputs[1].Value, destinationAddressResult.Amount);
            Assert.Equal(transaction.Outputs[1].ScriptPubKey, destinationAddressResult.ScriptPubKey);

            Assert.Equal(1, wallet.AccountsRoot.ElementAt(0).Accounts.ElementAt(0).InternalAddresses.ElementAt(0).Transactions.Count);
            TransactionData changeAddressResult = wallet.AccountsRoot.ElementAt(0).Accounts.ElementAt(0).InternalAddresses.ElementAt(0).Transactions.ElementAt(0);
            Assert.Equal(block.GetHash(), destinationAddressResult.BlockHash);
            Assert.Equal(transaction.GetHash(), changeAddressResult.Id);
            Assert.Equal(transaction.Outputs[0].Value, changeAddressResult.Amount);
            Assert.Equal(transaction.Outputs[0].ScriptPubKey, changeAddressResult.ScriptPubKey);
        }

        /// <summary>
        /// TODO: [SENDTRANSACTION] Conceptual changes had been introduced to tx sending.
        /// <para>
        /// These tests don't make sense anymore, it must be either removed or refactored.
        /// </para>
        /// </summary>
        //[Fact(Skip = "See TODO")]
        //public void SendTransactionWithoutMempoolValidatorProcessesTransactionAndBroadcastsTransactionToConnectionManagerNodes()
        //{
        //DataFolder dataFolder = CreateDataFolder(this);
        //Directory.CreateDirectory(dataFolder.WalletPath);

        //var wallet = this.walletFixture.GenerateBlankWallet("myWallet1", "password");
        //var accountKeys = WalletTestsHelpers.GenerateAccountKeys(wallet, "password", "m/44'/0'/0'");
        //var spendingKeys = WalletTestsHelpers.GenerateAddressKeys(wallet, accountKeys.ExtPubKey, "0/0");
        //var destinationKeys = WalletTestsHelpers.GenerateAddressKeys(wallet, accountKeys.ExtPubKey, "0/1");
        //var changeKeys = WalletTestsHelpers.GenerateAddressKeys(wallet, accountKeys.ExtPubKey, "1/0");

        //var spendingAddress = new HdAddress
        //{
        //    Index = 0,
        //    HdPath = $"m/44'/0'/0'/0/0",
        //    Address = spendingKeys.Address.ToString(),
        //    Pubkey = spendingKeys.PubKey.ScriptPubKey,
        //    ScriptPubKey = spendingKeys.Address.ScriptPubKey,
        //    Transactions = new List<TransactionData>()
        //};

        //var destinationAddress = new HdAddress
        //{
        //    Index = 1,
        //    HdPath = $"m/44'/0'/0'/0/1",
        //    Address = destinationKeys.Address.ToString(),
        //    Pubkey = destinationKeys.PubKey.ScriptPubKey,
        //    ScriptPubKey = destinationKeys.Address.ScriptPubKey,
        //    Transactions = new List<TransactionData>()
        //};

        //var changeAddress = new HdAddress
        //{
        //    Index = 0,
        //    HdPath = $"m/44'/0'/0'/1/0",
        //    Address = changeKeys.Address.ToString(),
        //    Pubkey = changeKeys.PubKey.ScriptPubKey,
        //    ScriptPubKey = changeKeys.Address.ScriptPubKey,
        //    Transactions = new List<TransactionData>()
        //};

        ////Generate a spendable transaction
        //var chainInfo = WalletTestsHelpers.CreateChainAndCreateFirstBlockWithPaymentToAddress(wallet.Network, spendingAddress);
        //TransactionData spendingTransaction = WalletTestsHelpers.CreateTransactionDataFromFirstBlock(chainInfo);
        //spendingAddress.Transactions.Add(spendingTransaction);

        //wallet.AccountsRoot.ElementAt(0).Accounts.Add(new HdAccount
        //{
        //    Index = 0,
        //    Name = "account1",
        //    HdPath = "m/44'/0'/0'",
        //    ExtendedPubKey = accountKeys.ExtPubKey,
        //    ExternalAddresses = new List<HdAddress> { spendingAddress, destinationAddress },
        //    InternalAddresses = new List<HdAddress> { changeAddress }
        //});

        //// setup a payment to yourself
        //var transaction = WalletTestsHelpers.SetupValidTransaction(wallet, "password", spendingAddress, destinationKeys.PubKey, changeAddress, new Money(7500), new Money(5000));
        //transaction.Outputs.ElementAt(1).Value = Money.Zero;
        //transaction.Outputs.ElementAt(1).ScriptPubKey = Script.Empty;

        //var walletFeePolicy = new Mock<IWalletFeePolicy>();
        //walletFeePolicy.Setup(w => w.GetMinimumFee(258, 50))
        //    .Returns(new Money(5000));

        //using (var nodeSocket = new NodeTcpListenerStub(Utils.ParseIpEndpoint("localhost", wallet.Network.DefaultPort)))
        //{
        //    using (var node = Node.ConnectToLocal(wallet.Network, new NodeConnectionParameters()))
        //    {
        //        var payloads = new List<Payload>();
        //        node.Filters.Add(new Action<IncomingMessage, Action>((i, a) => { a(); }),
        //                  new Action<Node, Payload, Action>((n, p, a) => { payloads.Add(p); a(); }));

        //        var nodeCollection = new NodesCollection();
        //        nodeCollection.Add(node);

        //        var walletManager = new WalletManager(this.LoggerFactory.Object, Network.Main, chainInfo.chain, NodeSettings.Default(this.Network), new WalletSettings(NodeSettings.Default(this.Network)),
        //            dataFolder, walletFeePolicy.Object, new Mock<IAsyncLoopFactory>().Object, new NodeLifetime(), DateTimeProvider.Default);
        //        walletManager.Wallets.Add(wallet);

        //        var result = walletManager.SendTransaction(transaction.ToHex());

        //        Assert.True(result);
        //        var spentAddressResult = wallet.AccountsRoot.ElementAt(0).Accounts.ElementAt(0).ExternalAddresses.ElementAt(0);
        //        Assert.Equal(1, spendingAddress.Transactions.Count);
        //        Assert.Equal(transaction.GetHash(), spentAddressResult.Transactions.ElementAt(0).SpendingDetails.TransactionId);
        //        Assert.Equal(0, spentAddressResult.Transactions.ElementAt(0).SpendingDetails.Payments.Count);

        //        Assert.Equal(0, wallet.AccountsRoot.ElementAt(0).Accounts.ElementAt(0).ExternalAddresses.ElementAt(1).Transactions.Count);

        //        Assert.Equal(1, wallet.AccountsRoot.ElementAt(0).Accounts.ElementAt(0).InternalAddresses.ElementAt(0).Transactions.Count);
        //        var changeAddressResult = wallet.AccountsRoot.ElementAt(0).Accounts.ElementAt(0).InternalAddresses.ElementAt(0).Transactions.ElementAt(0);
        //        Assert.Equal(transaction.GetHash(), changeAddressResult.Id);
        //        Assert.Equal(transaction.Outputs[0].Value, changeAddressResult.Amount);
        //        Assert.Equal(transaction.Outputs[0].ScriptPubKey, changeAddressResult.ScriptPubKey);

        //        Assert.Equal(1, payloads.Count);
        //        Assert.Equal(typeof(TxPayload), payloads[0].GetType());

        //        var payload = payloads[0] as TxPayload;
        //        var payloadTransaction = payload.Object;
        //        Assert.Equal(transaction.ToHex(), payloadTransaction.ToHex());
        //}
        //}
        //}

        /// <summary>
        /// TODO: [SENDTRANSACTION] Conceptual changes had been introduced to tx sending.
        /// <para>
        /// These tests don't make sense anymore, it must be either removed or refactored.
        /// </para>
        /// </summary>
        //[Fact(Skip = "See TODO")]
        //public void SendTransactionWithMempoolValidatorWithAcceptToMemoryPoolSuccessProcessesTransaction()
        //{
        //DataFolder dataFolder = CreateDataFolder(this);
        //Directory.CreateDirectory(dataFolder.WalletPath);

        //var wallet = this.walletFixture.GenerateBlankWallet("myWallet1", "password");
        //var accountKeys = WalletTestsHelpers.GenerateAccountKeys(wallet, "password", "m/44'/0'/0'");
        //var spendingKeys = WalletTestsHelpers.GenerateAddressKeys(wallet, accountKeys.ExtPubKey, "0/0");
        //var destinationKeys = WalletTestsHelpers.GenerateAddressKeys(wallet, accountKeys.ExtPubKey, "0/1");
        //var changeKeys = WalletTestsHelpers.GenerateAddressKeys(wallet, accountKeys.ExtPubKey, "1/0");

        //var spendingAddress = new HdAddress
        //{
        //    Index = 0,
        //    HdPath = $"m/44'/0'/0'/0/0",
        //    Address = spendingKeys.Address.ToString(),
        //    Pubkey = spendingKeys.PubKey.ScriptPubKey,
        //    ScriptPubKey = spendingKeys.Address.ScriptPubKey,
        //    Transactions = new List<TransactionData>()
        //};

        //var destinationAddress = new HdAddress
        //{
        //    Index = 1,
        //    HdPath = $"m/44'/0'/0'/0/1",
        //    Address = destinationKeys.Address.ToString(),
        //    Pubkey = destinationKeys.PubKey.ScriptPubKey,
        //    ScriptPubKey = destinationKeys.Address.ScriptPubKey,
        //    Transactions = new List<TransactionData>()
        //};

        //var changeAddress = new HdAddress
        //{
        //    Index = 0,
        //    HdPath = $"m/44'/0'/0'/1/0",
        //    Address = changeKeys.Address.ToString(),
        //    Pubkey = changeKeys.PubKey.ScriptPubKey,
        //    ScriptPubKey = changeKeys.Address.ScriptPubKey,
        //    Transactions = new List<TransactionData>()
        //};

        ////Generate a spendable transaction
        //var chainInfo = WalletTestsHelpers.CreateChainAndCreateFirstBlockWithPaymentToAddress(wallet.Network, spendingAddress);
        //TransactionData spendingTransaction = WalletTestsHelpers.CreateTransactionDataFromFirstBlock(chainInfo);
        //spendingAddress.Transactions.Add(spendingTransaction);

        //wallet.AccountsRoot.ElementAt(0).Accounts.Add(new HdAccount
        //{
        //    Index = 0,
        //    Name = "account1",
        //    HdPath = "m/44'/0'/0'",
        //    ExtendedPubKey = accountKeys.ExtPubKey,
        //    ExternalAddresses = new List<HdAddress> { spendingAddress, destinationAddress },
        //    InternalAddresses = new List<HdAddress> { changeAddress }
        //});

        //// setup a payment to yourself
        //var transaction = WalletTestsHelpers.SetupValidTransaction(wallet, "password", spendingAddress, destinationKeys.PubKey, changeAddress, new Money(7500), new Money(5000));
        //transaction.Outputs.ElementAt(1).Value = Money.Zero;
        //transaction.Outputs.ElementAt(1).ScriptPubKey = Script.Empty;

        //var walletFeePolicy = new Mock<IWalletFeePolicy>();
        //walletFeePolicy.Setup(w => w.GetMinimumFee(258, 50))
        //    .Returns(new Money(5000));

        //using (var nodeSocket = new NodeTcpListenerStub(Utils.ParseIpEndpoint("localhost", wallet.Network.DefaultPort)))
        //{
        //    using (var node = Node.ConnectToLocal(wallet.Network, new NodeConnectionParameters()))
        //    {
        //        var payloads = new List<Payload>();
        //        node.Filters.Add(new Action<IncomingMessage, Action>((i, a) => { a(); }),
        //                  new Action<Node, Payload, Action>((n, p, a) => { payloads.Add(p); a(); }));

        //        var nodeCollection = new NodesCollection();
        //        nodeCollection.Add(node);

        //        var walletManager = new WalletManager(this.LoggerFactory.Object, Network.Main, chainInfo.chain, NodeSettings.Default(this.Network), new WalletSettings(NodeSettings.Default(this.Network)),
        //            dataFolder, walletFeePolicy.Object, new Mock<IAsyncLoopFactory>().Object, new NodeLifetime(), DateTimeProvider.Default);
        //        walletManager.Wallets.Add(wallet);

        //        var result = walletManager.SendTransaction(transaction.ToHex());

        //        Assert.True(result);
        //        // verify AcceptToMemoryPool has been called.
        //        mempoolValidator.Verify();

        //        var spentAddressResult = wallet.AccountsRoot.ElementAt(0).Accounts.ElementAt(0).ExternalAddresses.ElementAt(0);
        //        Assert.Equal(1, spendingAddress.Transactions.Count);
        //        Assert.Equal(transaction.GetHash(), spentAddressResult.Transactions.ElementAt(0).SpendingDetails.TransactionId);
        //        Assert.Equal(0, spentAddressResult.Transactions.ElementAt(0).SpendingDetails.Payments.Count);

        //        Assert.Equal(0, wallet.AccountsRoot.ElementAt(0).Accounts.ElementAt(0).ExternalAddresses.ElementAt(1).Transactions.Count);

        //        Assert.Equal(1, wallet.AccountsRoot.ElementAt(0).Accounts.ElementAt(0).InternalAddresses.ElementAt(0).Transactions.Count);
        //        var changeAddressResult = wallet.AccountsRoot.ElementAt(0).Accounts.ElementAt(0).InternalAddresses.ElementAt(0).Transactions.ElementAt(0);
        //        Assert.Equal(transaction.GetHash(), changeAddressResult.Id);
        //        Assert.Equal(transaction.Outputs[0].Value, changeAddressResult.Amount);
        //        Assert.Equal(transaction.Outputs[0].ScriptPubKey, changeAddressResult.ScriptPubKey);

        //        Assert.Equal(1, payloads.Count);
        //        Assert.Equal(typeof(TxPayload), payloads[0].GetType());

        //        var payload = payloads[0] as TxPayload;
        //        var payloadTransaction = payload.Object;
        //        Assert.Equal(transaction.ToHex(), payloadTransaction.ToHex());
        //    }
        //}
        //}

        /// <summary>
        /// TODO: [SENDTRANSACTION] Conceptual changes had been introduced to tx sending.
        /// <para>
        /// These tests don't make sense anymore, it must be either removed or refactored.
        /// </para>
        /// </summary>
        //[Fact(Skip = "See TODO")]
        //public void SendTransactionWithMempoolValidatorWithAcceptToMemoryPoolFailedDoesNotProcessesTransaction()
        //{
        //DataFolder dataFolder = CreateDataFolder(this);
        //Directory.CreateDirectory(dataFolder.WalletPath);

        //var wallet = this.walletFixture.GenerateBlankWallet("myWallet1", "password");
        //var accountKeys = WalletTestsHelpers.GenerateAccountKeys(wallet, "password", "m/44'/0'/0'");
        //var spendingKeys = WalletTestsHelpers.GenerateAddressKeys(wallet, accountKeys.ExtPubKey, "0/0");
        //var destinationKeys = WalletTestsHelpers.GenerateAddressKeys(wallet, accountKeys.ExtPubKey, "0/1");
        //var changeKeys = WalletTestsHelpers.GenerateAddressKeys(wallet, accountKeys.ExtPubKey, "1/0");

        //var spendingAddress = new HdAddress
        //{
        //    Index = 0,
        //    HdPath = $"m/44'/0'/0'/0/0",
        //    Address = spendingKeys.Address.ToString(),
        //    Pubkey = spendingKeys.PubKey.ScriptPubKey,
        //    ScriptPubKey = spendingKeys.Address.ScriptPubKey,
        //    Transactions = new List<TransactionData>()
        //};

        //var destinationAddress = new HdAddress
        //{
        //    Index = 1,
        //    HdPath = $"m/44'/0'/0'/0/1",
        //    Address = destinationKeys.Address.ToString(),
        //    Pubkey = destinationKeys.PubKey.ScriptPubKey,
        //    ScriptPubKey = destinationKeys.Address.ScriptPubKey,
        //    Transactions = new List<TransactionData>()
        //};

        //var changeAddress = new HdAddress
        //{
        //    Index = 0,
        //    HdPath = $"m/44'/0'/0'/1/0",
        //    Address = changeKeys.Address.ToString(),
        //    Pubkey = changeKeys.PubKey.ScriptPubKey,
        //    ScriptPubKey = changeKeys.Address.ScriptPubKey,
        //    Transactions = new List<TransactionData>()
        //};

        ////Generate a spendable transaction
        //var chainInfo = WalletTestsHelpers.CreateChainAndCreateFirstBlockWithPaymentToAddress(wallet.Network, spendingAddress);
        //TransactionData spendingTransaction = WalletTestsHelpers.CreateTransactionDataFromFirstBlock(chainInfo);
        //spendingAddress.Transactions.Add(spendingTransaction);

        //wallet.AccountsRoot.ElementAt(0).Accounts.Add(new HdAccount
        //{
        //    Index = 0,
        //    Name = "account1",
        //    HdPath = "m/44'/0'/0'",
        //    ExtendedPubKey = accountKeys.ExtPubKey,
        //    ExternalAddresses = new List<HdAddress> { spendingAddress, destinationAddress },
        //    InternalAddresses = new List<HdAddress> { changeAddress }
        //});

        //// setup a payment to yourself
        //var transaction = WalletTestsHelpers.SetupValidTransaction(wallet, "password", spendingAddress, destinationKeys.PubKey, changeAddress, new Money(7500), new Money(5000));
        //transaction.Outputs.ElementAt(1).Value = Money.Zero;
        //transaction.Outputs.ElementAt(1).ScriptPubKey = Script.Empty;

        //var walletFeePolicy = new Mock<IWalletFeePolicy>();
        //walletFeePolicy.Setup(w => w.GetMinimumFee(258, 50))
        //    .Returns(new Money(5000));

        //using (var nodeSocket = new NodeTcpListenerStub(Utils.ParseIpEndpoint("localhost", wallet.Network.DefaultPort)))
        //{
        //    using (var node = Node.ConnectToLocal(wallet.Network, new NodeConnectionParameters()))
        //    {
        //        var payloads = new List<Payload>();
        //        node.Filters.Add(new Action<IncomingMessage, Action>((i, a) => { a(); }),
        //                  new Action<Node, Payload, Action>((n, p, a) => { payloads.Add(p); a(); }));

        //        var nodeCollection = new NodesCollection();
        //        nodeCollection.Add(node);

        //        var walletManager = new WalletManager(this.LoggerFactory.Object, Network.Main, chainInfo.chain, NodeSettings.Default(this.Network), new WalletSettings(NodeSettings.Default(this.Network)),
        //            dataFolder, walletFeePolicy.Object, new Mock<IAsyncLoopFactory>().Object, new NodeLifetime(), DateTimeProvider.Default);
        //        walletManager.Wallets.Add(wallet);

        //        var result = walletManager.SendTransaction(transaction.ToHex());

        //        Assert.False(result);
        //        // verify AcceptToMemoryPool has been called.
        //        mempoolValidator.Verify();

        //        var spentAddressResult = wallet.AccountsRoot.ElementAt(0).Accounts.ElementAt(0).ExternalAddresses.ElementAt(0);
        //        Assert.Equal(1, spendingAddress.Transactions.Count);
        //        Assert.Null(spentAddressResult.Transactions.ElementAt(0).SpendingDetails);
        //        Assert.Null(spentAddressResult.Transactions.ElementAt(0).SpendingDetails);
        //        Assert.Equal(0, wallet.AccountsRoot.ElementAt(0).Accounts.ElementAt(0).ExternalAddresses.ElementAt(1).Transactions.Count);
        //        Assert.Equal(0, wallet.AccountsRoot.ElementAt(0).Accounts.ElementAt(0).InternalAddresses.ElementAt(0).Transactions.Count);
        //        Assert.Equal(0, payloads.Count);
        //    }
        //}
        //}

        [Fact]
        public void RemoveBlocksRemovesTransactionsWithHigherBlockHeightAndUpdatesLastSyncedBlockHeight()
        {
            uint256 trxId = uint256.Parse("21e74d1daed6dec93d58396a3406803c5fc8d220b59f4b4dd185cab5f7a9a22e");
            int trxCount = 0;
            var concurrentchain = new ChainIndexer(this.Network);
            ChainedHeader chainedHeader = WalletTestsHelpers.AppendBlock(this.Network, null, concurrentchain).ChainedHeader;
            chainedHeader = WalletTestsHelpers.AppendBlock(this.Network, chainedHeader, concurrentchain).ChainedHeader;
            chainedHeader = WalletTestsHelpers.AppendBlock(this.Network, chainedHeader, concurrentchain).ChainedHeader;

            Wallet wallet = this.walletFixture.GenerateBlankWallet("myWallet1", "password");
            wallet.AccountsRoot.ElementAt(0).Accounts.Add(new HdAccount
            {
                Name = "First account",
                ExternalAddresses = WalletTestsHelpers.CreateSpentTransactionsOfBlockHeights(this.Network, 1, 2, 3, 4, 5).ToList(),
                InternalAddresses = WalletTestsHelpers.CreateSpentTransactionsOfBlockHeights(this.Network, 1, 2, 3, 4, 5).ToList()
            });

            // reorg at block 3

            // Trx at block 0 is not spent
            wallet.AccountsRoot.ElementAt(0).Accounts.ElementAt(0).ExternalAddresses.ElementAt(0).Transactions.First().Id = trxId >> trxCount++; ;
            wallet.AccountsRoot.ElementAt(0).Accounts.ElementAt(0).ExternalAddresses.ElementAt(0).Transactions.First().SpendingDetails = null;
            wallet.AccountsRoot.ElementAt(0).Accounts.ElementAt(0).InternalAddresses.ElementAt(0).Transactions.First().Id = trxId >> trxCount++;
            wallet.AccountsRoot.ElementAt(0).Accounts.ElementAt(0).InternalAddresses.ElementAt(0).Transactions.First().SpendingDetails = null;

            // Trx at block 2 is spent in block 3, after reorg it will not be spendable.
            wallet.AccountsRoot.ElementAt(0).Accounts.ElementAt(0).ExternalAddresses.ElementAt(1).Transactions.First().SpendingDetails.TransactionId = trxId >> trxCount++;
            wallet.AccountsRoot.ElementAt(0).Accounts.ElementAt(0).ExternalAddresses.ElementAt(1).Transactions.First().SpendingDetails.BlockHeight = 3;
            wallet.AccountsRoot.ElementAt(0).Accounts.ElementAt(0).InternalAddresses.ElementAt(1).Transactions.First().SpendingDetails.TransactionId = trxId >> trxCount++;
            wallet.AccountsRoot.ElementAt(0).Accounts.ElementAt(0).InternalAddresses.ElementAt(1).Transactions.First().SpendingDetails.BlockHeight = 3;

            // Trx at block 3 is spent at block 5, after reorg it will be spendable.
            wallet.AccountsRoot.ElementAt(0).Accounts.ElementAt(0).ExternalAddresses.ElementAt(2).Transactions.First().SpendingDetails.TransactionId = trxId >> trxCount++; ;
            wallet.AccountsRoot.ElementAt(0).Accounts.ElementAt(0).ExternalAddresses.ElementAt(2).Transactions.First().SpendingDetails.BlockHeight = 5;
            wallet.AccountsRoot.ElementAt(0).Accounts.ElementAt(0).InternalAddresses.ElementAt(2).Transactions.First().SpendingDetails.TransactionId = trxId >> trxCount++; ;
            wallet.AccountsRoot.ElementAt(0).Accounts.ElementAt(0).InternalAddresses.ElementAt(2).Transactions.First().SpendingDetails.BlockHeight = 5;

            var walletManager = new WalletManager(this.LoggerFactory.Object, this.Network, new Mock<ChainIndexer>().Object, new WalletSettings(NodeSettings.Default(this.Network)),
                CreateDataFolder(this), new Mock<IWalletFeePolicy>().Object, new Mock<IAsyncLoopFactory>().Object, new NodeLifetime(), DateTimeProvider.Default, new ScriptAddressReader());
            walletManager.Wallets.Add(wallet);
            walletManager.LoadKeysLookupLock();
            walletManager.RemoveBlocks(chainedHeader);

            Assert.Equal(chainedHeader.GetLocator().Blocks, wallet.BlockLocator);
            Assert.Equal(chainedHeader.Height, wallet.AccountsRoot.ElementAt(0).LastBlockSyncedHeight);
            Assert.Equal(chainedHeader.HashBlock, wallet.AccountsRoot.ElementAt(0).LastBlockSyncedHash);
            Assert.Equal(chainedHeader.HashBlock, walletManager.WalletTipHash);

            HdAccount account = wallet.AccountsRoot.ElementAt(0).Accounts.ElementAt(0);

            Assert.Equal(6, account.InternalAddresses.Concat(account.ExternalAddresses).SelectMany(r => r.Transactions).Count());
            Assert.True(account.InternalAddresses.Concat(account.ExternalAddresses).SelectMany(r => r.Transactions).All(r => r.BlockHeight <= chainedHeader.Height));
            Assert.True(account.InternalAddresses.Concat(account.ExternalAddresses).SelectMany(r => r.Transactions).All(r => r.SpendingDetails == null || r.SpendingDetails.BlockHeight <= chainedHeader.Height));
            Assert.Equal(4, account.InternalAddresses.Concat(account.ExternalAddresses).SelectMany(r => r.Transactions).Count(t => t.SpendingDetails == null));
        }

        [Fact]
        public void ProcessBlockWithoutWalletsSetsWalletTipToBlockHash()
        {
            var concurrentchain = new ChainIndexer(this.Network);
            (ChainedHeader ChainedHeader, Block Block) blockResult = WalletTestsHelpers.AppendBlock(this.Network, null, concurrentchain);

            var walletManager = new WalletManager(this.LoggerFactory.Object, this.Network, new Mock<ChainIndexer>().Object, new WalletSettings(NodeSettings.Default(this.Network)),
                CreateDataFolder(this), new Mock<IWalletFeePolicy>().Object, new Mock<IAsyncLoopFactory>().Object, new NodeLifetime(), DateTimeProvider.Default, new ScriptAddressReader());

            walletManager.ProcessBlock(blockResult.Block, blockResult.ChainedHeader);

            Assert.Equal(blockResult.ChainedHeader.HashBlock, walletManager.WalletTipHash);
        }

        [Fact]
        public void ProcessBlockWithWalletsProcessesTransactionsOfBlockToWallet()
        {
            DataFolder dataFolder = CreateDataFolder(this);
            Directory.CreateDirectory(dataFolder.WalletPath);

            Wallet wallet = this.walletFixture.GenerateBlankWallet("myWallet1", "password");
            (ExtKey ExtKey, string ExtPubKey) accountKeys = WalletTestsHelpers.GenerateAccountKeys(wallet, "password", "m/44'/0'/0'");
            (PubKey PubKey, BitcoinPubKeyAddress Address) spendingKeys = WalletTestsHelpers.GenerateAddressKeys(wallet, accountKeys.ExtPubKey, "0/0");
            (PubKey PubKey, BitcoinPubKeyAddress Address) destinationKeys = WalletTestsHelpers.GenerateAddressKeys(wallet, accountKeys.ExtPubKey, "0/1");
            (PubKey PubKey, BitcoinPubKeyAddress Address) changeKeys = WalletTestsHelpers.GenerateAddressKeys(wallet, accountKeys.ExtPubKey, "1/0");

            var spendingAddress = new HdAddress
            {
                Index = 0,
                HdPath = $"m/44'/0'/0'/0/0",
                Address = spendingKeys.Address.ToString(),
                Pubkey = spendingKeys.PubKey.ScriptPubKey,
                ScriptPubKey = spendingKeys.Address.ScriptPubKey,
                Transactions = new List<TransactionData>()
            };

            var destinationAddress = new HdAddress
            {
                Index = 1,
                HdPath = $"m/44'/0'/0'/0/1",
                Address = destinationKeys.Address.ToString(),
                Pubkey = destinationKeys.PubKey.ScriptPubKey,
                ScriptPubKey = destinationKeys.Address.ScriptPubKey,
                Transactions = new List<TransactionData>()
            };

            var changeAddress = new HdAddress
            {
                Index = 0,
                HdPath = $"m/44'/0'/0'/1/0",
                Address = changeKeys.Address.ToString(),
                Pubkey = changeKeys.PubKey.ScriptPubKey,
                ScriptPubKey = changeKeys.Address.ScriptPubKey,
                Transactions = new List<TransactionData>()
            };

            //Generate a spendable transaction
            (ChainIndexer chain, uint256 blockhash, Block block) chainInfo = WalletTestsHelpers.CreateChainAndCreateFirstBlockWithPaymentToAddress(wallet.Network, spendingAddress);

            TransactionData spendingTransaction = WalletTestsHelpers.CreateTransactionDataFromFirstBlock(chainInfo);
            spendingAddress.Transactions.Add(spendingTransaction);

            // setup a payment to yourself in a new block.
            Transaction transaction = WalletTestsHelpers.SetupValidTransaction(wallet, "password", spendingAddress, destinationKeys.PubKey, changeAddress, new Money(7500), new Money(5000));
            Block block = WalletTestsHelpers.AppendTransactionInNewBlockToChain(chainInfo.chain, transaction);

            wallet.AccountsRoot.ElementAt(0).Accounts.Add(new HdAccount
            {
                Index = 0,
                Name = "account1",
                HdPath = "m/44'/0'/0'",
                ExtendedPubKey = accountKeys.ExtPubKey,
                ExternalAddresses = new List<HdAddress> { spendingAddress, destinationAddress },
                InternalAddresses = new List<HdAddress> { changeAddress }
            });

            var walletFeePolicy = new Mock<IWalletFeePolicy>();
            walletFeePolicy.Setup(w => w.GetMinimumFee(258, 50))
                .Returns(new Money(5000));

            var walletManager = new WalletManager(this.LoggerFactory.Object, this.Network, chainInfo.chain, new WalletSettings(NodeSettings.Default(this.Network)),
                dataFolder, walletFeePolicy.Object, new Mock<IAsyncLoopFactory>().Object, new NodeLifetime(), DateTimeProvider.Default, new ScriptAddressReader());
            walletManager.Wallets.Add(wallet);
            walletManager.LoadKeysLookupLock();
            walletManager.WalletTipHash = block.Header.GetHash();

            ChainedHeader chainedBlock = chainInfo.chain.GetBlock(block.GetHash());
            walletManager.ProcessBlock(block, chainedBlock);

            HdAddress spentAddressResult = wallet.AccountsRoot.ElementAt(0).Accounts.ElementAt(0).ExternalAddresses.ElementAt(0);
            Assert.Equal(1, spendingAddress.Transactions.Count);
            Assert.Equal(transaction.GetHash(), spentAddressResult.Transactions.ElementAt(0).SpendingDetails.TransactionId);
            Assert.Equal(transaction.Outputs[1].Value, spentAddressResult.Transactions.ElementAt(0).SpendingDetails.Payments.ElementAt(0).Amount);
            Assert.Equal(transaction.Outputs[1].ScriptPubKey, spentAddressResult.Transactions.ElementAt(0).SpendingDetails.Payments.ElementAt(0).DestinationScriptPubKey);

            Assert.Equal(1, wallet.AccountsRoot.ElementAt(0).Accounts.ElementAt(0).ExternalAddresses.ElementAt(1).Transactions.Count);
            TransactionData destinationAddressResult = wallet.AccountsRoot.ElementAt(0).Accounts.ElementAt(0).ExternalAddresses.ElementAt(1).Transactions.ElementAt(0);
            Assert.Equal(transaction.GetHash(), destinationAddressResult.Id);
            Assert.Equal(transaction.Outputs[1].Value, destinationAddressResult.Amount);
            Assert.Equal(transaction.Outputs[1].ScriptPubKey, destinationAddressResult.ScriptPubKey);

            Assert.Equal(1, wallet.AccountsRoot.ElementAt(0).Accounts.ElementAt(0).InternalAddresses.ElementAt(0).Transactions.Count);
            TransactionData changeAddressResult = wallet.AccountsRoot.ElementAt(0).Accounts.ElementAt(0).InternalAddresses.ElementAt(0).Transactions.ElementAt(0);
            Assert.Equal(transaction.GetHash(), changeAddressResult.Id);
            Assert.Equal(transaction.Outputs[0].Value, changeAddressResult.Amount);
            Assert.Equal(transaction.Outputs[0].ScriptPubKey, changeAddressResult.ScriptPubKey);

            Assert.Equal(chainedBlock.GetLocator().Blocks, wallet.BlockLocator);
            Assert.Equal(chainedBlock.Height, wallet.AccountsRoot.ElementAt(0).LastBlockSyncedHeight);
            Assert.Equal(chainedBlock.HashBlock, wallet.AccountsRoot.ElementAt(0).LastBlockSyncedHash);
            Assert.Equal(chainedBlock.HashBlock, walletManager.WalletTipHash);
        }

        [Fact]
        public void ProcessBlockWithWalletTipBlockNotOnChainYetThrowsWalletException()
        {
            Assert.Throws<WalletException>(() =>
            {
                DataFolder dataFolder = CreateDataFolder(this);
                Directory.CreateDirectory(dataFolder.WalletPath);

                Wallet wallet = this.walletFixture.GenerateBlankWallet("myWallet1", "password");

                var chain = new ChainIndexer(wallet.Network);
                (ChainedHeader ChainedHeader, Block Block) chainResult = WalletTestsHelpers.AppendBlock(this.Network, chain.Genesis, chain);

                var walletManager = new WalletManager(this.LoggerFactory.Object, this.Network, chain, new WalletSettings(NodeSettings.Default(this.Network)),
                    dataFolder, new Mock<IWalletFeePolicy>().Object, new Mock<IAsyncLoopFactory>().Object, new NodeLifetime(), DateTimeProvider.Default, new ScriptAddressReader());
                walletManager.Wallets.Add(wallet);

                walletManager.WalletTipHash = new uint256(15012522521);

                walletManager.ProcessBlock(chainResult.Block, chainResult.ChainedHeader);
            });
        }

        [Fact]
        public void ProcessBlockWithBlockAheadOfWalletThrowsWalletException()
        {
            Assert.Throws<WalletException>(() =>
            {
                DataFolder dataFolder = CreateDataFolder(this);
                Directory.CreateDirectory(dataFolder.WalletPath);

                Wallet wallet = this.walletFixture.GenerateBlankWallet("myWallet1", "password");

                var chain = new ChainIndexer(wallet.Network);
                (ChainedHeader ChainedHeader, Block Block) chainResult = WalletTestsHelpers.AppendBlock(this.Network, chain.Genesis, chain);
                (ChainedHeader ChainedHeader, Block Block) chainResult2 = WalletTestsHelpers.AppendBlock(this.Network, chainResult.ChainedHeader, chain);

                var walletManager = new WalletManager(this.LoggerFactory.Object, this.Network, chain, new WalletSettings(NodeSettings.Default(this.Network)),
                    dataFolder, new Mock<IWalletFeePolicy>().Object, new Mock<IAsyncLoopFactory>().Object, new NodeLifetime(), DateTimeProvider.Default, new ScriptAddressReader());
                walletManager.Wallets.Add(wallet);

                walletManager.WalletTipHash = wallet.Network.GetGenesis().Header.GetHash();

                walletManager.ProcessBlock(chainResult2.Block, chainResult2.ChainedHeader);
            });
        }

        [Fact]
        public void CheckWalletBalanceEstimationWithConfirmedTransactions()
        {
            DataFolder dataFolder = CreateDataFolder(this);

            var walletManager = new WalletManager(this.LoggerFactory.Object, this.Network, new Mock<ChainIndexer>().Object, new WalletSettings(NodeSettings.Default(this.Network)),
                dataFolder, new Mock<IWalletFeePolicy>().Object, new Mock<IAsyncLoopFactory>().Object, new NodeLifetime(), DateTimeProvider.Default, new ScriptAddressReader());

            // generate 3 wallet with 2 accounts containing 20 external and 20 internal addresses each.
            walletManager.Wallets.Add(WalletTestsHelpers.CreateWallet("wallet1"));
            WalletTestsHelpers.AddAddressesToWallet(walletManager, 20);

            HdAccount firstAccount = walletManager.Wallets.First().AccountsRoot.Single().Accounts.First();

            // add two unconfirmed transactions
            for (int i = 1; i < 3; i++)
            {
                firstAccount.InternalAddresses.ElementAt(i).Transactions.Add(new TransactionData { Amount = 10 });
                firstAccount.ExternalAddresses.ElementAt(i).Transactions.Add(new TransactionData { Amount = 10 });
            }

            Assert.Equal(0, firstAccount.GetBalances().ConfirmedAmount);
            Assert.Equal(40, firstAccount.GetBalances().UnConfirmedAmount);
        }

        [Fact]
        public void GetAccountBalancesReturnsCorrectAccountBalances()
        {

            // Arrange.
            DataFolder dataFolder = CreateDataFolder(this);

            // Initialize chain object.
            var chain = new ChainIndexer(KnownNetworks.StratisMain);
            uint nonce = RandomUtils.GetUInt32();
            var block = this.Network.CreateBlock();
            block.AddTransaction(new Transaction());
            block.UpdateMerkleRoot();
            block.Header.HashPrevBlock = chain.Genesis.HashBlock;
            block.Header.Nonce = nonce;
            block.Header.BlockTime = DateTimeOffset.Now;
            chain.SetTip(block.Header);

            var walletManager = new WalletManager(this.LoggerFactory.Object, this.Network, chain, new WalletSettings(NodeSettings.Default(this.Network)),
                dataFolder, new Mock<IWalletFeePolicy>().Object, new Mock<IAsyncLoopFactory>().Object, new NodeLifetime(), DateTimeProvider.Default, new ScriptAddressReader());

            HdAccount account = WalletTestsHelpers.CreateAccount("account 1");
            HdAddress accountAddress1 = WalletTestsHelpers.CreateAddress();
            accountAddress1.Transactions.Add(WalletTestsHelpers.CreateTransaction(new uint256(1), new Money(15000), null));
            accountAddress1.Transactions.Add(WalletTestsHelpers.CreateTransaction(new uint256(2), new Money(10000), 1));

            HdAddress accountAddress2 = WalletTestsHelpers.CreateAddress();
            accountAddress2.Transactions.Add(WalletTestsHelpers.CreateTransaction(new uint256(3), new Money(20000), null));
            accountAddress2.Transactions.Add(WalletTestsHelpers.CreateTransaction(new uint256(4), new Money(120000), 2));

            account.ExternalAddresses.Add(accountAddress1);
            account.InternalAddresses.Add(accountAddress2);

            HdAccount account2 = WalletTestsHelpers.CreateAccount("account 2");
            HdAddress account2Address1 = WalletTestsHelpers.CreateAddress();
            account2Address1.Transactions.Add(WalletTestsHelpers.CreateTransaction(new uint256(5), new Money(74000), null));
            account2Address1.Transactions.Add(WalletTestsHelpers.CreateTransaction(new uint256(6), new Money(18700), 3));

            HdAddress account2Address2 = WalletTestsHelpers.CreateAddress();
            account2Address2.Transactions.Add(WalletTestsHelpers.CreateTransaction(new uint256(7), new Money(65000), null));
            account2Address2.Transactions.Add(WalletTestsHelpers.CreateTransaction(new uint256(8), new Money(89300), 4));

            account2.ExternalAddresses.Add(account2Address1);
            account2.InternalAddresses.Add(account2Address2);

            var accounts = new List<HdAccount> { account, account2 };

            Wallet wallet = WalletTestsHelpers.CreateWallet("myWallet");
            wallet.AccountsRoot.Add(new AccountRoot());
            wallet.AccountsRoot.Single().Accounts = accounts;

            walletManager.Wallets.Add(wallet);

            // Act.
            IEnumerable<AccountBalance> balances = walletManager.GetBalances("myWallet");

            // Assert.
            AccountBalance resultingBalance = balances.First();
            Assert.Equal(account.Name, resultingBalance.Account.Name);
            Assert.Equal(account.HdPath, resultingBalance.Account.HdPath);
            Assert.Equal(new Money(130000), resultingBalance.AmountConfirmed);
            Assert.Equal(new Money(35000), resultingBalance.AmountUnconfirmed);

            resultingBalance = balances.ElementAt(1);
            Assert.Equal(account2.Name, resultingBalance.Account.Name);
            Assert.Equal(account2.HdPath, resultingBalance.Account.HdPath);
            Assert.Equal(new Money(108000), resultingBalance.AmountConfirmed);
            Assert.Equal(new Money(139000), resultingBalance.AmountUnconfirmed);
        }

        [Fact]
        public void CheckWalletBalanceEstimationWithUnConfirmedTransactions()
        {
            DataFolder dataFolder = CreateDataFolder(this);

            var walletManager = new WalletManager(this.LoggerFactory.Object, this.Network, new Mock<ChainIndexer>().Object, new WalletSettings(NodeSettings.Default(this.Network)),
                dataFolder, new Mock<IWalletFeePolicy>().Object, new Mock<IAsyncLoopFactory>().Object, new NodeLifetime(), DateTimeProvider.Default, new ScriptAddressReader());

            // generate 3 wallet with 2 accounts containing 20 external and 20 internal addresses each.
            walletManager.Wallets.Add(WalletTestsHelpers.CreateWallet("wallet1"));
            WalletTestsHelpers.AddAddressesToWallet(walletManager, 20);

            HdAccount firstAccount = walletManager.Wallets.First().AccountsRoot.Single().Accounts.First();

            // add two confirmed transactions
            for (int i = 1; i < 3; i++)
            {
                firstAccount.InternalAddresses.ElementAt(i).Transactions.Add(new TransactionData { Amount = 10, BlockHeight = 10 });
                firstAccount.ExternalAddresses.ElementAt(i).Transactions.Add(new TransactionData { Amount = 10, BlockHeight = 10 });
            }

            Assert.Equal(40, firstAccount.GetBalances().ConfirmedAmount);
            Assert.Equal(0, firstAccount.GetBalances().UnConfirmedAmount);
        }

        [Fact]
        public void CheckWalletBalanceEstimationWithSpentTransactions()
        {
            DataFolder dataFolder = CreateDataFolder(this);

            var walletManager = new WalletManager(this.LoggerFactory.Object, this.Network, new Mock<ChainIndexer>().Object, new WalletSettings(NodeSettings.Default(this.Network)),
                dataFolder, new Mock<IWalletFeePolicy>().Object, new Mock<IAsyncLoopFactory>().Object, new NodeLifetime(), DateTimeProvider.Default, new ScriptAddressReader());

            // generate 3 wallet with 2 accounts containing 20 external and 20 internal addresses each.
            walletManager.Wallets.Add(WalletTestsHelpers.CreateWallet("wallet1"));
            WalletTestsHelpers.AddAddressesToWallet(walletManager, 20);

            HdAccount firstAccount = walletManager.Wallets.First().AccountsRoot.Single().Accounts.First();

            // add two spent transactions
            for (int i = 1; i < 3; i++)
            {
                firstAccount.InternalAddresses.ElementAt(i).Transactions.Add(new TransactionData { Amount = 10, BlockHeight = 10, SpendingDetails = new SpendingDetails() });
                firstAccount.ExternalAddresses.ElementAt(i).Transactions.Add(new TransactionData { Amount = 10, BlockHeight = 10, SpendingDetails = new SpendingDetails() });
            }

            Assert.Equal(0, firstAccount.GetBalances().ConfirmedAmount);
            Assert.Equal(0, firstAccount.GetBalances().UnConfirmedAmount);
        }

        [Fact]
        public void CheckWalletBalanceEstimationWithSpentAndConfirmedTransactions()
        {
            DataFolder dataFolder = CreateDataFolder(this);

            var walletManager = new WalletManager(this.LoggerFactory.Object, this.Network, new Mock<ChainIndexer>().Object, new WalletSettings(NodeSettings.Default(this.Network)),
                dataFolder, new Mock<IWalletFeePolicy>().Object, new Mock<IAsyncLoopFactory>().Object, new NodeLifetime(), DateTimeProvider.Default, new ScriptAddressReader());

            // generate 3 wallet with 2 accounts containing 20 external and 20 internal addresses each.
            walletManager.Wallets.Add(WalletTestsHelpers.CreateWallet("wallet1"));
            WalletTestsHelpers.AddAddressesToWallet(walletManager, 20);

            HdAccount firstAccount = walletManager.Wallets.First().AccountsRoot.Single().Accounts.First();

            // add two spent transactions
            for (int i = 1; i < 3; i++)
            {
                firstAccount.InternalAddresses.ElementAt(i).Transactions.Add(new TransactionData { Amount = 10, BlockHeight = 10, SpendingDetails = new SpendingDetails() });
                firstAccount.ExternalAddresses.ElementAt(i).Transactions.Add(new TransactionData { Amount = 10, BlockHeight = 10, SpendingDetails = new SpendingDetails() });
            }

            for (int i = 3; i < 5; i++)
            {
                firstAccount.InternalAddresses.ElementAt(i).Transactions.Add(new TransactionData { Amount = 10, BlockHeight = 10 });
                firstAccount.ExternalAddresses.ElementAt(i).Transactions.Add(new TransactionData { Amount = 10, BlockHeight = 10 });
            }

            Assert.Equal(40, firstAccount.GetBalances().ConfirmedAmount);
            Assert.Equal(0, firstAccount.GetBalances().UnConfirmedAmount);
        }

        [Fact]
        public void CheckWalletBalanceEstimationWithSpentAndUnConfirmedTransactions()
        {
            DataFolder dataFolder = CreateDataFolder(this);

            var walletManager = new WalletManager(this.LoggerFactory.Object, this.Network, new Mock<ChainIndexer>().Object, new WalletSettings(NodeSettings.Default(this.Network)),
                dataFolder, new Mock<IWalletFeePolicy>().Object, new Mock<IAsyncLoopFactory>().Object, new NodeLifetime(), DateTimeProvider.Default, new ScriptAddressReader());

            // generate 3 wallet with 2 accounts containing 20 external and 20 internal addresses each.
            walletManager.Wallets.Add(WalletTestsHelpers.CreateWallet("wallet1"));
            WalletTestsHelpers.AddAddressesToWallet(walletManager, 20);

            HdAccount firstAccount = walletManager.Wallets.First().AccountsRoot.Single().Accounts.First();

            // add two spent transactions
            for (int i = 1; i < 3; i++)
            {
                firstAccount.InternalAddresses.ElementAt(i).Transactions.Add(new TransactionData { Amount = 10, BlockHeight = 10, SpendingDetails = new SpendingDetails() });
                firstAccount.ExternalAddresses.ElementAt(i).Transactions.Add(new TransactionData { Amount = 10, BlockHeight = 10, SpendingDetails = new SpendingDetails() });
            }

            for (int i = 3; i < 5; i++)
            {
                firstAccount.InternalAddresses.ElementAt(i).Transactions.Add(new TransactionData { Amount = 10 });
                firstAccount.ExternalAddresses.ElementAt(i).Transactions.Add(new TransactionData { Amount = 10 });
            }

            Assert.Equal(0, firstAccount.GetBalances().ConfirmedAmount);
            Assert.Equal(40, firstAccount.GetBalances().UnConfirmedAmount);
        }

        [Fact]
        public void SaveToFileWithoutWalletParameterSavesAllWalletsOnManagerToDisk()
        {
            DataFolder dataFolder = CreateDataFolder(this);
            Directory.CreateDirectory(dataFolder.WalletPath);
            Wallet wallet = this.walletFixture.GenerateBlankWallet("wallet1", "test");
            Wallet wallet2 = this.walletFixture.GenerateBlankWallet("wallet2", "test");

            var walletManager = new WalletManager(this.LoggerFactory.Object, this.Network, new Mock<ChainIndexer>().Object, new WalletSettings(NodeSettings.Default(this.Network)),
                dataFolder, new Mock<IWalletFeePolicy>().Object, new Mock<IAsyncLoopFactory>().Object, new NodeLifetime(), DateTimeProvider.Default, new ScriptAddressReader());
            walletManager.Wallets.Add(wallet);
            walletManager.Wallets.Add(wallet2);

            Assert.False(File.Exists(Path.Combine(dataFolder.WalletPath + $"/wallet1.wallet.json")));
            Assert.False(File.Exists(Path.Combine(dataFolder.WalletPath + $"/wallet2.wallet.json")));

            walletManager.SaveWallets();

            Assert.True(File.Exists(Path.Combine(dataFolder.WalletPath + $"/wallet1.wallet.json")));
            Assert.True(File.Exists(Path.Combine(dataFolder.WalletPath + $"/wallet2.wallet.json")));

            var resultWallet = JsonConvert.DeserializeObject<Wallet>(File.ReadAllText(Path.Combine(dataFolder.WalletPath + $"/wallet1.wallet.json")));
            Assert.Equal(wallet.Name, resultWallet.Name);
            Assert.Equal(wallet.EncryptedSeed, resultWallet.EncryptedSeed);
            Assert.Equal(wallet.ChainCode, resultWallet.ChainCode);
            Assert.Equal(wallet.Network, resultWallet.Network);
            Assert.Equal(wallet.AccountsRoot.Count, resultWallet.AccountsRoot.Count);

            var resultWallet2 = JsonConvert.DeserializeObject<Wallet>(File.ReadAllText(Path.Combine(dataFolder.WalletPath + $"/wallet2.wallet.json")));
            Assert.Equal(wallet2.Name, resultWallet2.Name);
            Assert.Equal(wallet2.EncryptedSeed, resultWallet2.EncryptedSeed);
            Assert.Equal(wallet2.ChainCode, resultWallet2.ChainCode);
            Assert.Equal(wallet2.Network, resultWallet2.Network);
            Assert.Equal(wallet2.AccountsRoot.Count, resultWallet2.AccountsRoot.Count);
        }

        [Fact]
        public void SaveToFileWithWalletParameterSavesGivenWalletToDisk()
        {
            DataFolder dataFolder = CreateDataFolder(this);
            Directory.CreateDirectory(dataFolder.WalletPath);
            Wallet wallet = this.walletFixture.GenerateBlankWallet("wallet1", "test");
            Wallet wallet2 = this.walletFixture.GenerateBlankWallet("wallet2", "test");

            var walletManager = new WalletManager(this.LoggerFactory.Object, this.Network, new Mock<ChainIndexer>().Object, new WalletSettings(NodeSettings.Default(this.Network)),
                dataFolder, new Mock<IWalletFeePolicy>().Object, new Mock<IAsyncLoopFactory>().Object, new NodeLifetime(), DateTimeProvider.Default, new ScriptAddressReader());
            walletManager.Wallets.Add(wallet);
            walletManager.Wallets.Add(wallet2);

            Assert.False(File.Exists(Path.Combine(dataFolder.WalletPath + $"/wallet1.wallet.json")));
            Assert.False(File.Exists(Path.Combine(dataFolder.WalletPath + $"/wallet2.wallet.json")));

            walletManager.SaveWallet(wallet);

            Assert.True(File.Exists(Path.Combine(dataFolder.WalletPath + $"/wallet1.wallet.json")));
            Assert.False(File.Exists(Path.Combine(dataFolder.WalletPath + $"/wallet2.wallet.json")));

            var resultWallet = JsonConvert.DeserializeObject<Wallet>(File.ReadAllText(Path.Combine(dataFolder.WalletPath + $"/wallet1.wallet.json")));
            Assert.Equal(wallet.Name, resultWallet.Name);
            Assert.Equal(wallet.EncryptedSeed, resultWallet.EncryptedSeed);
            Assert.Equal(wallet.ChainCode, resultWallet.ChainCode);
            Assert.Equal(wallet.Network, resultWallet.Network);
            Assert.Equal(wallet.AccountsRoot.Count, resultWallet.AccountsRoot.Count);
        }

        [Fact]
        public void GetWalletFileExtensionReturnsWalletExtension()
        {
            var walletManager = new WalletManager(this.LoggerFactory.Object, this.Network, new Mock<ChainIndexer>().Object, new WalletSettings(NodeSettings.Default(this.Network)),
                CreateDataFolder(this), new Mock<IWalletFeePolicy>().Object, new Mock<IAsyncLoopFactory>().Object, new NodeLifetime(), DateTimeProvider.Default, new ScriptAddressReader());

            string result = walletManager.GetWalletFileExtension();

            Assert.Equal("wallet.json", result);
        }

        [Fact]
        public void GetWalletsReturnsLoadedWalletNames()
        {
            Wallet wallet = this.walletFixture.GenerateBlankWallet("wallet1", "test");
            Wallet wallet2 = this.walletFixture.GenerateBlankWallet("wallet2", "test");

            var walletManager = new WalletManager(this.LoggerFactory.Object, this.Network, new Mock<ChainIndexer>().Object, new WalletSettings(NodeSettings.Default(this.Network)),
                CreateDataFolder(this), new Mock<IWalletFeePolicy>().Object, new Mock<IAsyncLoopFactory>().Object, new NodeLifetime(), DateTimeProvider.Default, new ScriptAddressReader());
            walletManager.Wallets.Add(wallet);
            walletManager.Wallets.Add(wallet2);

            string[] result = walletManager.GetWalletsNames().OrderBy(w => w).ToArray();

            Assert.Equal(2, result.Count());
            Assert.Equal("wallet1", result[0]);
            Assert.Equal("wallet2", result[1]);
        }

        [Fact]
        public void GetWalletsWithoutLoadedWalletsReturnsEmptyList()
        {
            var walletManager = new WalletManager(this.LoggerFactory.Object, this.Network, new Mock<ChainIndexer>().Object, new WalletSettings(NodeSettings.Default(this.Network)),
                CreateDataFolder(this), new Mock<IWalletFeePolicy>().Object, new Mock<IAsyncLoopFactory>().Object, new NodeLifetime(), DateTimeProvider.Default, new ScriptAddressReader());

            IOrderedEnumerable<string> result = walletManager.GetWalletsNames().OrderBy(w => w);

            Assert.Empty(result);
        }

        [Fact]
        public void LoadKeysLookupWithKeysLoadsKeyLookup()
        {
            Wallet wallet = this.walletFixture.GenerateBlankWallet("myWallet1", "password");
            wallet.AccountsRoot.ElementAt(0).Accounts.Add(new HdAccount
            {
                Name = "First account",
                ExternalAddresses = WalletTestsHelpers.CreateSpentTransactionsOfBlockHeights(this.Network, 1, 2, 3).ToList(),
                InternalAddresses = WalletTestsHelpers.CreateSpentTransactionsOfBlockHeights(this.Network, 1, 2, 3).ToList()
            });

            var walletManager = new WalletManager(this.LoggerFactory.Object, this.Network, new Mock<ChainIndexer>().Object, new WalletSettings(NodeSettings.Default(this.Network)),
                CreateDataFolder(this), new Mock<IWalletFeePolicy>().Object, new Mock<IAsyncLoopFactory>().Object, new NodeLifetime(), DateTimeProvider.Default, new ScriptAddressReader());
            walletManager.Wallets.Add(wallet);

            walletManager.LoadKeysLookupLock();

            Assert.NotNull(walletManager.scriptToAddressLookup);
            Assert.Equal(6, walletManager.scriptToAddressLookup.Count);

            ICollection<HdAddress> externalAddresses = wallet.AccountsRoot.ElementAt(0).Accounts.ElementAt(0).ExternalAddresses;
            Assert.Equal(externalAddresses.ElementAt(0).Address, walletManager.scriptToAddressLookup[externalAddresses.ElementAt(0).ScriptPubKey].Address);
            Assert.Equal(externalAddresses.ElementAt(1).Address, walletManager.scriptToAddressLookup[externalAddresses.ElementAt(1).ScriptPubKey].Address);
            Assert.Equal(externalAddresses.ElementAt(2).Address, walletManager.scriptToAddressLookup[externalAddresses.ElementAt(2).ScriptPubKey].Address);

            ICollection<HdAddress> internalAddresses = wallet.AccountsRoot.ElementAt(0).Accounts.ElementAt(0).InternalAddresses;
            Assert.Equal(internalAddresses.ElementAt(0).Address, walletManager.scriptToAddressLookup[internalAddresses.ElementAt(0).ScriptPubKey].Address);
            Assert.Equal(internalAddresses.ElementAt(1).Address, walletManager.scriptToAddressLookup[internalAddresses.ElementAt(1).ScriptPubKey].Address);
            Assert.Equal(internalAddresses.ElementAt(2).Address, walletManager.scriptToAddressLookup[internalAddresses.ElementAt(2).ScriptPubKey].Address);
        }

        [Fact]
        public void LoadKeysLookupWithoutWalletsInitializesEmptyDictionary()
        {
            var walletManager = new WalletManager(this.LoggerFactory.Object, this.Network, new Mock<ChainIndexer>().Object, new WalletSettings(NodeSettings.Default(this.Network)),
                CreateDataFolder(this), new Mock<IWalletFeePolicy>().Object, new Mock<IAsyncLoopFactory>().Object, new NodeLifetime(), DateTimeProvider.Default, new ScriptAddressReader());

            walletManager.LoadKeysLookupLock();

            Assert.NotNull(walletManager.scriptToAddressLookup);
            Assert.Empty(walletManager.scriptToAddressLookup.Values);
        }

        [Fact]
        public void CreateBip44PathWithChangeAddressReturnsPath()
        {
            string result = HdOperations.CreateHdPath((int)CoinType.Stratis, 4, true, 3);

            Assert.Equal("m/44'/105'/4'/1/3", result);
        }

        [Fact]
        public void CreateBip44PathWithoutChangeAddressReturnsPath()
        {
            string result = HdOperations.CreateHdPath((int)CoinType.Stratis, 4, false, 3);

            Assert.Equal("m/44'/105'/4'/0/3", result);
        }

        [Fact]
        public void StopSavesWallets()
        {
            DataFolder dataFolder = CreateDataFolder(this);
            Directory.CreateDirectory(dataFolder.WalletPath);
            Wallet wallet = this.walletFixture.GenerateBlankWallet("wallet1", "test");
            Wallet wallet2 = this.walletFixture.GenerateBlankWallet("wallet2", "test");

            var walletManager = new WalletManager(this.LoggerFactory.Object, this.Network, new Mock<ChainIndexer>().Object, new WalletSettings(NodeSettings.Default(this.Network)),
                dataFolder, new Mock<IWalletFeePolicy>().Object, new Mock<IAsyncLoopFactory>().Object, new NodeLifetime(), DateTimeProvider.Default, new ScriptAddressReader());
            walletManager.Wallets.Add(wallet);
            walletManager.Wallets.Add(wallet2);

            Assert.False(File.Exists(Path.Combine(dataFolder.WalletPath + $"/wallet1.wallet.json")));
            Assert.False(File.Exists(Path.Combine(dataFolder.WalletPath + $"/wallet2.wallet.json")));

            walletManager.Stop();

            Assert.True(File.Exists(Path.Combine(dataFolder.WalletPath + $"/wallet1.wallet.json")));
            Assert.True(File.Exists(Path.Combine(dataFolder.WalletPath + $"/wallet2.wallet.json")));

            var resultWallet = JsonConvert.DeserializeObject<Wallet>(File.ReadAllText(Path.Combine(dataFolder.WalletPath + $"/wallet1.wallet.json")));
            Assert.Equal(wallet.Name, resultWallet.Name);
            Assert.Equal(wallet.EncryptedSeed, resultWallet.EncryptedSeed);
            Assert.Equal(wallet.ChainCode, resultWallet.ChainCode);
            Assert.Equal(wallet.Network, resultWallet.Network);
            Assert.Equal(wallet.AccountsRoot.Count, resultWallet.AccountsRoot.Count);

            var resultWallet2 = JsonConvert.DeserializeObject<Wallet>(File.ReadAllText(Path.Combine(dataFolder.WalletPath + $"/wallet2.wallet.json")));
            Assert.Equal(wallet2.Name, resultWallet2.Name);
            Assert.Equal(wallet2.EncryptedSeed, resultWallet2.EncryptedSeed);
            Assert.Equal(wallet2.ChainCode, resultWallet2.ChainCode);
            Assert.Equal(wallet2.Network, resultWallet2.Network);
            Assert.Equal(wallet2.AccountsRoot.Count, resultWallet2.AccountsRoot.Count);
        }

        [Fact]
        public void UpdateLastBlockSyncedHeightWithChainedBlockUpdatesWallets()
        {
            Wallet wallet = this.walletFixture.GenerateBlankWallet("myWallet1", "password");
            Wallet wallet2 = this.walletFixture.GenerateBlankWallet("myWallet2", "password");

            var chain = new ChainIndexer(wallet.Network);
            ChainedHeader chainedBlock = WalletTestsHelpers.AppendBlock(this.Network, chain.Genesis, chain).ChainedHeader;

            var walletManager = new WalletManager(this.LoggerFactory.Object, this.Network, chain, new WalletSettings(NodeSettings.Default(this.Network)),
                CreateDataFolder(this), new Mock<IWalletFeePolicy>().Object, new Mock<IAsyncLoopFactory>().Object, new NodeLifetime(), DateTimeProvider.Default, new ScriptAddressReader());
            walletManager.Wallets.Add(wallet);
            walletManager.Wallets.Add(wallet2);
            walletManager.WalletTipHash = new uint256(125125125);

            walletManager.UpdateLastBlockSyncedHeight(chainedBlock);

            Assert.Equal(chainedBlock.HashBlock, walletManager.WalletTipHash);
            foreach (Wallet w in walletManager.Wallets)
            {
                Assert.Equal(chainedBlock.GetLocator().Blocks, w.BlockLocator);
                Assert.Equal(chainedBlock.Height, w.AccountsRoot.ElementAt(0).LastBlockSyncedHeight);
                Assert.Equal(chainedBlock.HashBlock, w.AccountsRoot.ElementAt(0).LastBlockSyncedHash);
            }
        }

        [Fact]
        public void UpdateLastBlockSyncedHeightWithWalletAndChainedBlockUpdatesGivenWallet()
        {
            Wallet wallet = this.walletFixture.GenerateBlankWallet("myWallet1", "password");
            Wallet wallet2 = this.walletFixture.GenerateBlankWallet("myWallet2", "password");

            var chain = new ChainIndexer(wallet.Network);
            ChainedHeader chainedBlock = WalletTestsHelpers.AppendBlock(this.Network, chain.Genesis, chain).ChainedHeader;

            var walletManager = new WalletManager(this.LoggerFactory.Object, this.Network, chain, new WalletSettings(NodeSettings.Default(this.Network)),
                CreateDataFolder(this), new Mock<IWalletFeePolicy>().Object, new Mock<IAsyncLoopFactory>().Object, new NodeLifetime(), DateTimeProvider.Default, new ScriptAddressReader());
            walletManager.Wallets.Add(wallet);
            walletManager.Wallets.Add(wallet2);
            walletManager.WalletTipHash = new uint256(125125125);

            walletManager.UpdateLastBlockSyncedHeight(wallet, chainedBlock);

            Assert.Equal(chainedBlock.GetLocator().Blocks, wallet.BlockLocator);
            Assert.Equal(chainedBlock.Height, wallet.AccountsRoot.ElementAt(0).LastBlockSyncedHeight);
            Assert.Equal(chainedBlock.HashBlock, wallet.AccountsRoot.ElementAt(0).LastBlockSyncedHash);
            Assert.NotEqual(chainedBlock.HashBlock, walletManager.WalletTipHash);

            Assert.NotEqual(chainedBlock.GetLocator().Blocks, wallet2.BlockLocator);
            Assert.NotEqual(chainedBlock.Height, wallet2.AccountsRoot.ElementAt(0).LastBlockSyncedHeight);
            Assert.NotEqual(chainedBlock.HashBlock, wallet2.AccountsRoot.ElementAt(0).LastBlockSyncedHash);
        }

        [Fact]
<<<<<<< HEAD
        public void UpdateLastBlockSyncedHeightWithWalletAccountRootOfDifferentCoinTypeDoesNotUpdateLastSyncedInformation()
        {
            Wallet wallet = this.walletFixture.GenerateBlankWallet("myWallet1", "password");
            wallet.AccountsRoot.ElementAt(0).CoinType = CoinType.Stratis;

            var chain = new ChainIndexer(wallet.Network);
            ChainedHeader chainedBlock = WalletTestsHelpers.AppendBlock(this.Network, chain.Genesis, chain).ChainedHeader;

            var walletManager = new WalletManager(this.LoggerFactory.Object, this.Network, chain, new WalletSettings(NodeSettings.Default(this.Network)),
                CreateDataFolder(this), new Mock<IWalletFeePolicy>().Object, new Mock<IAsyncLoopFactory>().Object, new NodeLifetime(), DateTimeProvider.Default, new ScriptAddressReader());
            walletManager.Wallets.Add(wallet);
            walletManager.WalletTipHash = new uint256(125125125);

            walletManager.UpdateLastBlockSyncedHeight(wallet, chainedBlock);

            Assert.Equal(chainedBlock.GetLocator().Blocks, wallet.BlockLocator);
            Assert.NotEqual(chainedBlock.Height, wallet.AccountsRoot.ElementAt(0).LastBlockSyncedHeight);
            Assert.NotEqual(chainedBlock.HashBlock, wallet.AccountsRoot.ElementAt(0).LastBlockSyncedHash);
            Assert.NotEqual(chainedBlock.HashBlock, walletManager.WalletTipHash);
        }

        [Fact]
=======
>>>>>>> accd3386
        public void RemoveAllTransactionsInWalletReturnsRemovedTransactionsList()
        {
            // Arrange.
            DataFolder dataFolder = CreateDataFolder(this);

            var walletManager = new WalletManager(this.LoggerFactory.Object, this.Network, new Mock<ChainIndexer>().Object, new WalletSettings(NodeSettings.Default(this.Network)),
                dataFolder, new Mock<IWalletFeePolicy>().Object, new Mock<IAsyncLoopFactory>().Object, new NodeLifetime(), DateTimeProvider.Default, new ScriptAddressReader());

            // Generate a wallet with an account and a few transactions.
            Wallet wallet = WalletTestsHelpers.CreateWallet("wallet1");
            walletManager.Wallets.Add(wallet);
            WalletTestsHelpers.AddAddressesToWallet(walletManager, 20);

            HdAccount firstAccount = wallet.AccountsRoot.Single().Accounts.First();

            // Add two unconfirmed transactions.
            uint256 trxId = uint256.Parse("d6043add63ec364fcb591cf209285d8e60f1cc06186d4dcbce496cdbb4303400");
            int counter = 0;

            for (int i = 0; i < 3; i++)
            {
                firstAccount.ExternalAddresses.ElementAt(i).Transactions.Add(new TransactionData { Amount = 10, Id = trxId >> counter++ });
                firstAccount.InternalAddresses.ElementAt(i).Transactions.Add(new TransactionData { Amount = 10, Id = trxId >> counter++ });
            }

            // Add two confirmed transactions.
            for (int i = 3; i < 6; i++)
            {
                firstAccount.InternalAddresses.ElementAt(i).Transactions.Add(new TransactionData { Amount = 10, Id = trxId >> counter++ });
                firstAccount.ExternalAddresses.ElementAt(i).Transactions.Add(new TransactionData { Amount = 10, Id = trxId >> counter++ });
            }

            int transactionCount = firstAccount.GetCombinedAddresses().SelectMany(a => a.Transactions).Count();
            Assert.Equal(12, transactionCount);

            // Act.
            HashSet<(uint256, DateTimeOffset)> result = walletManager.RemoveAllTransactions("wallet1");

            // Assert.
            Assert.Empty(firstAccount.GetCombinedAddresses().SelectMany(a => a.Transactions));
            Assert.Equal(12, result.Count);
        }

        [Fact]
        public void RemoveAllTransactionsWhenNoTransactionsArePresentReturnsEmptyList()
        {
            // Arrange.
            DataFolder dataFolder = CreateDataFolder(this);

            var walletManager = new WalletManager(this.LoggerFactory.Object, this.Network, new Mock<ChainIndexer>().Object, new WalletSettings(NodeSettings.Default(this.Network)),
                dataFolder, new Mock<IWalletFeePolicy>().Object, new Mock<IAsyncLoopFactory>().Object, new NodeLifetime(), DateTimeProvider.Default, new ScriptAddressReader());

            // Generate a wallet with an account and no transactions.
            Wallet wallet = WalletTestsHelpers.CreateWallet("wallet1");
            walletManager.Wallets.Add(wallet);
            WalletTestsHelpers.AddAddressesToWallet(walletManager, 20);

            HdAccount firstAccount = wallet.AccountsRoot.Single().Accounts.First();

            int transactionCount = firstAccount.GetCombinedAddresses().SelectMany(a => a.Transactions).Count();
            Assert.Equal(0, transactionCount);

            // Act.
            HashSet<(uint256, DateTimeOffset)> result = walletManager.RemoveAllTransactions("wallet1");

            // Assert.
            Assert.Empty(firstAccount.GetCombinedAddresses().SelectMany(a => a.Transactions));
            Assert.Empty(result);
        }

        [Fact]
        public void RemoveTransactionsByIdsWhenTransactionsAreUnconfirmedReturnsRemovedTransactionsList()
        {
            // Arrange.
            DataFolder dataFolder = CreateDataFolder(this);

            var walletManager = new WalletManager(this.LoggerFactory.Object, this.Network, new Mock<ChainIndexer>().Object, new WalletSettings(NodeSettings.Default(this.Network)),
                dataFolder, new Mock<IWalletFeePolicy>().Object, new Mock<IAsyncLoopFactory>().Object, new NodeLifetime(), DateTimeProvider.Default, new ScriptAddressReader());

            // Generate a wallet with an account and a few transactions.
            Wallet wallet = WalletTestsHelpers.CreateWallet("wallet1");
            walletManager.Wallets.Add(wallet);
            WalletTestsHelpers.AddAddressesToWallet(walletManager, 20);

            HdAccount firstAccount = wallet.AccountsRoot.Single().Accounts.First();

            // Add two unconfirmed transactions.
            uint256 trxId = uint256.Parse("d6043add63ec364fcb591cf209285d8e60f1cc06186d4dcbce496cdbb4303400");
            int counter = 0;

            var trxUnconfirmed1 = new TransactionData { Amount = 10, Id = trxId >> counter++ };
            var trxUnconfirmed2 = new TransactionData { Amount = 10, Id = trxId >> counter++ };
            var trxConfirmed1 = new TransactionData { Amount = 10, Id = trxId >> counter++, BlockHeight = 50000 };
            var trxConfirmed2 = new TransactionData { Amount = 10, Id = trxId >> counter++, BlockHeight = 50001 };

            firstAccount.ExternalAddresses.ElementAt(0).Transactions.Add(trxUnconfirmed1);
            firstAccount.ExternalAddresses.ElementAt(1).Transactions.Add(trxConfirmed1);
            firstAccount.InternalAddresses.ElementAt(0).Transactions.Add(trxUnconfirmed2);
            firstAccount.InternalAddresses.ElementAt(1).Transactions.Add(trxConfirmed2);

            int transactionCount = firstAccount.GetCombinedAddresses().SelectMany(a => a.Transactions).Count();
            Assert.Equal(4, transactionCount);

            // Act.
            HashSet<(uint256, DateTimeOffset)> result = walletManager.RemoveTransactionsByIdsLocked("wallet1", new[] { trxUnconfirmed1.Id, trxUnconfirmed2.Id, trxConfirmed1.Id, trxConfirmed2.Id });

            // Assert.
            List<TransactionData> remainingTrxs = firstAccount.GetCombinedAddresses().SelectMany(a => a.Transactions).ToList();
            Assert.Equal(2, remainingTrxs.Count());
            Assert.Equal(2, result.Count);
            Assert.Contains((trxUnconfirmed1.Id, trxConfirmed1.CreationTime), result);
            Assert.Contains((trxUnconfirmed2.Id, trxConfirmed2.CreationTime), result);
            Assert.DoesNotContain(trxUnconfirmed1, remainingTrxs);
            Assert.DoesNotContain(trxUnconfirmed2, remainingTrxs);
        }

        [Fact]
        public void RemoveTransactionsByIdsAlsoRemovesUnconfirmedSpendingDetailsTransactions()
        {
            // Arrange.
            DataFolder dataFolder = CreateDataFolder(this);

            var walletManager = new WalletManager(this.LoggerFactory.Object, this.Network, new Mock<ChainIndexer>().Object, new WalletSettings(NodeSettings.Default(this.Network)),
                dataFolder, new Mock<IWalletFeePolicy>().Object, new Mock<IAsyncLoopFactory>().Object, new NodeLifetime(), DateTimeProvider.Default, new ScriptAddressReader());

            // Generate a wallet with an account and a few transactions.
            Wallet wallet = WalletTestsHelpers.CreateWallet("wallet1");
            walletManager.Wallets.Add(wallet);
            WalletTestsHelpers.AddAddressesToWallet(walletManager, 20);

            HdAccount firstAccount = wallet.AccountsRoot.Single().Accounts.First();

            // Add two unconfirmed transactions.
            uint256 trxId = uint256.Parse("d6043add63ec364fcb591cf209285d8e60f1cc06186d4dcbce496cdbb4303400");
            int counter = 0;

            // Confirmed transaction with confirmed spending.
            var confirmedSpendingDetails = new SpendingDetails { TransactionId = trxId >> counter++, BlockHeight = 500002 };
            var trxConfirmed1 = new TransactionData { Amount = 10, Id = trxId >> counter++, BlockHeight = 50000, SpendingDetails = confirmedSpendingDetails };

            // Confirmed transaction with unconfirmed spending.
            uint256 unconfirmedTransactionId = trxId >> counter++;
            var unconfirmedSpendingDetails1 = new SpendingDetails { TransactionId = unconfirmedTransactionId };
            var trxConfirmed2 = new TransactionData { Amount = 10, Id = trxId >> counter++, BlockHeight = 50001, SpendingDetails = unconfirmedSpendingDetails1 };

            // Unconfirmed transaction.
            var trxUnconfirmed1 = new TransactionData { Amount = 10, Id = unconfirmedTransactionId };

            firstAccount.ExternalAddresses.ElementAt(0).Transactions.Add(trxUnconfirmed1);
            firstAccount.ExternalAddresses.ElementAt(1).Transactions.Add(trxConfirmed1);
            firstAccount.InternalAddresses.ElementAt(1).Transactions.Add(trxConfirmed2);

            int transactionCount = firstAccount.GetCombinedAddresses().SelectMany(a => a.Transactions).Count();
            Assert.Equal(3, transactionCount);

            // Act.
            HashSet<(uint256, DateTimeOffset)> result = walletManager.RemoveTransactionsByIdsLocked("wallet1", new[]
            {
                trxConfirmed1.Id, // Shouldn't be removed.
                unconfirmedTransactionId, // A transaction + a spending transaction should be removed.
                trxConfirmed2.Id, // Shouldn't be removed.
                confirmedSpendingDetails.TransactionId, // Shouldn't be removed.
            });

            // Assert.
            List<TransactionData> remainingTrxs = firstAccount.GetCombinedAddresses().SelectMany(a => a.Transactions).ToList();
            Assert.Equal(2, remainingTrxs.Count);
            Assert.Single(result);
            Assert.Contains((unconfirmedTransactionId, trxUnconfirmed1.CreationTime), result);
            Assert.DoesNotContain(trxUnconfirmed1, remainingTrxs);
            Assert.Null(trxConfirmed2.SpendingDetails);
        }

        [Fact]
        public void Start_takes_account_of_address_buffer_even_for_existing_wallets()
        {
            DataFolder dataFolder = CreateDataFolder(this);

            WalletManager walletManager = this.CreateWalletManager(dataFolder, this.Network);
            walletManager.CreateWallet("test", "mywallet", passphrase: new Mnemonic(Wordlist.English, WordCount.Eighteen).ToString());

            // Default of 20 addresses becuause walletaddressbuffer not set
            HdAccount hdAccount = walletManager.Wallets.Single().AccountsRoot.Single().Accounts.Single();
            Assert.Equal(20, hdAccount.ExternalAddresses.Count);
            Assert.Equal(20, hdAccount.InternalAddresses.Count);

            // Restart with walletaddressbuffer set
            walletManager = this.CreateWalletManager(dataFolder, this.Network, "-walletaddressbuffer=30");
            walletManager.Start();

            // Addresses populated to fill the buffer set
            hdAccount = walletManager.Wallets.Single().AccountsRoot.Single().Accounts.Single();
            Assert.Equal(30, hdAccount.ExternalAddresses.Count);
            Assert.Equal(30, hdAccount.InternalAddresses.Count);
        }

        [Fact]
        public void Recover_via_xpubkey_can_recover_wallet_without_mnemonic()
        {
            DataFolder dataFolder = CreateDataFolder(this);

            const string stratisAccount0ExtPubKey = "xpub661MyMwAqRbcEgnsMFfhjdrwR52TgicebTrbnttywb9zn3orkrzn6MHJrgBmKrd7MNtS6LAim44a6V2gizt3jYVPHGYq1MzAN849WEyoedJ";
            var walletManager = this.CreateWalletManager(dataFolder, this.Network);
            walletManager.RecoverWallet("testWallet", ExtPubKey.Parse(stratisAccount0ExtPubKey), 0, DateTime.Now.AddHours(-2));

            var wallet = walletManager.LoadWallet("password", "testWallet");

            wallet.IsExtPubKeyWallet.Should().BeTrue();
            wallet.EncryptedSeed.Should().BeNull();
            wallet.ChainCode.Should().BeNull();

            wallet.AccountsRoot.SelectMany(x => x.Accounts).Single().ExtendedPubKey
                .Should().Be(stratisAccount0ExtPubKey);
        }

        [Fact]
        public void AddNewAccount_via_xpubkey_prevents_adding_an_account_as_an_existing_account_index()
        {
            DataFolder dataFolder = CreateDataFolder(this);

            const string stratisAccount0ExtPubKey = "xpub661MyMwAqRbcEgnsMFfhjdrwR52TgicebTrbnttywb9zn3orkrzn6MHJrgBmKrd7MNtS6LAim44a6V2gizt3jYVPHGYq1MzAN849WEyoedJ";
            const string stratisAccount1ExtPubKey = "xpub6DGguHV1FQFPvZ5Xu7VfeENyiySv4R2bdd6VtvwxWGVTVNnHUmphMNgTRkLe8j2JdAv332ogZcyhqSuz1yUPnN4trJ49cFQXmEhwNQHUqk1";
            var walletManager = this.CreateWalletManager(dataFolder, KnownNetworks.StratisMain);
            var wallet = walletManager.RecoverWallet("wallet1", ExtPubKey.Parse(stratisAccount0ExtPubKey), 0, DateTime.Now.AddHours(-2));

            try
            {
                wallet.AddNewAccount(ExtPubKey.Parse(stratisAccount1ExtPubKey), 0, DateTime.Now.AddHours(-2));

                Assert.True(false, "should have thrown exception but didn't.");
            }
            catch (WalletException e)
            {
                Assert.Equal("There is already an account in this wallet with index: " + 0, e.Message);
            }
        }

        [Fact]
        public void AddNewAccount_via_xpubkey_prevents_adding_the_same_xpub_key_as_different_account()
        {
            DataFolder dataFolder = CreateDataFolder(this);

            const string stratisAccount0ExtPubKey = "xpub661MyMwAqRbcEgnsMFfhjdrwR52TgicebTrbnttywb9zn3orkrzn6MHJrgBmKrd7MNtS6LAim44a6V2gizt3jYVPHGYq1MzAN849WEyoedJ";
            var walletManager = this.CreateWalletManager(dataFolder, KnownNetworks.StratisMain);
            var wallet = walletManager.RecoverWallet("wallet1", ExtPubKey.Parse(stratisAccount0ExtPubKey), 0, DateTime.Now.AddHours(-2));

            var addNewAccount = new Action(() => wallet.AddNewAccount(ExtPubKey.Parse(stratisAccount0ExtPubKey), 1, DateTime.Now.AddHours(-2)));

            addNewAccount.Should().Throw<WalletException>()
                .WithMessage("There is already an account in this wallet with this xpubkey: " + stratisAccount0ExtPubKey);
        }

        [Fact]
        public void CreateDefaultWalletAndVerifyTheDefaultPassword()
        {
            DataFolder dataFolder = CreateDataFolder(this);
            var walletManager = this.CreateWalletManager(dataFolder, KnownNetworks.StratisMain, "-defaultwalletname=default");
            walletManager.Start();
            Assert.True(walletManager.ContainsWallets);

            var defaultWallet = walletManager.Wallets.First();

            Assert.Equal("default", defaultWallet.Name);

            // Load the default wallet.
            var wallet = walletManager.LoadWallet("default", "default");

            Assert.NotNull(wallet);
        }

        [Fact]
        public void CreateDefaultWalletAndVerifyWrongPassword()
        {
            DataFolder dataFolder = CreateDataFolder(this);
            var walletManager = this.CreateWalletManager(dataFolder, KnownNetworks.StratisMain, "-defaultwalletname=default", "-defaultwalletpassword=default2");
            walletManager.Start();
            Assert.True(walletManager.ContainsWallets);

            var defaultWallet = walletManager.Wallets.First();

            Assert.Equal("default", defaultWallet.Name);

            Assert.Throws<System.Security.SecurityException>(() =>
            {
                // Attempt to load the default wallet with wrong password.
                var wallet = walletManager.LoadWallet("default", "default");
            });
        }

        /// <summary>
        /// Test that first creates an unlocked default wallet, retrieves the extkey to verify it is actually unlocked. Lock the wallet, verify
        /// it is not possible to get extkey. Unlock manually, and verify that returned key is same as before.
        /// </summary>
        [Fact]
        public void CreateDefaultWalletAndVerifyUnlockAndLocking()
        {
            DataFolder dataFolder = CreateDataFolder(this);
            var walletManager = this.CreateWalletManager(dataFolder, KnownNetworks.StratisMain, "-defaultwalletname=default", "-unlockdefaultwallet");
            walletManager.Start();
            Assert.True(walletManager.ContainsWallets);

            var wallet = walletManager.GetWalletByName("default");

            HdAccount account = walletManager.GetAccounts("default").Single();
            var reference = new WalletAccountReference("default", account.Name);

            var extKey1 = walletManager.GetExtKey(reference);
            walletManager.LockWallet("default");

            Assert.Throws<System.Security.SecurityException>(() =>
            {
                walletManager.GetExtKey(reference);
            });

            walletManager.UnlockWallet("default", "default", 10);

            var extKey2 = walletManager.GetExtKey(reference);

            Assert.Equal(extKey1.ToString(wallet.Network), extKey2.ToString(wallet.Network));
        }

        private WalletManager CreateWalletManager(DataFolder dataFolder, Network network, params string[] cmdLineArgs)
        {
            var nodeSettings = new NodeSettings(KnownNetworks.RegTest, ProtocolVersion.PROTOCOL_VERSION, network.Name, cmdLineArgs);
            var walletSettings = new WalletSettings(nodeSettings);

            return new WalletManager(this.LoggerFactory.Object, network, new ChainIndexer(network),
                walletSettings, dataFolder, new Mock<IWalletFeePolicy>().Object, new Mock<IAsyncLoopFactory>().Object, new NodeLifetime(), DateTimeProvider.Default, new ScriptAddressReader());
        }

        private (Mnemonic mnemonic, Wallet wallet) CreateWalletOnDiskAndDeleteWallet(DataFolder dataFolder, string password, string passphrase, string walletName, ChainIndexer chainIndexer)
        {
            var walletManager = new WalletManager(this.LoggerFactory.Object, KnownNetworks.StratisMain, chainIndexer, new WalletSettings(NodeSettings.Default(this.Network)),
                dataFolder, new Mock<IWalletFeePolicy>().Object, new Mock<IAsyncLoopFactory>().Object, new NodeLifetime(), DateTimeProvider.Default, new ScriptAddressReader());

            // create the wallet
            Mnemonic mnemonic = walletManager.CreateWallet(password, walletName, passphrase);
            Wallet wallet = walletManager.Wallets.ElementAt(0);

            File.Delete(dataFolder.WalletPath + $"/{walletName}.wallet.json");

            return (mnemonic, wallet);
        }
    }

    public class WalletFixture : IDisposable
    {
        private readonly Dictionary<(string, string), Wallet> walletsGenerated;

        public WalletFixture()
        {
            this.walletsGenerated = new Dictionary<(string, string), Wallet>();
        }

        public void Dispose()
        {
        }

        /// <summary>
        /// Creates a new wallet.
        /// </summary>
        /// <remarks>
        /// If it's the first time this wallet is created within this class, it is added to a collection for use by other tests.
        /// If the same parameters have already been used to create a wallet, the wallet will be retrieved from the internal collection and a copy of this wallet will be returned.
        /// </remarks>
        /// <param name="name">The name.</param>
        /// <param name="password">The password.</param>
        /// <returns></returns>
        public Wallet GenerateBlankWallet(string name, string password)
        {
            if (this.walletsGenerated.TryGetValue((name, password), out Wallet existingWallet))
            {
                string serializedExistingWallet = JsonConvert.SerializeObject(existingWallet, Formatting.None);
                return JsonConvert.DeserializeObject<Wallet>(serializedExistingWallet);
            }

            Wallet newWallet = WalletTestsHelpers.GenerateBlankWallet(name, password);
            this.walletsGenerated.Add((name, password), newWallet);

            string serializedNewWallet = JsonConvert.SerializeObject(newWallet, Formatting.None);
            return JsonConvert.DeserializeObject<Wallet>(serializedNewWallet);
        }
    }
}<|MERGE_RESOLUTION|>--- conflicted
+++ resolved
@@ -1085,61 +1085,6 @@
         }
 
         [Fact]
-<<<<<<< HEAD
-        public void LastBlockHeightWithWalletsReturnsLowestLastBlockSyncedHeightForAccountRootsOfManagerCoinType()
-        {
-            var walletManager = new WalletManager(this.LoggerFactory.Object, this.Network, new Mock<ChainIndexer>().Object, new WalletSettings(NodeSettings.Default(this.Network)),
-                CreateDataFolder(this), new Mock<IWalletFeePolicy>().Object, new Mock<IAsyncLoopFactory>().Object, new NodeLifetime(), DateTimeProvider.Default, new ScriptAddressReader());
-            Wallet wallet = this.walletFixture.GenerateBlankWallet("myWallet", "password");
-            wallet.AccountsRoot.ElementAt(0).CoinType = CoinType.Stratis;
-            wallet.AccountsRoot.ElementAt(0).LastBlockSyncedHeight = 15;
-            Wallet wallet2 = this.walletFixture.GenerateBlankWallet("myWallet", "password");
-            wallet2.AccountsRoot.ElementAt(0).CoinType = CoinType.Bitcoin;
-            wallet2.AccountsRoot.ElementAt(0).LastBlockSyncedHeight = 20;
-            Wallet wallet3 = this.walletFixture.GenerateBlankWallet("myWallet", "password");
-            wallet3.AccountsRoot.ElementAt(0).CoinType = CoinType.Bitcoin;
-            wallet3.AccountsRoot.ElementAt(0).LastBlockSyncedHeight = 56;
-            walletManager.Wallets.Add(wallet);
-            walletManager.Wallets.Add(wallet2);
-            walletManager.Wallets.Add(wallet3);
-
-            int result = walletManager.LastBlockHeight();
-
-            Assert.Equal(20, result);
-        }
-
-        [Fact]
-        public void LastBlockHeightWithWalletsReturnsLowestLastBlockSyncedHeightForAccountRootsOfManagerCoinType2()
-        {
-            var walletManager = new WalletManager(this.LoggerFactory.Object, this.Network, new Mock<ChainIndexer>().Object, new WalletSettings(NodeSettings.Default(this.Network)),
-                CreateDataFolder(this), new Mock<IWalletFeePolicy>().Object, new Mock<IAsyncLoopFactory>().Object, new NodeLifetime(), DateTimeProvider.Default, new ScriptAddressReader());
-            Wallet wallet = this.walletFixture.GenerateBlankWallet("myWallet", "password");
-            wallet.AccountsRoot.ElementAt(0).CoinType = CoinType.Stratis;
-            wallet.AccountsRoot.ElementAt(0).LastBlockSyncedHeight = 15;
-            wallet.AccountsRoot.Add(new AccountRoot()
-            {
-                CoinType = CoinType.Bitcoin,
-                LastBlockSyncedHeight = 12
-            });
-
-            Wallet wallet2 = this.walletFixture.GenerateBlankWallet("myWallet", "password");
-            wallet2.AccountsRoot.ElementAt(0).CoinType = CoinType.Bitcoin;
-            wallet2.AccountsRoot.ElementAt(0).LastBlockSyncedHeight = 20;
-            Wallet wallet3 = this.walletFixture.GenerateBlankWallet("myWallet", "password");
-            wallet3.AccountsRoot.ElementAt(0).CoinType = CoinType.Bitcoin;
-            wallet3.AccountsRoot.ElementAt(0).LastBlockSyncedHeight = 56;
-            walletManager.Wallets.Add(wallet);
-            walletManager.Wallets.Add(wallet2);
-            walletManager.Wallets.Add(wallet3);
-
-            int result = walletManager.LastBlockHeight();
-
-            Assert.Equal(12, result);
-        }
-
-        [Fact]
-=======
->>>>>>> accd3386
         public void LastBlockHeightWithoutWalletsOfCoinTypeReturnsZero()
         {
             var walletManager = new WalletManager(this.LoggerFactory.Object, this.Network, new Mock<ChainIndexer>().Object, new WalletSettings(NodeSettings.Default(this.Network)),
@@ -1174,68 +1119,6 @@
         }
 
         [Fact]
-<<<<<<< HEAD
-        public void LastReceivedBlockHashWithWalletsReturnsLowestLastBlockSyncedHashForAccountRootsOfManagerCoinType()
-        {
-            var walletManager = new WalletManager(this.LoggerFactory.Object, this.Network, new Mock<ChainIndexer>().Object, new WalletSettings(NodeSettings.Default(this.Network)),
-                CreateDataFolder(this), new Mock<IWalletFeePolicy>().Object, new Mock<IAsyncLoopFactory>().Object, new NodeLifetime(), DateTimeProvider.Default, new ScriptAddressReader());
-            Wallet wallet = this.walletFixture.GenerateBlankWallet("myWallet", "password");
-            wallet.AccountsRoot.ElementAt(0).CoinType = CoinType.Stratis;
-            wallet.AccountsRoot.ElementAt(0).LastBlockSyncedHeight = 15;
-            wallet.AccountsRoot.ElementAt(0).LastBlockSyncedHash = new uint256(15);
-            Wallet wallet2 = this.walletFixture.GenerateBlankWallet("myWallet", "password");
-            wallet2.AccountsRoot.ElementAt(0).CoinType = CoinType.Bitcoin;
-            wallet2.AccountsRoot.ElementAt(0).LastBlockSyncedHeight = 20;
-            wallet2.AccountsRoot.ElementAt(0).LastBlockSyncedHash = new uint256(20);
-            Wallet wallet3 = this.walletFixture.GenerateBlankWallet("myWallet", "password");
-            wallet3.AccountsRoot.ElementAt(0).CoinType = CoinType.Bitcoin;
-            wallet3.AccountsRoot.ElementAt(0).LastBlockSyncedHeight = 56;
-            wallet3.AccountsRoot.ElementAt(0).LastBlockSyncedHash = new uint256(56);
-            walletManager.Wallets.Add(wallet);
-            walletManager.Wallets.Add(wallet2);
-            walletManager.Wallets.Add(wallet3);
-
-            uint256 result = walletManager.LastReceivedBlockHash();
-
-            Assert.Equal(new uint256(20), result);
-        }
-
-        [Fact]
-        public void LastReceivedBlockHashWithWalletsReturnsLowestLastReceivedBlockHashForAccountRootsOfManagerCoinType2()
-        {
-            var walletManager = new WalletManager(this.LoggerFactory.Object, this.Network, new Mock<ChainIndexer>().Object, new WalletSettings(NodeSettings.Default(this.Network)),
-                CreateDataFolder(this), new Mock<IWalletFeePolicy>().Object, new Mock<IAsyncLoopFactory>().Object, new NodeLifetime(), DateTimeProvider.Default, new ScriptAddressReader());
-            Wallet wallet = this.walletFixture.GenerateBlankWallet("myWallet", "password");
-            wallet.AccountsRoot.ElementAt(0).CoinType = CoinType.Stratis;
-            wallet.AccountsRoot.ElementAt(0).LastBlockSyncedHeight = 15;
-            wallet.AccountsRoot.ElementAt(0).LastBlockSyncedHash = new uint256(15);
-            wallet.AccountsRoot.Add(new AccountRoot()
-            {
-                CoinType = CoinType.Bitcoin,
-                LastBlockSyncedHeight = 12,
-                LastBlockSyncedHash = new uint256(12)
-            });
-
-            Wallet wallet2 = this.walletFixture.GenerateBlankWallet("myWallet", "password");
-            wallet2.AccountsRoot.ElementAt(0).CoinType = CoinType.Bitcoin;
-            wallet2.AccountsRoot.ElementAt(0).LastBlockSyncedHeight = 20;
-            wallet2.AccountsRoot.ElementAt(0).LastBlockSyncedHash = new uint256(20);
-            Wallet wallet3 = this.walletFixture.GenerateBlankWallet("myWallet", "password");
-            wallet3.AccountsRoot.ElementAt(0).CoinType = CoinType.Bitcoin;
-            wallet3.AccountsRoot.ElementAt(0).LastBlockSyncedHeight = 56;
-            wallet3.AccountsRoot.ElementAt(0).LastBlockSyncedHash = new uint256(56);
-            walletManager.Wallets.Add(wallet);
-            walletManager.Wallets.Add(wallet2);
-            walletManager.Wallets.Add(wallet3);
-
-            uint256 result = walletManager.LastReceivedBlockHash();
-
-            Assert.Equal(new uint256(12), result);
-        }
-
-        [Fact]
-=======
->>>>>>> accd3386
         public void NoLastReceivedBlockHashInWalletReturnsChainTip()
         {
             ChainIndexer chainIndexer = WalletTestsHelpers.GenerateChainWithHeight(2, this.Network);
@@ -1394,30 +1277,6 @@
         }
 
         [Fact]
-<<<<<<< HEAD
-        public void GetSpendableTransactionsWithoutWalletsOfWalletManagerCoinTypeReturnsEmptyList()
-        {
-            ChainIndexer chainIndexer = WalletTestsHelpers.GenerateChainWithHeight(10, this.Network);
-            var walletManager = new WalletManager(this.LoggerFactory.Object, this.Network, chainIndexer, new WalletSettings(NodeSettings.Default(this.Network)),
-                CreateDataFolder(this), new Mock<IWalletFeePolicy>().Object, new Mock<IAsyncLoopFactory>().Object, new NodeLifetime(), DateTimeProvider.Default, new ScriptAddressReader());
-
-            Wallet wallet = this.walletFixture.GenerateBlankWallet("myWallet2", "password");
-            wallet.AccountsRoot.ElementAt(0).CoinType = CoinType.Stratis;
-            wallet.AccountsRoot.ElementAt(0).Accounts.Add(new HdAccount
-            {
-                ExternalAddresses = WalletTestsHelpers.CreateUnspentTransactionsOfBlockHeights(KnownNetworks.StratisMain, 1, 3, 5, 7, 9, 10),
-                InternalAddresses = WalletTestsHelpers.CreateUnspentTransactionsOfBlockHeights(KnownNetworks.StratisMain, 2, 4, 6, 8, 9, 10)
-            });
-            walletManager.Wallets.Add(wallet);
-
-            IEnumerable<UnspentOutputReference> result = walletManager.GetSpendableTransactionsInWallet("myWallet2", confirmations: 1);
-
-            Assert.Empty(result);
-        }
-
-        [Fact]
-=======
->>>>>>> accd3386
         public void GetSpendableTransactionsWithOnlySpentTransactionsReturnsEmptyList()
         {
             ChainIndexer chainIndexer = WalletTestsHelpers.GenerateChainWithHeight(10, this.Network);
@@ -3050,31 +2909,6 @@
         }
 
         [Fact]
-<<<<<<< HEAD
-        public void UpdateLastBlockSyncedHeightWithWalletAccountRootOfDifferentCoinTypeDoesNotUpdateLastSyncedInformation()
-        {
-            Wallet wallet = this.walletFixture.GenerateBlankWallet("myWallet1", "password");
-            wallet.AccountsRoot.ElementAt(0).CoinType = CoinType.Stratis;
-
-            var chain = new ChainIndexer(wallet.Network);
-            ChainedHeader chainedBlock = WalletTestsHelpers.AppendBlock(this.Network, chain.Genesis, chain).ChainedHeader;
-
-            var walletManager = new WalletManager(this.LoggerFactory.Object, this.Network, chain, new WalletSettings(NodeSettings.Default(this.Network)),
-                CreateDataFolder(this), new Mock<IWalletFeePolicy>().Object, new Mock<IAsyncLoopFactory>().Object, new NodeLifetime(), DateTimeProvider.Default, new ScriptAddressReader());
-            walletManager.Wallets.Add(wallet);
-            walletManager.WalletTipHash = new uint256(125125125);
-
-            walletManager.UpdateLastBlockSyncedHeight(wallet, chainedBlock);
-
-            Assert.Equal(chainedBlock.GetLocator().Blocks, wallet.BlockLocator);
-            Assert.NotEqual(chainedBlock.Height, wallet.AccountsRoot.ElementAt(0).LastBlockSyncedHeight);
-            Assert.NotEqual(chainedBlock.HashBlock, wallet.AccountsRoot.ElementAt(0).LastBlockSyncedHash);
-            Assert.NotEqual(chainedBlock.HashBlock, walletManager.WalletTipHash);
-        }
-
-        [Fact]
-=======
->>>>>>> accd3386
         public void RemoveAllTransactionsInWalletReturnsRemovedTransactionsList()
         {
             // Arrange.
