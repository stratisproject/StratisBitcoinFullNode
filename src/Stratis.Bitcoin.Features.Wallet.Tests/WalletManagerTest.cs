﻿using System;
using System.Collections.Generic;
using System.IO;
using System.Linq;
using System.Threading.Tasks;
using FluentAssertions;
using Microsoft.Extensions.Logging;
using Moq;
using NBitcoin;
using NBitcoin.Protocol;
using Newtonsoft.Json;
using Stratis.Bitcoin.Configuration;
using Stratis.Bitcoin.Consensus;
using Stratis.Bitcoin.Features.Wallet.Interfaces;
using Stratis.Bitcoin.Tests.Common;
using Stratis.Bitcoin.Tests.Common.Logging;
using Stratis.Bitcoin.Tests.Wallet.Common;
using Stratis.Bitcoin.Utilities;
using Stratis.Bitcoin.Utilities.JsonConverters;
using Xunit;

namespace Stratis.Bitcoin.Features.Wallet.Tests
{
    public class WalletManagerTest : LogsTestBase, IClassFixture<WalletFixture>
    {
        private readonly WalletFixture walletFixture;

        public WalletManagerTest(WalletFixture walletFixture)
        {
            this.walletFixture = walletFixture;
        }

        /// <summary>
        /// This is more of an integration test to verify fields are filled correctly. This is what I could confirm.
        /// </summary>
        [Fact]
        public void CreateWalletWithoutPassphraseOrMnemonicCreatesWalletUsingPassword()
        {
            DataFolder dataFolder = CreateDataFolder(this);

            var chain = new ConcurrentChain(KnownNetworks.StratisMain);
            uint nonce = RandomUtils.GetUInt32();
            var block = this.Network.CreateBlock();
            block.AddTransaction(new Transaction());
            block.UpdateMerkleRoot();
            block.Header.HashPrevBlock = chain.Genesis.HashBlock;
            block.Header.Nonce = nonce;
            block.Header.BlockTime = DateTimeOffset.Now;
            chain.SetTip(block.Header);

            var walletManager = new WalletManager(this.LoggerFactory.Object, KnownNetworks.StratisMain, chain, NodeSettings.Default(), new Mock<WalletSettings>().Object,
                dataFolder, new Mock<IWalletFeePolicy>().Object, new Mock<IAsyncLoopFactory>().Object, new NodeLifetime(), DateTimeProvider.Default, new ScriptAddressReader());

            string password = "test";

            // create the wallet
            Mnemonic mnemonic = walletManager.CreateWallet(password, "mywallet");

            // assert it has saved it to disk and has been created correctly.
            var expectedWallet = JsonConvert.DeserializeObject<Wallet>(File.ReadAllText(dataFolder.WalletPath + "/mywallet.wallet.json"));
            Wallet actualWallet = walletManager.Wallets.ElementAt(0);

            Assert.Equal("mywallet", expectedWallet.Name);
            Assert.Equal(KnownNetworks.StratisMain, expectedWallet.Network);

            Assert.Equal(expectedWallet.Name, actualWallet.Name);
            Assert.Equal(expectedWallet.Network, actualWallet.Network);
            Assert.Equal(expectedWallet.EncryptedSeed, actualWallet.EncryptedSeed);
            Assert.Equal(expectedWallet.ChainCode, actualWallet.ChainCode);

            Assert.Equal(1, expectedWallet.AccountsRoot.Count);
            Assert.Equal(1, actualWallet.AccountsRoot.Count);

            for (int i = 0; i < expectedWallet.AccountsRoot.Count; i++)
            {
                Assert.Equal(CoinType.Stratis, expectedWallet.AccountsRoot.ElementAt(i).CoinType);
                Assert.Equal(1, expectedWallet.AccountsRoot.ElementAt(i).LastBlockSyncedHeight);
                Assert.Equal(block.GetHash(), expectedWallet.AccountsRoot.ElementAt(i).LastBlockSyncedHash);

                Assert.Equal(expectedWallet.AccountsRoot.ElementAt(i).CoinType, actualWallet.AccountsRoot.ElementAt(i).CoinType);
                Assert.Equal(expectedWallet.AccountsRoot.ElementAt(i).LastBlockSyncedHash, actualWallet.AccountsRoot.ElementAt(i).LastBlockSyncedHash);
                Assert.Equal(expectedWallet.AccountsRoot.ElementAt(i).LastBlockSyncedHeight, actualWallet.AccountsRoot.ElementAt(i).LastBlockSyncedHeight);

                AccountRoot accountRoot = actualWallet.AccountsRoot.ElementAt(i);
                Assert.Equal(1, accountRoot.Accounts.Count);

                for (int j = 0; j < accountRoot.Accounts.Count; j++)
                {
                    HdAccount actualAccount = accountRoot.Accounts.ElementAt(j);
                    Assert.Equal($"account {j}", actualAccount.Name);
                    Assert.Equal(j, actualAccount.Index);
                    Assert.Equal($"m/44'/105'/{j}'", actualAccount.HdPath);

                    var extKey = new ExtKey(Key.Parse(expectedWallet.EncryptedSeed, "test", expectedWallet.Network), expectedWallet.ChainCode);
                    string expectedExtendedPubKey = extKey.Derive(new KeyPath($"m/44'/105'/{j}'")).Neuter().ToString(expectedWallet.Network);
                    Assert.Equal(expectedExtendedPubKey, actualAccount.ExtendedPubKey);

                    Assert.Equal(20, actualAccount.InternalAddresses.Count);

                    for (int k = 0; k < actualAccount.InternalAddresses.Count; k++)
                    {
                        HdAddress actualAddress = actualAccount.InternalAddresses.ElementAt(k);
                        PubKey expectedAddressPubKey = ExtPubKey.Parse(expectedExtendedPubKey).Derive(new KeyPath($"1/{k}")).PubKey;
                        BitcoinPubKeyAddress expectedAddress = expectedAddressPubKey.GetAddress(expectedWallet.Network);
                        Assert.Equal(k, actualAddress.Index);
                        Assert.Equal(expectedAddress.ScriptPubKey, actualAddress.ScriptPubKey);
                        Assert.Equal(expectedAddress.ToString(), actualAddress.Address);
                        Assert.Equal(expectedAddressPubKey.ScriptPubKey, actualAddress.Pubkey);
                        Assert.Equal($"m/44'/105'/{j}'/1/{k}", actualAddress.HdPath);
                        Assert.Equal(0, actualAddress.Transactions.Count);
                    }

                    Assert.Equal(20, actualAccount.ExternalAddresses.Count);
                    for (int l = 0; l < actualAccount.ExternalAddresses.Count; l++)
                    {
                        HdAddress actualAddress = actualAccount.ExternalAddresses.ElementAt(l);
                        PubKey expectedAddressPubKey = ExtPubKey.Parse(expectedExtendedPubKey).Derive(new KeyPath($"0/{l}")).PubKey;
                        BitcoinPubKeyAddress expectedAddress = expectedAddressPubKey.GetAddress(expectedWallet.Network);
                        Assert.Equal(l, actualAddress.Index);
                        Assert.Equal(expectedAddress.ScriptPubKey, actualAddress.ScriptPubKey);
                        Assert.Equal(expectedAddress.ToString(), actualAddress.Address);
                        Assert.Equal(expectedAddressPubKey.ScriptPubKey, actualAddress.Pubkey);
                        Assert.Equal($"m/44'/105'/{j}'/0/{l}", actualAddress.HdPath);
                        Assert.Equal(0, actualAddress.Transactions.Count);
                    }
                }
            }

            Assert.Equal(2, expectedWallet.BlockLocator.Count);
            Assert.Equal(2, actualWallet.BlockLocator.Count);

            uint256 expectedBlockHash = block.GetHash();
            Assert.Equal(expectedBlockHash, expectedWallet.BlockLocator.ElementAt(0));
            Assert.Equal(expectedWallet.BlockLocator.ElementAt(0), actualWallet.BlockLocator.ElementAt(0));

            expectedBlockHash = chain.Genesis.HashBlock;
            Assert.Equal(expectedBlockHash, expectedWallet.BlockLocator.ElementAt(1));
            Assert.Equal(expectedWallet.BlockLocator.ElementAt(1), actualWallet.BlockLocator.ElementAt(1));

            Assert.Equal(actualWallet.EncryptedSeed, mnemonic.DeriveExtKey(password).PrivateKey.GetEncryptedBitcoinSecret(password, KnownNetworks.StratisMain).ToWif());
            Assert.Equal(expectedWallet.EncryptedSeed, mnemonic.DeriveExtKey(password).PrivateKey.GetEncryptedBitcoinSecret(password, KnownNetworks.StratisMain).ToWif());
        }

        /// <summary>
        /// This is more of an integration test to verify fields are filled correctly. This is what I could confirm.
        /// </summary>
        [Fact]
        public void CreateWalletWithPasswordAndPassphraseCreatesWalletUsingPasswordAndPassphrase()
        {
            DataFolder dataFolder = CreateDataFolder(this);

            var chain = new ConcurrentChain(KnownNetworks.StratisMain);
            uint nonce = RandomUtils.GetUInt32();
            var block = this.Network.CreateBlock();
            block.AddTransaction(new Transaction());
            block.UpdateMerkleRoot();
            block.Header.HashPrevBlock = chain.Genesis.HashBlock;
            block.Header.Nonce = nonce;
            block.Header.BlockTime = DateTimeOffset.Now;
            chain.SetTip(block.Header);

            var walletManager = new WalletManager(this.LoggerFactory.Object, KnownNetworks.StratisMain, chain, NodeSettings.Default(), new Mock<WalletSettings>().Object,
                dataFolder, new Mock<IWalletFeePolicy>().Object, new Mock<IAsyncLoopFactory>().Object, new NodeLifetime(), DateTimeProvider.Default, new ScriptAddressReader());

            string password = "test";
            string passphrase = "this is my magic passphrase";

            // create the wallet
            Mnemonic mnemonic = walletManager.CreateWallet(password, "mywallet", passphrase: passphrase);

            // assert it has saved it to disk and has been created correctly.
            var expectedWallet = JsonConvert.DeserializeObject<Wallet>(File.ReadAllText(dataFolder.WalletPath + "/mywallet.wallet.json"));
            Wallet actualWallet = walletManager.Wallets.ElementAt(0);

            Assert.Equal("mywallet", expectedWallet.Name);
            Assert.Equal(KnownNetworks.StratisMain, expectedWallet.Network);

            Assert.Equal(expectedWallet.Name, actualWallet.Name);
            Assert.Equal(expectedWallet.Network, actualWallet.Network);
            Assert.Equal(expectedWallet.EncryptedSeed, actualWallet.EncryptedSeed);
            Assert.Equal(expectedWallet.ChainCode, actualWallet.ChainCode);

            Assert.Equal(1, expectedWallet.AccountsRoot.Count);
            Assert.Equal(1, actualWallet.AccountsRoot.Count);

            for (int i = 0; i < expectedWallet.AccountsRoot.Count; i++)
            {
                Assert.Equal(CoinType.Stratis, expectedWallet.AccountsRoot.ElementAt(i).CoinType);
                Assert.Equal(1, expectedWallet.AccountsRoot.ElementAt(i).LastBlockSyncedHeight);
                Assert.Equal(block.GetHash(), expectedWallet.AccountsRoot.ElementAt(i).LastBlockSyncedHash);

                Assert.Equal(expectedWallet.AccountsRoot.ElementAt(i).CoinType, actualWallet.AccountsRoot.ElementAt(i).CoinType);
                Assert.Equal(expectedWallet.AccountsRoot.ElementAt(i).LastBlockSyncedHash, actualWallet.AccountsRoot.ElementAt(i).LastBlockSyncedHash);
                Assert.Equal(expectedWallet.AccountsRoot.ElementAt(i).LastBlockSyncedHeight, actualWallet.AccountsRoot.ElementAt(i).LastBlockSyncedHeight);

                AccountRoot accountRoot = actualWallet.AccountsRoot.ElementAt(i);
                Assert.Equal(1, accountRoot.Accounts.Count);

                for (int j = 0; j < accountRoot.Accounts.Count; j++)
                {
                    HdAccount actualAccount = accountRoot.Accounts.ElementAt(j);
                    Assert.Equal($"account {j}", actualAccount.Name);
                    Assert.Equal(j, actualAccount.Index);
                    Assert.Equal($"m/44'/105'/{j}'", actualAccount.HdPath);

                    var extKey = new ExtKey(Key.Parse(expectedWallet.EncryptedSeed, "test", expectedWallet.Network), expectedWallet.ChainCode);
                    string expectedExtendedPubKey = extKey.Derive(new KeyPath($"m/44'/105'/{j}'")).Neuter().ToString(expectedWallet.Network);
                    Assert.Equal(expectedExtendedPubKey, actualAccount.ExtendedPubKey);

                    Assert.Equal(20, actualAccount.InternalAddresses.Count);

                    for (int k = 0; k < actualAccount.InternalAddresses.Count; k++)
                    {
                        HdAddress actualAddress = actualAccount.InternalAddresses.ElementAt(k);
                        PubKey expectedAddressPubKey = ExtPubKey.Parse(expectedExtendedPubKey).Derive(new KeyPath($"1/{k}")).PubKey;
                        BitcoinPubKeyAddress expectedAddress = expectedAddressPubKey.GetAddress(expectedWallet.Network);
                        Assert.Equal(k, actualAddress.Index);
                        Assert.Equal(expectedAddress.ScriptPubKey, actualAddress.ScriptPubKey);
                        Assert.Equal(expectedAddress.ToString(), actualAddress.Address);
                        Assert.Equal(expectedAddressPubKey.ScriptPubKey, actualAddress.Pubkey);
                        Assert.Equal($"m/44'/105'/{j}'/1/{k}", actualAddress.HdPath);
                        Assert.Equal(0, actualAddress.Transactions.Count);
                    }

                    Assert.Equal(20, actualAccount.ExternalAddresses.Count);
                    for (int l = 0; l < actualAccount.ExternalAddresses.Count; l++)
                    {
                        HdAddress actualAddress = actualAccount.ExternalAddresses.ElementAt(l);
                        PubKey expectedAddressPubKey = ExtPubKey.Parse(expectedExtendedPubKey).Derive(new KeyPath($"0/{l}")).PubKey;
                        BitcoinPubKeyAddress expectedAddress = expectedAddressPubKey.GetAddress(expectedWallet.Network);
                        Assert.Equal(l, actualAddress.Index);
                        Assert.Equal(expectedAddress.ScriptPubKey, actualAddress.ScriptPubKey);
                        Assert.Equal(expectedAddress.ToString(), actualAddress.Address);
                        Assert.Equal(expectedAddressPubKey.ScriptPubKey, actualAddress.Pubkey);
                        Assert.Equal($"m/44'/105'/{j}'/0/{l}", actualAddress.HdPath);
                        Assert.Equal(0, actualAddress.Transactions.Count);
                    }
                }
            }

            Assert.Equal(2, expectedWallet.BlockLocator.Count);
            Assert.Equal(2, actualWallet.BlockLocator.Count);

            uint256 expectedBlockHash = block.GetHash();
            Assert.Equal(expectedBlockHash, expectedWallet.BlockLocator.ElementAt(0));
            Assert.Equal(expectedWallet.BlockLocator.ElementAt(0), actualWallet.BlockLocator.ElementAt(0));

            expectedBlockHash = chain.Genesis.HashBlock;
            Assert.Equal(expectedBlockHash, expectedWallet.BlockLocator.ElementAt(1));
            Assert.Equal(expectedWallet.BlockLocator.ElementAt(1), actualWallet.BlockLocator.ElementAt(1));

            Assert.Equal(actualWallet.EncryptedSeed, mnemonic.DeriveExtKey(passphrase).PrivateKey.GetEncryptedBitcoinSecret(password, KnownNetworks.StratisMain).ToWif());
            Assert.Equal(expectedWallet.EncryptedSeed, mnemonic.DeriveExtKey(passphrase).PrivateKey.GetEncryptedBitcoinSecret(password, KnownNetworks.StratisMain).ToWif());
        }

        [Fact]
        public void CreateWalletWithMnemonicListCreatesWalletUsingMnemonicList()
        {
            DataFolder dataFolder = CreateDataFolder(this);

            var chain = new ConcurrentChain(KnownNetworks.StratisMain);
            uint nonce = RandomUtils.GetUInt32();
            var block = this.Network.CreateBlock();
            block.AddTransaction(new Transaction());
            block.UpdateMerkleRoot();
            block.Header.HashPrevBlock = chain.Genesis.HashBlock;
            block.Header.Nonce = nonce;
            chain.SetTip(block.Header);

            var walletManager = new WalletManager(this.LoggerFactory.Object, KnownNetworks.StratisMain, chain, NodeSettings.Default(), new Mock<WalletSettings>().Object,
                                                    dataFolder, new Mock<IWalletFeePolicy>().Object, new Mock<IAsyncLoopFactory>().Object, new NodeLifetime(), DateTimeProvider.Default, new ScriptAddressReader());

            string password = "test";

            var mnemonic = new Mnemonic(Wordlist.French, WordCount.Eighteen);

            Mnemonic returnedMnemonic = walletManager.CreateWallet(password, "mywallet", null, mnemonic);

            Assert.Equal(mnemonic.DeriveSeed(), returnedMnemonic.DeriveSeed());
        }

        [Fact]
        public void CreateWalletWithWalletSetting100UnusedAddressBufferCreates100AddressesToMonitor()
        {
            DataFolder dataFolder = CreateDataFolder(this);

<<<<<<< HEAD
            var walletManager = this.CreateWalletManager(dataFolder, Network.Main, "-walletaddressbuffer=100");
=======
            var walletManager = this.CreateWalletManager(dataFolder, this.Network, "-walletaddressbuffer=100");
>>>>>>> 67180ab3

            walletManager.CreateWallet("test", "mywallet", null, new Mnemonic(Wordlist.English, WordCount.Eighteen));

            HdAccount hdAccount = walletManager.Wallets.Single().AccountsRoot.Single().Accounts.Single();

            Assert.Equal(100, hdAccount.ExternalAddresses.Count);
            Assert.Equal(100, hdAccount.InternalAddresses.Count);
        }

        [Fact]
        public void UpdateLastBlockSyncedHeightWhileWalletCreatedDoesNotThrowInvalidOperationException()
        {
            DataFolder dataFolder = CreateDataFolder(this);
            var loggerFactory = new Mock<ILoggerFactory>();
            loggerFactory.Setup(l => l.CreateLogger(It.IsAny<string>()))
               .Returns(new Mock<ILogger>().Object);

            var walletManager = new WalletManager(loggerFactory.Object, this.Network, new Mock<ConcurrentChain>().Object, NodeSettings.Default(), new Mock<WalletSettings>().Object,
                                                  dataFolder, new Mock<IWalletFeePolicy>().Object, new Mock<IAsyncLoopFactory>().Object, new NodeLifetime(), DateTimeProvider.Default, new ScriptAddressReader());

            var concurrentChain = new ConcurrentChain(this.Network);
            ChainedHeader tip = WalletTestsHelpers.AppendBlock(this.Network, null, concurrentChain).ChainedHeader;

            walletManager.Wallets.Add(WalletTestsHelpers.CreateWallet("wallet1"));
            walletManager.Wallets.Add(WalletTestsHelpers.CreateWallet("wallet2"));

            Parallel.For(0, 500, new ParallelOptions { MaxDegreeOfParallelism = 10 }, (int iteration) =>
            {
                walletManager.UpdateLastBlockSyncedHeight(tip);
                walletManager.Wallets.Add(WalletTestsHelpers.CreateWallet("wallet"));
                walletManager.UpdateLastBlockSyncedHeight(tip);
            });

            Assert.Equal(502, walletManager.Wallets.Count);
            Assert.True(walletManager.Wallets.All(w => w.BlockLocator != null));
        }

        [Fact]
        public void LoadWalletWithExistingWalletLoadsWalletOntoManager()
        {
            DataFolder dataFolder = CreateDataFolder(this);

            Wallet wallet = this.walletFixture.GenerateBlankWallet("testWallet", "password");

            File.WriteAllText(Path.Combine(dataFolder.WalletPath, "testWallet.wallet.json"), JsonConvert.SerializeObject(wallet, Formatting.Indented, new ByteArrayConverter()));

            var walletManager = new WalletManager(this.LoggerFactory.Object, KnownNetworks.StratisMain, new Mock<ConcurrentChain>().Object, NodeSettings.Default(), new Mock<WalletSettings>().Object,
                                                dataFolder, new Mock<IWalletFeePolicy>().Object, new Mock<IAsyncLoopFactory>().Object, new NodeLifetime(), DateTimeProvider.Default, new ScriptAddressReader());

            Wallet result = walletManager.LoadWallet("password", "testWallet");

            Assert.Equal("testWallet", result.Name);
            Assert.Equal(this.Network, result.Network);

            Assert.Single(walletManager.Wallets);
            Assert.Equal("testWallet", walletManager.Wallets.ElementAt(0).Name);
            Assert.Equal(this.Network, walletManager.Wallets.ElementAt(0).Network);
        }

        [Fact]
        public void LoadWalletWithNonExistingWalletThrowsFileNotFoundException()
        {
            Assert.Throws<FileNotFoundException>(() =>
            {
                DataFolder dataFolder = CreateDataFolder(this);

                var walletManager = new WalletManager(this.LoggerFactory.Object, KnownNetworks.StratisMain, new Mock<ConcurrentChain>().Object, NodeSettings.Default(), new Mock<WalletSettings>().Object,
                                                 dataFolder, new Mock<IWalletFeePolicy>().Object, new Mock<IAsyncLoopFactory>().Object, new NodeLifetime(), DateTimeProvider.Default, new ScriptAddressReader());

                walletManager.LoadWallet("password", "testWallet");
            });
        }

        [Fact]
        public void RecoverWalletWithEqualInputAsExistingWalletRecoversWallet()
        {
            DataFolder dataFolder = CreateDataFolder(this);

            string password = "test";
            string passphrase = "this is my magic passphrase";
            string walletName = "mywallet";

            ConcurrentChain chain = WalletTestsHelpers.PrepareChainWithBlock();
            // Prepare an existing wallet through this manager and delete the file from disk. Return the created wallet object and mnemonic.
            (Mnemonic mnemonic, Wallet wallet) deletedWallet = this.CreateWalletOnDiskAndDeleteWallet(dataFolder, password, passphrase, walletName, chain);
            Assert.False(File.Exists(Path.Combine(dataFolder.WalletPath + $"/{walletName}.wallet.json")));

            // create a fresh manager.
            var walletManager = new WalletManager(this.LoggerFactory.Object, KnownNetworks.StratisMain, chain, NodeSettings.Default(), new Mock<WalletSettings>().Object,
                dataFolder, new Mock<IWalletFeePolicy>().Object, new Mock<IAsyncLoopFactory>().Object, new NodeLifetime(), DateTimeProvider.Default, new ScriptAddressReader());

            // Try to recover it.
            Wallet recoveredWallet = walletManager.RecoverWallet(password, walletName, deletedWallet.mnemonic.ToString(), DateTime.Now.AddDays(1), passphrase);

            Assert.True(File.Exists(Path.Combine(dataFolder.WalletPath + $"/{walletName}.wallet.json")));

            Wallet expectedWallet = deletedWallet.wallet;

            Assert.Equal(expectedWallet.Name, recoveredWallet.Name);
            Assert.Equal(expectedWallet.Network, recoveredWallet.Network);
            Assert.Equal(expectedWallet.EncryptedSeed, recoveredWallet.EncryptedSeed);
            Assert.Equal(expectedWallet.ChainCode, recoveredWallet.ChainCode);

            Assert.Equal(1, expectedWallet.AccountsRoot.Count);
            Assert.Equal(1, recoveredWallet.AccountsRoot.Count);

            for (int i = 0; i < recoveredWallet.AccountsRoot.Count; i++)
            {
                Assert.Equal(expectedWallet.AccountsRoot.ElementAt(i).CoinType, recoveredWallet.AccountsRoot.ElementAt(i).CoinType);
                Assert.Equal(expectedWallet.AccountsRoot.ElementAt(i).LastBlockSyncedHeight, recoveredWallet.AccountsRoot.ElementAt(i).LastBlockSyncedHeight);
                Assert.Equal(expectedWallet.AccountsRoot.ElementAt(i).LastBlockSyncedHash, recoveredWallet.AccountsRoot.ElementAt(i).LastBlockSyncedHash);

                AccountRoot recoveredAccountRoot = recoveredWallet.AccountsRoot.ElementAt(i);
                AccountRoot expectedAccountRoot = expectedWallet.AccountsRoot.ElementAt(i);

                Assert.Equal(1, recoveredAccountRoot.Accounts.Count);
                Assert.Equal(1, expectedAccountRoot.Accounts.Count);

                for (int j = 0; j < expectedAccountRoot.Accounts.Count; j++)
                {
                    HdAccount expectedAccount = expectedAccountRoot.Accounts.ElementAt(j);
                    HdAccount recoveredAccount = recoveredAccountRoot.Accounts.ElementAt(j);
                    Assert.Equal(expectedAccount.Name, recoveredAccount.Name);
                    Assert.Equal(expectedAccount.Index, recoveredAccount.Index);
                    Assert.Equal(expectedAccount.HdPath, recoveredAccount.HdPath);
                    Assert.Equal(expectedAccount.ExtendedPubKey, expectedAccount.ExtendedPubKey);

                    Assert.Equal(20, recoveredAccount.InternalAddresses.Count);

                    for (int k = 0; k < recoveredAccount.InternalAddresses.Count; k++)
                    {
                        HdAddress expectedAddress = expectedAccount.InternalAddresses.ElementAt(k);
                        HdAddress recoveredAddress = recoveredAccount.InternalAddresses.ElementAt(k);
                        Assert.Equal(expectedAddress.Index, recoveredAddress.Index);
                        Assert.Equal(expectedAddress.ScriptPubKey, recoveredAddress.ScriptPubKey);
                        Assert.Equal(expectedAddress.Address, recoveredAddress.Address);
                        Assert.Equal(expectedAddress.Pubkey, recoveredAddress.Pubkey);
                        Assert.Equal(expectedAddress.HdPath, recoveredAddress.HdPath);
                        Assert.Equal(0, expectedAddress.Transactions.Count);
                        Assert.Equal(expectedAddress.Transactions.Count, recoveredAddress.Transactions.Count);
                    }

                    Assert.Equal(20, recoveredAccount.ExternalAddresses.Count);
                    for (int l = 0; l < recoveredAccount.ExternalAddresses.Count; l++)
                    {
                        HdAddress expectedAddress = expectedAccount.ExternalAddresses.ElementAt(l);
                        HdAddress recoveredAddress = recoveredAccount.ExternalAddresses.ElementAt(l);
                        Assert.Equal(expectedAddress.Index, recoveredAddress.Index);
                        Assert.Equal(expectedAddress.ScriptPubKey, recoveredAddress.ScriptPubKey);
                        Assert.Equal(expectedAddress.Address, recoveredAddress.Address);
                        Assert.Equal(expectedAddress.Pubkey, recoveredAddress.Pubkey);
                        Assert.Equal(expectedAddress.HdPath, recoveredAddress.HdPath);
                        Assert.Equal(0, expectedAddress.Transactions.Count);
                        Assert.Equal(expectedAddress.Transactions.Count, recoveredAddress.Transactions.Count);
                    }
                }
            }

            Assert.Equal(2, expectedWallet.BlockLocator.Count);
            Assert.Equal(2, recoveredWallet.BlockLocator.Count);
            Assert.Equal(expectedWallet.BlockLocator.ElementAt(0), recoveredWallet.BlockLocator.ElementAt(0));
            Assert.Equal(expectedWallet.BlockLocator.ElementAt(1), recoveredWallet.BlockLocator.ElementAt(1));
            Assert.Equal(expectedWallet.EncryptedSeed, recoveredWallet.EncryptedSeed);
        }

        [Fact]
        public void RecoverWalletOnlyWithPasswordWalletRecoversWallet()
        {
            DataFolder dataFolder = CreateDataFolder(this);

            string password = "test";
            string walletName = "mywallet";

            ConcurrentChain chain = WalletTestsHelpers.PrepareChainWithBlock();
            // prepare an existing wallet through this manager and delete the file from disk. Return the created wallet object and mnemonic.
            (Mnemonic mnemonic, Wallet wallet) deletedWallet = this.CreateWalletOnDiskAndDeleteWallet(dataFolder, password, password, walletName, chain);
            Assert.False(File.Exists(Path.Combine(dataFolder.WalletPath + $"/{walletName}.wallet.json")));

            // create a fresh manager.
            var walletManager = new WalletManager(this.LoggerFactory.Object, KnownNetworks.StratisMain, chain, NodeSettings.Default(), new Mock<WalletSettings>().Object,
                dataFolder, new Mock<IWalletFeePolicy>().Object, new Mock<IAsyncLoopFactory>().Object, new NodeLifetime(), DateTimeProvider.Default, new ScriptAddressReader());

            // try to recover it.
            Wallet recoveredWallet = walletManager.RecoverWallet(password, walletName, deletedWallet.mnemonic.ToString(), DateTime.Now.AddDays(1), password);

            Assert.True(File.Exists(Path.Combine(dataFolder.WalletPath + $"/{walletName}.wallet.json")));

            Wallet expectedWallet = deletedWallet.wallet;

            Assert.Equal(expectedWallet.Name, recoveredWallet.Name);
            Assert.Equal(expectedWallet.Network, recoveredWallet.Network);
            Assert.Equal(expectedWallet.EncryptedSeed, recoveredWallet.EncryptedSeed);
            Assert.Equal(expectedWallet.ChainCode, recoveredWallet.ChainCode);

            Assert.Equal(1, expectedWallet.AccountsRoot.Count);
            Assert.Equal(1, recoveredWallet.AccountsRoot.Count);

            for (int i = 0; i < recoveredWallet.AccountsRoot.Count; i++)
            {
                Assert.Equal(expectedWallet.AccountsRoot.ElementAt(i).CoinType, recoveredWallet.AccountsRoot.ElementAt(i).CoinType);
                Assert.Equal(expectedWallet.AccountsRoot.ElementAt(i).LastBlockSyncedHeight, recoveredWallet.AccountsRoot.ElementAt(i).LastBlockSyncedHeight);
                Assert.Equal(expectedWallet.AccountsRoot.ElementAt(i).LastBlockSyncedHash, recoveredWallet.AccountsRoot.ElementAt(i).LastBlockSyncedHash);

                AccountRoot recoveredAccountRoot = recoveredWallet.AccountsRoot.ElementAt(i);
                AccountRoot expectedAccountRoot = expectedWallet.AccountsRoot.ElementAt(i);

                Assert.Equal(1, recoveredAccountRoot.Accounts.Count);
                Assert.Equal(1, expectedAccountRoot.Accounts.Count);

                for (int j = 0; j < expectedAccountRoot.Accounts.Count; j++)
                {
                    HdAccount expectedAccount = expectedAccountRoot.Accounts.ElementAt(j);
                    HdAccount recoveredAccount = recoveredAccountRoot.Accounts.ElementAt(j);
                    Assert.Equal(expectedAccount.Name, recoveredAccount.Name);
                    Assert.Equal(expectedAccount.Index, recoveredAccount.Index);
                    Assert.Equal(expectedAccount.HdPath, recoveredAccount.HdPath);
                    Assert.Equal(expectedAccount.ExtendedPubKey, expectedAccount.ExtendedPubKey);

                    Assert.Equal(20, recoveredAccount.InternalAddresses.Count);

                    for (int k = 0; k < recoveredAccount.InternalAddresses.Count; k++)
                    {
                        HdAddress expectedAddress = expectedAccount.InternalAddresses.ElementAt(k);
                        HdAddress recoveredAddress = recoveredAccount.InternalAddresses.ElementAt(k);
                        Assert.Equal(expectedAddress.Index, recoveredAddress.Index);
                        Assert.Equal(expectedAddress.ScriptPubKey, recoveredAddress.ScriptPubKey);
                        Assert.Equal(expectedAddress.Address, recoveredAddress.Address);
                        Assert.Equal(expectedAddress.Pubkey, recoveredAddress.Pubkey);
                        Assert.Equal(expectedAddress.HdPath, recoveredAddress.HdPath);
                        Assert.Equal(0, expectedAddress.Transactions.Count);
                        Assert.Equal(expectedAddress.Transactions.Count, recoveredAddress.Transactions.Count);
                    }

                    Assert.Equal(20, recoveredAccount.ExternalAddresses.Count);
                    for (int l = 0; l < recoveredAccount.ExternalAddresses.Count; l++)
                    {
                        HdAddress expectedAddress = expectedAccount.ExternalAddresses.ElementAt(l);
                        HdAddress recoveredAddress = recoveredAccount.ExternalAddresses.ElementAt(l);
                        Assert.Equal(expectedAddress.Index, recoveredAddress.Index);
                        Assert.Equal(expectedAddress.ScriptPubKey, recoveredAddress.ScriptPubKey);
                        Assert.Equal(expectedAddress.Address, recoveredAddress.Address);
                        Assert.Equal(expectedAddress.Pubkey, recoveredAddress.Pubkey);
                        Assert.Equal(expectedAddress.HdPath, recoveredAddress.HdPath);
                        Assert.Equal(0, expectedAddress.Transactions.Count);
                        Assert.Equal(expectedAddress.Transactions.Count, recoveredAddress.Transactions.Count);
                    }
                }
            }

            Assert.Equal(2, expectedWallet.BlockLocator.Count);
            Assert.Equal(2, recoveredWallet.BlockLocator.Count);
            Assert.Equal(expectedWallet.BlockLocator.ElementAt(0), recoveredWallet.BlockLocator.ElementAt(0));
            Assert.Equal(expectedWallet.BlockLocator.ElementAt(1), recoveredWallet.BlockLocator.ElementAt(1));
            Assert.Equal(expectedWallet.EncryptedSeed, recoveredWallet.EncryptedSeed);
        }

        [Fact]
        public void LoadKeysLookupInParallelDoesNotThrowInvalidOperationException()
        {
            DataFolder dataFolder = CreateDataFolder(this);

            var walletManager = new WalletManager(this.LoggerFactory.Object, this.Network, new Mock<ConcurrentChain>().Object, NodeSettings.Default(), new Mock<WalletSettings>().Object,
                dataFolder, new Mock<IWalletFeePolicy>().Object, new Mock<IAsyncLoopFactory>().Object, new NodeLifetime(), DateTimeProvider.Default, new ScriptAddressReader());

            // generate 3 wallet with 2 accounts containing 20 external and 20 internal addresses each.
            walletManager.Wallets.Add(WalletTestsHelpers.CreateWallet("wallet1"));
            walletManager.Wallets.Add(WalletTestsHelpers.CreateWallet("wallet2"));
            walletManager.Wallets.Add(WalletTestsHelpers.CreateWallet("wallet3"));
            WalletTestsHelpers.AddAddressesToWallet(walletManager, 20);

            Parallel.For(0, 5000, new ParallelOptions { MaxDegreeOfParallelism = 10 }, (int iteration) =>
            {
                walletManager.LoadKeysLookupLock();
                walletManager.LoadKeysLookupLock();
                walletManager.LoadKeysLookupLock();
            });

            Assert.Equal(240, walletManager.keysLookup.Count);
        }

        [Fact]
        public void GetUnusedAccountUsingNameForNonExistinAccountThrowsWalletException()
        {
            DataFolder dataFolder = CreateDataFolder(this);
            Assert.Throws<WalletException>(() =>
            {
                var walletManager = new WalletManager(this.LoggerFactory.Object, this.Network, new Mock<ConcurrentChain>().Object, NodeSettings.Default(), new Mock<WalletSettings>().Object,
                    dataFolder, new Mock<IWalletFeePolicy>().Object, new Mock<IAsyncLoopFactory>().Object, new NodeLifetime(), DateTimeProvider.Default, new ScriptAddressReader());

                walletManager.GetUnusedAccount("nonexisting", "password");
            });
        }

        [Fact]
        public void GetUnusedAccountUsingWalletNameWithExistingAccountReturnsUnusedAccountIfExistsOnWallet()
        {
            DataFolder dataFolder = CreateDataFolder(this);

            var walletManager = new WalletManager(this.LoggerFactory.Object, this.Network, new Mock<ConcurrentChain>().Object, NodeSettings.Default(), new Mock<WalletSettings>().Object,
                dataFolder, new Mock<IWalletFeePolicy>().Object, new Mock<IAsyncLoopFactory>().Object, new NodeLifetime(), DateTimeProvider.Default, new ScriptAddressReader());
            Wallet wallet = this.walletFixture.GenerateBlankWallet("testWallet", "password");
            wallet.AccountsRoot.ElementAt(0).Accounts.Add(new HdAccount { Name = "unused" });
            walletManager.Wallets.Add(wallet);

            HdAccount result = walletManager.GetUnusedAccount("testWallet", "password");

            Assert.Equal("unused", result.Name);
            Assert.False(File.Exists(Path.Combine(dataFolder.WalletPath + $"/testWallet.wallet.json")));
        }

        [Fact]
        public void GetUnusedAccountUsingWalletNameWithoutUnusedAccountsCreatesAccountAndSavesWallet()
        {
            DataFolder dataFolder = CreateDataFolder(this);

            var walletManager = new WalletManager(this.LoggerFactory.Object, this.Network, new Mock<ConcurrentChain>().Object, NodeSettings.Default(), new Mock<WalletSettings>().Object,
                dataFolder, new Mock<IWalletFeePolicy>().Object, new Mock<IAsyncLoopFactory>().Object, new NodeLifetime(), DateTimeProvider.Default, new ScriptAddressReader());
            Wallet wallet = this.walletFixture.GenerateBlankWallet("testWallet", "password");
            wallet.AccountsRoot.ElementAt(0).Accounts.Clear();
            walletManager.Wallets.Add(wallet);

            HdAccount result = walletManager.GetUnusedAccount("testWallet", "password");

            Assert.Equal("account 0", result.Name);
            Assert.True(File.Exists(Path.Combine(dataFolder.WalletPath + $"/testWallet.wallet.json")));
        }

        [Fact]
        public void GetUnusedAccountUsingWalletWithExistingAccountReturnsUnusedAccountIfExistsOnWallet()
        {
            DataFolder dataFolder = CreateDataFolder(this);

            var walletManager = new WalletManager(this.LoggerFactory.Object, this.Network, new Mock<ConcurrentChain>().Object, NodeSettings.Default(), new Mock<WalletSettings>().Object,
                dataFolder, new Mock<IWalletFeePolicy>().Object, new Mock<IAsyncLoopFactory>().Object, new NodeLifetime(), DateTimeProvider.Default, new ScriptAddressReader());
            Wallet wallet = this.walletFixture.GenerateBlankWallet("testWallet", "password");
            wallet.AccountsRoot.ElementAt(0).Accounts.Add(new HdAccount { Name = "unused" });
            walletManager.Wallets.Add(wallet);

            HdAccount result = walletManager.GetUnusedAccount(wallet, "password");

            Assert.Equal("unused", result.Name);
            Assert.False(File.Exists(Path.Combine(dataFolder.WalletPath + $"/testWallet.wallet.json")));
        }

        [Fact]
        public void GetUnusedAccountUsingWalletWithoutUnusedAccountsCreatesAccountAndSavesWallet()
        {
            DataFolder dataFolder = CreateDataFolder(this);

            var walletManager = new WalletManager(this.LoggerFactory.Object, this.Network, new Mock<ConcurrentChain>().Object, NodeSettings.Default(), new Mock<WalletSettings>().Object,
                dataFolder, new Mock<IWalletFeePolicy>().Object, new Mock<IAsyncLoopFactory>().Object, new NodeLifetime(), DateTimeProvider.Default, new ScriptAddressReader());
            Wallet wallet = this.walletFixture.GenerateBlankWallet("testWallet", "password");
            wallet.AccountsRoot.ElementAt(0).Accounts.Clear();
            walletManager.Wallets.Add(wallet);

            HdAccount result = walletManager.GetUnusedAccount(wallet, "password");

            Assert.Equal("account 0", result.Name);
            Assert.True(File.Exists(Path.Combine(dataFolder.WalletPath + $"/testWallet.wallet.json")));
        }

        [Fact]
        public void CreateNewAccountGivenNoAccountsExistingInWalletCreatesNewAccount()
        {
            DataFolder dataFolder = CreateDataFolder(this);

            var walletManager = new WalletManager(this.LoggerFactory.Object, this.Network, new Mock<ConcurrentChain>().Object, NodeSettings.Default(), new Mock<WalletSettings>().Object,
                dataFolder, new Mock<IWalletFeePolicy>().Object, new Mock<IAsyncLoopFactory>().Object, new NodeLifetime(), DateTimeProvider.Default, new ScriptAddressReader());
            Wallet wallet = this.walletFixture.GenerateBlankWallet("testWallet", "password");
            wallet.AccountsRoot.ElementAt(0).Accounts.Clear();

            HdAccount result = wallet.AddNewAccount("password", (CoinType)this.Network.Consensus.CoinType, DateTimeOffset.UtcNow);

            Assert.Equal(1, wallet.AccountsRoot.ElementAt(0).Accounts.Count);
            var extKey = new ExtKey(Key.Parse(wallet.EncryptedSeed, "password", wallet.Network), wallet.ChainCode);
            string expectedExtendedPubKey = extKey.Derive(new KeyPath($"m/44'/0'/0'")).Neuter().ToString(wallet.Network);
            Assert.Equal($"account 0", result.Name);
            Assert.Equal(0, result.Index);
            Assert.Equal($"m/44'/0'/0'", result.HdPath);
            Assert.Equal(expectedExtendedPubKey, result.ExtendedPubKey);
            Assert.Equal(0, result.InternalAddresses.Count);
            Assert.Equal(0, result.ExternalAddresses.Count);
        }

        [Fact]
        public void CreateNewAccountGivenExistingAccountInWalletCreatesNewAccount()
        {
            DataFolder dataFolder = CreateDataFolder(this);

            Network network = this.Network;
            var walletManager = new WalletManager(this.LoggerFactory.Object, network, new Mock<ConcurrentChain>().Object, NodeSettings.Default(), new Mock<WalletSettings>().Object,
                dataFolder, new Mock<IWalletFeePolicy>().Object, new Mock<IAsyncLoopFactory>().Object, new NodeLifetime(), DateTimeProvider.Default, new ScriptAddressReader());
            Wallet wallet = this.walletFixture.GenerateBlankWallet("testWallet", "password");
            wallet.AccountsRoot.ElementAt(0).Accounts.Add(new HdAccount { Name = "unused" });

            HdAccount result = wallet.AddNewAccount("password", (CoinType)this.Network.Consensus.CoinType, DateTimeOffset.UtcNow);

            Assert.Equal(2, wallet.AccountsRoot.ElementAt(0).Accounts.Count);
            var extKey = new ExtKey(Key.Parse(wallet.EncryptedSeed, "password", wallet.Network), wallet.ChainCode);
            string expectedExtendedPubKey = extKey.Derive(new KeyPath($"m/44'/0'/1'")).Neuter().ToString(wallet.Network);
            Assert.Equal($"account 1", result.Name);
            Assert.Equal(1, result.Index);
            Assert.Equal($"m/44'/0'/1'", result.HdPath);
            Assert.Equal(expectedExtendedPubKey, result.ExtendedPubKey);
            Assert.Equal(0, result.InternalAddresses.Count);
            Assert.Equal(0, result.ExternalAddresses.Count);
        }

        [Fact]
        public void GetUnusedAddressUsingNameWithWalletWithoutAccountOfGivenNameThrowsException()
        {
            Assert.Throws<WalletException>(() =>
            {
                var walletManager = new WalletManager(this.LoggerFactory.Object, this.Network, new Mock<ConcurrentChain>().Object, NodeSettings.Default(), new Mock<WalletSettings>().Object,
                    CreateDataFolder(this), new Mock<IWalletFeePolicy>().Object, new Mock<IAsyncLoopFactory>().Object, new NodeLifetime(), DateTimeProvider.Default, new ScriptAddressReader());
                Wallet wallet = this.walletFixture.GenerateBlankWallet("testWallet", "password");
                walletManager.Wallets.Add(wallet);

                HdAddress result = walletManager.GetUnusedAddress(new WalletAccountReference("testWallet", "unexistingAccount"));
            });
        }

        [Fact]
        public void GetUnusedAddressUsingNameForNonExistinAccountThrowsWalletException()
        {
            Assert.Throws<WalletException>(() =>
            {
                var walletManager = new WalletManager(this.LoggerFactory.Object, this.Network, new Mock<ConcurrentChain>().Object, NodeSettings.Default(), new Mock<WalletSettings>().Object,
                    CreateDataFolder(this), new Mock<IWalletFeePolicy>().Object, new Mock<IAsyncLoopFactory>().Object, new NodeLifetime(), DateTimeProvider.Default, new ScriptAddressReader());

                walletManager.GetUnusedAddress(new WalletAccountReference("nonexisting", "account"));
            });
        }

        [Fact]
        public void GetUnusedAddressWithWalletHavingUnusedAddressReturnsAddress()
        {
            DataFolder dataFolder = CreateDataFolder(this);

            var walletManager = new WalletManager(this.LoggerFactory.Object, this.Network, new Mock<ConcurrentChain>().Object, NodeSettings.Default(), new Mock<WalletSettings>().Object,
                dataFolder, new Mock<IWalletFeePolicy>().Object, new Mock<IAsyncLoopFactory>().Object, new NodeLifetime(), DateTimeProvider.Default, new ScriptAddressReader());
            Wallet wallet = this.walletFixture.GenerateBlankWallet("myWallet", "password");
            wallet.AccountsRoot.ElementAt(0).Accounts.Add(new HdAccount
            {
                Index = 0,
                Name = "myAccount",
                ExternalAddresses = new List<HdAddress>
                {
                    new HdAddress {
                        Index = 0,
                        Address = "myUsedAddress",
                        Transactions = new List<TransactionData>
                        {
                            new TransactionData()
                        }
                    },
                     new HdAddress {
                        Index = 1,
                        Address = "myUnusedAddress",
                        Transactions = new List<TransactionData>()
                    }
                },
                InternalAddresses = null
            });
            walletManager.Wallets.Add(wallet);

            HdAddress result = walletManager.GetUnusedAddress(new WalletAccountReference("myWallet", "myAccount"));

            Assert.Equal("myUnusedAddress", result.Address);
        }

        [Fact]
        public void GetOrCreateChangeAddressWithWalletHavingUnusedAddressReturnsAddress()
        {
            DataFolder dataFolder = CreateDataFolder(this);
            var walletManager = new WalletManager(this.LoggerFactory.Object, this.Network, new Mock<ConcurrentChain>().Object, NodeSettings.Default(), new Mock<WalletSettings>().Object,
                dataFolder, new Mock<IWalletFeePolicy>().Object, new Mock<IAsyncLoopFactory>().Object, new NodeLifetime(), DateTimeProvider.Default, new ScriptAddressReader());
            Wallet wallet = this.walletFixture.GenerateBlankWallet("myWallet", "password");
            var bob = new BitcoinSecret(new Key(), KnownNetworks.RegTest);
            var alice = new BitcoinSecret(new Key(), KnownNetworks.RegTest);
            wallet.AccountsRoot.ElementAt(0).Accounts.Add(new HdAccount
            {
                Index = 0,
                Name = "myAccount",
                InternalAddresses = new List<HdAddress>
                {
                    new HdAddress {
                        Index = 0,
                        Address = bob.GetAddress().ToString(),
                        ScriptPubKey = bob.ScriptPubKey,
                        Transactions = new List<TransactionData>
                        {
                            new TransactionData()
                        }
                    },
                    new HdAddress {
                        Index = 1,
                        Address = alice.GetAddress().ToString(),
                        ScriptPubKey = alice.ScriptPubKey,
                        Transactions = new List<TransactionData>()
                    }
                },
                ExternalAddresses = new List<HdAddress>()
            });
            walletManager.Wallets.Add(wallet);

            HdAddress result = walletManager.GetUnusedChangeAddress(new WalletAccountReference(wallet.Name, wallet.AccountsRoot.First().Accounts.First().Name));

            Assert.Equal(alice.GetAddress().ToString(), result.Address);
        }

        [Fact]
        public void GetOrCreateChangeAddressWithWalletNotHavingUnusedAddressReturnsAddress()
        {
            DataFolder dataFolder = CreateDataFolder(this);
            Directory.CreateDirectory(dataFolder.WalletPath);
            var walletManager = new WalletManager(this.LoggerFactory.Object, this.Network, new Mock<ConcurrentChain>().Object, NodeSettings.Default(), new Mock<WalletSettings>().Object,
                dataFolder, new Mock<IWalletFeePolicy>().Object, new Mock<IAsyncLoopFactory>().Object, new NodeLifetime(), DateTimeProvider.Default, new ScriptAddressReader());
            Wallet wallet = this.walletFixture.GenerateBlankWallet("myWallet", "password");

            var extKey = new ExtKey(Key.Parse(wallet.EncryptedSeed, "password", wallet.Network), wallet.ChainCode);
            string accountExtendedPubKey = extKey.Derive(new KeyPath($"m/44'/0'/0'")).Neuter().ToString(wallet.Network);

            wallet.AccountsRoot.ElementAt(0).Accounts.Add(new HdAccount
            {
                Index = 0,
                Name = "myAccount",
                HdPath = "m/44'/0'/0'",
                ExtendedPubKey = accountExtendedPubKey,
                InternalAddresses = new List<HdAddress>(),
                ExternalAddresses = new List<HdAddress>()
            });
            walletManager.Wallets.Add(wallet);

            HdAddress result = walletManager.GetUnusedChangeAddress(new WalletAccountReference(wallet.Name, wallet.AccountsRoot.First().Accounts.First().Name));

            Assert.NotNull(result.Address);
        }

        [Fact]
        public void GetUnusedAddressWithoutWalletHavingUnusedAddressCreatesAddressAndSavesWallet()
        {
            DataFolder dataFolder = CreateDataFolder(this);
            Directory.CreateDirectory(dataFolder.WalletPath);
            var walletManager = new WalletManager(this.LoggerFactory.Object, this.Network, new Mock<ConcurrentChain>().Object, NodeSettings.Default(), new Mock<WalletSettings>().Object,
                dataFolder, new Mock<IWalletFeePolicy>().Object, new Mock<IAsyncLoopFactory>().Object, new NodeLifetime(), DateTimeProvider.Default, new ScriptAddressReader());
            Wallet wallet = this.walletFixture.GenerateBlankWallet("myWallet", "password");
            var extKey = new ExtKey(Key.Parse(wallet.EncryptedSeed, "password", wallet.Network), wallet.ChainCode);
            string accountExtendedPubKey = extKey.Derive(new KeyPath($"m/44'/0'/0'")).Neuter().ToString(wallet.Network);
            wallet.AccountsRoot.ElementAt(0).Accounts.Add(new HdAccount
            {
                Index = 0,
                Name = "myAccount",
                HdPath = "m/44'/0'/0'",
                ExternalAddresses = new List<HdAddress>
                {
                    new HdAddress {
                        Index = 0,
                        Address = "myUsedAddress",
                        ScriptPubKey = new Script(),
                        Transactions = new List<TransactionData>
                        {
                            new TransactionData()
                        },
                    }
                },
                InternalAddresses = new List<HdAddress>(),
                ExtendedPubKey = accountExtendedPubKey
            });
            walletManager.Wallets.Add(wallet);

            HdAddress result = walletManager.GetUnusedAddress(new WalletAccountReference("myWallet", "myAccount"));

            var keyPath = new KeyPath($"0/1");
            ExtPubKey extPubKey = ExtPubKey.Parse(accountExtendedPubKey).Derive(keyPath);
            PubKey pubKey = extPubKey.PubKey;
            BitcoinPubKeyAddress address = pubKey.GetAddress(wallet.Network);
            Assert.Equal(1, result.Index);
            Assert.Equal("m/44'/0'/0'/0/1", result.HdPath);
            Assert.Equal(address.ToString(), result.Address);
            Assert.Equal(pubKey.ScriptPubKey, result.Pubkey);
            Assert.Equal(address.ScriptPubKey, result.ScriptPubKey);
            Assert.Equal(0, result.Transactions.Count);
            Assert.True(File.Exists(Path.Combine(dataFolder.WalletPath + $"/myWallet.wallet.json")));
        }

        [Fact]
        public void GetHistoryByNameWithExistingWalletReturnsAllAddressesWithTransactions()
        {
            var walletManager = new WalletManager(this.LoggerFactory.Object, this.Network, new Mock<ConcurrentChain>().Object, NodeSettings.Default(), new Mock<WalletSettings>().Object,
                CreateDataFolder(this), new Mock<IWalletFeePolicy>().Object, new Mock<IAsyncLoopFactory>().Object, new NodeLifetime(), DateTimeProvider.Default, new ScriptAddressReader());
            Wallet wallet = this.walletFixture.GenerateBlankWallet("myWallet", "password");
            wallet.AccountsRoot.ElementAt(0).Accounts.Add(new HdAccount
            {
                Index = 0,
                Name = "myAccount",
                HdPath = "m/44'/0'/0'",
                ExternalAddresses = new List<HdAddress>
                {
                    WalletTestsHelpers.CreateAddressWithEmptyTransaction(0, "myUsedExternalAddress"),
                    WalletTestsHelpers.CreateAddressWithoutTransaction(1, "myUnusedExternalAddress"),
                },
                InternalAddresses = new List<HdAddress> {
                    WalletTestsHelpers.CreateAddressWithEmptyTransaction(0, "myUsedInternalAddress"),
                    WalletTestsHelpers.CreateAddressWithoutTransaction(1, "myUnusedInternalAddress"),
                },
                ExtendedPubKey = "blabla"
            });
            walletManager.Wallets.Add(wallet);

            List<AccountHistory> result = walletManager.GetHistory("myWallet").ToList();

            Assert.NotEmpty(result);
            Assert.Single(result);
            AccountHistory accountHistory = result.ElementAt(0);
            Assert.NotNull(accountHistory.Account);
            Assert.Equal("myAccount", accountHistory.Account.Name);
            Assert.NotEmpty(accountHistory.History);
            Assert.Equal(2, accountHistory.History.Count());

            FlatHistory historyAddress = accountHistory.History.ElementAt(0);
            Assert.Equal("myUsedExternalAddress", historyAddress.Address.Address);
            historyAddress = accountHistory.History.ElementAt(1);
            Assert.Equal("myUsedInternalAddress", historyAddress.Address.Address);
        }

        [Fact]
        public void GetHistoryByAccountWithExistingAccountReturnsAllAddressesWithTransactions()
        {
            var walletManager = new WalletManager(this.LoggerFactory.Object, this.Network, new Mock<ConcurrentChain>().Object, NodeSettings.Default(), new Mock<WalletSettings>().Object,
                CreateDataFolder(this), new Mock<IWalletFeePolicy>().Object, new Mock<IAsyncLoopFactory>().Object, new NodeLifetime(), DateTimeProvider.Default, new ScriptAddressReader());
            Wallet wallet = this.walletFixture.GenerateBlankWallet("myWallet", "password");

            var account = new HdAccount
            {
                Index = 0,
                Name = "myAccount",
                HdPath = "m/44'/0'/0'",
                ExternalAddresses = new List<HdAddress>
                {
                    WalletTestsHelpers.CreateAddressWithEmptyTransaction(0, "myUsedExternalAddress"),
                    WalletTestsHelpers.CreateAddressWithoutTransaction(1, "myUnusedExternalAddress"),
                },
                InternalAddresses = new List<HdAddress>
                {
                    WalletTestsHelpers.CreateAddressWithEmptyTransaction(0, "myUsedInternalAddress"),
                    WalletTestsHelpers.CreateAddressWithoutTransaction(1, "myUnusedInternalAddress"),
                },
                ExtendedPubKey = "blabla"
            };

            wallet.AccountsRoot.ElementAt(0).Accounts.Add(account);
            walletManager.Wallets.Add(wallet);

            AccountHistory accountHistory = walletManager.GetHistory(account);

            Assert.NotNull(accountHistory);
            Assert.NotNull(accountHistory.Account);
            Assert.Equal("myAccount", accountHistory.Account.Name);
            Assert.NotEmpty(accountHistory.History);
            Assert.Equal(2, accountHistory.History.Count());

            FlatHistory historyAddress = accountHistory.History.ElementAt(0);
            Assert.Equal("myUsedExternalAddress", historyAddress.Address.Address);
            historyAddress = accountHistory.History.ElementAt(1);
            Assert.Equal("myUsedInternalAddress", historyAddress.Address.Address);
        }

        [Fact]
        public void GetHistoryByAccountWithoutHavingAddressesWithTransactionsReturnsEmptyList()
        {
            var walletManager = new WalletManager(this.LoggerFactory.Object, this.Network, new Mock<ConcurrentChain>().Object, NodeSettings.Default(), new Mock<WalletSettings>().Object,
                CreateDataFolder(this), new Mock<IWalletFeePolicy>().Object, new Mock<IAsyncLoopFactory>().Object, new NodeLifetime(), DateTimeProvider.Default, new ScriptAddressReader());
            Wallet wallet = this.walletFixture.GenerateBlankWallet("myWallet", "password");

            var account = new HdAccount
            {
                Index = 0,
                Name = "myAccount",
                HdPath = "m/44'/0'/0'",
                ExternalAddresses = new List<HdAddress>(),
                InternalAddresses = new List<HdAddress>(),
                ExtendedPubKey = "blabla"
            };
            wallet.AccountsRoot.ElementAt(0).Accounts.Add(account);
            walletManager.Wallets.Add(wallet);

            AccountHistory result = walletManager.GetHistory(account);

            Assert.NotNull(result.Account);
            Assert.Equal("myAccount", result.Account.Name);
            Assert.Empty(result.History);
        }

        [Fact]
        public void GetHistoryByWalletNameWithoutExistingWalletThrowsWalletException()
        {
            Assert.Throws<WalletException>(() =>
            {
                var walletManager = new WalletManager(this.LoggerFactory.Object, this.Network, new Mock<ConcurrentChain>().Object, NodeSettings.Default(), new Mock<WalletSettings>().Object,
                    CreateDataFolder(this), new Mock<IWalletFeePolicy>().Object, new Mock<IAsyncLoopFactory>().Object, new NodeLifetime(), DateTimeProvider.Default, new ScriptAddressReader());
                walletManager.GetHistory("noname");
            });
        }

        [Fact]
        public void GetWalletByNameWithExistingWalletReturnsWallet()
        {
            var walletManager = new WalletManager(this.LoggerFactory.Object, this.Network, new Mock<ConcurrentChain>().Object, NodeSettings.Default(), new Mock<WalletSettings>().Object,
                CreateDataFolder(this), new Mock<IWalletFeePolicy>().Object, new Mock<IAsyncLoopFactory>().Object, new NodeLifetime(), DateTimeProvider.Default, new ScriptAddressReader());
            Wallet wallet = this.walletFixture.GenerateBlankWallet("myWallet", "password");
            walletManager.Wallets.Add(wallet);

            Wallet result = walletManager.GetWallet("myWallet");

            Assert.Equal(wallet.EncryptedSeed, result.EncryptedSeed);
        }

        [Fact]
        public void GetWalletByNameWithoutExistingWalletThrowsWalletException()
        {
            Assert.Throws<WalletException>(() =>
            {
                var walletManager = new WalletManager(this.LoggerFactory.Object, this.Network, new Mock<ConcurrentChain>().Object, NodeSettings.Default(), new Mock<WalletSettings>().Object,
                    CreateDataFolder(this), new Mock<IWalletFeePolicy>().Object, new Mock<IAsyncLoopFactory>().Object, new NodeLifetime(), DateTimeProvider.Default, new ScriptAddressReader());
                walletManager.GetWallet("noname");
            });
        }

        [Fact]
        public void GetAccountsByNameWithExistingWalletReturnsAccountsFromWallet()
        {
            var walletManager = new WalletManager(this.LoggerFactory.Object, this.Network, new Mock<ConcurrentChain>().Object, NodeSettings.Default(), new Mock<WalletSettings>().Object,
                CreateDataFolder(this), new Mock<IWalletFeePolicy>().Object, new Mock<IAsyncLoopFactory>().Object, new NodeLifetime(), DateTimeProvider.Default, new ScriptAddressReader());
            Wallet wallet = this.walletFixture.GenerateBlankWallet("myWallet", "password");
            wallet.AccountsRoot.ElementAt(0).Accounts.Add(new HdAccount { Name = "Account 0" });
            wallet.AccountsRoot.ElementAt(0).Accounts.Add(new HdAccount { Name = "Account 1" });
            wallet.AccountsRoot.Add(new AccountRoot()
            {
                CoinType = CoinType.Stratis,
                Accounts = new List<HdAccount> { new HdAccount { Name = "Account 2" } }
            });
            wallet.AccountsRoot.Add(new AccountRoot()
            {
                CoinType = CoinType.Bitcoin,
                Accounts = new List<HdAccount> { new HdAccount { Name = "Account 3" } }
            });
            walletManager.Wallets.Add(wallet);

            IEnumerable<HdAccount> result = walletManager.GetAccounts("myWallet");

            Assert.Equal(3, result.Count());
            Assert.Equal("Account 0", result.ElementAt(0).Name);
            Assert.Equal("Account 1", result.ElementAt(1).Name);
            Assert.Equal("Account 3", result.ElementAt(2).Name);
        }

        [Fact]
        public void GetAccountsByNameWithExistingWalletMissingAccountsReturnsEmptyList()
        {
            var walletManager = new WalletManager(this.LoggerFactory.Object, this.Network, new Mock<ConcurrentChain>().Object, NodeSettings.Default(), new Mock<WalletSettings>().Object,
                CreateDataFolder(this), new Mock<IWalletFeePolicy>().Object, new Mock<IAsyncLoopFactory>().Object, new NodeLifetime(), DateTimeProvider.Default, new ScriptAddressReader());
            Wallet wallet = this.walletFixture.GenerateBlankWallet("myWallet", "password");
            wallet.AccountsRoot.Clear();
            walletManager.Wallets.Add(wallet);

            IEnumerable<HdAccount> result = walletManager.GetAccounts("myWallet");

            Assert.Empty(result);
        }

        [Fact]
        public void GetAccountsByNameWithoutExistingWalletThrowsWalletException()
        {
            Assert.Throws<WalletException>(() =>
            {
                var walletManager = new WalletManager(this.LoggerFactory.Object, this.Network, new Mock<ConcurrentChain>().Object, NodeSettings.Default(), new Mock<WalletSettings>().Object,
                    CreateDataFolder(this), new Mock<IWalletFeePolicy>().Object, new Mock<IAsyncLoopFactory>().Object, new NodeLifetime(), DateTimeProvider.Default, new ScriptAddressReader());

                walletManager.GetAccounts("myWallet");
            });
        }

        [Fact]
        public void LastBlockHeightWithoutWalletsReturnsChainTipHeight()
        {
            var chain = new ConcurrentChain(KnownNetworks.StratisMain);
            uint nonce = RandomUtils.GetUInt32();
            var block = this.Network.CreateBlock();
            block.AddTransaction(this.Network.CreateTransaction());
            block.UpdateMerkleRoot();
            block.Header.HashPrevBlock = chain.Genesis.HashBlock;
            block.Header.Nonce = nonce;
            chain.SetTip(block.Header);

            var walletManager = new WalletManager(this.LoggerFactory.Object, this.Network, chain, NodeSettings.Default(), new Mock<WalletSettings>().Object,
                CreateDataFolder(this), new Mock<IWalletFeePolicy>().Object, new Mock<IAsyncLoopFactory>().Object, new NodeLifetime(), DateTimeProvider.Default, new ScriptAddressReader());

            int result = walletManager.LastBlockHeight();

            Assert.Equal(chain.Tip.Height, result);
        }

        [Fact]
        public void LastBlockHeightWithWalletsReturnsLowestLastBlockSyncedHeightForAccountRootsOfManagerCoinType()
        {
            var walletManager = new WalletManager(this.LoggerFactory.Object, this.Network, new Mock<ConcurrentChain>().Object, NodeSettings.Default(), new Mock<WalletSettings>().Object,
                CreateDataFolder(this), new Mock<IWalletFeePolicy>().Object, new Mock<IAsyncLoopFactory>().Object, new NodeLifetime(), DateTimeProvider.Default, new ScriptAddressReader());
            Wallet wallet = this.walletFixture.GenerateBlankWallet("myWallet", "password");
            wallet.AccountsRoot.ElementAt(0).CoinType = CoinType.Stratis;
            wallet.AccountsRoot.ElementAt(0).LastBlockSyncedHeight = 15;
            Wallet wallet2 = this.walletFixture.GenerateBlankWallet("myWallet", "password");
            wallet2.AccountsRoot.ElementAt(0).CoinType = CoinType.Bitcoin;
            wallet2.AccountsRoot.ElementAt(0).LastBlockSyncedHeight = 20;
            Wallet wallet3 = this.walletFixture.GenerateBlankWallet("myWallet", "password");
            wallet3.AccountsRoot.ElementAt(0).CoinType = CoinType.Bitcoin;
            wallet3.AccountsRoot.ElementAt(0).LastBlockSyncedHeight = 56;
            walletManager.Wallets.Add(wallet);
            walletManager.Wallets.Add(wallet2);
            walletManager.Wallets.Add(wallet3);

            int result = walletManager.LastBlockHeight();

            Assert.Equal(20, result);
        }

        [Fact]
        public void LastBlockHeightWithWalletsReturnsLowestLastBlockSyncedHeightForAccountRootsOfManagerCoinType2()
        {
            var walletManager = new WalletManager(this.LoggerFactory.Object, this.Network, new Mock<ConcurrentChain>().Object, NodeSettings.Default(), new Mock<WalletSettings>().Object,
                CreateDataFolder(this), new Mock<IWalletFeePolicy>().Object, new Mock<IAsyncLoopFactory>().Object, new NodeLifetime(), DateTimeProvider.Default, new ScriptAddressReader());
            Wallet wallet = this.walletFixture.GenerateBlankWallet("myWallet", "password");
            wallet.AccountsRoot.ElementAt(0).CoinType = CoinType.Stratis;
            wallet.AccountsRoot.ElementAt(0).LastBlockSyncedHeight = 15;
            wallet.AccountsRoot.Add(new AccountRoot()
            {
                CoinType = CoinType.Bitcoin,
                LastBlockSyncedHeight = 12
            });

            Wallet wallet2 = this.walletFixture.GenerateBlankWallet("myWallet", "password");
            wallet2.AccountsRoot.ElementAt(0).CoinType = CoinType.Bitcoin;
            wallet2.AccountsRoot.ElementAt(0).LastBlockSyncedHeight = 20;
            Wallet wallet3 = this.walletFixture.GenerateBlankWallet("myWallet", "password");
            wallet3.AccountsRoot.ElementAt(0).CoinType = CoinType.Bitcoin;
            wallet3.AccountsRoot.ElementAt(0).LastBlockSyncedHeight = 56;
            walletManager.Wallets.Add(wallet);
            walletManager.Wallets.Add(wallet2);
            walletManager.Wallets.Add(wallet3);

            int result = walletManager.LastBlockHeight();

            Assert.Equal(12, result);
        }

        [Fact]
        public void LastBlockHeightWithoutWalletsOfCoinTypeReturnsZero()
        {
            var walletManager = new WalletManager(this.LoggerFactory.Object, this.Network, new Mock<ConcurrentChain>().Object, NodeSettings.Default(), new Mock<WalletSettings>().Object,
                CreateDataFolder(this), new Mock<IWalletFeePolicy>().Object, new Mock<IAsyncLoopFactory>().Object, new NodeLifetime(), DateTimeProvider.Default, new ScriptAddressReader());
            Wallet wallet = this.walletFixture.GenerateBlankWallet("myWallet", "password");
            wallet.AccountsRoot.ElementAt(0).CoinType = CoinType.Stratis;
            walletManager.Wallets.Add(wallet);

            int result = walletManager.LastBlockHeight();

            Assert.Equal(0, result);
        }

        [Fact]
        public void LastReceivedBlockHashWithoutWalletsReturnsChainTipHashBlock()
        {
            var chain = new ConcurrentChain(KnownNetworks.StratisMain);
            uint nonce = RandomUtils.GetUInt32();
            var block = this.Network.CreateBlock();
            block.AddTransaction(this.Network.CreateTransaction());
            block.UpdateMerkleRoot();
            block.Header.HashPrevBlock = chain.Genesis.HashBlock;
            block.Header.Nonce = nonce;
            chain.SetTip(block.Header);

            var walletManager = new WalletManager(this.LoggerFactory.Object, KnownNetworks.StratisMain, chain, NodeSettings.Default(), new Mock<WalletSettings>().Object,
                CreateDataFolder(this), new Mock<IWalletFeePolicy>().Object, new Mock<IAsyncLoopFactory>().Object, new NodeLifetime(), DateTimeProvider.Default, new ScriptAddressReader());

            uint256 result = walletManager.LastReceivedBlockHash();

            Assert.Equal(chain.Tip.HashBlock, result);
        }

        [Fact]
        public void LastReceivedBlockHashWithWalletsReturnsLowestLastBlockSyncedHashForAccountRootsOfManagerCoinType()
        {
            var walletManager = new WalletManager(this.LoggerFactory.Object, this.Network, new Mock<ConcurrentChain>().Object, NodeSettings.Default(), new Mock<WalletSettings>().Object,
                CreateDataFolder(this), new Mock<IWalletFeePolicy>().Object, new Mock<IAsyncLoopFactory>().Object, new NodeLifetime(), DateTimeProvider.Default, new ScriptAddressReader());
            Wallet wallet = this.walletFixture.GenerateBlankWallet("myWallet", "password");
            wallet.AccountsRoot.ElementAt(0).CoinType = CoinType.Stratis;
            wallet.AccountsRoot.ElementAt(0).LastBlockSyncedHeight = 15;
            wallet.AccountsRoot.ElementAt(0).LastBlockSyncedHash = new uint256(15);
            Wallet wallet2 = this.walletFixture.GenerateBlankWallet("myWallet", "password");
            wallet2.AccountsRoot.ElementAt(0).CoinType = CoinType.Bitcoin;
            wallet2.AccountsRoot.ElementAt(0).LastBlockSyncedHeight = 20;
            wallet2.AccountsRoot.ElementAt(0).LastBlockSyncedHash = new uint256(20);
            Wallet wallet3 = this.walletFixture.GenerateBlankWallet("myWallet", "password");
            wallet3.AccountsRoot.ElementAt(0).CoinType = CoinType.Bitcoin;
            wallet3.AccountsRoot.ElementAt(0).LastBlockSyncedHeight = 56;
            wallet3.AccountsRoot.ElementAt(0).LastBlockSyncedHash = new uint256(56);
            walletManager.Wallets.Add(wallet);
            walletManager.Wallets.Add(wallet2);
            walletManager.Wallets.Add(wallet3);

            uint256 result = walletManager.LastReceivedBlockHash();

            Assert.Equal(new uint256(20), result);
        }

        [Fact]
        public void LastReceivedBlockHashWithWalletsReturnsLowestLastReceivedBlockHashForAccountRootsOfManagerCoinType2()
        {
            var walletManager = new WalletManager(this.LoggerFactory.Object, this.Network, new Mock<ConcurrentChain>().Object, NodeSettings.Default(), new Mock<WalletSettings>().Object,
                CreateDataFolder(this), new Mock<IWalletFeePolicy>().Object, new Mock<IAsyncLoopFactory>().Object, new NodeLifetime(), DateTimeProvider.Default, new ScriptAddressReader());
            Wallet wallet = this.walletFixture.GenerateBlankWallet("myWallet", "password");
            wallet.AccountsRoot.ElementAt(0).CoinType = CoinType.Stratis;
            wallet.AccountsRoot.ElementAt(0).LastBlockSyncedHeight = 15;
            wallet.AccountsRoot.ElementAt(0).LastBlockSyncedHash = new uint256(15);
            wallet.AccountsRoot.Add(new AccountRoot()
            {
                CoinType = CoinType.Bitcoin,
                LastBlockSyncedHeight = 12,
                LastBlockSyncedHash = new uint256(12)
            });

            Wallet wallet2 = this.walletFixture.GenerateBlankWallet("myWallet", "password");
            wallet2.AccountsRoot.ElementAt(0).CoinType = CoinType.Bitcoin;
            wallet2.AccountsRoot.ElementAt(0).LastBlockSyncedHeight = 20;
            wallet2.AccountsRoot.ElementAt(0).LastBlockSyncedHash = new uint256(20);
            Wallet wallet3 = this.walletFixture.GenerateBlankWallet("myWallet", "password");
            wallet3.AccountsRoot.ElementAt(0).CoinType = CoinType.Bitcoin;
            wallet3.AccountsRoot.ElementAt(0).LastBlockSyncedHeight = 56;
            wallet3.AccountsRoot.ElementAt(0).LastBlockSyncedHash = new uint256(56);
            walletManager.Wallets.Add(wallet);
            walletManager.Wallets.Add(wallet2);
            walletManager.Wallets.Add(wallet3);

            uint256 result = walletManager.LastReceivedBlockHash();

            Assert.Equal(new uint256(12), result);
        }

        [Fact]
        public void NoLastReceivedBlockHashInWalletReturnsChainTip()
        {
            ConcurrentChain chain = WalletTestsHelpers.GenerateChainWithHeight(2, this.Network);
            var walletManager = new WalletManager(this.LoggerFactory.Object, this.Network, chain, NodeSettings.Default(), new Mock<WalletSettings>().Object,
                CreateDataFolder(this), new Mock<IWalletFeePolicy>().Object, new Mock<IAsyncLoopFactory>().Object, new NodeLifetime(), DateTimeProvider.Default, new ScriptAddressReader());
            Wallet wallet = this.walletFixture.GenerateBlankWallet("myWallet", "password");
            wallet.AccountsRoot.ElementAt(0).CoinType = CoinType.Stratis;
            walletManager.Wallets.Add(wallet);

            uint256 result = walletManager.LastReceivedBlockHash();
            Assert.Equal(chain.Tip.HashBlock, result);
        }

        [Fact]
        public void GetSpendableTransactionsWithChainOfHeightZeroReturnsNoTransactions()
        {
            ConcurrentChain chain = WalletTestsHelpers.GenerateChainWithHeight(0, this.Network);
            var walletManager = new WalletManager(this.LoggerFactory.Object, this.Network, chain, NodeSettings.Default(), new Mock<WalletSettings>().Object,
                CreateDataFolder(this), new Mock<IWalletFeePolicy>().Object, new Mock<IAsyncLoopFactory>().Object, new NodeLifetime(), DateTimeProvider.Default, new ScriptAddressReader());
            Wallet wallet = this.walletFixture.GenerateBlankWallet("myWallet", "password");
            wallet.AccountsRoot.ElementAt(0).Accounts.Add(new HdAccount
            {
                ExternalAddresses = WalletTestsHelpers.CreateUnspentTransactionsOfBlockHeights(this.Network, 1, 9, 10),
                InternalAddresses = WalletTestsHelpers.CreateUnspentTransactionsOfBlockHeights(this.Network, 2, 9, 10)
            });

            walletManager.Wallets.Add(wallet);

            IEnumerable<UnspentOutputReference> result = walletManager.GetSpendableTransactionsInWallet("myWallet", confirmations: 1);

            Assert.Empty(result);
        }

        /// <summary>
        /// If the block height of the transaction is x+ away from the current chain top transactions must be returned where x is higher or equal to the specified amount of confirmations.
        /// </summary>
        [Fact]
        public void GetSpendableTransactionsReturnsTransactionsGivenBlockHeight()
        {
            ConcurrentChain chain = WalletTestsHelpers.GenerateChainWithHeight(10, this.Network);
            var walletManager = new WalletManager(this.LoggerFactory.Object, this.Network, chain, NodeSettings.Default(), new Mock<WalletSettings>().Object,
                CreateDataFolder(this), new Mock<IWalletFeePolicy>().Object, new Mock<IAsyncLoopFactory>().Object, new NodeLifetime(), DateTimeProvider.Default, new ScriptAddressReader());
            Wallet wallet = this.walletFixture.GenerateBlankWallet("myWallet1", "password");
            wallet.AccountsRoot.ElementAt(0).Accounts.Add(new HdAccount
            {
                Name = "First expectation",
                ExternalAddresses = WalletTestsHelpers.CreateUnspentTransactionsOfBlockHeights(this.Network, 1, 9, 10),
                InternalAddresses = WalletTestsHelpers.CreateUnspentTransactionsOfBlockHeights(this.Network, 2, 9, 10)
            });

            wallet.AccountsRoot.Add(new AccountRoot()
            {
                CoinType = CoinType.Stratis,
                Accounts = new List<HdAccount>
                {
                    new HdAccount {
                        ExternalAddresses = WalletTestsHelpers.CreateUnspentTransactionsOfBlockHeights(KnownNetworks.StratisMain, 8,9,10),
                        InternalAddresses = WalletTestsHelpers.CreateUnspentTransactionsOfBlockHeights(KnownNetworks.StratisMain, 8,9,10)
                    }
                }
            });

            Wallet wallet2 = this.walletFixture.GenerateBlankWallet("myWallet2", "password");
            wallet2.AccountsRoot.ElementAt(0).CoinType = CoinType.Stratis;
            wallet2.AccountsRoot.ElementAt(0).Accounts.Add(new HdAccount
            {
                ExternalAddresses = WalletTestsHelpers.CreateUnspentTransactionsOfBlockHeights(KnownNetworks.StratisMain, 1, 3, 5, 7, 9, 10),
                InternalAddresses = WalletTestsHelpers.CreateUnspentTransactionsOfBlockHeights(KnownNetworks.StratisMain, 2, 4, 6, 8, 9, 10)
            });

            Wallet wallet3 = this.walletFixture.GenerateBlankWallet("myWallet3", "password");
            wallet3.AccountsRoot.ElementAt(0).Accounts.Add(new HdAccount
            {
                Name = "Second expectation",
                ExternalAddresses = WalletTestsHelpers.CreateUnspentTransactionsOfBlockHeights(this.Network, 5, 9, 11),
                InternalAddresses = WalletTestsHelpers.CreateUnspentTransactionsOfBlockHeights(this.Network, 6, 9, 11)
            });

            walletManager.Wallets.Add(wallet);
            walletManager.Wallets.Add(wallet2);
            walletManager.Wallets.Add(wallet3);

            UnspentOutputReference[] result = walletManager.GetSpendableTransactionsInWallet("myWallet3", confirmations: 1).ToArray();

            Assert.Equal(4, result.Count());
            UnspentOutputReference info = result[0];
            Assert.Equal("Second expectation", info.Account.Name);
            Assert.Equal(wallet3.AccountsRoot.ElementAt(0).Accounts.ElementAt(0).ExternalAddresses.ElementAt(0).Address, info.Address.Address);
            Assert.Equal(5, info.Transaction.BlockHeight);
            info = result[1];
            Assert.Equal("Second expectation", info.Account.Name);
            Assert.Equal(wallet3.AccountsRoot.ElementAt(0).Accounts.ElementAt(0).ExternalAddresses.ElementAt(1).Address, info.Address.Address);
            Assert.Equal(9, info.Transaction.BlockHeight);
            info = result[2];
            Assert.Equal("Second expectation", info.Account.Name);
            Assert.Equal(wallet3.AccountsRoot.ElementAt(0).Accounts.ElementAt(0).InternalAddresses.ElementAt(0).Address, info.Address.Address);
            Assert.Equal(6, info.Transaction.BlockHeight);
            info = result[3];
            Assert.Equal("Second expectation", info.Account.Name);
            Assert.Equal(wallet3.AccountsRoot.ElementAt(0).Accounts.ElementAt(0).InternalAddresses.ElementAt(1).Address, info.Address.Address);
            Assert.Equal(9, info.Transaction.BlockHeight);
        }

        [Fact]
        public void GetSpendableTransactionsWithSpentTransactionsReturnsSpendableTransactionsGivenBlockHeight()
        {
            ConcurrentChain chain = WalletTestsHelpers.GenerateChainWithHeight(10, this.Network);
            var walletManager = new WalletManager(this.LoggerFactory.Object, this.Network, chain, NodeSettings.Default(), new Mock<WalletSettings>().Object,
                CreateDataFolder(this), new Mock<IWalletFeePolicy>().Object, new Mock<IAsyncLoopFactory>().Object, new NodeLifetime(), DateTimeProvider.Default, new ScriptAddressReader());
            Wallet wallet = this.walletFixture.GenerateBlankWallet("myWallet1", "password");
            wallet.AccountsRoot.ElementAt(0).Accounts.Add(new HdAccount
            {
                Name = "First expectation",
                ExternalAddresses = WalletTestsHelpers.CreateUnspentTransactionsOfBlockHeights(this.Network, 1, 9, 11).Concat(WalletTestsHelpers.CreateSpentTransactionsOfBlockHeights(this.Network, 1, 9, 11)).ToList(),
                InternalAddresses = WalletTestsHelpers.CreateUnspentTransactionsOfBlockHeights(this.Network, 2, 9, 11).Concat(WalletTestsHelpers.CreateSpentTransactionsOfBlockHeights(this.Network, 2, 9, 11)).ToList()
            });

            walletManager.Wallets.Add(wallet);

            UnspentOutputReference[] result = walletManager.GetSpendableTransactionsInWallet("myWallet1", confirmations: 1).ToArray();

            Assert.Equal(4, result.Count());
            UnspentOutputReference info = result[0];
            Assert.Equal("First expectation", info.Account.Name);
            Assert.Equal(wallet.AccountsRoot.ElementAt(0).Accounts.ElementAt(0).ExternalAddresses.ElementAt(0).Address, info.Address.Address);
            Assert.Equal(1, info.Transaction.BlockHeight);
            Assert.Null(info.Transaction.SpendingDetails);
            info = result[1];
            Assert.Equal("First expectation", info.Account.Name);
            Assert.Equal(wallet.AccountsRoot.ElementAt(0).Accounts.ElementAt(0).ExternalAddresses.ElementAt(1).Address, info.Address.Address);
            Assert.Equal(9, info.Transaction.BlockHeight);
            Assert.Null(info.Transaction.SpendingDetails);
            info = result[2];
            Assert.Equal("First expectation", info.Account.Name);
            Assert.Equal(wallet.AccountsRoot.ElementAt(0).Accounts.ElementAt(0).InternalAddresses.ElementAt(0).Address, info.Address.Address);
            Assert.Equal(2, info.Transaction.BlockHeight);
            Assert.Null(info.Transaction.SpendingDetails);
            info = result[3];
            Assert.Equal("First expectation", info.Account.Name);
            Assert.Equal(wallet.AccountsRoot.ElementAt(0).Accounts.ElementAt(0).InternalAddresses.ElementAt(1).Address, info.Address.Address);
            Assert.Equal(9, info.Transaction.BlockHeight);
            Assert.Null(info.Transaction.SpendingDetails);
        }

        [Fact]
        public void GetSpendableTransactionsWithoutWalletsThrowsWalletException()
        {
            Assert.Throws<WalletException>(() =>
            {
                ConcurrentChain chain = WalletTestsHelpers.GenerateChainWithHeight(10, this.Network);
                var walletManager = new WalletManager(this.LoggerFactory.Object, this.Network, chain, NodeSettings.Default(), new Mock<WalletSettings>().Object,
                    CreateDataFolder(this), new Mock<IWalletFeePolicy>().Object, new Mock<IAsyncLoopFactory>().Object, new NodeLifetime(), DateTimeProvider.Default, new ScriptAddressReader());

                walletManager.GetSpendableTransactionsInWallet("myWallet", confirmations: 1);
            });
        }

        [Fact]
        public void GetSpendableTransactionsWithoutWalletsOfWalletManagerCoinTypeReturnsEmptyList()
        {
            ConcurrentChain chain = WalletTestsHelpers.GenerateChainWithHeight(10, this.Network);
            var walletManager = new WalletManager(this.LoggerFactory.Object, this.Network, chain, NodeSettings.Default(), new Mock<WalletSettings>().Object,
                CreateDataFolder(this), new Mock<IWalletFeePolicy>().Object, new Mock<IAsyncLoopFactory>().Object, new NodeLifetime(), DateTimeProvider.Default, new ScriptAddressReader());

            Wallet wallet = this.walletFixture.GenerateBlankWallet("myWallet2", "password");
            wallet.AccountsRoot.ElementAt(0).CoinType = CoinType.Stratis;
            wallet.AccountsRoot.ElementAt(0).Accounts.Add(new HdAccount
            {
                ExternalAddresses = WalletTestsHelpers.CreateUnspentTransactionsOfBlockHeights(KnownNetworks.StratisMain, 1, 3, 5, 7, 9, 10),
                InternalAddresses = WalletTestsHelpers.CreateUnspentTransactionsOfBlockHeights(KnownNetworks.StratisMain, 2, 4, 6, 8, 9, 10)
            });
            walletManager.Wallets.Add(wallet);

            IEnumerable<UnspentOutputReference> result = walletManager.GetSpendableTransactionsInWallet("myWallet2", confirmations: 1);

            Assert.Empty(result);
        }

        [Fact]
        public void GetSpendableTransactionsWithOnlySpentTransactionsReturnsEmptyList()
        {
            ConcurrentChain chain = WalletTestsHelpers.GenerateChainWithHeight(10, this.Network);
            var walletManager = new WalletManager(this.LoggerFactory.Object, this.Network, chain, NodeSettings.Default(), new Mock<WalletSettings>().Object,
                CreateDataFolder(this), new Mock<IWalletFeePolicy>().Object, new Mock<IAsyncLoopFactory>().Object, new NodeLifetime(), DateTimeProvider.Default, new ScriptAddressReader());
            Wallet wallet = this.walletFixture.GenerateBlankWallet("myWallet1", "password");
            wallet.AccountsRoot.ElementAt(0).Accounts.Add(new HdAccount
            {
                Name = "First expectation",
                ExternalAddresses = WalletTestsHelpers.CreateSpentTransactionsOfBlockHeights(this.Network, 1, 9, 10),
                InternalAddresses = WalletTestsHelpers.CreateSpentTransactionsOfBlockHeights(this.Network, 2, 9, 10)
            });

            walletManager.Wallets.Add(wallet);

            IEnumerable<UnspentOutputReference> result = walletManager.GetSpendableTransactionsInWallet("myWallet1", confirmations: 1);

            Assert.Empty(result);
        }

        [Fact]
        public void GetKeyForAddressWithoutWalletsThrowsWalletException()
        {
            Assert.Throws<WalletException>(() =>
            {
                var walletManager = new WalletManager(this.LoggerFactory.Object, this.Network, new Mock<ConcurrentChain>().Object, NodeSettings.Default(), new Mock<WalletSettings>().Object,
                    CreateDataFolder(this), new Mock<IWalletFeePolicy>().Object, new Mock<IAsyncLoopFactory>().Object, new NodeLifetime(), DateTimeProvider.Default, new ScriptAddressReader());

                Wallet wallet = walletManager.GetWalletByName("mywallet");
                Key key = wallet.GetExtendedPrivateKeyForAddress("password", new HdAddress()).PrivateKey;
            });
        }

        [Fact]
        public void GetKeyForAddressWithWalletReturnsAddressExtPrivateKey()
        {
            var walletManager = new WalletManager(this.LoggerFactory.Object, this.Network, new Mock<ConcurrentChain>().Object, NodeSettings.Default(), new Mock<WalletSettings>().Object,
                CreateDataFolder(this), new Mock<IWalletFeePolicy>().Object, new Mock<IAsyncLoopFactory>().Object, new NodeLifetime(), DateTimeProvider.Default, new ScriptAddressReader());
            (Wallet wallet, ExtKey key) data = WalletTestsHelpers.GenerateBlankWalletWithExtKey("myWallet", "password");

            var address = new HdAddress
            {
                Index = 0,
                HdPath = "m/44'/0'/0'/0/0",
            };

            data.wallet.AccountsRoot.ElementAt(0).Accounts.Add(new HdAccount
            {
                Index = 0,
                ExternalAddresses = new List<HdAddress> {
                    address
                },
                InternalAddresses = new List<HdAddress>(),
                Name = "savings account"
            });
            walletManager.Wallets.Add(data.wallet);

            ISecret result = data.wallet.GetExtendedPrivateKeyForAddress("password", address);

            Assert.Equal(data.key.Derive(new KeyPath("m/44'/0'/0'/0/0")).GetWif(data.wallet.Network), result);
        }

        [Fact]
        public void GetKeyForAddressWitoutAddressOnWalletThrowsWalletException()
        {
            Assert.Throws<WalletException>(() =>
            {
                var walletManager = new WalletManager(this.LoggerFactory.Object, this.Network, new Mock<ConcurrentChain>().Object, NodeSettings.Default(), new Mock<WalletSettings>().Object,
                    CreateDataFolder(this), new Mock<IWalletFeePolicy>().Object, new Mock<IAsyncLoopFactory>().Object, new NodeLifetime(), DateTimeProvider.Default, new ScriptAddressReader());
                (Wallet wallet, ExtKey key) data = WalletTestsHelpers.GenerateBlankWalletWithExtKey("myWallet", "password");

                var address = new HdAddress
                {
                    Index = 0,
                    HdPath = "m/44'/0'/0'/0/0",
                };

                data.wallet.AccountsRoot.ElementAt(0).Accounts.Add(new HdAccount
                {
                    Index = 0,
                    ExternalAddresses = new List<HdAddress>(),
                    InternalAddresses = new List<HdAddress>(),
                    Name = "savings account"
                });
                walletManager.Wallets.Add(data.wallet);

                data.wallet.GetExtendedPrivateKeyForAddress("password", address);
            });
        }

        [Fact]
        public void ProcessTransactionWithValidTransactionLoadsTransactionsIntoWalletIfMatching()
        {
            DataFolder dataFolder = CreateDataFolder(this);
            Directory.CreateDirectory(dataFolder.WalletPath);

            Wallet wallet = this.walletFixture.GenerateBlankWallet("myWallet1", "password");
            (ExtKey ExtKey, string ExtPubKey) accountKeys = WalletTestsHelpers.GenerateAccountKeys(wallet, "password", "m/44'/0'/0'");
            (PubKey PubKey, BitcoinPubKeyAddress Address) spendingKeys = WalletTestsHelpers.GenerateAddressKeys(wallet, accountKeys.ExtPubKey, "0/0");
            (PubKey PubKey, BitcoinPubKeyAddress Address) destinationKeys = WalletTestsHelpers.GenerateAddressKeys(wallet, accountKeys.ExtPubKey, "0/1");
            (PubKey PubKey, BitcoinPubKeyAddress Address) changeKeys = WalletTestsHelpers.GenerateAddressKeys(wallet, accountKeys.ExtPubKey, "1/0");

            var spendingAddress = new HdAddress
            {
                Index = 0,
                HdPath = $"m/44'/0'/0'/0/0",
                Address = spendingKeys.Address.ToString(),
                Pubkey = spendingKeys.PubKey.ScriptPubKey,
                ScriptPubKey = spendingKeys.Address.ScriptPubKey,
                Transactions = new List<TransactionData>()
            };

            var destinationAddress = new HdAddress
            {
                Index = 1,
                HdPath = $"m/44'/0'/0'/0/1",
                Address = destinationKeys.Address.ToString(),
                Pubkey = destinationKeys.PubKey.ScriptPubKey,
                ScriptPubKey = destinationKeys.Address.ScriptPubKey,
                Transactions = new List<TransactionData>()
            };

            var changeAddress = new HdAddress
            {
                Index = 0,
                HdPath = $"m/44'/0'/0'/1/0",
                Address = changeKeys.Address.ToString(),
                Pubkey = changeKeys.PubKey.ScriptPubKey,
                ScriptPubKey = changeKeys.Address.ScriptPubKey,
                Transactions = new List<TransactionData>()
            };

            //Generate a spendable transaction
            (ConcurrentChain chain, uint256 blockhash, Block block) chainInfo = WalletTestsHelpers.CreateChainAndCreateFirstBlockWithPaymentToAddress(wallet.Network, spendingAddress);
            TransactionData spendingTransaction = WalletTestsHelpers.CreateTransactionDataFromFirstBlock(chainInfo);
            spendingAddress.Transactions.Add(spendingTransaction);

            wallet.AccountsRoot.ElementAt(0).Accounts.Add(new HdAccount
            {
                Index = 0,
                Name = "account1",
                HdPath = "m/44'/0'/0'",
                ExtendedPubKey = accountKeys.ExtPubKey,
                ExternalAddresses = new List<HdAddress> { spendingAddress, destinationAddress },
                InternalAddresses = new List<HdAddress> { changeAddress }
            });

            // setup a payment to yourself
            Transaction transaction = WalletTestsHelpers.SetupValidTransaction(wallet, "password", spendingAddress, destinationKeys.PubKey, changeAddress, new Money(7500), new Money(5000));

            var walletFeePolicy = new Mock<IWalletFeePolicy>();
            walletFeePolicy.Setup(w => w.GetMinimumFee(258, 50))
                .Returns(new Money(5000));

            var walletManager = new WalletManager(this.LoggerFactory.Object, this.Network, chainInfo.chain, NodeSettings.Default(), new Mock<WalletSettings>().Object,
                dataFolder, walletFeePolicy.Object, new Mock<IAsyncLoopFactory>().Object, new NodeLifetime(), DateTimeProvider.Default, new ScriptAddressReader());
            walletManager.Wallets.Add(wallet);
            walletManager.LoadKeysLookupLock();
            walletManager.ProcessTransaction(transaction);

            HdAddress spentAddressResult = wallet.AccountsRoot.ElementAt(0).Accounts.ElementAt(0).ExternalAddresses.ElementAt(0);
            Assert.Equal(1, spendingAddress.Transactions.Count);
            Assert.Equal(transaction.GetHash(), spentAddressResult.Transactions.ElementAt(0).SpendingDetails.TransactionId);
            Assert.Equal(transaction.Outputs[1].Value, spentAddressResult.Transactions.ElementAt(0).SpendingDetails.Payments.ElementAt(0).Amount);
            Assert.Equal(transaction.Outputs[1].ScriptPubKey, spentAddressResult.Transactions.ElementAt(0).SpendingDetails.Payments.ElementAt(0).DestinationScriptPubKey);

            Assert.Equal(1, wallet.AccountsRoot.ElementAt(0).Accounts.ElementAt(0).ExternalAddresses.ElementAt(1).Transactions.Count);
            TransactionData destinationAddressResult = wallet.AccountsRoot.ElementAt(0).Accounts.ElementAt(0).ExternalAddresses.ElementAt(1).Transactions.ElementAt(0);
            Assert.Equal(transaction.GetHash(), destinationAddressResult.Id);
            Assert.Equal(transaction.Outputs[1].Value, destinationAddressResult.Amount);
            Assert.Equal(transaction.Outputs[1].ScriptPubKey, destinationAddressResult.ScriptPubKey);

            Assert.Equal(1, wallet.AccountsRoot.ElementAt(0).Accounts.ElementAt(0).InternalAddresses.ElementAt(0).Transactions.Count);
            TransactionData changeAddressResult = wallet.AccountsRoot.ElementAt(0).Accounts.ElementAt(0).InternalAddresses.ElementAt(0).Transactions.ElementAt(0);
            Assert.Equal(transaction.GetHash(), changeAddressResult.Id);
            Assert.Equal(transaction.Outputs[0].Value, changeAddressResult.Amount);
            Assert.Equal(transaction.Outputs[0].ScriptPubKey, changeAddressResult.ScriptPubKey);
        }

        [Fact]
        public void ProcessTransactionWithEmptyScriptInTransactionDoesNotAddTransactionToWallet()
        {
            DataFolder dataFolder = CreateDataFolder(this);
            Directory.CreateDirectory(dataFolder.WalletPath);

            Wallet wallet = this.walletFixture.GenerateBlankWallet("myWallet1", "password");
            (ExtKey ExtKey, string ExtPubKey) accountKeys = WalletTestsHelpers.GenerateAccountKeys(wallet, "password", "m/44'/0'/0'");
            (PubKey PubKey, BitcoinPubKeyAddress Address) spendingKeys = WalletTestsHelpers.GenerateAddressKeys(wallet, accountKeys.ExtPubKey, "0/0");
            (PubKey PubKey, BitcoinPubKeyAddress Address) destinationKeys = WalletTestsHelpers.GenerateAddressKeys(wallet, accountKeys.ExtPubKey, "0/1");
            (PubKey PubKey, BitcoinPubKeyAddress Address) changeKeys = WalletTestsHelpers.GenerateAddressKeys(wallet, accountKeys.ExtPubKey, "1/0");

            var spendingAddress = new HdAddress
            {
                Index = 0,
                HdPath = $"m/44'/0'/0'/0/0",
                Address = spendingKeys.Address.ToString(),
                Pubkey = spendingKeys.PubKey.ScriptPubKey,
                ScriptPubKey = spendingKeys.Address.ScriptPubKey,
                Transactions = new List<TransactionData>()
            };

            var destinationAddress = new HdAddress
            {
                Index = 1,
                HdPath = $"m/44'/0'/0'/0/1",
                Address = destinationKeys.Address.ToString(),
                Pubkey = destinationKeys.PubKey.ScriptPubKey,
                ScriptPubKey = destinationKeys.Address.ScriptPubKey,
                Transactions = new List<TransactionData>()
            };

            var changeAddress = new HdAddress
            {
                Index = 0,
                HdPath = $"m/44'/0'/0'/1/0",
                Address = changeKeys.Address.ToString(),
                Pubkey = changeKeys.PubKey.ScriptPubKey,
                ScriptPubKey = changeKeys.Address.ScriptPubKey,
                Transactions = new List<TransactionData>()
            };

            //Generate a spendable transaction
            (ConcurrentChain chain, uint256 blockhash, Block block) chainInfo = WalletTestsHelpers.CreateChainAndCreateFirstBlockWithPaymentToAddress(wallet.Network, spendingAddress);
            TransactionData spendingTransaction = WalletTestsHelpers.CreateTransactionDataFromFirstBlock(chainInfo);
            spendingAddress.Transactions.Add(spendingTransaction);

            wallet.AccountsRoot.ElementAt(0).Accounts.Add(new HdAccount
            {
                Index = 0,
                Name = "account1",
                HdPath = "m/44'/0'/0'",
                ExtendedPubKey = accountKeys.ExtPubKey,
                ExternalAddresses = new List<HdAddress> { spendingAddress, destinationAddress },
                InternalAddresses = new List<HdAddress> { changeAddress }
            });

            // setup a payment to yourself
            Transaction transaction = WalletTestsHelpers.SetupValidTransaction(wallet, "password", spendingAddress, destinationKeys.PubKey, changeAddress, new Money(7500), new Money(5000));
            transaction.Outputs.ElementAt(1).Value = Money.Zero;
            transaction.Outputs.ElementAt(1).ScriptPubKey = Script.Empty;

            var walletFeePolicy = new Mock<IWalletFeePolicy>();
            walletFeePolicy.Setup(w => w.GetMinimumFee(258, 50))
                .Returns(new Money(5000));

            var walletManager = new WalletManager(this.LoggerFactory.Object, this.Network, chainInfo.chain, NodeSettings.Default(), new Mock<WalletSettings>().Object,
                dataFolder, walletFeePolicy.Object, new Mock<IAsyncLoopFactory>().Object, new NodeLifetime(), DateTimeProvider.Default, new ScriptAddressReader());
            walletManager.Wallets.Add(wallet);
            walletManager.LoadKeysLookupLock();
            walletManager.ProcessTransaction(transaction);

            HdAddress spentAddressResult = wallet.AccountsRoot.ElementAt(0).Accounts.ElementAt(0).ExternalAddresses.ElementAt(0);
            Assert.Equal(1, spendingAddress.Transactions.Count);
            Assert.Equal(transaction.GetHash(), spentAddressResult.Transactions.ElementAt(0).SpendingDetails.TransactionId);
            Assert.Equal(0, spentAddressResult.Transactions.ElementAt(0).SpendingDetails.Payments.Count);

            Assert.Equal(0, wallet.AccountsRoot.ElementAt(0).Accounts.ElementAt(0).ExternalAddresses.ElementAt(1).Transactions.Count);

            Assert.Equal(1, wallet.AccountsRoot.ElementAt(0).Accounts.ElementAt(0).InternalAddresses.ElementAt(0).Transactions.Count);
            TransactionData changeAddressResult = wallet.AccountsRoot.ElementAt(0).Accounts.ElementAt(0).InternalAddresses.ElementAt(0).Transactions.ElementAt(0);
            Assert.Equal(transaction.GetHash(), changeAddressResult.Id);
            Assert.Equal(transaction.Outputs[0].Value, changeAddressResult.Amount);
            Assert.Equal(transaction.Outputs[0].ScriptPubKey, changeAddressResult.ScriptPubKey);
        }

        [Fact]
        public void ProcessTransactionWithDestinationToChangeAddressDoesNotAddTransactionAsPayment()
        {
            DataFolder dataFolder = CreateDataFolder(this);
            Directory.CreateDirectory(dataFolder.WalletPath);

            Wallet wallet = this.walletFixture.GenerateBlankWallet("myWallet1", "password");
            (ExtKey ExtKey, string ExtPubKey) accountKeys = WalletTestsHelpers.GenerateAccountKeys(wallet, "password", "m/44'/0'/0'");
            (PubKey PubKey, BitcoinPubKeyAddress Address) spendingKeys = WalletTestsHelpers.GenerateAddressKeys(wallet, accountKeys.ExtPubKey, "0/0");
            (PubKey PubKey, BitcoinPubKeyAddress Address) changeKeys = WalletTestsHelpers.GenerateAddressKeys(wallet, accountKeys.ExtPubKey, "1/0");
            (PubKey PubKey, BitcoinPubKeyAddress Address) destinationKeys = WalletTestsHelpers.GenerateAddressKeys(wallet, accountKeys.ExtPubKey, "1/1");

            var spendingAddress = new HdAddress
            {
                Index = 0,
                HdPath = $"m/44'/0'/0'/0/0",
                Address = spendingKeys.Address.ToString(),
                Pubkey = spendingKeys.PubKey.ScriptPubKey,
                ScriptPubKey = spendingKeys.Address.ScriptPubKey,
                Transactions = new List<TransactionData>()
            };

            var changeAddress = new HdAddress
            {
                Index = 0,
                HdPath = $"m/44'/0'/0'/1/0",
                Address = changeKeys.Address.ToString(),
                Pubkey = changeKeys.PubKey.ScriptPubKey,
                ScriptPubKey = changeKeys.Address.ScriptPubKey,
                Transactions = new List<TransactionData>()
            };

            var destinationChangeAddress = new HdAddress
            {
                Index = 1,
                HdPath = $"m/44'/0'/0'/1/1",
                Address = destinationKeys.Address.ToString(),
                Pubkey = destinationKeys.PubKey.ScriptPubKey,
                ScriptPubKey = destinationKeys.Address.ScriptPubKey,
                Transactions = new List<TransactionData>()
            };

            //Generate a spendable transaction
            (ConcurrentChain chain, uint256 blockhash, Block block) chainInfo = WalletTestsHelpers.CreateChainAndCreateFirstBlockWithPaymentToAddress(wallet.Network, spendingAddress);
            TransactionData spendingTransaction = WalletTestsHelpers.CreateTransactionDataFromFirstBlock(chainInfo);
            spendingAddress.Transactions.Add(spendingTransaction);

            wallet.AccountsRoot.ElementAt(0).Accounts.Add(new HdAccount
            {
                Index = 0,
                Name = "account1",
                HdPath = "m/44'/0'/0'",
                ExtendedPubKey = accountKeys.ExtPubKey,
                ExternalAddresses = new List<HdAddress> { spendingAddress },
                InternalAddresses = new List<HdAddress> { changeAddress, destinationChangeAddress }
            });

            // setup a payment to yourself
            Transaction transaction = WalletTestsHelpers.SetupValidTransaction(wallet, "password", spendingAddress, destinationKeys.PubKey, changeAddress, new Money(7500), new Money(5000));

            var walletFeePolicy = new Mock<IWalletFeePolicy>();
            walletFeePolicy.Setup(w => w.GetMinimumFee(258, 50))
                .Returns(new Money(5000));

            var walletManager = new WalletManager(this.LoggerFactory.Object, this.Network, chainInfo.chain, NodeSettings.Default(), new Mock<WalletSettings>().Object,
                dataFolder, walletFeePolicy.Object, new Mock<IAsyncLoopFactory>().Object, new NodeLifetime(), DateTimeProvider.Default, new ScriptAddressReader());
            walletManager.Wallets.Add(wallet);
            walletManager.LoadKeysLookupLock();

            walletManager.ProcessTransaction(transaction);

            HdAddress spentAddressResult = wallet.AccountsRoot.ElementAt(0).Accounts.ElementAt(0).ExternalAddresses.ElementAt(0);
            Assert.Equal(1, spendingAddress.Transactions.Count);
            Assert.Equal(transaction.GetHash(), spentAddressResult.Transactions.ElementAt(0).SpendingDetails.TransactionId);
            Assert.Equal(0, spentAddressResult.Transactions.ElementAt(0).SpendingDetails.Payments.Count);
            Assert.Equal(1, spentAddressResult.Transactions.ElementAt(0).BlockHeight);

            Assert.Equal(1, wallet.AccountsRoot.ElementAt(0).Accounts.ElementAt(0).InternalAddresses.ElementAt(0).Transactions.Count);
            TransactionData destinationAddressResult = wallet.AccountsRoot.ElementAt(0).Accounts.ElementAt(0).InternalAddresses.ElementAt(0).Transactions.ElementAt(0);
            Assert.Null(destinationAddressResult.BlockHeight);
            Assert.Equal(transaction.GetHash(), destinationAddressResult.Id);
            Assert.Equal(transaction.Outputs[0].Value, destinationAddressResult.Amount);
            Assert.Equal(transaction.Outputs[0].ScriptPubKey, destinationAddressResult.ScriptPubKey);

            Assert.Equal(1, wallet.AccountsRoot.ElementAt(0).Accounts.ElementAt(0).InternalAddresses.ElementAt(1).Transactions.Count);
            TransactionData changeAddressResult = wallet.AccountsRoot.ElementAt(0).Accounts.ElementAt(0).InternalAddresses.ElementAt(1).Transactions.ElementAt(0);
            Assert.Null(destinationAddressResult.BlockHeight);
            Assert.Equal(transaction.GetHash(), changeAddressResult.Id);
            Assert.Equal(transaction.Outputs[1].Value, changeAddressResult.Amount);
            Assert.Equal(transaction.Outputs[1].ScriptPubKey, changeAddressResult.ScriptPubKey);
        }

        [Fact]
        public void ProcessTransactionWithBlockHeightSetsBlockHeightOnTransactionData()
        {
            DataFolder dataFolder = CreateDataFolder(this);
            Directory.CreateDirectory(dataFolder.WalletPath);

            Wallet wallet = this.walletFixture.GenerateBlankWallet("myWallet1", "password");
            (ExtKey ExtKey, string ExtPubKey) accountKeys = WalletTestsHelpers.GenerateAccountKeys(wallet, "password", "m/44'/0'/0'");
            (PubKey PubKey, BitcoinPubKeyAddress Address) spendingKeys = WalletTestsHelpers.GenerateAddressKeys(wallet, accountKeys.ExtPubKey, "0/0");
            (PubKey PubKey, BitcoinPubKeyAddress Address) destinationKeys = WalletTestsHelpers.GenerateAddressKeys(wallet, accountKeys.ExtPubKey, "0/1");
            (PubKey PubKey, BitcoinPubKeyAddress Address) changeKeys = WalletTestsHelpers.GenerateAddressKeys(wallet, accountKeys.ExtPubKey, "1/0");

            var spendingAddress = new HdAddress
            {
                Index = 0,
                HdPath = $"m/44'/0'/0'/0/0",
                Address = spendingKeys.Address.ToString(),
                Pubkey = spendingKeys.PubKey.ScriptPubKey,
                ScriptPubKey = spendingKeys.Address.ScriptPubKey,
                Transactions = new List<TransactionData>()
            };

            var destinationAddress = new HdAddress
            {
                Index = 1,
                HdPath = $"m/44'/0'/0'/0/1",
                Address = destinationKeys.Address.ToString(),
                Pubkey = destinationKeys.PubKey.ScriptPubKey,
                ScriptPubKey = destinationKeys.Address.ScriptPubKey,
                Transactions = new List<TransactionData>()
            };

            var changeAddress = new HdAddress
            {
                Index = 0,
                HdPath = $"m/44'/0'/0'/1/0",
                Address = changeKeys.Address.ToString(),
                Pubkey = changeKeys.PubKey.ScriptPubKey,
                ScriptPubKey = changeKeys.Address.ScriptPubKey,
                Transactions = new List<TransactionData>()
            };

            //Generate a spendable transaction
            (ConcurrentChain chain, uint256 blockhash, Block block) chainInfo = WalletTestsHelpers.CreateChainAndCreateFirstBlockWithPaymentToAddress(wallet.Network, spendingAddress);
            TransactionData spendingTransaction = WalletTestsHelpers.CreateTransactionDataFromFirstBlock(chainInfo);
            spendingAddress.Transactions.Add(spendingTransaction);

            wallet.AccountsRoot.ElementAt(0).Accounts.Add(new HdAccount
            {
                Index = 0,
                Name = "account1",
                HdPath = "m/44'/0'/0'",
                ExtendedPubKey = accountKeys.ExtPubKey,
                ExternalAddresses = new List<HdAddress> { spendingAddress, destinationAddress },
                InternalAddresses = new List<HdAddress> { changeAddress }
            });

            // setup a payment to yourself
            Transaction transaction = WalletTestsHelpers.SetupValidTransaction(wallet, "password", spendingAddress, destinationKeys.PubKey, changeAddress, new Money(7500), new Money(5000));

            var walletFeePolicy = new Mock<IWalletFeePolicy>();
            walletFeePolicy.Setup(w => w.GetMinimumFee(258, 50))
                .Returns(new Money(5000));

            var walletManager = new WalletManager(this.LoggerFactory.Object, this.Network, chainInfo.chain, NodeSettings.Default(), new Mock<WalletSettings>().Object,
                dataFolder, walletFeePolicy.Object, new Mock<IAsyncLoopFactory>().Object, new NodeLifetime(), DateTimeProvider.Default, new ScriptAddressReader());
            walletManager.Wallets.Add(wallet);
            walletManager.LoadKeysLookupLock();

            Block block = WalletTestsHelpers.AppendTransactionInNewBlockToChain(chainInfo.chain, transaction);

            int blockHeight = chainInfo.chain.GetBlock(block.GetHash()).Height;
            walletManager.ProcessTransaction(transaction, blockHeight);

            HdAddress spentAddressResult = wallet.AccountsRoot.ElementAt(0).Accounts.ElementAt(0).ExternalAddresses.ElementAt(0);
            Assert.Equal(1, spendingAddress.Transactions.Count);
            Assert.Equal(transaction.GetHash(), spentAddressResult.Transactions.ElementAt(0).SpendingDetails.TransactionId);
            Assert.Equal(transaction.Outputs[1].Value, spentAddressResult.Transactions.ElementAt(0).SpendingDetails.Payments.ElementAt(0).Amount);
            Assert.Equal(transaction.Outputs[1].ScriptPubKey, spentAddressResult.Transactions.ElementAt(0).SpendingDetails.Payments.ElementAt(0).DestinationScriptPubKey);
            Assert.Equal(blockHeight - 1, spentAddressResult.Transactions.ElementAt(0).BlockHeight);

            Assert.Equal(1, wallet.AccountsRoot.ElementAt(0).Accounts.ElementAt(0).ExternalAddresses.ElementAt(1).Transactions.Count);
            TransactionData destinationAddressResult = wallet.AccountsRoot.ElementAt(0).Accounts.ElementAt(0).ExternalAddresses.ElementAt(1).Transactions.ElementAt(0);
            Assert.Equal(blockHeight, destinationAddressResult.BlockHeight);
            Assert.Equal(transaction.GetHash(), destinationAddressResult.Id);
            Assert.Equal(transaction.Outputs[1].Value, destinationAddressResult.Amount);
            Assert.Equal(transaction.Outputs[1].ScriptPubKey, destinationAddressResult.ScriptPubKey);

            Assert.Equal(1, wallet.AccountsRoot.ElementAt(0).Accounts.ElementAt(0).InternalAddresses.ElementAt(0).Transactions.Count);
            TransactionData changeAddressResult = wallet.AccountsRoot.ElementAt(0).Accounts.ElementAt(0).InternalAddresses.ElementAt(0).Transactions.ElementAt(0);
            Assert.Equal(blockHeight, destinationAddressResult.BlockHeight);
            Assert.Equal(transaction.GetHash(), changeAddressResult.Id);
            Assert.Equal(transaction.Outputs[0].Value, changeAddressResult.Amount);
            Assert.Equal(transaction.Outputs[0].ScriptPubKey, changeAddressResult.ScriptPubKey);
        }

        [Fact]
        public void ProcessTransactionWithBlockSetsBlockHash()
        {
            DataFolder dataFolder = CreateDataFolder(this);
            Directory.CreateDirectory(dataFolder.WalletPath);

            Wallet wallet = this.walletFixture.GenerateBlankWallet("myWallet1", "password");
            (ExtKey ExtKey, string ExtPubKey) accountKeys = WalletTestsHelpers.GenerateAccountKeys(wallet, "password", "m/44'/0'/0'");
            (PubKey PubKey, BitcoinPubKeyAddress Address) spendingKeys = WalletTestsHelpers.GenerateAddressKeys(wallet, accountKeys.ExtPubKey, "0/0");
            (PubKey PubKey, BitcoinPubKeyAddress Address) destinationKeys = WalletTestsHelpers.GenerateAddressKeys(wallet, accountKeys.ExtPubKey, "0/1");
            (PubKey PubKey, BitcoinPubKeyAddress Address) changeKeys = WalletTestsHelpers.GenerateAddressKeys(wallet, accountKeys.ExtPubKey, "1/0");

            var spendingAddress = new HdAddress
            {
                Index = 0,
                HdPath = $"m/44'/0'/0'/0/0",
                Address = spendingKeys.Address.ToString(),
                Pubkey = spendingKeys.PubKey.ScriptPubKey,
                ScriptPubKey = spendingKeys.Address.ScriptPubKey,
                Transactions = new List<TransactionData>()
            };

            var destinationAddress = new HdAddress
            {
                Index = 1,
                HdPath = $"m/44'/0'/0'/0/1",
                Address = destinationKeys.Address.ToString(),
                Pubkey = destinationKeys.PubKey.ScriptPubKey,
                ScriptPubKey = destinationKeys.Address.ScriptPubKey,
                Transactions = new List<TransactionData>()
            };

            var changeAddress = new HdAddress
            {
                Index = 0,
                HdPath = $"m/44'/0'/0'/1/0",
                Address = changeKeys.Address.ToString(),
                Pubkey = changeKeys.PubKey.ScriptPubKey,
                ScriptPubKey = changeKeys.Address.ScriptPubKey,
                Transactions = new List<TransactionData>()
            };

            //Generate a spendable transaction
            (ConcurrentChain chain, uint256 blockhash, Block block) chainInfo = WalletTestsHelpers.CreateChainAndCreateFirstBlockWithPaymentToAddress(wallet.Network, spendingAddress);
            TransactionData spendingTransaction = WalletTestsHelpers.CreateTransactionDataFromFirstBlock(chainInfo);
            spendingAddress.Transactions.Add(spendingTransaction);

            wallet.AccountsRoot.ElementAt(0).Accounts.Add(new HdAccount
            {
                Index = 0,
                Name = "account1",
                HdPath = "m/44'/0'/0'",
                ExtendedPubKey = accountKeys.ExtPubKey,
                ExternalAddresses = new List<HdAddress> { spendingAddress, destinationAddress },
                InternalAddresses = new List<HdAddress> { changeAddress }
            });

            // setup a payment to yourself
            Transaction transaction = WalletTestsHelpers.SetupValidTransaction(wallet, "password", spendingAddress, destinationKeys.PubKey, changeAddress, new Money(7500), new Money(5000));

            var walletFeePolicy = new Mock<IWalletFeePolicy>();
            walletFeePolicy.Setup(w => w.GetMinimumFee(258, 50))
                .Returns(new Money(5000));

            var walletManager = new WalletManager(this.LoggerFactory.Object, this.Network, chainInfo.chain, NodeSettings.Default(), new Mock<WalletSettings>().Object,
                dataFolder, walletFeePolicy.Object, new Mock<IAsyncLoopFactory>().Object, new NodeLifetime(), DateTimeProvider.Default, new ScriptAddressReader());
            walletManager.Wallets.Add(wallet);
            walletManager.LoadKeysLookupLock();

            Block block = WalletTestsHelpers.AppendTransactionInNewBlockToChain(chainInfo.chain, transaction);

            walletManager.ProcessTransaction(transaction, block: block);

            HdAddress spentAddressResult = wallet.AccountsRoot.ElementAt(0).Accounts.ElementAt(0).ExternalAddresses.ElementAt(0);
            Assert.Equal(1, spendingAddress.Transactions.Count);
            Assert.Equal(transaction.GetHash(), spentAddressResult.Transactions.ElementAt(0).SpendingDetails.TransactionId);
            Assert.Equal(transaction.Outputs[1].Value, spentAddressResult.Transactions.ElementAt(0).SpendingDetails.Payments.ElementAt(0).Amount);
            Assert.Equal(transaction.Outputs[1].ScriptPubKey, spentAddressResult.Transactions.ElementAt(0).SpendingDetails.Payments.ElementAt(0).DestinationScriptPubKey);
            Assert.Equal(chainInfo.block.GetHash(), spentAddressResult.Transactions.ElementAt(0).BlockHash);

            Assert.Equal(1, wallet.AccountsRoot.ElementAt(0).Accounts.ElementAt(0).ExternalAddresses.ElementAt(1).Transactions.Count);
            TransactionData destinationAddressResult = wallet.AccountsRoot.ElementAt(0).Accounts.ElementAt(0).ExternalAddresses.ElementAt(1).Transactions.ElementAt(0);
            Assert.Equal(block.GetHash(), destinationAddressResult.BlockHash);
            Assert.Equal(transaction.GetHash(), destinationAddressResult.Id);
            Assert.Equal(transaction.Outputs[1].Value, destinationAddressResult.Amount);
            Assert.Equal(transaction.Outputs[1].ScriptPubKey, destinationAddressResult.ScriptPubKey);

            Assert.Equal(1, wallet.AccountsRoot.ElementAt(0).Accounts.ElementAt(0).InternalAddresses.ElementAt(0).Transactions.Count);
            TransactionData changeAddressResult = wallet.AccountsRoot.ElementAt(0).Accounts.ElementAt(0).InternalAddresses.ElementAt(0).Transactions.ElementAt(0);
            Assert.Equal(block.GetHash(), destinationAddressResult.BlockHash);
            Assert.Equal(transaction.GetHash(), changeAddressResult.Id);
            Assert.Equal(transaction.Outputs[0].Value, changeAddressResult.Amount);
            Assert.Equal(transaction.Outputs[0].ScriptPubKey, changeAddressResult.ScriptPubKey);
        }

        /// <summary>
        /// TODO: [SENDTRANSACTION] Conceptual changes had been introduced to tx sending.
        /// <para>
        /// These tests don't make sense anymore, it must be either removed or refactored.
        /// </para>
        /// </summary>
        //[Fact(Skip = "See TODO")]
        //public void SendTransactionWithoutMempoolValidatorProcessesTransactionAndBroadcastsTransactionToConnectionManagerNodes()
        //{
        //DataFolder dataFolder = CreateDataFolder(this);
        //Directory.CreateDirectory(dataFolder.WalletPath);

        //var wallet = this.walletFixture.GenerateBlankWallet("myWallet1", "password");
        //var accountKeys = WalletTestsHelpers.GenerateAccountKeys(wallet, "password", "m/44'/0'/0'");
        //var spendingKeys = WalletTestsHelpers.GenerateAddressKeys(wallet, accountKeys.ExtPubKey, "0/0");
        //var destinationKeys = WalletTestsHelpers.GenerateAddressKeys(wallet, accountKeys.ExtPubKey, "0/1");
        //var changeKeys = WalletTestsHelpers.GenerateAddressKeys(wallet, accountKeys.ExtPubKey, "1/0");

        //var spendingAddress = new HdAddress
        //{
        //    Index = 0,
        //    HdPath = $"m/44'/0'/0'/0/0",
        //    Address = spendingKeys.Address.ToString(),
        //    Pubkey = spendingKeys.PubKey.ScriptPubKey,
        //    ScriptPubKey = spendingKeys.Address.ScriptPubKey,
        //    Transactions = new List<TransactionData>()
        //};

        //var destinationAddress = new HdAddress
        //{
        //    Index = 1,
        //    HdPath = $"m/44'/0'/0'/0/1",
        //    Address = destinationKeys.Address.ToString(),
        //    Pubkey = destinationKeys.PubKey.ScriptPubKey,
        //    ScriptPubKey = destinationKeys.Address.ScriptPubKey,
        //    Transactions = new List<TransactionData>()
        //};

        //var changeAddress = new HdAddress
        //{
        //    Index = 0,
        //    HdPath = $"m/44'/0'/0'/1/0",
        //    Address = changeKeys.Address.ToString(),
        //    Pubkey = changeKeys.PubKey.ScriptPubKey,
        //    ScriptPubKey = changeKeys.Address.ScriptPubKey,
        //    Transactions = new List<TransactionData>()
        //};

        ////Generate a spendable transaction
        //var chainInfo = WalletTestsHelpers.CreateChainAndCreateFirstBlockWithPaymentToAddress(wallet.Network, spendingAddress);
        //TransactionData spendingTransaction = WalletTestsHelpers.CreateTransactionDataFromFirstBlock(chainInfo);
        //spendingAddress.Transactions.Add(spendingTransaction);

        //wallet.AccountsRoot.ElementAt(0).Accounts.Add(new HdAccount
        //{
        //    Index = 0,
        //    Name = "account1",
        //    HdPath = "m/44'/0'/0'",
        //    ExtendedPubKey = accountKeys.ExtPubKey,
        //    ExternalAddresses = new List<HdAddress> { spendingAddress, destinationAddress },
        //    InternalAddresses = new List<HdAddress> { changeAddress }
        //});

        //// setup a payment to yourself
        //var transaction = WalletTestsHelpers.SetupValidTransaction(wallet, "password", spendingAddress, destinationKeys.PubKey, changeAddress, new Money(7500), new Money(5000));
        //transaction.Outputs.ElementAt(1).Value = Money.Zero;
        //transaction.Outputs.ElementAt(1).ScriptPubKey = Script.Empty;

        //var walletFeePolicy = new Mock<IWalletFeePolicy>();
        //walletFeePolicy.Setup(w => w.GetMinimumFee(258, 50))
        //    .Returns(new Money(5000));

        //using (var nodeSocket = new NodeTcpListenerStub(Utils.ParseIpEndpoint("localhost", wallet.Network.DefaultPort)))
        //{
        //    using (var node = Node.ConnectToLocal(wallet.Network, new NodeConnectionParameters()))
        //    {
        //        var payloads = new List<Payload>();
        //        node.Filters.Add(new Action<IncomingMessage, Action>((i, a) => { a(); }),
        //                  new Action<Node, Payload, Action>((n, p, a) => { payloads.Add(p); a(); }));

        //        var nodeCollection = new NodesCollection();
        //        nodeCollection.Add(node);

        //        var walletManager = new WalletManager(this.LoggerFactory.Object, Network.Main, chainInfo.chain, NodeSettings.Default(), new Mock<WalletSettings>().Object,
        //            dataFolder, walletFeePolicy.Object, new Mock<IAsyncLoopFactory>().Object, new NodeLifetime(), DateTimeProvider.Default);
        //        walletManager.Wallets.Add(wallet);

        //        var result = walletManager.SendTransaction(transaction.ToHex());

        //        Assert.True(result);
        //        var spentAddressResult = wallet.AccountsRoot.ElementAt(0).Accounts.ElementAt(0).ExternalAddresses.ElementAt(0);
        //        Assert.Equal(1, spendingAddress.Transactions.Count);
        //        Assert.Equal(transaction.GetHash(), spentAddressResult.Transactions.ElementAt(0).SpendingDetails.TransactionId);
        //        Assert.Equal(0, spentAddressResult.Transactions.ElementAt(0).SpendingDetails.Payments.Count);

        //        Assert.Equal(0, wallet.AccountsRoot.ElementAt(0).Accounts.ElementAt(0).ExternalAddresses.ElementAt(1).Transactions.Count);

        //        Assert.Equal(1, wallet.AccountsRoot.ElementAt(0).Accounts.ElementAt(0).InternalAddresses.ElementAt(0).Transactions.Count);
        //        var changeAddressResult = wallet.AccountsRoot.ElementAt(0).Accounts.ElementAt(0).InternalAddresses.ElementAt(0).Transactions.ElementAt(0);
        //        Assert.Equal(transaction.GetHash(), changeAddressResult.Id);
        //        Assert.Equal(transaction.Outputs[0].Value, changeAddressResult.Amount);
        //        Assert.Equal(transaction.Outputs[0].ScriptPubKey, changeAddressResult.ScriptPubKey);

        //        Assert.Equal(1, payloads.Count);
        //        Assert.Equal(typeof(TxPayload), payloads[0].GetType());

        //        var payload = payloads[0] as TxPayload;
        //        var payloadTransaction = payload.Object;
        //        Assert.Equal(transaction.ToHex(), payloadTransaction.ToHex());
        //}
        //}
        //}

        /// <summary>
        /// TODO: [SENDTRANSACTION] Conceptual changes had been introduced to tx sending.
        /// <para>
        /// These tests don't make sense anymore, it must be either removed or refactored.
        /// </para>
        /// </summary>
        //[Fact(Skip = "See TODO")]
        //public void SendTransactionWithMempoolValidatorWithAcceptToMemoryPoolSuccessProcessesTransaction()
        //{
        //DataFolder dataFolder = CreateDataFolder(this);
        //Directory.CreateDirectory(dataFolder.WalletPath);

        //var wallet = this.walletFixture.GenerateBlankWallet("myWallet1", "password");
        //var accountKeys = WalletTestsHelpers.GenerateAccountKeys(wallet, "password", "m/44'/0'/0'");
        //var spendingKeys = WalletTestsHelpers.GenerateAddressKeys(wallet, accountKeys.ExtPubKey, "0/0");
        //var destinationKeys = WalletTestsHelpers.GenerateAddressKeys(wallet, accountKeys.ExtPubKey, "0/1");
        //var changeKeys = WalletTestsHelpers.GenerateAddressKeys(wallet, accountKeys.ExtPubKey, "1/0");

        //var spendingAddress = new HdAddress
        //{
        //    Index = 0,
        //    HdPath = $"m/44'/0'/0'/0/0",
        //    Address = spendingKeys.Address.ToString(),
        //    Pubkey = spendingKeys.PubKey.ScriptPubKey,
        //    ScriptPubKey = spendingKeys.Address.ScriptPubKey,
        //    Transactions = new List<TransactionData>()
        //};

        //var destinationAddress = new HdAddress
        //{
        //    Index = 1,
        //    HdPath = $"m/44'/0'/0'/0/1",
        //    Address = destinationKeys.Address.ToString(),
        //    Pubkey = destinationKeys.PubKey.ScriptPubKey,
        //    ScriptPubKey = destinationKeys.Address.ScriptPubKey,
        //    Transactions = new List<TransactionData>()
        //};

        //var changeAddress = new HdAddress
        //{
        //    Index = 0,
        //    HdPath = $"m/44'/0'/0'/1/0",
        //    Address = changeKeys.Address.ToString(),
        //    Pubkey = changeKeys.PubKey.ScriptPubKey,
        //    ScriptPubKey = changeKeys.Address.ScriptPubKey,
        //    Transactions = new List<TransactionData>()
        //};

        ////Generate a spendable transaction
        //var chainInfo = WalletTestsHelpers.CreateChainAndCreateFirstBlockWithPaymentToAddress(wallet.Network, spendingAddress);
        //TransactionData spendingTransaction = WalletTestsHelpers.CreateTransactionDataFromFirstBlock(chainInfo);
        //spendingAddress.Transactions.Add(spendingTransaction);

        //wallet.AccountsRoot.ElementAt(0).Accounts.Add(new HdAccount
        //{
        //    Index = 0,
        //    Name = "account1",
        //    HdPath = "m/44'/0'/0'",
        //    ExtendedPubKey = accountKeys.ExtPubKey,
        //    ExternalAddresses = new List<HdAddress> { spendingAddress, destinationAddress },
        //    InternalAddresses = new List<HdAddress> { changeAddress }
        //});

        //// setup a payment to yourself
        //var transaction = WalletTestsHelpers.SetupValidTransaction(wallet, "password", spendingAddress, destinationKeys.PubKey, changeAddress, new Money(7500), new Money(5000));
        //transaction.Outputs.ElementAt(1).Value = Money.Zero;
        //transaction.Outputs.ElementAt(1).ScriptPubKey = Script.Empty;

        //var walletFeePolicy = new Mock<IWalletFeePolicy>();
        //walletFeePolicy.Setup(w => w.GetMinimumFee(258, 50))
        //    .Returns(new Money(5000));

        //using (var nodeSocket = new NodeTcpListenerStub(Utils.ParseIpEndpoint("localhost", wallet.Network.DefaultPort)))
        //{
        //    using (var node = Node.ConnectToLocal(wallet.Network, new NodeConnectionParameters()))
        //    {
        //        var payloads = new List<Payload>();
        //        node.Filters.Add(new Action<IncomingMessage, Action>((i, a) => { a(); }),
        //                  new Action<Node, Payload, Action>((n, p, a) => { payloads.Add(p); a(); }));

        //        var nodeCollection = new NodesCollection();
        //        nodeCollection.Add(node);

        //        var walletManager = new WalletManager(this.LoggerFactory.Object, Network.Main, chainInfo.chain, NodeSettings.Default(), new Mock<WalletSettings>().Object,
        //            dataFolder, walletFeePolicy.Object, new Mock<IAsyncLoopFactory>().Object, new NodeLifetime(), DateTimeProvider.Default);
        //        walletManager.Wallets.Add(wallet);

        //        var result = walletManager.SendTransaction(transaction.ToHex());

        //        Assert.True(result);
        //        // verify AcceptToMemoryPool has been called.
        //        mempoolValidator.Verify();

        //        var spentAddressResult = wallet.AccountsRoot.ElementAt(0).Accounts.ElementAt(0).ExternalAddresses.ElementAt(0);
        //        Assert.Equal(1, spendingAddress.Transactions.Count);
        //        Assert.Equal(transaction.GetHash(), spentAddressResult.Transactions.ElementAt(0).SpendingDetails.TransactionId);
        //        Assert.Equal(0, spentAddressResult.Transactions.ElementAt(0).SpendingDetails.Payments.Count);

        //        Assert.Equal(0, wallet.AccountsRoot.ElementAt(0).Accounts.ElementAt(0).ExternalAddresses.ElementAt(1).Transactions.Count);

        //        Assert.Equal(1, wallet.AccountsRoot.ElementAt(0).Accounts.ElementAt(0).InternalAddresses.ElementAt(0).Transactions.Count);
        //        var changeAddressResult = wallet.AccountsRoot.ElementAt(0).Accounts.ElementAt(0).InternalAddresses.ElementAt(0).Transactions.ElementAt(0);
        //        Assert.Equal(transaction.GetHash(), changeAddressResult.Id);
        //        Assert.Equal(transaction.Outputs[0].Value, changeAddressResult.Amount);
        //        Assert.Equal(transaction.Outputs[0].ScriptPubKey, changeAddressResult.ScriptPubKey);

        //        Assert.Equal(1, payloads.Count);
        //        Assert.Equal(typeof(TxPayload), payloads[0].GetType());

        //        var payload = payloads[0] as TxPayload;
        //        var payloadTransaction = payload.Object;
        //        Assert.Equal(transaction.ToHex(), payloadTransaction.ToHex());
        //    }
        //}
        //}

        /// <summary>
        /// TODO: [SENDTRANSACTION] Conceptual changes had been introduced to tx sending.
        /// <para>
        /// These tests don't make sense anymore, it must be either removed or refactored.
        /// </para>
        /// </summary>
        //[Fact(Skip = "See TODO")]
        //public void SendTransactionWithMempoolValidatorWithAcceptToMemoryPoolFailedDoesNotProcessesTransaction()
        //{
        //DataFolder dataFolder = CreateDataFolder(this);
        //Directory.CreateDirectory(dataFolder.WalletPath);

        //var wallet = this.walletFixture.GenerateBlankWallet("myWallet1", "password");
        //var accountKeys = WalletTestsHelpers.GenerateAccountKeys(wallet, "password", "m/44'/0'/0'");
        //var spendingKeys = WalletTestsHelpers.GenerateAddressKeys(wallet, accountKeys.ExtPubKey, "0/0");
        //var destinationKeys = WalletTestsHelpers.GenerateAddressKeys(wallet, accountKeys.ExtPubKey, "0/1");
        //var changeKeys = WalletTestsHelpers.GenerateAddressKeys(wallet, accountKeys.ExtPubKey, "1/0");

        //var spendingAddress = new HdAddress
        //{
        //    Index = 0,
        //    HdPath = $"m/44'/0'/0'/0/0",
        //    Address = spendingKeys.Address.ToString(),
        //    Pubkey = spendingKeys.PubKey.ScriptPubKey,
        //    ScriptPubKey = spendingKeys.Address.ScriptPubKey,
        //    Transactions = new List<TransactionData>()
        //};

        //var destinationAddress = new HdAddress
        //{
        //    Index = 1,
        //    HdPath = $"m/44'/0'/0'/0/1",
        //    Address = destinationKeys.Address.ToString(),
        //    Pubkey = destinationKeys.PubKey.ScriptPubKey,
        //    ScriptPubKey = destinationKeys.Address.ScriptPubKey,
        //    Transactions = new List<TransactionData>()
        //};

        //var changeAddress = new HdAddress
        //{
        //    Index = 0,
        //    HdPath = $"m/44'/0'/0'/1/0",
        //    Address = changeKeys.Address.ToString(),
        //    Pubkey = changeKeys.PubKey.ScriptPubKey,
        //    ScriptPubKey = changeKeys.Address.ScriptPubKey,
        //    Transactions = new List<TransactionData>()
        //};

        ////Generate a spendable transaction
        //var chainInfo = WalletTestsHelpers.CreateChainAndCreateFirstBlockWithPaymentToAddress(wallet.Network, spendingAddress);
        //TransactionData spendingTransaction = WalletTestsHelpers.CreateTransactionDataFromFirstBlock(chainInfo);
        //spendingAddress.Transactions.Add(spendingTransaction);

        //wallet.AccountsRoot.ElementAt(0).Accounts.Add(new HdAccount
        //{
        //    Index = 0,
        //    Name = "account1",
        //    HdPath = "m/44'/0'/0'",
        //    ExtendedPubKey = accountKeys.ExtPubKey,
        //    ExternalAddresses = new List<HdAddress> { spendingAddress, destinationAddress },
        //    InternalAddresses = new List<HdAddress> { changeAddress }
        //});

        //// setup a payment to yourself
        //var transaction = WalletTestsHelpers.SetupValidTransaction(wallet, "password", spendingAddress, destinationKeys.PubKey, changeAddress, new Money(7500), new Money(5000));
        //transaction.Outputs.ElementAt(1).Value = Money.Zero;
        //transaction.Outputs.ElementAt(1).ScriptPubKey = Script.Empty;

        //var walletFeePolicy = new Mock<IWalletFeePolicy>();
        //walletFeePolicy.Setup(w => w.GetMinimumFee(258, 50))
        //    .Returns(new Money(5000));

        //using (var nodeSocket = new NodeTcpListenerStub(Utils.ParseIpEndpoint("localhost", wallet.Network.DefaultPort)))
        //{
        //    using (var node = Node.ConnectToLocal(wallet.Network, new NodeConnectionParameters()))
        //    {
        //        var payloads = new List<Payload>();
        //        node.Filters.Add(new Action<IncomingMessage, Action>((i, a) => { a(); }),
        //                  new Action<Node, Payload, Action>((n, p, a) => { payloads.Add(p); a(); }));

        //        var nodeCollection = new NodesCollection();
        //        nodeCollection.Add(node);

        //        var walletManager = new WalletManager(this.LoggerFactory.Object, Network.Main, chainInfo.chain, NodeSettings.Default(), new Mock<WalletSettings>().Object,
        //            dataFolder, walletFeePolicy.Object, new Mock<IAsyncLoopFactory>().Object, new NodeLifetime(), DateTimeProvider.Default);
        //        walletManager.Wallets.Add(wallet);

        //        var result = walletManager.SendTransaction(transaction.ToHex());

        //        Assert.False(result);
        //        // verify AcceptToMemoryPool has been called.
        //        mempoolValidator.Verify();

        //        var spentAddressResult = wallet.AccountsRoot.ElementAt(0).Accounts.ElementAt(0).ExternalAddresses.ElementAt(0);
        //        Assert.Equal(1, spendingAddress.Transactions.Count);
        //        Assert.Null(spentAddressResult.Transactions.ElementAt(0).SpendingDetails);
        //        Assert.Null(spentAddressResult.Transactions.ElementAt(0).SpendingDetails);
        //        Assert.Equal(0, wallet.AccountsRoot.ElementAt(0).Accounts.ElementAt(0).ExternalAddresses.ElementAt(1).Transactions.Count);
        //        Assert.Equal(0, wallet.AccountsRoot.ElementAt(0).Accounts.ElementAt(0).InternalAddresses.ElementAt(0).Transactions.Count);
        //        Assert.Equal(0, payloads.Count);
        //    }
        //}
        //}

        [Fact]
        public void RemoveBlocksRemovesTransactionsWithHigherBlockHeightAndUpdatesLastSyncedBlockHeight()
        {
            uint256 trxId = uint256.Parse("21e74d1daed6dec93d58396a3406803c5fc8d220b59f4b4dd185cab5f7a9a22e");
            int trxCount = 0;
            var concurrentchain = new ConcurrentChain(this.Network);
            ChainedHeader chainedHeader = WalletTestsHelpers.AppendBlock(this.Network, null, concurrentchain).ChainedHeader;
            chainedHeader = WalletTestsHelpers.AppendBlock(this.Network, chainedHeader, concurrentchain).ChainedHeader;
            chainedHeader = WalletTestsHelpers.AppendBlock(this.Network, chainedHeader, concurrentchain).ChainedHeader;

            Wallet wallet = this.walletFixture.GenerateBlankWallet("myWallet1", "password");
            wallet.AccountsRoot.ElementAt(0).Accounts.Add(new HdAccount
            {
                Name = "First account",
                ExternalAddresses = WalletTestsHelpers.CreateSpentTransactionsOfBlockHeights(this.Network, 1, 2, 3, 4, 5).ToList(),
                InternalAddresses = WalletTestsHelpers.CreateSpentTransactionsOfBlockHeights(this.Network, 1, 2, 3, 4, 5).ToList()
            });

            // reorg at block 3

            // Trx at block 0 is not spent
            wallet.AccountsRoot.ElementAt(0).Accounts.ElementAt(0).ExternalAddresses.ElementAt(0).Transactions.First().Id = trxId >> trxCount++; ;
            wallet.AccountsRoot.ElementAt(0).Accounts.ElementAt(0).ExternalAddresses.ElementAt(0).Transactions.First().SpendingDetails = null;
            wallet.AccountsRoot.ElementAt(0).Accounts.ElementAt(0).InternalAddresses.ElementAt(0).Transactions.First().Id = trxId >> trxCount++;
            wallet.AccountsRoot.ElementAt(0).Accounts.ElementAt(0).InternalAddresses.ElementAt(0).Transactions.First().SpendingDetails = null;

            // Trx at block 2 is spent in block 3, after reorg it will not be spendable.
            wallet.AccountsRoot.ElementAt(0).Accounts.ElementAt(0).ExternalAddresses.ElementAt(1).Transactions.First().SpendingDetails.TransactionId = trxId >> trxCount++;
            wallet.AccountsRoot.ElementAt(0).Accounts.ElementAt(0).ExternalAddresses.ElementAt(1).Transactions.First().SpendingDetails.BlockHeight = 3;
            wallet.AccountsRoot.ElementAt(0).Accounts.ElementAt(0).InternalAddresses.ElementAt(1).Transactions.First().SpendingDetails.TransactionId = trxId >> trxCount++;
            wallet.AccountsRoot.ElementAt(0).Accounts.ElementAt(0).InternalAddresses.ElementAt(1).Transactions.First().SpendingDetails.BlockHeight = 3;

            // Trx at block 3 is spent at block 5, after reorg it will be spendable.
            wallet.AccountsRoot.ElementAt(0).Accounts.ElementAt(0).ExternalAddresses.ElementAt(2).Transactions.First().SpendingDetails.TransactionId = trxId >> trxCount++; ;
            wallet.AccountsRoot.ElementAt(0).Accounts.ElementAt(0).ExternalAddresses.ElementAt(2).Transactions.First().SpendingDetails.BlockHeight = 5;
            wallet.AccountsRoot.ElementAt(0).Accounts.ElementAt(0).InternalAddresses.ElementAt(2).Transactions.First().SpendingDetails.TransactionId = trxId >> trxCount++; ;
            wallet.AccountsRoot.ElementAt(0).Accounts.ElementAt(0).InternalAddresses.ElementAt(2).Transactions.First().SpendingDetails.BlockHeight = 5;

            var walletManager = new WalletManager(this.LoggerFactory.Object, this.Network, new Mock<ConcurrentChain>().Object, NodeSettings.Default(), new Mock<WalletSettings>().Object,
                CreateDataFolder(this), new Mock<IWalletFeePolicy>().Object, new Mock<IAsyncLoopFactory>().Object, new NodeLifetime(), DateTimeProvider.Default, new ScriptAddressReader());
            walletManager.Wallets.Add(wallet);
            walletManager.LoadKeysLookupLock();
            walletManager.RemoveBlocks(chainedHeader);

            Assert.Equal(chainedHeader.GetLocator().Blocks, wallet.BlockLocator);
            Assert.Equal(chainedHeader.Height, wallet.AccountsRoot.ElementAt(0).LastBlockSyncedHeight);
            Assert.Equal(chainedHeader.HashBlock, wallet.AccountsRoot.ElementAt(0).LastBlockSyncedHash);
            Assert.Equal(chainedHeader.HashBlock, walletManager.WalletTipHash);

            HdAccount account = wallet.AccountsRoot.ElementAt(0).Accounts.ElementAt(0);

            Assert.Equal(6, account.InternalAddresses.Concat(account.ExternalAddresses).SelectMany(r => r.Transactions).Count());
            Assert.True(account.InternalAddresses.Concat(account.ExternalAddresses).SelectMany(r => r.Transactions).All(r => r.BlockHeight <= chainedHeader.Height));
            Assert.True(account.InternalAddresses.Concat(account.ExternalAddresses).SelectMany(r => r.Transactions).All(r => r.SpendingDetails == null || r.SpendingDetails.BlockHeight <= chainedHeader.Height));
            Assert.Equal(4, account.InternalAddresses.Concat(account.ExternalAddresses).SelectMany(r => r.Transactions).Count(t => t.SpendingDetails == null));
        }

        [Fact]
        public void ProcessBlockWithoutWalletsSetsWalletTipToBlockHash()
        {
            var concurrentchain = new ConcurrentChain(this.Network);
            (ChainedHeader ChainedHeader, Block Block) blockResult = WalletTestsHelpers.AppendBlock(this.Network, null, concurrentchain);

            var walletManager = new WalletManager(this.LoggerFactory.Object, this.Network, new Mock<ConcurrentChain>().Object, NodeSettings.Default(), new Mock<WalletSettings>().Object,
                CreateDataFolder(this), new Mock<IWalletFeePolicy>().Object, new Mock<IAsyncLoopFactory>().Object, new NodeLifetime(), DateTimeProvider.Default, new ScriptAddressReader());

            walletManager.ProcessBlock(blockResult.Block, blockResult.ChainedHeader);

            Assert.Equal(blockResult.ChainedHeader.HashBlock, walletManager.WalletTipHash);
        }

        [Fact]
        public void ProcessBlockWithWalletsProcessesTransactionsOfBlockToWallet()
        {
            DataFolder dataFolder = CreateDataFolder(this);
            Directory.CreateDirectory(dataFolder.WalletPath);

            Wallet wallet = this.walletFixture.GenerateBlankWallet("myWallet1", "password");
            (ExtKey ExtKey, string ExtPubKey) accountKeys = WalletTestsHelpers.GenerateAccountKeys(wallet, "password", "m/44'/0'/0'");
            (PubKey PubKey, BitcoinPubKeyAddress Address) spendingKeys = WalletTestsHelpers.GenerateAddressKeys(wallet, accountKeys.ExtPubKey, "0/0");
            (PubKey PubKey, BitcoinPubKeyAddress Address) destinationKeys = WalletTestsHelpers.GenerateAddressKeys(wallet, accountKeys.ExtPubKey, "0/1");
            (PubKey PubKey, BitcoinPubKeyAddress Address) changeKeys = WalletTestsHelpers.GenerateAddressKeys(wallet, accountKeys.ExtPubKey, "1/0");

            var spendingAddress = new HdAddress
            {
                Index = 0,
                HdPath = $"m/44'/0'/0'/0/0",
                Address = spendingKeys.Address.ToString(),
                Pubkey = spendingKeys.PubKey.ScriptPubKey,
                ScriptPubKey = spendingKeys.Address.ScriptPubKey,
                Transactions = new List<TransactionData>()
            };

            var destinationAddress = new HdAddress
            {
                Index = 1,
                HdPath = $"m/44'/0'/0'/0/1",
                Address = destinationKeys.Address.ToString(),
                Pubkey = destinationKeys.PubKey.ScriptPubKey,
                ScriptPubKey = destinationKeys.Address.ScriptPubKey,
                Transactions = new List<TransactionData>()
            };

            var changeAddress = new HdAddress
            {
                Index = 0,
                HdPath = $"m/44'/0'/0'/1/0",
                Address = changeKeys.Address.ToString(),
                Pubkey = changeKeys.PubKey.ScriptPubKey,
                ScriptPubKey = changeKeys.Address.ScriptPubKey,
                Transactions = new List<TransactionData>()
            };

            //Generate a spendable transaction
            (ConcurrentChain chain, uint256 blockhash, Block block) chainInfo = WalletTestsHelpers.CreateChainAndCreateFirstBlockWithPaymentToAddress(wallet.Network, spendingAddress);

            TransactionData spendingTransaction = WalletTestsHelpers.CreateTransactionDataFromFirstBlock(chainInfo);
            spendingAddress.Transactions.Add(spendingTransaction);

            // setup a payment to yourself in a new block.
            Transaction transaction = WalletTestsHelpers.SetupValidTransaction(wallet, "password", spendingAddress, destinationKeys.PubKey, changeAddress, new Money(7500), new Money(5000));
            Block block = WalletTestsHelpers.AppendTransactionInNewBlockToChain(chainInfo.chain, transaction);

            wallet.AccountsRoot.ElementAt(0).Accounts.Add(new HdAccount
            {
                Index = 0,
                Name = "account1",
                HdPath = "m/44'/0'/0'",
                ExtendedPubKey = accountKeys.ExtPubKey,
                ExternalAddresses = new List<HdAddress> { spendingAddress, destinationAddress },
                InternalAddresses = new List<HdAddress> { changeAddress }
            });

            var walletFeePolicy = new Mock<IWalletFeePolicy>();
            walletFeePolicy.Setup(w => w.GetMinimumFee(258, 50))
                .Returns(new Money(5000));

            var walletManager = new WalletManager(this.LoggerFactory.Object, this.Network, chainInfo.chain, NodeSettings.Default(), new Mock<WalletSettings>().Object,
                dataFolder, walletFeePolicy.Object, new Mock<IAsyncLoopFactory>().Object, new NodeLifetime(), DateTimeProvider.Default, new ScriptAddressReader());
            walletManager.Wallets.Add(wallet);
            walletManager.LoadKeysLookupLock();
            walletManager.WalletTipHash = block.Header.GetHash();

            ChainedHeader chainedBlock = chainInfo.chain.GetBlock(block.GetHash());
            walletManager.ProcessBlock(block, chainedBlock);

            HdAddress spentAddressResult = wallet.AccountsRoot.ElementAt(0).Accounts.ElementAt(0).ExternalAddresses.ElementAt(0);
            Assert.Equal(1, spendingAddress.Transactions.Count);
            Assert.Equal(transaction.GetHash(), spentAddressResult.Transactions.ElementAt(0).SpendingDetails.TransactionId);
            Assert.Equal(transaction.Outputs[1].Value, spentAddressResult.Transactions.ElementAt(0).SpendingDetails.Payments.ElementAt(0).Amount);
            Assert.Equal(transaction.Outputs[1].ScriptPubKey, spentAddressResult.Transactions.ElementAt(0).SpendingDetails.Payments.ElementAt(0).DestinationScriptPubKey);

            Assert.Equal(1, wallet.AccountsRoot.ElementAt(0).Accounts.ElementAt(0).ExternalAddresses.ElementAt(1).Transactions.Count);
            TransactionData destinationAddressResult = wallet.AccountsRoot.ElementAt(0).Accounts.ElementAt(0).ExternalAddresses.ElementAt(1).Transactions.ElementAt(0);
            Assert.Equal(transaction.GetHash(), destinationAddressResult.Id);
            Assert.Equal(transaction.Outputs[1].Value, destinationAddressResult.Amount);
            Assert.Equal(transaction.Outputs[1].ScriptPubKey, destinationAddressResult.ScriptPubKey);

            Assert.Equal(1, wallet.AccountsRoot.ElementAt(0).Accounts.ElementAt(0).InternalAddresses.ElementAt(0).Transactions.Count);
            TransactionData changeAddressResult = wallet.AccountsRoot.ElementAt(0).Accounts.ElementAt(0).InternalAddresses.ElementAt(0).Transactions.ElementAt(0);
            Assert.Equal(transaction.GetHash(), changeAddressResult.Id);
            Assert.Equal(transaction.Outputs[0].Value, changeAddressResult.Amount);
            Assert.Equal(transaction.Outputs[0].ScriptPubKey, changeAddressResult.ScriptPubKey);

            Assert.Equal(chainedBlock.GetLocator().Blocks, wallet.BlockLocator);
            Assert.Equal(chainedBlock.Height, wallet.AccountsRoot.ElementAt(0).LastBlockSyncedHeight);
            Assert.Equal(chainedBlock.HashBlock, wallet.AccountsRoot.ElementAt(0).LastBlockSyncedHash);
            Assert.Equal(chainedBlock.HashBlock, walletManager.WalletTipHash);
        }

        [Fact]
        public void ProcessBlockWithWalletTipBlockNotOnChainYetThrowsWalletException()
        {
            Assert.Throws<WalletException>(() =>
            {
                DataFolder dataFolder = CreateDataFolder(this);
                Directory.CreateDirectory(dataFolder.WalletPath);

                Wallet wallet = this.walletFixture.GenerateBlankWallet("myWallet1", "password");

                var chain = new ConcurrentChain(wallet.Network);
                (ChainedHeader ChainedHeader, Block Block) chainResult = WalletTestsHelpers.AppendBlock(this.Network, chain.Genesis, chain);

                var walletManager = new WalletManager(this.LoggerFactory.Object, this.Network, chain, NodeSettings.Default(), new Mock<WalletSettings>().Object,
                    dataFolder, new Mock<IWalletFeePolicy>().Object, new Mock<IAsyncLoopFactory>().Object, new NodeLifetime(), DateTimeProvider.Default, new ScriptAddressReader());
                walletManager.Wallets.Add(wallet);

                walletManager.WalletTipHash = new uint256(15012522521);

                walletManager.ProcessBlock(chainResult.Block, chainResult.ChainedHeader);
            });
        }

        [Fact]
        public void ProcessBlockWithBlockAheadOfWalletThrowsWalletException()
        {
            Assert.Throws<WalletException>(() =>
            {
                DataFolder dataFolder = CreateDataFolder(this);
                Directory.CreateDirectory(dataFolder.WalletPath);

                Wallet wallet = this.walletFixture.GenerateBlankWallet("myWallet1", "password");

                var chain = new ConcurrentChain(wallet.Network);
                (ChainedHeader ChainedHeader, Block Block) chainResult = WalletTestsHelpers.AppendBlock(this.Network, chain.Genesis, chain);
                (ChainedHeader ChainedHeader, Block Block) chainResult2 = WalletTestsHelpers.AppendBlock(this.Network, chainResult.ChainedHeader, chain);

                var walletManager = new WalletManager(this.LoggerFactory.Object, this.Network, chain, NodeSettings.Default(), new Mock<WalletSettings>().Object,
                    dataFolder, new Mock<IWalletFeePolicy>().Object, new Mock<IAsyncLoopFactory>().Object, new NodeLifetime(), DateTimeProvider.Default, new ScriptAddressReader());
                walletManager.Wallets.Add(wallet);

                walletManager.WalletTipHash = wallet.Network.GetGenesis().Header.GetHash();

                walletManager.ProcessBlock(chainResult2.Block, chainResult2.ChainedHeader);
            });
        }

        [Fact]
        public void CheckWalletBalanceEstimationWithConfirmedTransactions()
        {
            DataFolder dataFolder = CreateDataFolder(this);

            var walletManager = new WalletManager(this.LoggerFactory.Object, this.Network, new Mock<ConcurrentChain>().Object, NodeSettings.Default(), new Mock<WalletSettings>().Object,
                dataFolder, new Mock<IWalletFeePolicy>().Object, new Mock<IAsyncLoopFactory>().Object, new NodeLifetime(), DateTimeProvider.Default, new ScriptAddressReader());

            // generate 3 wallet with 2 accounts containing 20 external and 20 internal addresses each.
            walletManager.Wallets.Add(WalletTestsHelpers.CreateWallet("wallet1"));
            WalletTestsHelpers.AddAddressesToWallet(walletManager, 20);

            HdAccount firstAccount = walletManager.Wallets.First().AccountsRoot.First().Accounts.First();

            // add two unconfirmed transactions
            for (int i = 1; i < 3; i++)
            {
                firstAccount.InternalAddresses.ElementAt(i).Transactions.Add(new TransactionData { Amount = 10 });
                firstAccount.ExternalAddresses.ElementAt(i).Transactions.Add(new TransactionData { Amount = 10 });
            }

            Assert.Equal(0, firstAccount.GetSpendableAmount().ConfirmedAmount);
            Assert.Equal(40, firstAccount.GetSpendableAmount().UnConfirmedAmount);
        }

        [Fact]
        public void GetAccountBalancesReturnsCorrectAccountBalances()
        {
            // Arrange.
            DataFolder dataFolder = CreateDataFolder(this);

            var walletManager = new WalletManager(this.LoggerFactory.Object, this.Network, new Mock<ConcurrentChain>().Object, NodeSettings.Default(), new Mock<WalletSettings>().Object,
                dataFolder, new Mock<IWalletFeePolicy>().Object, new Mock<IAsyncLoopFactory>().Object, new NodeLifetime(), DateTimeProvider.Default, new ScriptAddressReader());

            HdAccount account = WalletTestsHelpers.CreateAccount("account 1");
            HdAddress accountAddress1 = WalletTestsHelpers.CreateAddress();
            accountAddress1.Transactions.Add(WalletTestsHelpers.CreateTransaction(new uint256(1), new Money(15000), null));
            accountAddress1.Transactions.Add(WalletTestsHelpers.CreateTransaction(new uint256(2), new Money(10000), 1));

            HdAddress accountAddress2 = WalletTestsHelpers.CreateAddress();
            accountAddress2.Transactions.Add(WalletTestsHelpers.CreateTransaction(new uint256(3), new Money(20000), null));
            accountAddress2.Transactions.Add(WalletTestsHelpers.CreateTransaction(new uint256(4), new Money(120000), 2));

            account.ExternalAddresses.Add(accountAddress1);
            account.InternalAddresses.Add(accountAddress2);

            HdAccount account2 = WalletTestsHelpers.CreateAccount("account 2");
            HdAddress account2Address1 = WalletTestsHelpers.CreateAddress();
            account2Address1.Transactions.Add(WalletTestsHelpers.CreateTransaction(new uint256(5), new Money(74000), null));
            account2Address1.Transactions.Add(WalletTestsHelpers.CreateTransaction(new uint256(6), new Money(18700), 3));

            HdAddress account2Address2 = WalletTestsHelpers.CreateAddress();
            account2Address2.Transactions.Add(WalletTestsHelpers.CreateTransaction(new uint256(7), new Money(65000), null));
            account2Address2.Transactions.Add(WalletTestsHelpers.CreateTransaction(new uint256(8), new Money(89300), 4));

            account2.ExternalAddresses.Add(account2Address1);
            account2.InternalAddresses.Add(account2Address2);

            var accounts = new List<HdAccount> { account, account2 };

            Wallet wallet = WalletTestsHelpers.CreateWallet("myWallet");
            wallet.AccountsRoot.Add(new AccountRoot());
            wallet.AccountsRoot.First().Accounts = accounts;

            walletManager.Wallets.Add(wallet);

            // Act.
            IEnumerable<AccountBalance> balances = walletManager.GetBalances("myWallet");

            // Assert.
            AccountBalance resultingBalance = balances.First();
            Assert.Equal(account.Name, resultingBalance.Account.Name);
            Assert.Equal(account.HdPath, resultingBalance.Account.HdPath);
            Assert.Equal(new Money(130000), resultingBalance.AmountConfirmed);
            Assert.Equal(new Money(35000), resultingBalance.AmountUnconfirmed);

            resultingBalance = balances.ElementAt(1);
            Assert.Equal(account2.Name, resultingBalance.Account.Name);
            Assert.Equal(account2.HdPath, resultingBalance.Account.HdPath);
            Assert.Equal(new Money(108000), resultingBalance.AmountConfirmed);
            Assert.Equal(new Money(139000), resultingBalance.AmountUnconfirmed);
        }

        [Fact]
        public void CheckWalletBalanceEstimationWithUnConfirmedTransactions()
        {
            DataFolder dataFolder = CreateDataFolder(this);

            var walletManager = new WalletManager(this.LoggerFactory.Object, this.Network, new Mock<ConcurrentChain>().Object, NodeSettings.Default(), new Mock<WalletSettings>().Object,
                dataFolder, new Mock<IWalletFeePolicy>().Object, new Mock<IAsyncLoopFactory>().Object, new NodeLifetime(), DateTimeProvider.Default, new ScriptAddressReader());

            // generate 3 wallet with 2 accounts containing 20 external and 20 internal addresses each.
            walletManager.Wallets.Add(WalletTestsHelpers.CreateWallet("wallet1"));
            WalletTestsHelpers.AddAddressesToWallet(walletManager, 20);

            HdAccount firstAccount = walletManager.Wallets.First().AccountsRoot.First().Accounts.First();

            // add two confirmed transactions
            for (int i = 1; i < 3; i++)
            {
                firstAccount.InternalAddresses.ElementAt(i).Transactions.Add(new TransactionData { Amount = 10, BlockHeight = 10 });
                firstAccount.ExternalAddresses.ElementAt(i).Transactions.Add(new TransactionData { Amount = 10, BlockHeight = 10 });
            }

            Assert.Equal(40, firstAccount.GetSpendableAmount().ConfirmedAmount);
            Assert.Equal(0, firstAccount.GetSpendableAmount().UnConfirmedAmount);
        }

        [Fact]
        public void CheckWalletBalanceEstimationWithSpentTransactions()
        {
            DataFolder dataFolder = CreateDataFolder(this);

            var walletManager = new WalletManager(this.LoggerFactory.Object, this.Network, new Mock<ConcurrentChain>().Object, NodeSettings.Default(), new Mock<WalletSettings>().Object,
                dataFolder, new Mock<IWalletFeePolicy>().Object, new Mock<IAsyncLoopFactory>().Object, new NodeLifetime(), DateTimeProvider.Default, new ScriptAddressReader());

            // generate 3 wallet with 2 accounts containing 20 external and 20 internal addresses each.
            walletManager.Wallets.Add(WalletTestsHelpers.CreateWallet("wallet1"));
            WalletTestsHelpers.AddAddressesToWallet(walletManager, 20);

            HdAccount firstAccount = walletManager.Wallets.First().AccountsRoot.First().Accounts.First();

            // add two spent transactions
            for (int i = 1; i < 3; i++)
            {
                firstAccount.InternalAddresses.ElementAt(i).Transactions.Add(new TransactionData { Amount = 10, BlockHeight = 10, SpendingDetails = new SpendingDetails() });
                firstAccount.ExternalAddresses.ElementAt(i).Transactions.Add(new TransactionData { Amount = 10, BlockHeight = 10, SpendingDetails = new SpendingDetails() });
            }

            Assert.Equal(0, firstAccount.GetSpendableAmount().ConfirmedAmount);
            Assert.Equal(0, firstAccount.GetSpendableAmount().UnConfirmedAmount);
        }

        [Fact]
        public void CheckWalletBalanceEstimationWithSpentAndConfirmedTransactions()
        {
            DataFolder dataFolder = CreateDataFolder(this);

            var walletManager = new WalletManager(this.LoggerFactory.Object, this.Network, new Mock<ConcurrentChain>().Object, NodeSettings.Default(), new Mock<WalletSettings>().Object,
                dataFolder, new Mock<IWalletFeePolicy>().Object, new Mock<IAsyncLoopFactory>().Object, new NodeLifetime(), DateTimeProvider.Default, new ScriptAddressReader());

            // generate 3 wallet with 2 accounts containing 20 external and 20 internal addresses each.
            walletManager.Wallets.Add(WalletTestsHelpers.CreateWallet("wallet1"));
            WalletTestsHelpers.AddAddressesToWallet(walletManager, 20);

            HdAccount firstAccount = walletManager.Wallets.First().AccountsRoot.First().Accounts.First();

            // add two spent transactions
            for (int i = 1; i < 3; i++)
            {
                firstAccount.InternalAddresses.ElementAt(i).Transactions.Add(new TransactionData { Amount = 10, BlockHeight = 10, SpendingDetails = new SpendingDetails() });
                firstAccount.ExternalAddresses.ElementAt(i).Transactions.Add(new TransactionData { Amount = 10, BlockHeight = 10, SpendingDetails = new SpendingDetails() });
            }

            for (int i = 3; i < 5; i++)
            {
                firstAccount.InternalAddresses.ElementAt(i).Transactions.Add(new TransactionData { Amount = 10, BlockHeight = 10 });
                firstAccount.ExternalAddresses.ElementAt(i).Transactions.Add(new TransactionData { Amount = 10, BlockHeight = 10 });
            }

            Assert.Equal(40, firstAccount.GetSpendableAmount().ConfirmedAmount);
            Assert.Equal(0, firstAccount.GetSpendableAmount().UnConfirmedAmount);
        }

        [Fact]
        public void CheckWalletBalanceEstimationWithSpentAndUnConfirmedTransactions()
        {
            DataFolder dataFolder = CreateDataFolder(this);

            var walletManager = new WalletManager(this.LoggerFactory.Object, this.Network, new Mock<ConcurrentChain>().Object, NodeSettings.Default(), new Mock<WalletSettings>().Object,
                dataFolder, new Mock<IWalletFeePolicy>().Object, new Mock<IAsyncLoopFactory>().Object, new NodeLifetime(), DateTimeProvider.Default, new ScriptAddressReader());

            // generate 3 wallet with 2 accounts containing 20 external and 20 internal addresses each.
            walletManager.Wallets.Add(WalletTestsHelpers.CreateWallet("wallet1"));
            WalletTestsHelpers.AddAddressesToWallet(walletManager, 20);

            HdAccount firstAccount = walletManager.Wallets.First().AccountsRoot.First().Accounts.First();

            // add two spent transactions
            for (int i = 1; i < 3; i++)
            {
                firstAccount.InternalAddresses.ElementAt(i).Transactions.Add(new TransactionData { Amount = 10, BlockHeight = 10, SpendingDetails = new SpendingDetails() });
                firstAccount.ExternalAddresses.ElementAt(i).Transactions.Add(new TransactionData { Amount = 10, BlockHeight = 10, SpendingDetails = new SpendingDetails() });
            }

            for (int i = 3; i < 5; i++)
            {
                firstAccount.InternalAddresses.ElementAt(i).Transactions.Add(new TransactionData { Amount = 10 });
                firstAccount.ExternalAddresses.ElementAt(i).Transactions.Add(new TransactionData { Amount = 10 });
            }

            Assert.Equal(0, firstAccount.GetSpendableAmount().ConfirmedAmount);
            Assert.Equal(40, firstAccount.GetSpendableAmount().UnConfirmedAmount);
        }

        [Fact]
        public void SaveToFileWithoutWalletParameterSavesAllWalletsOnManagerToDisk()
        {
            DataFolder dataFolder = CreateDataFolder(this);
            Directory.CreateDirectory(dataFolder.WalletPath);
            Wallet wallet = this.walletFixture.GenerateBlankWallet("wallet1", "test");
            Wallet wallet2 = this.walletFixture.GenerateBlankWallet("wallet2", "test");

            var walletManager = new WalletManager(this.LoggerFactory.Object, this.Network, new Mock<ConcurrentChain>().Object, NodeSettings.Default(), new Mock<WalletSettings>().Object,
                dataFolder, new Mock<IWalletFeePolicy>().Object, new Mock<IAsyncLoopFactory>().Object, new NodeLifetime(), DateTimeProvider.Default, new ScriptAddressReader());
            walletManager.Wallets.Add(wallet);
            walletManager.Wallets.Add(wallet2);

            Assert.False(File.Exists(Path.Combine(dataFolder.WalletPath + $"/wallet1.wallet.json")));
            Assert.False(File.Exists(Path.Combine(dataFolder.WalletPath + $"/wallet2.wallet.json")));

            walletManager.SaveWallets();

            Assert.True(File.Exists(Path.Combine(dataFolder.WalletPath + $"/wallet1.wallet.json")));
            Assert.True(File.Exists(Path.Combine(dataFolder.WalletPath + $"/wallet2.wallet.json")));

            var resultWallet = JsonConvert.DeserializeObject<Wallet>(File.ReadAllText(Path.Combine(dataFolder.WalletPath + $"/wallet1.wallet.json")));
            Assert.Equal(wallet.Name, resultWallet.Name);
            Assert.Equal(wallet.EncryptedSeed, resultWallet.EncryptedSeed);
            Assert.Equal(wallet.ChainCode, resultWallet.ChainCode);
            Assert.Equal(wallet.Network, resultWallet.Network);
            Assert.Equal(wallet.AccountsRoot.Count, resultWallet.AccountsRoot.Count);

            var resultWallet2 = JsonConvert.DeserializeObject<Wallet>(File.ReadAllText(Path.Combine(dataFolder.WalletPath + $"/wallet2.wallet.json")));
            Assert.Equal(wallet2.Name, resultWallet2.Name);
            Assert.Equal(wallet2.EncryptedSeed, resultWallet2.EncryptedSeed);
            Assert.Equal(wallet2.ChainCode, resultWallet2.ChainCode);
            Assert.Equal(wallet2.Network, resultWallet2.Network);
            Assert.Equal(wallet2.AccountsRoot.Count, resultWallet2.AccountsRoot.Count);
        }

        [Fact]
        public void SaveToFileWithWalletParameterSavesGivenWalletToDisk()
        {
            DataFolder dataFolder = CreateDataFolder(this);
            Directory.CreateDirectory(dataFolder.WalletPath);
            Wallet wallet = this.walletFixture.GenerateBlankWallet("wallet1", "test");
            Wallet wallet2 = this.walletFixture.GenerateBlankWallet("wallet2", "test");

            var walletManager = new WalletManager(this.LoggerFactory.Object, this.Network, new Mock<ConcurrentChain>().Object, NodeSettings.Default(), new Mock<WalletSettings>().Object,
                dataFolder, new Mock<IWalletFeePolicy>().Object, new Mock<IAsyncLoopFactory>().Object, new NodeLifetime(), DateTimeProvider.Default, new ScriptAddressReader());
            walletManager.Wallets.Add(wallet);
            walletManager.Wallets.Add(wallet2);

            Assert.False(File.Exists(Path.Combine(dataFolder.WalletPath + $"/wallet1.wallet.json")));
            Assert.False(File.Exists(Path.Combine(dataFolder.WalletPath + $"/wallet2.wallet.json")));

            walletManager.SaveWallet(wallet);

            Assert.True(File.Exists(Path.Combine(dataFolder.WalletPath + $"/wallet1.wallet.json")));
            Assert.False(File.Exists(Path.Combine(dataFolder.WalletPath + $"/wallet2.wallet.json")));

            var resultWallet = JsonConvert.DeserializeObject<Wallet>(File.ReadAllText(Path.Combine(dataFolder.WalletPath + $"/wallet1.wallet.json")));
            Assert.Equal(wallet.Name, resultWallet.Name);
            Assert.Equal(wallet.EncryptedSeed, resultWallet.EncryptedSeed);
            Assert.Equal(wallet.ChainCode, resultWallet.ChainCode);
            Assert.Equal(wallet.Network, resultWallet.Network);
            Assert.Equal(wallet.AccountsRoot.Count, resultWallet.AccountsRoot.Count);
        }

        [Fact]
        public void GetWalletFileExtensionReturnsWalletExtension()
        {
            var walletManager = new WalletManager(this.LoggerFactory.Object, this.Network, new Mock<ConcurrentChain>().Object, NodeSettings.Default(), new Mock<WalletSettings>().Object,
                CreateDataFolder(this), new Mock<IWalletFeePolicy>().Object, new Mock<IAsyncLoopFactory>().Object, new NodeLifetime(), DateTimeProvider.Default, new ScriptAddressReader());

            string result = walletManager.GetWalletFileExtension();

            Assert.Equal("wallet.json", result);
        }

        [Fact]
        public void GetWalletsReturnsLoadedWalletNames()
        {
            Wallet wallet = this.walletFixture.GenerateBlankWallet("wallet1", "test");
            Wallet wallet2 = this.walletFixture.GenerateBlankWallet("wallet2", "test");

            var walletManager = new WalletManager(this.LoggerFactory.Object, this.Network, new Mock<ConcurrentChain>().Object, NodeSettings.Default(), new Mock<WalletSettings>().Object,
                CreateDataFolder(this), new Mock<IWalletFeePolicy>().Object, new Mock<IAsyncLoopFactory>().Object, new NodeLifetime(), DateTimeProvider.Default, new ScriptAddressReader());
            walletManager.Wallets.Add(wallet);
            walletManager.Wallets.Add(wallet2);

            string[] result = walletManager.GetWalletsNames().OrderBy(w => w).ToArray();

            Assert.Equal(2, result.Count());
            Assert.Equal("wallet1", result[0]);
            Assert.Equal("wallet2", result[1]);
        }

        [Fact]
        public void GetWalletsWithoutLoadedWalletsReturnsEmptyList()
        {
            var walletManager = new WalletManager(this.LoggerFactory.Object, this.Network, new Mock<ConcurrentChain>().Object, NodeSettings.Default(), new Mock<WalletSettings>().Object,
                CreateDataFolder(this), new Mock<IWalletFeePolicy>().Object, new Mock<IAsyncLoopFactory>().Object, new NodeLifetime(), DateTimeProvider.Default, new ScriptAddressReader());

            IOrderedEnumerable<string> result = walletManager.GetWalletsNames().OrderBy(w => w);

            Assert.Empty(result);
        }

        [Fact]
        public void LoadKeysLookupWithKeysLoadsKeyLookup()
        {
            Wallet wallet = this.walletFixture.GenerateBlankWallet("myWallet1", "password");
            wallet.AccountsRoot.ElementAt(0).Accounts.Add(new HdAccount
            {
                Name = "First account",
                ExternalAddresses = WalletTestsHelpers.CreateSpentTransactionsOfBlockHeights(this.Network, 1, 2, 3).ToList(),
                InternalAddresses = WalletTestsHelpers.CreateSpentTransactionsOfBlockHeights(this.Network, 1, 2, 3).ToList()
            });

            var walletManager = new WalletManager(this.LoggerFactory.Object, this.Network, new Mock<ConcurrentChain>().Object, NodeSettings.Default(), new Mock<WalletSettings>().Object,
                CreateDataFolder(this), new Mock<IWalletFeePolicy>().Object, new Mock<IAsyncLoopFactory>().Object, new NodeLifetime(), DateTimeProvider.Default, new ScriptAddressReader());
            walletManager.Wallets.Add(wallet);

            walletManager.LoadKeysLookupLock();

            Assert.NotNull(walletManager.keysLookup);
            Assert.Equal(6, walletManager.keysLookup.Count);

            ICollection<HdAddress> externalAddresses = wallet.AccountsRoot.ElementAt(0).Accounts.ElementAt(0).ExternalAddresses;
            Assert.Equal(externalAddresses.ElementAt(0).Address, walletManager.keysLookup[externalAddresses.ElementAt(0).ScriptPubKey].Address);
            Assert.Equal(externalAddresses.ElementAt(1).Address, walletManager.keysLookup[externalAddresses.ElementAt(1).ScriptPubKey].Address);
            Assert.Equal(externalAddresses.ElementAt(2).Address, walletManager.keysLookup[externalAddresses.ElementAt(2).ScriptPubKey].Address);

            ICollection<HdAddress> internalAddresses = wallet.AccountsRoot.ElementAt(0).Accounts.ElementAt(0).InternalAddresses;
            Assert.Equal(internalAddresses.ElementAt(0).Address, walletManager.keysLookup[internalAddresses.ElementAt(0).ScriptPubKey].Address);
            Assert.Equal(internalAddresses.ElementAt(1).Address, walletManager.keysLookup[internalAddresses.ElementAt(1).ScriptPubKey].Address);
            Assert.Equal(internalAddresses.ElementAt(2).Address, walletManager.keysLookup[internalAddresses.ElementAt(2).ScriptPubKey].Address);
        }

        [Fact]
        public void LoadKeysLookupWithoutWalletsInitializesEmptyDictionary()
        {
            var walletManager = new WalletManager(this.LoggerFactory.Object, this.Network, new Mock<ConcurrentChain>().Object, NodeSettings.Default(), new Mock<WalletSettings>().Object,
                CreateDataFolder(this), new Mock<IWalletFeePolicy>().Object, new Mock<IAsyncLoopFactory>().Object, new NodeLifetime(), DateTimeProvider.Default, new ScriptAddressReader());

            walletManager.LoadKeysLookupLock();

            Assert.NotNull(walletManager.keysLookup);
            Assert.Empty(walletManager.keysLookup);
        }

        [Fact]
        public void CreateBip44PathWithChangeAddressReturnsPath()
        {
            string result = HdOperations.CreateHdPath((int)CoinType.Stratis, 4, true, 3);

            Assert.Equal("m/44'/105'/4'/1/3", result);
        }

        [Fact]
        public void CreateBip44PathWithoutChangeAddressReturnsPath()
        {
            string result = HdOperations.CreateHdPath((int)CoinType.Stratis, 4, false, 3);

            Assert.Equal("m/44'/105'/4'/0/3", result);
        }

        [Fact]
        public void StopSavesWallets()
        {
            DataFolder dataFolder = CreateDataFolder(this);
            Directory.CreateDirectory(dataFolder.WalletPath);
            Wallet wallet = this.walletFixture.GenerateBlankWallet("wallet1", "test");
            Wallet wallet2 = this.walletFixture.GenerateBlankWallet("wallet2", "test");

            var walletManager = new WalletManager(this.LoggerFactory.Object, this.Network, new Mock<ConcurrentChain>().Object, NodeSettings.Default(), new Mock<WalletSettings>().Object,
                dataFolder, new Mock<IWalletFeePolicy>().Object, new Mock<IAsyncLoopFactory>().Object, new NodeLifetime(), DateTimeProvider.Default, new ScriptAddressReader());
            walletManager.Wallets.Add(wallet);
            walletManager.Wallets.Add(wallet2);

            Assert.False(File.Exists(Path.Combine(dataFolder.WalletPath + $"/wallet1.wallet.json")));
            Assert.False(File.Exists(Path.Combine(dataFolder.WalletPath + $"/wallet2.wallet.json")));

            walletManager.Stop();

            Assert.True(File.Exists(Path.Combine(dataFolder.WalletPath + $"/wallet1.wallet.json")));
            Assert.True(File.Exists(Path.Combine(dataFolder.WalletPath + $"/wallet2.wallet.json")));

            var resultWallet = JsonConvert.DeserializeObject<Wallet>(File.ReadAllText(Path.Combine(dataFolder.WalletPath + $"/wallet1.wallet.json")));
            Assert.Equal(wallet.Name, resultWallet.Name);
            Assert.Equal(wallet.EncryptedSeed, resultWallet.EncryptedSeed);
            Assert.Equal(wallet.ChainCode, resultWallet.ChainCode);
            Assert.Equal(wallet.Network, resultWallet.Network);
            Assert.Equal(wallet.AccountsRoot.Count, resultWallet.AccountsRoot.Count);

            var resultWallet2 = JsonConvert.DeserializeObject<Wallet>(File.ReadAllText(Path.Combine(dataFolder.WalletPath + $"/wallet2.wallet.json")));
            Assert.Equal(wallet2.Name, resultWallet2.Name);
            Assert.Equal(wallet2.EncryptedSeed, resultWallet2.EncryptedSeed);
            Assert.Equal(wallet2.ChainCode, resultWallet2.ChainCode);
            Assert.Equal(wallet2.Network, resultWallet2.Network);
            Assert.Equal(wallet2.AccountsRoot.Count, resultWallet2.AccountsRoot.Count);
        }

        [Fact]
        public void UpdateLastBlockSyncedHeightWithChainedBlockUpdatesWallets()
        {
            Wallet wallet = this.walletFixture.GenerateBlankWallet("myWallet1", "password");
            Wallet wallet2 = this.walletFixture.GenerateBlankWallet("myWallet2", "password");

            var chain = new ConcurrentChain(wallet.Network);
            ChainedHeader chainedBlock = WalletTestsHelpers.AppendBlock(this.Network, chain.Genesis, chain).ChainedHeader;

            var walletManager = new WalletManager(this.LoggerFactory.Object, this.Network, chain, NodeSettings.Default(), new Mock<WalletSettings>().Object,
                CreateDataFolder(this), new Mock<IWalletFeePolicy>().Object, new Mock<IAsyncLoopFactory>().Object, new NodeLifetime(), DateTimeProvider.Default, new ScriptAddressReader());
            walletManager.Wallets.Add(wallet);
            walletManager.Wallets.Add(wallet2);
            walletManager.WalletTipHash = new uint256(125125125);

            walletManager.UpdateLastBlockSyncedHeight(chainedBlock);

            Assert.Equal(chainedBlock.HashBlock, walletManager.WalletTipHash);
            foreach (Wallet w in walletManager.Wallets)
            {
                Assert.Equal(chainedBlock.GetLocator().Blocks, w.BlockLocator);
                Assert.Equal(chainedBlock.Height, w.AccountsRoot.ElementAt(0).LastBlockSyncedHeight);
                Assert.Equal(chainedBlock.HashBlock, w.AccountsRoot.ElementAt(0).LastBlockSyncedHash);
            }
        }

        [Fact]
        public void UpdateLastBlockSyncedHeightWithWalletAndChainedBlockUpdatesGivenWallet()
        {
            Wallet wallet = this.walletFixture.GenerateBlankWallet("myWallet1", "password");
            Wallet wallet2 = this.walletFixture.GenerateBlankWallet("myWallet2", "password");

            var chain = new ConcurrentChain(wallet.Network);
            ChainedHeader chainedBlock = WalletTestsHelpers.AppendBlock(this.Network, chain.Genesis, chain).ChainedHeader;

            var walletManager = new WalletManager(this.LoggerFactory.Object, this.Network, chain, NodeSettings.Default(), new Mock<WalletSettings>().Object,
                CreateDataFolder(this), new Mock<IWalletFeePolicy>().Object, new Mock<IAsyncLoopFactory>().Object, new NodeLifetime(), DateTimeProvider.Default, new ScriptAddressReader());
            walletManager.Wallets.Add(wallet);
            walletManager.Wallets.Add(wallet2);
            walletManager.WalletTipHash = new uint256(125125125);

            walletManager.UpdateLastBlockSyncedHeight(wallet, chainedBlock);

            Assert.Equal(chainedBlock.GetLocator().Blocks, wallet.BlockLocator);
            Assert.Equal(chainedBlock.Height, wallet.AccountsRoot.ElementAt(0).LastBlockSyncedHeight);
            Assert.Equal(chainedBlock.HashBlock, wallet.AccountsRoot.ElementAt(0).LastBlockSyncedHash);
            Assert.NotEqual(chainedBlock.HashBlock, walletManager.WalletTipHash);

            Assert.NotEqual(chainedBlock.GetLocator().Blocks, wallet2.BlockLocator);
            Assert.NotEqual(chainedBlock.Height, wallet2.AccountsRoot.ElementAt(0).LastBlockSyncedHeight);
            Assert.NotEqual(chainedBlock.HashBlock, wallet2.AccountsRoot.ElementAt(0).LastBlockSyncedHash);
        }

        [Fact]
        public void UpdateLastBlockSyncedHeightWithWalletAccountRootOfDifferentCoinTypeDoesNotUpdateLastSyncedInformation()
        {
            Wallet wallet = this.walletFixture.GenerateBlankWallet("myWallet1", "password");
            wallet.AccountsRoot.ElementAt(0).CoinType = CoinType.Stratis;

            var chain = new ConcurrentChain(wallet.Network);
            ChainedHeader chainedBlock = WalletTestsHelpers.AppendBlock(this.Network, chain.Genesis, chain).ChainedHeader;

            var walletManager = new WalletManager(this.LoggerFactory.Object, this.Network, chain, NodeSettings.Default(), new Mock<WalletSettings>().Object,
                CreateDataFolder(this), new Mock<IWalletFeePolicy>().Object, new Mock<IAsyncLoopFactory>().Object, new NodeLifetime(), DateTimeProvider.Default, new ScriptAddressReader());
            walletManager.Wallets.Add(wallet);
            walletManager.WalletTipHash = new uint256(125125125);

            walletManager.UpdateLastBlockSyncedHeight(wallet, chainedBlock);

            Assert.Equal(chainedBlock.GetLocator().Blocks, wallet.BlockLocator);
            Assert.NotEqual(chainedBlock.Height, wallet.AccountsRoot.ElementAt(0).LastBlockSyncedHeight);
            Assert.NotEqual(chainedBlock.HashBlock, wallet.AccountsRoot.ElementAt(0).LastBlockSyncedHash);
            Assert.NotEqual(chainedBlock.HashBlock, walletManager.WalletTipHash);
        }

        [Fact]
        public void RemoveAllTransactionsInWalletReturnsRemovedTransactionsList()
        {
            // Arrange.
            DataFolder dataFolder = CreateDataFolder(this);

            var walletManager = new WalletManager(this.LoggerFactory.Object, this.Network, new Mock<ConcurrentChain>().Object, NodeSettings.Default(), new Mock<WalletSettings>().Object,
                dataFolder, new Mock<IWalletFeePolicy>().Object, new Mock<IAsyncLoopFactory>().Object, new NodeLifetime(), DateTimeProvider.Default, new ScriptAddressReader());

            // Generate a wallet with an account and a few transactions.
            Wallet wallet = WalletTestsHelpers.CreateWallet("wallet1");
            walletManager.Wallets.Add(wallet);
            WalletTestsHelpers.AddAddressesToWallet(walletManager, 20);

            HdAccount firstAccount = wallet.AccountsRoot.First().Accounts.First();

            // Add two unconfirmed transactions.
            uint256 trxId = uint256.Parse("d6043add63ec364fcb591cf209285d8e60f1cc06186d4dcbce496cdbb4303400");
            int counter = 0;

            for (int i = 0; i < 3; i++)
            {
                firstAccount.ExternalAddresses.ElementAt(i).Transactions.Add(new TransactionData { Amount = 10, Id = trxId >> counter++ });
                firstAccount.InternalAddresses.ElementAt(i).Transactions.Add(new TransactionData { Amount = 10, Id = trxId >> counter++ });
            }

            // Add two confirmed transactions.
            for (int i = 3; i < 6; i++)
            {
                firstAccount.InternalAddresses.ElementAt(i).Transactions.Add(new TransactionData { Amount = 10, Id = trxId >> counter++ });
                firstAccount.ExternalAddresses.ElementAt(i).Transactions.Add(new TransactionData { Amount = 10, Id = trxId >> counter++ });
            }

            int transactionCount = firstAccount.GetCombinedAddresses().SelectMany(a => a.Transactions).Count();
            Assert.Equal(12, transactionCount);

            // Act.
            HashSet<(uint256, DateTimeOffset)> result = walletManager.RemoveAllTransactions("wallet1");

            // Assert.
            Assert.Empty(firstAccount.GetCombinedAddresses().SelectMany(a => a.Transactions));
            Assert.Equal(12, result.Count);
        }

        [Fact]
        public void RemoveAllTransactionsWhenNoTransactionsArePresentReturnsEmptyList()
        {
            // Arrange.
            DataFolder dataFolder = CreateDataFolder(this);

            var walletManager = new WalletManager(this.LoggerFactory.Object, this.Network, new Mock<ConcurrentChain>().Object, NodeSettings.Default(), new Mock<WalletSettings>().Object,
                dataFolder, new Mock<IWalletFeePolicy>().Object, new Mock<IAsyncLoopFactory>().Object, new NodeLifetime(), DateTimeProvider.Default, new ScriptAddressReader());

            // Generate a wallet with an account and no transactions.
            Wallet wallet = WalletTestsHelpers.CreateWallet("wallet1");
            walletManager.Wallets.Add(wallet);
            WalletTestsHelpers.AddAddressesToWallet(walletManager, 20);

            HdAccount firstAccount = wallet.AccountsRoot.First().Accounts.First();

            int transactionCount = firstAccount.GetCombinedAddresses().SelectMany(a => a.Transactions).Count();
            Assert.Equal(0, transactionCount);

            // Act.
            HashSet<(uint256, DateTimeOffset)> result = walletManager.RemoveAllTransactions("wallet1");

            // Assert.
            Assert.Empty(firstAccount.GetCombinedAddresses().SelectMany(a => a.Transactions));
            Assert.Empty(result);
        }

        [Fact]
        public void RemoveTransactionsByIdsWhenTransactionsAreUnconfirmedReturnsRemovedTransactionsList()
        {
            // Arrange.
            DataFolder dataFolder = CreateDataFolder(this);

            var walletManager = new WalletManager(this.LoggerFactory.Object, this.Network, new Mock<ConcurrentChain>().Object, NodeSettings.Default(), new Mock<WalletSettings>().Object,
                dataFolder, new Mock<IWalletFeePolicy>().Object, new Mock<IAsyncLoopFactory>().Object, new NodeLifetime(), DateTimeProvider.Default, new ScriptAddressReader());

            // Generate a wallet with an account and a few transactions.
            Wallet wallet = WalletTestsHelpers.CreateWallet("wallet1");
            walletManager.Wallets.Add(wallet);
            WalletTestsHelpers.AddAddressesToWallet(walletManager, 20);

            HdAccount firstAccount = wallet.AccountsRoot.First().Accounts.First();

            // Add two unconfirmed transactions.
            uint256 trxId = uint256.Parse("d6043add63ec364fcb591cf209285d8e60f1cc06186d4dcbce496cdbb4303400");
            int counter = 0;

            var trxUnconfirmed1 = new TransactionData { Amount = 10, Id = trxId >> counter++ };
            var trxUnconfirmed2 = new TransactionData { Amount = 10, Id = trxId >> counter++ };
            var trxConfirmed1 = new TransactionData { Amount = 10, Id = trxId >> counter++, BlockHeight = 50000 };
            var trxConfirmed2 = new TransactionData { Amount = 10, Id = trxId >> counter++, BlockHeight = 50001 };

            firstAccount.ExternalAddresses.ElementAt(0).Transactions.Add(trxUnconfirmed1);
            firstAccount.ExternalAddresses.ElementAt(1).Transactions.Add(trxConfirmed1);
            firstAccount.InternalAddresses.ElementAt(0).Transactions.Add(trxUnconfirmed2);
            firstAccount.InternalAddresses.ElementAt(1).Transactions.Add(trxConfirmed2);

            int transactionCount = firstAccount.GetCombinedAddresses().SelectMany(a => a.Transactions).Count();
            Assert.Equal(4, transactionCount);

            // Act.
            HashSet<(uint256, DateTimeOffset)> result = walletManager.RemoveTransactionsByIdsLocked("wallet1", new[] { trxUnconfirmed1.Id, trxUnconfirmed2.Id, trxConfirmed1.Id, trxConfirmed2.Id });

            // Assert.
            List<TransactionData> remainingTrxs = firstAccount.GetCombinedAddresses().SelectMany(a => a.Transactions).ToList();
            Assert.Equal(2, remainingTrxs.Count());
            Assert.Equal(2, result.Count);
            Assert.Contains((trxUnconfirmed1.Id, trxConfirmed1.CreationTime), result);
            Assert.Contains((trxUnconfirmed2.Id, trxConfirmed2.CreationTime), result);
            Assert.DoesNotContain(trxUnconfirmed1, remainingTrxs);
            Assert.DoesNotContain(trxUnconfirmed2, remainingTrxs);
        }

        [Fact]
        public void RemoveTransactionsByIdsAlsoRemovesUnconfirmedSpendingDetailsTransactions()
        {
            // Arrange.
            DataFolder dataFolder = CreateDataFolder(this);

            var walletManager = new WalletManager(this.LoggerFactory.Object, this.Network, new Mock<ConcurrentChain>().Object, NodeSettings.Default(), new Mock<WalletSettings>().Object,
                dataFolder, new Mock<IWalletFeePolicy>().Object, new Mock<IAsyncLoopFactory>().Object, new NodeLifetime(), DateTimeProvider.Default, new ScriptAddressReader());

            // Generate a wallet with an account and a few transactions.
            Wallet wallet = WalletTestsHelpers.CreateWallet("wallet1");
            walletManager.Wallets.Add(wallet);
            WalletTestsHelpers.AddAddressesToWallet(walletManager, 20);

            HdAccount firstAccount = wallet.AccountsRoot.First().Accounts.First();

            // Add two unconfirmed transactions.
            uint256 trxId = uint256.Parse("d6043add63ec364fcb591cf209285d8e60f1cc06186d4dcbce496cdbb4303400");
            int counter = 0;

            // Confirmed transaction with confirmed spending.
            var confirmedSpendingDetails = new SpendingDetails { TransactionId = trxId >> counter++, BlockHeight = 500002 };
            var trxConfirmed1 = new TransactionData { Amount = 10, Id = trxId >> counter++, BlockHeight = 50000, SpendingDetails = confirmedSpendingDetails };

            // Confirmed transaction with unconfirmed spending.
            uint256 unconfirmedTransactionId = trxId >> counter++;
            var unconfirmedSpendingDetails1 = new SpendingDetails { TransactionId = unconfirmedTransactionId };
            var trxConfirmed2 = new TransactionData { Amount = 10, Id = trxId >> counter++, BlockHeight = 50001, SpendingDetails = unconfirmedSpendingDetails1 };

            // Unconfirmed transaction.
            var trxUnconfirmed1 = new TransactionData { Amount = 10, Id = unconfirmedTransactionId };

            firstAccount.ExternalAddresses.ElementAt(0).Transactions.Add(trxUnconfirmed1);
            firstAccount.ExternalAddresses.ElementAt(1).Transactions.Add(trxConfirmed1);
            firstAccount.InternalAddresses.ElementAt(1).Transactions.Add(trxConfirmed2);

            int transactionCount = firstAccount.GetCombinedAddresses().SelectMany(a => a.Transactions).Count();
            Assert.Equal(3, transactionCount);

            // Act.
            HashSet<(uint256, DateTimeOffset)> result = walletManager.RemoveTransactionsByIdsLocked("wallet1", new[]
            {
                trxConfirmed1.Id, // Shouldn't be removed.
                unconfirmedTransactionId, // A transaction + a spending transaction should be removed.
                trxConfirmed2.Id, // Shouldn't be removed.
                confirmedSpendingDetails.TransactionId, // Shouldn't be removed.
            });

            // Assert.
            List<TransactionData> remainingTrxs = firstAccount.GetCombinedAddresses().SelectMany(a => a.Transactions).ToList();
            Assert.Equal(2, remainingTrxs.Count);
            Assert.Single(result);
            Assert.Contains((unconfirmedTransactionId, trxUnconfirmed1.CreationTime), result);
            Assert.DoesNotContain(trxUnconfirmed1, remainingTrxs);
            Assert.Null(trxConfirmed2.SpendingDetails);
        }

        [Fact]
        public void Start_takes_account_of_address_buffer_even_for_existing_wallets()
        {
            DataFolder dataFolder = CreateDataFolder(this);

<<<<<<< HEAD
            WalletManager walletManager = this.CreateWalletManager(dataFolder, Network.Main);
=======
            WalletManager walletManager = this.CreateWalletManager(dataFolder, this.Network);
>>>>>>> 67180ab3
            walletManager.CreateWallet("test", "mywallet", passphrase: new Mnemonic(Wordlist.English, WordCount.Eighteen).ToString());

            // Default of 20 addresses becuause walletaddressbuffer not set
            HdAccount hdAccount = walletManager.Wallets.Single().AccountsRoot.Single().Accounts.Single();
            Assert.Equal(20, hdAccount.ExternalAddresses.Count);
            Assert.Equal(20, hdAccount.InternalAddresses.Count);

            // Restart with walletaddressbuffer set
<<<<<<< HEAD
            walletManager = this.CreateWalletManager(dataFolder, Network.Main, "-walletaddressbuffer=30");
=======
            walletManager = this.CreateWalletManager(dataFolder, this.Network, "-walletaddressbuffer=30");
>>>>>>> 67180ab3
            walletManager.Start();

            // Addresses populated to fill the buffer set
            hdAccount = walletManager.Wallets.Single().AccountsRoot.Single().Accounts.Single();
            Assert.Equal(30, hdAccount.ExternalAddresses.Count);
            Assert.Equal(30, hdAccount.InternalAddresses.Count);
        }

        [Fact]
        public void Recover_via_xpubkey_can_recover_wallet_without_mnemonic()
        {
            DataFolder dataFolder = CreateDataFolder(this);

            const string stratisAccount0ExtPubKey = "xpub661MyMwAqRbcEgnsMFfhjdrwR52TgicebTrbnttywb9zn3orkrzn6MHJrgBmKrd7MNtS6LAim44a6V2gizt3jYVPHGYq1MzAN849WEyoedJ";
<<<<<<< HEAD
            var walletManager = this.CreateWalletManager(dataFolder, Network.Main);
=======
            var walletManager = this.CreateWalletManager(dataFolder, this.Network);
>>>>>>> 67180ab3
            walletManager.RecoverWallet("testWallet", ExtPubKey.Parse(stratisAccount0ExtPubKey), 0, DateTime.Now.AddHours(-2));
            
            var wallet = walletManager.LoadWallet("password", "testWallet");

            wallet.IsExtPubKeyWallet.Should().BeTrue();
            wallet.EncryptedSeed.Should().BeNull();
            wallet.ChainCode.Should().BeNull();

            wallet.AccountsRoot.SelectMany(x => x.Accounts).Single().ExtendedPubKey
                .Should().Be(stratisAccount0ExtPubKey);
        }

        [Fact]
        public void AddNewAccount_via_xpubkey_prevents_adding_an_account_as_an_existing_account_index()
        {
            DataFolder dataFolder = CreateDataFolder(this);

            const string stratisAccount0ExtPubKey = "xpub661MyMwAqRbcEgnsMFfhjdrwR52TgicebTrbnttywb9zn3orkrzn6MHJrgBmKrd7MNtS6LAim44a6V2gizt3jYVPHGYq1MzAN849WEyoedJ";
            const string stratisAccount1ExtPubKey = "xpub6DGguHV1FQFPvZ5Xu7VfeENyiySv4R2bdd6VtvwxWGVTVNnHUmphMNgTRkLe8j2JdAv332ogZcyhqSuz1yUPnN4trJ49cFQXmEhwNQHUqk1";
<<<<<<< HEAD
            var walletManager = this.CreateWalletManager(dataFolder, Network.StratisMain);
=======
            var walletManager = this.CreateWalletManager(dataFolder, KnownNetworks.StratisMain);
>>>>>>> 67180ab3
            var wallet = walletManager.RecoverWallet("wallet1", ExtPubKey.Parse(stratisAccount0ExtPubKey), 0, DateTime.Now.AddHours(-2));

            try
            {
                wallet.AddNewAccount(CoinType.Stratis, ExtPubKey.Parse(stratisAccount1ExtPubKey), 0, DateTime.Now.AddHours(-2));

                Assert.True(false, "should have thrown exception but didn't.");
            }
            catch (WalletException e)
            {
                Assert.Equal("There is already an account in this wallet with index: " + 0, e.Message);
            }
        }

        [Fact]
        public void AddNewAccount_via_xpubkey_prevents_adding_the_same_xpub_key_as_different_account()
        {
            DataFolder dataFolder = CreateDataFolder(this);

            const string stratisAccount0ExtPubKey = "xpub661MyMwAqRbcEgnsMFfhjdrwR52TgicebTrbnttywb9zn3orkrzn6MHJrgBmKrd7MNtS6LAim44a6V2gizt3jYVPHGYq1MzAN849WEyoedJ";
<<<<<<< HEAD
            var walletManager = this.CreateWalletManager(dataFolder, Network.StratisMain);
=======
            var walletManager = this.CreateWalletManager(dataFolder, KnownNetworks.StratisMain);
>>>>>>> 67180ab3
            var wallet = walletManager.RecoverWallet("wallet1", ExtPubKey.Parse(stratisAccount0ExtPubKey), 0, DateTime.Now.AddHours(-2));

            var addNewAccount = new Action(() => wallet.AddNewAccount(CoinType.Stratis, ExtPubKey.Parse(stratisAccount0ExtPubKey), 1, DateTime.Now.AddHours(-2)));

            addNewAccount.Should().Throw<WalletException>()
                .WithMessage("There is already an account in this wallet with this xpubkey: " + stratisAccount0ExtPubKey);
        }

        private WalletManager CreateWalletManager(DataFolder dataFolder, Network network, params string[] cmdLineArgs)
        {
<<<<<<< HEAD
            var nodeSettings = new NodeSettings(Network.RegTest, ProtocolVersion.PROTOCOL_VERSION, network.Name, cmdLineArgs);
=======
            var nodeSettings = new NodeSettings(KnownNetworks.RegTest, ProtocolVersion.PROTOCOL_VERSION, network.Name, cmdLineArgs);
>>>>>>> 67180ab3
            var walletSettings = new WalletSettings(nodeSettings);

            return new WalletManager(this.LoggerFactory.Object, network, new ConcurrentChain(network),
                NodeSettings.Default(), walletSettings, dataFolder, new Mock<IWalletFeePolicy>().Object, new Mock<IAsyncLoopFactory>().Object, new NodeLifetime(), DateTimeProvider.Default, new ScriptAddressReader());
        }

        private (Mnemonic mnemonic, Wallet wallet) CreateWalletOnDiskAndDeleteWallet(DataFolder dataFolder, string password, string passphrase, string walletName, ConcurrentChain chain)
        {
            var walletManager = new WalletManager(this.LoggerFactory.Object, KnownNetworks.StratisMain, chain, NodeSettings.Default(), new Mock<WalletSettings>().Object,
                dataFolder, new Mock<IWalletFeePolicy>().Object, new Mock<IAsyncLoopFactory>().Object, new NodeLifetime(), DateTimeProvider.Default, new ScriptAddressReader());

            // create the wallet
            Mnemonic mnemonic = walletManager.CreateWallet(password, walletName, passphrase: passphrase);
            Wallet wallet = walletManager.Wallets.ElementAt(0);

            File.Delete(dataFolder.WalletPath + $"/{walletName}.wallet.json");

            return (mnemonic, wallet);
        }
    }

    public class WalletFixture : IDisposable
    {
        private readonly Dictionary<(string, string), Wallet> walletsGenerated;

        public WalletFixture()
        {
            this.walletsGenerated = new Dictionary<(string, string), Wallet>();
        }

        public void Dispose()
        {
        }

        /// <summary>
        /// Creates a new wallet.
        /// </summary>
        /// <remarks>
        /// If it's the first time this wallet is created within this class, it is added to a collection for use by other tests.
        /// If the same parameters have already been used to create a wallet, the wallet will be retrieved from the internal collection and a copy of this wallet will be returned.
        /// </remarks>
        /// <param name="name">The name.</param>
        /// <param name="password">The password.</param>
        /// <returns></returns>
        public Wallet GenerateBlankWallet(string name, string password)
        {
            if (this.walletsGenerated.TryGetValue((name, password), out Wallet existingWallet))
            {
                string serializedExistingWallet = JsonConvert.SerializeObject(existingWallet, Formatting.None);
                return JsonConvert.DeserializeObject<Wallet>(serializedExistingWallet);
            }

            Wallet newWallet = WalletTestsHelpers.GenerateBlankWallet(name, password);
            this.walletsGenerated.Add((name, password), newWallet);

            string serializedNewWallet = JsonConvert.SerializeObject(newWallet, Formatting.None);
            return JsonConvert.DeserializeObject<Wallet>(serializedNewWallet);
        }
    }
}<|MERGE_RESOLUTION|>--- conflicted
+++ resolved
@@ -284,11 +284,7 @@
         {
             DataFolder dataFolder = CreateDataFolder(this);
 
-<<<<<<< HEAD
-            var walletManager = this.CreateWalletManager(dataFolder, Network.Main, "-walletaddressbuffer=100");
-=======
             var walletManager = this.CreateWalletManager(dataFolder, this.Network, "-walletaddressbuffer=100");
->>>>>>> 67180ab3
 
             walletManager.CreateWallet("test", "mywallet", null, new Mnemonic(Wordlist.English, WordCount.Eighteen));
 
@@ -3164,11 +3160,7 @@
         {
             DataFolder dataFolder = CreateDataFolder(this);
 
-<<<<<<< HEAD
-            WalletManager walletManager = this.CreateWalletManager(dataFolder, Network.Main);
-=======
             WalletManager walletManager = this.CreateWalletManager(dataFolder, this.Network);
->>>>>>> 67180ab3
             walletManager.CreateWallet("test", "mywallet", passphrase: new Mnemonic(Wordlist.English, WordCount.Eighteen).ToString());
 
             // Default of 20 addresses becuause walletaddressbuffer not set
@@ -3177,11 +3169,7 @@
             Assert.Equal(20, hdAccount.InternalAddresses.Count);
 
             // Restart with walletaddressbuffer set
-<<<<<<< HEAD
-            walletManager = this.CreateWalletManager(dataFolder, Network.Main, "-walletaddressbuffer=30");
-=======
             walletManager = this.CreateWalletManager(dataFolder, this.Network, "-walletaddressbuffer=30");
->>>>>>> 67180ab3
             walletManager.Start();
 
             // Addresses populated to fill the buffer set
@@ -3196,11 +3184,7 @@
             DataFolder dataFolder = CreateDataFolder(this);
 
             const string stratisAccount0ExtPubKey = "xpub661MyMwAqRbcEgnsMFfhjdrwR52TgicebTrbnttywb9zn3orkrzn6MHJrgBmKrd7MNtS6LAim44a6V2gizt3jYVPHGYq1MzAN849WEyoedJ";
-<<<<<<< HEAD
-            var walletManager = this.CreateWalletManager(dataFolder, Network.Main);
-=======
             var walletManager = this.CreateWalletManager(dataFolder, this.Network);
->>>>>>> 67180ab3
             walletManager.RecoverWallet("testWallet", ExtPubKey.Parse(stratisAccount0ExtPubKey), 0, DateTime.Now.AddHours(-2));
             
             var wallet = walletManager.LoadWallet("password", "testWallet");
@@ -3220,11 +3204,7 @@
 
             const string stratisAccount0ExtPubKey = "xpub661MyMwAqRbcEgnsMFfhjdrwR52TgicebTrbnttywb9zn3orkrzn6MHJrgBmKrd7MNtS6LAim44a6V2gizt3jYVPHGYq1MzAN849WEyoedJ";
             const string stratisAccount1ExtPubKey = "xpub6DGguHV1FQFPvZ5Xu7VfeENyiySv4R2bdd6VtvwxWGVTVNnHUmphMNgTRkLe8j2JdAv332ogZcyhqSuz1yUPnN4trJ49cFQXmEhwNQHUqk1";
-<<<<<<< HEAD
-            var walletManager = this.CreateWalletManager(dataFolder, Network.StratisMain);
-=======
             var walletManager = this.CreateWalletManager(dataFolder, KnownNetworks.StratisMain);
->>>>>>> 67180ab3
             var wallet = walletManager.RecoverWallet("wallet1", ExtPubKey.Parse(stratisAccount0ExtPubKey), 0, DateTime.Now.AddHours(-2));
 
             try
@@ -3245,11 +3225,7 @@
             DataFolder dataFolder = CreateDataFolder(this);
 
             const string stratisAccount0ExtPubKey = "xpub661MyMwAqRbcEgnsMFfhjdrwR52TgicebTrbnttywb9zn3orkrzn6MHJrgBmKrd7MNtS6LAim44a6V2gizt3jYVPHGYq1MzAN849WEyoedJ";
-<<<<<<< HEAD
-            var walletManager = this.CreateWalletManager(dataFolder, Network.StratisMain);
-=======
             var walletManager = this.CreateWalletManager(dataFolder, KnownNetworks.StratisMain);
->>>>>>> 67180ab3
             var wallet = walletManager.RecoverWallet("wallet1", ExtPubKey.Parse(stratisAccount0ExtPubKey), 0, DateTime.Now.AddHours(-2));
 
             var addNewAccount = new Action(() => wallet.AddNewAccount(CoinType.Stratis, ExtPubKey.Parse(stratisAccount0ExtPubKey), 1, DateTime.Now.AddHours(-2)));
@@ -3260,11 +3236,7 @@
 
         private WalletManager CreateWalletManager(DataFolder dataFolder, Network network, params string[] cmdLineArgs)
         {
-<<<<<<< HEAD
-            var nodeSettings = new NodeSettings(Network.RegTest, ProtocolVersion.PROTOCOL_VERSION, network.Name, cmdLineArgs);
-=======
             var nodeSettings = new NodeSettings(KnownNetworks.RegTest, ProtocolVersion.PROTOCOL_VERSION, network.Name, cmdLineArgs);
->>>>>>> 67180ab3
             var walletSettings = new WalletSettings(nodeSettings);
 
             return new WalletManager(this.LoggerFactory.Object, network, new ConcurrentChain(network),
