--- conflicted
+++ resolved
@@ -38,11 +38,7 @@
         {
             DataFolder dataFolder = CreateDataFolder(this);
 
-<<<<<<< HEAD
             var chain = new ConcurrentChain(StratisNetworks.StratisMain);
-=======
-            var chain = new ConcurrentChain(Networks.StratisMain);
->>>>>>> 336bf07a
             uint nonce = RandomUtils.GetUInt32();
             var block = this.Network.CreateBlock();
             block.AddTransaction(new Transaction());
@@ -52,11 +48,7 @@
             block.Header.BlockTime = DateTimeOffset.Now;
             chain.SetTip(block.Header);
 
-<<<<<<< HEAD
             var walletManager = new WalletManager(this.LoggerFactory.Object, StratisNetworks.StratisMain, chain, NodeSettings.Default(), new Mock<WalletSettings>().Object,
-=======
-            var walletManager = new WalletManager(this.LoggerFactory.Object, Networks.StratisMain, chain, NodeSettings.Default(), new Mock<WalletSettings>().Object,
->>>>>>> 336bf07a
                 dataFolder, new Mock<IWalletFeePolicy>().Object, new Mock<IAsyncLoopFactory>().Object, new NodeLifetime(), DateTimeProvider.Default, new ScriptAddressReader());
 
             string password = "test";
@@ -69,11 +61,7 @@
             Wallet actualWallet = walletManager.Wallets.ElementAt(0);
 
             Assert.Equal("mywallet", expectedWallet.Name);
-<<<<<<< HEAD
             Assert.Equal(StratisNetworks.StratisMain, expectedWallet.Network);
-=======
-            Assert.Equal(Networks.StratisMain, expectedWallet.Network);
->>>>>>> 336bf07a
 
             Assert.Equal(expectedWallet.Name, actualWallet.Name);
             Assert.Equal(expectedWallet.Network, actualWallet.Network);
@@ -149,13 +137,8 @@
             Assert.Equal(expectedBlockHash, expectedWallet.BlockLocator.ElementAt(1));
             Assert.Equal(expectedWallet.BlockLocator.ElementAt(1), actualWallet.BlockLocator.ElementAt(1));
 
-<<<<<<< HEAD
             Assert.Equal(actualWallet.EncryptedSeed, mnemonic.DeriveExtKey(password).PrivateKey.GetEncryptedBitcoinSecret(password, StratisNetworks.StratisMain).ToWif());
             Assert.Equal(expectedWallet.EncryptedSeed, mnemonic.DeriveExtKey(password).PrivateKey.GetEncryptedBitcoinSecret(password, StratisNetworks.StratisMain).ToWif());
-=======
-            Assert.Equal(actualWallet.EncryptedSeed, mnemonic.DeriveExtKey(password).PrivateKey.GetEncryptedBitcoinSecret(password, Networks.StratisMain).ToWif());
-            Assert.Equal(expectedWallet.EncryptedSeed, mnemonic.DeriveExtKey(password).PrivateKey.GetEncryptedBitcoinSecret(password, Networks.StratisMain).ToWif());
->>>>>>> 336bf07a
         }
 
         /// <summary>
@@ -166,11 +149,7 @@
         {
             DataFolder dataFolder = CreateDataFolder(this);
 
-<<<<<<< HEAD
             var chain = new ConcurrentChain(StratisNetworks.StratisMain);
-=======
-            var chain = new ConcurrentChain(Networks.StratisMain);
->>>>>>> 336bf07a
             uint nonce = RandomUtils.GetUInt32();
             var block = this.Network.CreateBlock();
             block.AddTransaction(new Transaction());
@@ -180,11 +159,7 @@
             block.Header.BlockTime = DateTimeOffset.Now;
             chain.SetTip(block.Header);
 
-<<<<<<< HEAD
             var walletManager = new WalletManager(this.LoggerFactory.Object, StratisNetworks.StratisMain, chain, NodeSettings.Default(), new Mock<WalletSettings>().Object,
-=======
-            var walletManager = new WalletManager(this.LoggerFactory.Object, Networks.StratisMain, chain, NodeSettings.Default(), new Mock<WalletSettings>().Object,
->>>>>>> 336bf07a
                 dataFolder, new Mock<IWalletFeePolicy>().Object, new Mock<IAsyncLoopFactory>().Object, new NodeLifetime(), DateTimeProvider.Default, new ScriptAddressReader());
 
             string password = "test";
@@ -198,11 +173,7 @@
             Wallet actualWallet = walletManager.Wallets.ElementAt(0);
 
             Assert.Equal("mywallet", expectedWallet.Name);
-<<<<<<< HEAD
             Assert.Equal(StratisNetworks.StratisMain, expectedWallet.Network);
-=======
-            Assert.Equal(Networks.StratisMain, expectedWallet.Network);
->>>>>>> 336bf07a
 
             Assert.Equal(expectedWallet.Name, actualWallet.Name);
             Assert.Equal(expectedWallet.Network, actualWallet.Network);
@@ -278,13 +249,8 @@
             Assert.Equal(expectedBlockHash, expectedWallet.BlockLocator.ElementAt(1));
             Assert.Equal(expectedWallet.BlockLocator.ElementAt(1), actualWallet.BlockLocator.ElementAt(1));
 
-<<<<<<< HEAD
             Assert.Equal(actualWallet.EncryptedSeed, mnemonic.DeriveExtKey(passphrase).PrivateKey.GetEncryptedBitcoinSecret(password, StratisNetworks.StratisMain).ToWif());
             Assert.Equal(expectedWallet.EncryptedSeed, mnemonic.DeriveExtKey(passphrase).PrivateKey.GetEncryptedBitcoinSecret(password, StratisNetworks.StratisMain).ToWif());
-=======
-            Assert.Equal(actualWallet.EncryptedSeed, mnemonic.DeriveExtKey(passphrase).PrivateKey.GetEncryptedBitcoinSecret(password, Networks.StratisMain).ToWif());
-            Assert.Equal(expectedWallet.EncryptedSeed, mnemonic.DeriveExtKey(passphrase).PrivateKey.GetEncryptedBitcoinSecret(password, Networks.StratisMain).ToWif());
->>>>>>> 336bf07a
         }
 
         [Fact]
@@ -292,11 +258,7 @@
         {
             DataFolder dataFolder = CreateDataFolder(this);
 
-<<<<<<< HEAD
             var chain = new ConcurrentChain(StratisNetworks.StratisMain);
-=======
-            var chain = new ConcurrentChain(Networks.StratisMain);
->>>>>>> 336bf07a
             uint nonce = RandomUtils.GetUInt32();
             var block = this.Network.CreateBlock();
             block.AddTransaction(new Transaction());
@@ -305,11 +267,7 @@
             block.Header.Nonce = nonce;
             chain.SetTip(block.Header);
 
-<<<<<<< HEAD
             var walletManager = new WalletManager(this.LoggerFactory.Object, StratisNetworks.StratisMain, chain, NodeSettings.Default(), new Mock<WalletSettings>().Object,
-=======
-            var walletManager = new WalletManager(this.LoggerFactory.Object, Networks.StratisMain, chain, NodeSettings.Default(), new Mock<WalletSettings>().Object,
->>>>>>> 336bf07a
                                                     dataFolder, new Mock<IWalletFeePolicy>().Object, new Mock<IAsyncLoopFactory>().Object, new NodeLifetime(), DateTimeProvider.Default, new ScriptAddressReader());
 
             string password = "test";
@@ -373,11 +331,7 @@
 
             File.WriteAllText(Path.Combine(dataFolder.WalletPath, "testWallet.wallet.json"), JsonConvert.SerializeObject(wallet, Formatting.Indented, new ByteArrayConverter()));
 
-<<<<<<< HEAD
             var walletManager = new WalletManager(this.LoggerFactory.Object, StratisNetworks.StratisMain, new Mock<ConcurrentChain>().Object, NodeSettings.Default(), new Mock<WalletSettings>().Object,
-=======
-            var walletManager = new WalletManager(this.LoggerFactory.Object, Networks.StratisMain, new Mock<ConcurrentChain>().Object, NodeSettings.Default(), new Mock<WalletSettings>().Object,
->>>>>>> 336bf07a
                                                 dataFolder, new Mock<IWalletFeePolicy>().Object, new Mock<IAsyncLoopFactory>().Object, new NodeLifetime(), DateTimeProvider.Default, new ScriptAddressReader());
 
             Wallet result = walletManager.LoadWallet("password", "testWallet");
@@ -397,11 +351,7 @@
             {
                 DataFolder dataFolder = CreateDataFolder(this);
 
-<<<<<<< HEAD
                 var walletManager = new WalletManager(this.LoggerFactory.Object, StratisNetworks.StratisMain, new Mock<ConcurrentChain>().Object, NodeSettings.Default(), new Mock<WalletSettings>().Object,
-=======
-                var walletManager = new WalletManager(this.LoggerFactory.Object, Networks.StratisMain, new Mock<ConcurrentChain>().Object, NodeSettings.Default(), new Mock<WalletSettings>().Object,
->>>>>>> 336bf07a
                                                  dataFolder, new Mock<IWalletFeePolicy>().Object, new Mock<IAsyncLoopFactory>().Object, new NodeLifetime(), DateTimeProvider.Default, new ScriptAddressReader());
 
                 walletManager.LoadWallet("password", "testWallet");
@@ -423,11 +373,7 @@
             Assert.False(File.Exists(Path.Combine(dataFolder.WalletPath + $"/{walletName}.wallet.json")));
 
             // create a fresh manager.
-<<<<<<< HEAD
             var walletManager = new WalletManager(this.LoggerFactory.Object, StratisNetworks.StratisMain, chain, NodeSettings.Default(), new Mock<WalletSettings>().Object,
-=======
-            var walletManager = new WalletManager(this.LoggerFactory.Object, Networks.StratisMain, chain, NodeSettings.Default(), new Mock<WalletSettings>().Object,
->>>>>>> 336bf07a
                 dataFolder, new Mock<IWalletFeePolicy>().Object, new Mock<IAsyncLoopFactory>().Object, new NodeLifetime(), DateTimeProvider.Default, new ScriptAddressReader());
 
             // Try to recover it.
@@ -518,11 +464,7 @@
             Assert.False(File.Exists(Path.Combine(dataFolder.WalletPath + $"/{walletName}.wallet.json")));
 
             // create a fresh manager.
-<<<<<<< HEAD
             var walletManager = new WalletManager(this.LoggerFactory.Object, StratisNetworks.StratisMain, chain, NodeSettings.Default(), new Mock<WalletSettings>().Object,
-=======
-            var walletManager = new WalletManager(this.LoggerFactory.Object, Networks.StratisMain, chain, NodeSettings.Default(), new Mock<WalletSettings>().Object,
->>>>>>> 336bf07a
                 dataFolder, new Mock<IWalletFeePolicy>().Object, new Mock<IAsyncLoopFactory>().Object, new NodeLifetime(), DateTimeProvider.Default, new ScriptAddressReader());
 
             // try to recover it.
@@ -1130,11 +1072,7 @@
         [Fact]
         public void LastBlockHeightWithoutWalletsReturnsChainTipHeight()
         {
-<<<<<<< HEAD
             var chain = new ConcurrentChain(StratisNetworks.StratisMain);
-=======
-            var chain = new ConcurrentChain(Networks.StratisMain);
->>>>>>> 336bf07a
             uint nonce = RandomUtils.GetUInt32();
             var block = this.Network.CreateBlock();
             block.AddTransaction(this.Network.CreateTransaction());
@@ -1220,11 +1158,7 @@
         [Fact]
         public void LastReceivedBlockHashWithoutWalletsReturnsChainTipHashBlock()
         {
-<<<<<<< HEAD
             var chain = new ConcurrentChain(StratisNetworks.StratisMain);
-=======
-            var chain = new ConcurrentChain(Networks.StratisMain);
->>>>>>> 336bf07a
             uint nonce = RandomUtils.GetUInt32();
             var block = this.Network.CreateBlock();
             block.AddTransaction(this.Network.CreateTransaction());
@@ -1233,11 +1167,7 @@
             block.Header.Nonce = nonce;
             chain.SetTip(block.Header);
 
-<<<<<<< HEAD
             var walletManager = new WalletManager(this.LoggerFactory.Object, StratisNetworks.StratisMain, chain, NodeSettings.Default(), new Mock<WalletSettings>().Object,
-=======
-            var walletManager = new WalletManager(this.LoggerFactory.Object, Networks.StratisMain, chain, NodeSettings.Default(), new Mock<WalletSettings>().Object,
->>>>>>> 336bf07a
                 CreateDataFolder(this), new Mock<IWalletFeePolicy>().Object, new Mock<IAsyncLoopFactory>().Object, new NodeLifetime(), DateTimeProvider.Default, new ScriptAddressReader());
 
             uint256 result = walletManager.LastReceivedBlockHash();
@@ -1361,13 +1291,8 @@
                 Accounts = new List<HdAccount>
                 {
                     new HdAccount {
-<<<<<<< HEAD
                         ExternalAddresses = WalletTestsHelpers.CreateUnspentTransactionsOfBlockHeights(StratisNetworks.StratisMain, 8,9,10),
                         InternalAddresses = WalletTestsHelpers.CreateUnspentTransactionsOfBlockHeights(StratisNetworks.StratisMain, 8,9,10)
-=======
-                        ExternalAddresses = WalletTestsHelpers.CreateUnspentTransactionsOfBlockHeights(Networks.StratisMain, 8,9,10),
-                        InternalAddresses = WalletTestsHelpers.CreateUnspentTransactionsOfBlockHeights(Networks.StratisMain, 8,9,10)
->>>>>>> 336bf07a
                     }
                 }
             });
@@ -1376,13 +1301,8 @@
             wallet2.AccountsRoot.ElementAt(0).CoinType = CoinType.Stratis;
             wallet2.AccountsRoot.ElementAt(0).Accounts.Add(new HdAccount
             {
-<<<<<<< HEAD
                 ExternalAddresses = WalletTestsHelpers.CreateUnspentTransactionsOfBlockHeights(StratisNetworks.StratisMain, 1, 3, 5, 7, 9, 10),
                 InternalAddresses = WalletTestsHelpers.CreateUnspentTransactionsOfBlockHeights(StratisNetworks.StratisMain, 2, 4, 6, 8, 9, 10)
-=======
-                ExternalAddresses = WalletTestsHelpers.CreateUnspentTransactionsOfBlockHeights(Networks.StratisMain, 1, 3, 5, 7, 9, 10),
-                InternalAddresses = WalletTestsHelpers.CreateUnspentTransactionsOfBlockHeights(Networks.StratisMain, 2, 4, 6, 8, 9, 10)
->>>>>>> 336bf07a
             });
 
             Wallet wallet3 = this.walletFixture.GenerateBlankWallet("myWallet3", "password");
@@ -1483,13 +1403,8 @@
             wallet.AccountsRoot.ElementAt(0).CoinType = CoinType.Stratis;
             wallet.AccountsRoot.ElementAt(0).Accounts.Add(new HdAccount
             {
-<<<<<<< HEAD
                 ExternalAddresses = WalletTestsHelpers.CreateUnspentTransactionsOfBlockHeights(StratisNetworks.StratisMain, 1, 3, 5, 7, 9, 10),
                 InternalAddresses = WalletTestsHelpers.CreateUnspentTransactionsOfBlockHeights(StratisNetworks.StratisMain, 2, 4, 6, 8, 9, 10)
-=======
-                ExternalAddresses = WalletTestsHelpers.CreateUnspentTransactionsOfBlockHeights(Networks.StratisMain, 1, 3, 5, 7, 9, 10),
-                InternalAddresses = WalletTestsHelpers.CreateUnspentTransactionsOfBlockHeights(Networks.StratisMain, 2, 4, 6, 8, 9, 10)
->>>>>>> 336bf07a
             });
             walletManager.Wallets.Add(wallet);
 
@@ -3290,11 +3205,7 @@
 
             const string stratisAccount0ExtPubKey = "xpub661MyMwAqRbcEgnsMFfhjdrwR52TgicebTrbnttywb9zn3orkrzn6MHJrgBmKrd7MNtS6LAim44a6V2gizt3jYVPHGYq1MzAN849WEyoedJ";
             const string stratisAccount1ExtPubKey = "xpub6DGguHV1FQFPvZ5Xu7VfeENyiySv4R2bdd6VtvwxWGVTVNnHUmphMNgTRkLe8j2JdAv332ogZcyhqSuz1yUPnN4trJ49cFQXmEhwNQHUqk1";
-<<<<<<< HEAD
             var walletManager = this.CreateWalletManager(dataFolder, StratisNetworks.StratisMain);
-=======
-            var walletManager = this.CreateWalletManager(dataFolder, Networks.StratisMain);
->>>>>>> 336bf07a
             var wallet = walletManager.RecoverWallet("wallet1", ExtPubKey.Parse(stratisAccount0ExtPubKey), 0, DateTime.Now.AddHours(-2));
 
             try
@@ -3315,11 +3226,7 @@
             DataFolder dataFolder = CreateDataFolder(this);
 
             const string stratisAccount0ExtPubKey = "xpub661MyMwAqRbcEgnsMFfhjdrwR52TgicebTrbnttywb9zn3orkrzn6MHJrgBmKrd7MNtS6LAim44a6V2gizt3jYVPHGYq1MzAN849WEyoedJ";
-<<<<<<< HEAD
             var walletManager = this.CreateWalletManager(dataFolder, StratisNetworks.StratisMain);
-=======
-            var walletManager = this.CreateWalletManager(dataFolder, Networks.StratisMain);
->>>>>>> 336bf07a
             var wallet = walletManager.RecoverWallet("wallet1", ExtPubKey.Parse(stratisAccount0ExtPubKey), 0, DateTime.Now.AddHours(-2));
 
             var addNewAccount = new Action(() => wallet.AddNewAccount(CoinType.Stratis, ExtPubKey.Parse(stratisAccount0ExtPubKey), 1, DateTime.Now.AddHours(-2)));
@@ -3339,11 +3246,7 @@
 
         private (Mnemonic mnemonic, Wallet wallet) CreateWalletOnDiskAndDeleteWallet(DataFolder dataFolder, string password, string passphrase, string walletName, ConcurrentChain chain)
         {
-<<<<<<< HEAD
             var walletManager = new WalletManager(this.LoggerFactory.Object, StratisNetworks.StratisMain, chain, NodeSettings.Default(), new Mock<WalletSettings>().Object,
-=======
-            var walletManager = new WalletManager(this.LoggerFactory.Object, Networks.StratisMain, chain, NodeSettings.Default(), new Mock<WalletSettings>().Object,
->>>>>>> 336bf07a
                 dataFolder, new Mock<IWalletFeePolicy>().Object, new Mock<IAsyncLoopFactory>().Object, new NodeLifetime(), DateTimeProvider.Default, new ScriptAddressReader());
 
             // create the wallet
