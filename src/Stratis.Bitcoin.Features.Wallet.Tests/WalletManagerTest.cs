﻿using System;
using System.Collections.Generic;
using System.IO;
using System.Linq;
using System.Threading.Tasks;
using FluentAssertions;
using Microsoft.Extensions.Logging;
using Moq;
using NBitcoin;
using NBitcoin.Protocol;
using Newtonsoft.Json;
using Stratis.Bitcoin.Configuration;
using Stratis.Bitcoin.Consensus;
using Stratis.Bitcoin.Features.Wallet.Interfaces;
using Stratis.Bitcoin.Tests.Common.Logging;
using Stratis.Bitcoin.Tests.Wallet.Common;
using Stratis.Bitcoin.Utilities;
using Stratis.Bitcoin.Utilities.JsonConverters;
using Xunit;

namespace Stratis.Bitcoin.Features.Wallet.Tests
{
    public class WalletManagerTest : LogsTestBase, IClassFixture<WalletFixture>
    {
        private readonly WalletFixture walletFixture;

        public WalletManagerTest(WalletFixture walletFixture)
        {
            this.walletFixture = walletFixture;
        }

        /// <summary>
        /// This is more of an integration test to verify fields are filled correctly. This is what I could confirm.
        /// </summary>
        [Fact]
        public void CreateWalletWithoutPassphraseOrMnemonicCreatesWalletUsingPassword()
        {
            DataFolder dataFolder = CreateDataFolder(this);

            var chain = new ConcurrentChain(Network.StratisMain);
            uint nonce = RandomUtils.GetUInt32();
            var block = this.Network.CreateBlock();
            block.AddTransaction(new Transaction());
            block.UpdateMerkleRoot();
            block.Header.HashPrevBlock = chain.Genesis.HashBlock;
            block.Header.Nonce = nonce;
            block.Header.BlockTime = DateTimeOffset.Now;
            chain.SetTip(block.Header);

            var walletManager = new WalletManager(this.LoggerFactory.Object, Network.StratisMain, chain, NodeSettings.Default(), new Mock<WalletSettings>().Object,
                dataFolder, new Mock<IWalletFeePolicy>().Object, new Mock<IAsyncLoopFactory>().Object, new NodeLifetime(), DateTimeProvider.Default, new ScriptAddressReader());

            string password = "test";

            // create the wallet
            Mnemonic mnemonic = walletManager.CreateWallet(password, "mywallet");

            // assert it has saved it to disk and has been created correctly.
            var expectedWallet = JsonConvert.DeserializeObject<Wallet>(File.ReadAllText(dataFolder.WalletPath + "/mywallet.wallet.json"));
            Wallet actualWallet = walletManager.Wallets.ElementAt(0);

            Assert.Equal("mywallet", expectedWallet.Name);
            Assert.Equal(Network.StratisMain, expectedWallet.Network);

            Assert.Equal(expectedWallet.Name, actualWallet.Name);
            Assert.Equal(expectedWallet.Network, actualWallet.Network);
            Assert.Equal(expectedWallet.EncryptedSeed, actualWallet.EncryptedSeed);
            Assert.Equal(expectedWallet.ChainCode, actualWallet.ChainCode);

            Assert.Equal(1, expectedWallet.AccountsRoot.Count);
            Assert.Equal(1, actualWallet.AccountsRoot.Count);

            for (int i = 0; i < expectedWallet.AccountsRoot.Count; i++)
            {
                Assert.Equal(CoinType.Stratis, expectedWallet.AccountsRoot.ElementAt(i).CoinType);
                Assert.Equal(1, expectedWallet.AccountsRoot.ElementAt(i).LastBlockSyncedHeight);
                Assert.Equal(block.GetHash(), expectedWallet.AccountsRoot.ElementAt(i).LastBlockSyncedHash);

                Assert.Equal(expectedWallet.AccountsRoot.ElementAt(i).CoinType, actualWallet.AccountsRoot.ElementAt(i).CoinType);
                Assert.Equal(expectedWallet.AccountsRoot.ElementAt(i).LastBlockSyncedHash, actualWallet.AccountsRoot.ElementAt(i).LastBlockSyncedHash);
                Assert.Equal(expectedWallet.AccountsRoot.ElementAt(i).LastBlockSyncedHeight, actualWallet.AccountsRoot.ElementAt(i).LastBlockSyncedHeight);

                AccountRoot accountRoot = actualWallet.AccountsRoot.ElementAt(i);
                Assert.Equal(1, accountRoot.Accounts.Count);

                for (int j = 0; j < accountRoot.Accounts.Count; j++)
                {
                    HdAccount actualAccount = accountRoot.Accounts.ElementAt(j);
                    Assert.Equal($"account {j}", actualAccount.Name);
                    Assert.Equal(j, actualAccount.Index);
                    Assert.Equal($"m/44'/105'/{j}'", actualAccount.HdPath);

                    var extKey = new ExtKey(Key.Parse(expectedWallet.EncryptedSeed, "test", expectedWallet.Network), expectedWallet.ChainCode);
                    string expectedExtendedPubKey = extKey.Derive(new KeyPath($"m/44'/105'/{j}'")).Neuter().ToString(expectedWallet.Network);
                    Assert.Equal(expectedExtendedPubKey, actualAccount.ExtendedPubKey);

                    Assert.Equal(20, actualAccount.InternalAddresses.Count);

                    for (int k = 0; k < actualAccount.InternalAddresses.Count; k++)
                    {
                        HdAddress actualAddress = actualAccount.InternalAddresses.ElementAt(k);
                        PubKey expectedAddressPubKey = ExtPubKey.Parse(expectedExtendedPubKey).Derive(new KeyPath($"1/{k}")).PubKey;
                        BitcoinPubKeyAddress expectedAddress = expectedAddressPubKey.GetAddress(expectedWallet.Network);
                        Assert.Equal(k, actualAddress.Index);
                        Assert.Equal(expectedAddress.ScriptPubKey, actualAddress.ScriptPubKey);
                        Assert.Equal(expectedAddress.ToString(), actualAddress.Address);
                        Assert.Equal(expectedAddressPubKey.ScriptPubKey, actualAddress.Pubkey);
                        Assert.Equal($"m/44'/105'/{j}'/1/{k}", actualAddress.HdPath);
                        Assert.Equal(0, actualAddress.Transactions.Count);
                    }

                    Assert.Equal(20, actualAccount.ExternalAddresses.Count);
                    for (int l = 0; l < actualAccount.ExternalAddresses.Count; l++)
                    {
                        HdAddress actualAddress = actualAccount.ExternalAddresses.ElementAt(l);
                        PubKey expectedAddressPubKey = ExtPubKey.Parse(expectedExtendedPubKey).Derive(new KeyPath($"0/{l}")).PubKey;
                        BitcoinPubKeyAddress expectedAddress = expectedAddressPubKey.GetAddress(expectedWallet.Network);
                        Assert.Equal(l, actualAddress.Index);
                        Assert.Equal(expectedAddress.ScriptPubKey, actualAddress.ScriptPubKey);
                        Assert.Equal(expectedAddress.ToString(), actualAddress.Address);
                        Assert.Equal(expectedAddressPubKey.ScriptPubKey, actualAddress.Pubkey);
                        Assert.Equal($"m/44'/105'/{j}'/0/{l}", actualAddress.HdPath);
                        Assert.Equal(0, actualAddress.Transactions.Count);
                    }
                }
            }

            Assert.Equal(2, expectedWallet.BlockLocator.Count);
            Assert.Equal(2, actualWallet.BlockLocator.Count);

            uint256 expectedBlockHash = block.GetHash();
            Assert.Equal(expectedBlockHash, expectedWallet.BlockLocator.ElementAt(0));
            Assert.Equal(expectedWallet.BlockLocator.ElementAt(0), actualWallet.BlockLocator.ElementAt(0));

            expectedBlockHash = chain.Genesis.HashBlock;
            Assert.Equal(expectedBlockHash, expectedWallet.BlockLocator.ElementAt(1));
            Assert.Equal(expectedWallet.BlockLocator.ElementAt(1), actualWallet.BlockLocator.ElementAt(1));

            Assert.Equal(actualWallet.EncryptedSeed, mnemonic.DeriveExtKey(password).PrivateKey.GetEncryptedBitcoinSecret(password, Network.StratisMain).ToWif());
            Assert.Equal(expectedWallet.EncryptedSeed, mnemonic.DeriveExtKey(password).PrivateKey.GetEncryptedBitcoinSecret(password, Network.StratisMain).ToWif());
        }

        /// <summary>
        /// This is more of an integration test to verify fields are filled correctly. This is what I could confirm.
        /// </summary>
        [Fact]
        public void CreateWalletWithPasswordAndPassphraseCreatesWalletUsingPasswordAndPassphrase()
        {
            DataFolder dataFolder = CreateDataFolder(this);

            var chain = new ConcurrentChain(Network.StratisMain);
            uint nonce = RandomUtils.GetUInt32();
            var block = this.Network.CreateBlock();
            block.AddTransaction(new Transaction());
            block.UpdateMerkleRoot();
            block.Header.HashPrevBlock = chain.Genesis.HashBlock;
            block.Header.Nonce = nonce;
            block.Header.BlockTime = DateTimeOffset.Now;
            chain.SetTip(block.Header);

            var walletManager = new WalletManager(this.LoggerFactory.Object, Network.StratisMain, chain, NodeSettings.Default(), new Mock<WalletSettings>().Object,
                dataFolder, new Mock<IWalletFeePolicy>().Object, new Mock<IAsyncLoopFactory>().Object, new NodeLifetime(), DateTimeProvider.Default, new ScriptAddressReader());

            string password = "test";
            string passphrase = "this is my magic passphrase";

            // create the wallet
            Mnemonic mnemonic = walletManager.CreateWallet(password, "mywallet", passphrase: passphrase);

            // assert it has saved it to disk and has been created correctly.
            var expectedWallet = JsonConvert.DeserializeObject<Wallet>(File.ReadAllText(dataFolder.WalletPath + "/mywallet.wallet.json"));
            Wallet actualWallet = walletManager.Wallets.ElementAt(0);

            Assert.Equal("mywallet", expectedWallet.Name);
            Assert.Equal(Network.StratisMain, expectedWallet.Network);

            Assert.Equal(expectedWallet.Name, actualWallet.Name);
            Assert.Equal(expectedWallet.Network, actualWallet.Network);
            Assert.Equal(expectedWallet.EncryptedSeed, actualWallet.EncryptedSeed);
            Assert.Equal(expectedWallet.ChainCode, actualWallet.ChainCode);

            Assert.Equal(1, expectedWallet.AccountsRoot.Count);
            Assert.Equal(1, actualWallet.AccountsRoot.Count);

            for (int i = 0; i < expectedWallet.AccountsRoot.Count; i++)
            {
                Assert.Equal(CoinType.Stratis, expectedWallet.AccountsRoot.ElementAt(i).CoinType);
                Assert.Equal(1, expectedWallet.AccountsRoot.ElementAt(i).LastBlockSyncedHeight);
                Assert.Equal(block.GetHash(), expectedWallet.AccountsRoot.ElementAt(i).LastBlockSyncedHash);

                Assert.Equal(expectedWallet.AccountsRoot.ElementAt(i).CoinType, actualWallet.AccountsRoot.ElementAt(i).CoinType);
                Assert.Equal(expectedWallet.AccountsRoot.ElementAt(i).LastBlockSyncedHash, actualWallet.AccountsRoot.ElementAt(i).LastBlockSyncedHash);
                Assert.Equal(expectedWallet.AccountsRoot.ElementAt(i).LastBlockSyncedHeight, actualWallet.AccountsRoot.ElementAt(i).LastBlockSyncedHeight);

                AccountRoot accountRoot = actualWallet.AccountsRoot.ElementAt(i);
                Assert.Equal(1, accountRoot.Accounts.Count);

                for (int j = 0; j < accountRoot.Accounts.Count; j++)
                {
                    HdAccount actualAccount = accountRoot.Accounts.ElementAt(j);
                    Assert.Equal($"account {j}", actualAccount.Name);
                    Assert.Equal(j, actualAccount.Index);
                    Assert.Equal($"m/44'/105'/{j}'", actualAccount.HdPath);

                    var extKey = new ExtKey(Key.Parse(expectedWallet.EncryptedSeed, "test", expectedWallet.Network), expectedWallet.ChainCode);
                    string expectedExtendedPubKey = extKey.Derive(new KeyPath($"m/44'/105'/{j}'")).Neuter().ToString(expectedWallet.Network);
                    Assert.Equal(expectedExtendedPubKey, actualAccount.ExtendedPubKey);

                    Assert.Equal(20, actualAccount.InternalAddresses.Count);

                    for (int k = 0; k < actualAccount.InternalAddresses.Count; k++)
                    {
                        HdAddress actualAddress = actualAccount.InternalAddresses.ElementAt(k);
                        PubKey expectedAddressPubKey = ExtPubKey.Parse(expectedExtendedPubKey).Derive(new KeyPath($"1/{k}")).PubKey;
                        BitcoinPubKeyAddress expectedAddress = expectedAddressPubKey.GetAddress(expectedWallet.Network);
                        Assert.Equal(k, actualAddress.Index);
                        Assert.Equal(expectedAddress.ScriptPubKey, actualAddress.ScriptPubKey);
                        Assert.Equal(expectedAddress.ToString(), actualAddress.Address);
                        Assert.Equal(expectedAddressPubKey.ScriptPubKey, actualAddress.Pubkey);
                        Assert.Equal($"m/44'/105'/{j}'/1/{k}", actualAddress.HdPath);
                        Assert.Equal(0, actualAddress.Transactions.Count);
                    }

                    Assert.Equal(20, actualAccount.ExternalAddresses.Count);
                    for (int l = 0; l < actualAccount.ExternalAddresses.Count; l++)
                    {
                        HdAddress actualAddress = actualAccount.ExternalAddresses.ElementAt(l);
                        PubKey expectedAddressPubKey = ExtPubKey.Parse(expectedExtendedPubKey).Derive(new KeyPath($"0/{l}")).PubKey;
                        BitcoinPubKeyAddress expectedAddress = expectedAddressPubKey.GetAddress(expectedWallet.Network);
                        Assert.Equal(l, actualAddress.Index);
                        Assert.Equal(expectedAddress.ScriptPubKey, actualAddress.ScriptPubKey);
                        Assert.Equal(expectedAddress.ToString(), actualAddress.Address);
                        Assert.Equal(expectedAddressPubKey.ScriptPubKey, actualAddress.Pubkey);
                        Assert.Equal($"m/44'/105'/{j}'/0/{l}", actualAddress.HdPath);
                        Assert.Equal(0, actualAddress.Transactions.Count);
                    }
                }
            }

            Assert.Equal(2, expectedWallet.BlockLocator.Count);
            Assert.Equal(2, actualWallet.BlockLocator.Count);

            uint256 expectedBlockHash = block.GetHash();
            Assert.Equal(expectedBlockHash, expectedWallet.BlockLocator.ElementAt(0));
            Assert.Equal(expectedWallet.BlockLocator.ElementAt(0), actualWallet.BlockLocator.ElementAt(0));

            expectedBlockHash = chain.Genesis.HashBlock;
            Assert.Equal(expectedBlockHash, expectedWallet.BlockLocator.ElementAt(1));
            Assert.Equal(expectedWallet.BlockLocator.ElementAt(1), actualWallet.BlockLocator.ElementAt(1));

            Assert.Equal(actualWallet.EncryptedSeed, mnemonic.DeriveExtKey(passphrase).PrivateKey.GetEncryptedBitcoinSecret(password, Network.StratisMain).ToWif());
            Assert.Equal(expectedWallet.EncryptedSeed, mnemonic.DeriveExtKey(passphrase).PrivateKey.GetEncryptedBitcoinSecret(password, Network.StratisMain).ToWif());
        }

        [Fact]
        public void CreateWalletWithMnemonicListCreatesWalletUsingMnemonicList()
        {
            DataFolder dataFolder = CreateDataFolder(this);

            var chain = new ConcurrentChain(Network.StratisMain);
            uint nonce = RandomUtils.GetUInt32();
            var block = this.Network.CreateBlock();
            block.AddTransaction(new Transaction());
            block.UpdateMerkleRoot();
            block.Header.HashPrevBlock = chain.Genesis.HashBlock;
            block.Header.Nonce = nonce;
            chain.SetTip(block.Header);

            var walletManager = new WalletManager(this.LoggerFactory.Object, Network.StratisMain, chain, NodeSettings.Default(), new Mock<WalletSettings>().Object,
                                                    dataFolder, new Mock<IWalletFeePolicy>().Object, new Mock<IAsyncLoopFactory>().Object, new NodeLifetime(), DateTimeProvider.Default, new ScriptAddressReader());

            string password = "test";

            var mnemonic = new Mnemonic(Wordlist.French, WordCount.Eighteen);

            Mnemonic returnedMnemonic = walletManager.CreateWallet(password, "mywallet", null, mnemonic);

            Assert.Equal(mnemonic.DeriveSeed(), returnedMnemonic.DeriveSeed());
        }

        [Fact]
        public void CreateWalletWithWalletSetting100UnusedAddressBufferCreates100AddressesToMonitor()
        {
            DataFolder dataFolder = CreateDataFolder(this);

            var walletManager = this.CreateWalletManager(dataFolder, Network.Main, "-walletaddressbuffer=100");

            walletManager.CreateWallet("test", "mywallet", null, new Mnemonic(Wordlist.English, WordCount.Eighteen));

            HdAccount hdAccount = walletManager.Wallets.Single().AccountsRoot.Single().Accounts.Single();

            Assert.Equal(100, hdAccount.ExternalAddresses.Count);
            Assert.Equal(100, hdAccount.InternalAddresses.Count);
        }

        [Fact]
        public void UpdateLastBlockSyncedHeightWhileWalletCreatedDoesNotThrowInvalidOperationException()
        {
            DataFolder dataFolder = CreateDataFolder(this);
            var loggerFactory = new Mock<ILoggerFactory>();
            loggerFactory.Setup(l => l.CreateLogger(It.IsAny<string>()))
               .Returns(new Mock<ILogger>().Object);

            var walletManager = new WalletManager(loggerFactory.Object, Network.Main, new Mock<ConcurrentChain>().Object, NodeSettings.Default(), new Mock<WalletSettings>().Object,
                                                  dataFolder, new Mock<IWalletFeePolicy>().Object, new Mock<IAsyncLoopFactory>().Object, new NodeLifetime(), DateTimeProvider.Default, new ScriptAddressReader());

            var concurrentChain = new ConcurrentChain(this.Network);
            ChainedHeader tip = WalletTestsHelpers.AppendBlock(this.Network, null, concurrentChain).ChainedHeader;

            walletManager.Wallets.Add(WalletTestsHelpers.CreateWallet("wallet1"));
            walletManager.Wallets.Add(WalletTestsHelpers.CreateWallet("wallet2"));

            Parallel.For(0, 500, new ParallelOptions { MaxDegreeOfParallelism = 10 }, (int iteration) =>
            {
                walletManager.UpdateLastBlockSyncedHeight(tip);
                walletManager.Wallets.Add(WalletTestsHelpers.CreateWallet("wallet"));
                walletManager.UpdateLastBlockSyncedHeight(tip);
            });

            Assert.Equal(502, walletManager.Wallets.Count);
            Assert.True(walletManager.Wallets.All(w => w.BlockLocator != null));
        }

        [Fact]
        public void LoadWalletWithExistingWalletLoadsWalletOntoManager()
        {
            DataFolder dataFolder = CreateDataFolder(this);

            Wallet wallet = this.walletFixture.GenerateBlankWallet("testWallet", "password");

            File.WriteAllText(Path.Combine(dataFolder.WalletPath, "testWallet.wallet.json"), JsonConvert.SerializeObject(wallet, Formatting.Indented, new ByteArrayConverter()));

            var walletManager = new WalletManager(this.LoggerFactory.Object, Network.StratisMain, new Mock<ConcurrentChain>().Object, NodeSettings.Default(), new Mock<WalletSettings>().Object,
                                                dataFolder, new Mock<IWalletFeePolicy>().Object, new Mock<IAsyncLoopFactory>().Object, new NodeLifetime(), DateTimeProvider.Default, new ScriptAddressReader());

            Wallet result = walletManager.LoadWallet("password", "testWallet");

            Assert.Equal("testWallet", result.Name);
            Assert.Equal(Network.Main, result.Network);

            Assert.Single(walletManager.Wallets);
            Assert.Equal("testWallet", walletManager.Wallets.ElementAt(0).Name);
            Assert.Equal(Network.Main, walletManager.Wallets.ElementAt(0).Network);
        }

        [Fact]
        public void LoadWalletWithNonExistingWalletThrowsFileNotFoundException()
        {
            Assert.Throws<FileNotFoundException>(() =>
            {
                DataFolder dataFolder = CreateDataFolder(this);

                var walletManager = new WalletManager(this.LoggerFactory.Object, Network.StratisMain, new Mock<ConcurrentChain>().Object, NodeSettings.Default(), new Mock<WalletSettings>().Object,
                                                 dataFolder, new Mock<IWalletFeePolicy>().Object, new Mock<IAsyncLoopFactory>().Object, new NodeLifetime(), DateTimeProvider.Default, new ScriptAddressReader());

                walletManager.LoadWallet("password", "testWallet");
            });
        }

        [Fact]
        public void RecoverWalletWithEqualInputAsExistingWalletRecoversWallet()
        {
            DataFolder dataFolder = CreateDataFolder(this);

            string password = "test";
            string passphrase = "this is my magic passphrase";
            string walletName = "mywallet";

            ConcurrentChain chain = WalletTestsHelpers.PrepareChainWithBlock();
            // Prepare an existing wallet through this manager and delete the file from disk. Return the created wallet object and mnemonic.
            (Mnemonic mnemonic, Wallet wallet) deletedWallet = this.CreateWalletOnDiskAndDeleteWallet(dataFolder, password, passphrase, walletName, chain);
            Assert.False(File.Exists(Path.Combine(dataFolder.WalletPath + $"/{walletName}.wallet.json")));

            // create a fresh manager.
            var walletManager = new WalletManager(this.LoggerFactory.Object, Network.StratisMain, chain, NodeSettings.Default(), new Mock<WalletSettings>().Object,
                dataFolder, new Mock<IWalletFeePolicy>().Object, new Mock<IAsyncLoopFactory>().Object, new NodeLifetime(), DateTimeProvider.Default, new ScriptAddressReader());

            // Try to recover it.
            Wallet recoveredWallet = walletManager.RecoverWallet(password, walletName, deletedWallet.mnemonic.ToString(), DateTime.Now.AddDays(1), passphrase);

            Assert.True(File.Exists(Path.Combine(dataFolder.WalletPath + $"/{walletName}.wallet.json")));

            Wallet expectedWallet = deletedWallet.wallet;

            Assert.Equal(expectedWallet.Name, recoveredWallet.Name);
            Assert.Equal(expectedWallet.Network, recoveredWallet.Network);
            Assert.Equal(expectedWallet.EncryptedSeed, recoveredWallet.EncryptedSeed);
            Assert.Equal(expectedWallet.ChainCode, recoveredWallet.ChainCode);

            Assert.Equal(1, expectedWallet.AccountsRoot.Count);
            Assert.Equal(1, recoveredWallet.AccountsRoot.Count);

            for (int i = 0; i < recoveredWallet.AccountsRoot.Count; i++)
            {
                Assert.Equal(expectedWallet.AccountsRoot.ElementAt(i).CoinType, recoveredWallet.AccountsRoot.ElementAt(i).CoinType);
                Assert.Equal(expectedWallet.AccountsRoot.ElementAt(i).LastBlockSyncedHeight, recoveredWallet.AccountsRoot.ElementAt(i).LastBlockSyncedHeight);
                Assert.Equal(expectedWallet.AccountsRoot.ElementAt(i).LastBlockSyncedHash, recoveredWallet.AccountsRoot.ElementAt(i).LastBlockSyncedHash);

                AccountRoot recoveredAccountRoot = recoveredWallet.AccountsRoot.ElementAt(i);
                AccountRoot expectedAccountRoot = expectedWallet.AccountsRoot.ElementAt(i);

                Assert.Equal(1, recoveredAccountRoot.Accounts.Count);
                Assert.Equal(1, expectedAccountRoot.Accounts.Count);

                for (int j = 0; j < expectedAccountRoot.Accounts.Count; j++)
                {
                    HdAccount expectedAccount = expectedAccountRoot.Accounts.ElementAt(j);
                    HdAccount recoveredAccount = recoveredAccountRoot.Accounts.ElementAt(j);
                    Assert.Equal(expectedAccount.Name, recoveredAccount.Name);
                    Assert.Equal(expectedAccount.Index, recoveredAccount.Index);
                    Assert.Equal(expectedAccount.HdPath, recoveredAccount.HdPath);
                    Assert.Equal(expectedAccount.ExtendedPubKey, expectedAccount.ExtendedPubKey);

                    Assert.Equal(20, recoveredAccount.InternalAddresses.Count);

                    for (int k = 0; k < recoveredAccount.InternalAddresses.Count; k++)
                    {
                        HdAddress expectedAddress = expectedAccount.InternalAddresses.ElementAt(k);
                        HdAddress recoveredAddress = recoveredAccount.InternalAddresses.ElementAt(k);
                        Assert.Equal(expectedAddress.Index, recoveredAddress.Index);
                        Assert.Equal(expectedAddress.ScriptPubKey, recoveredAddress.ScriptPubKey);
                        Assert.Equal(expectedAddress.Address, recoveredAddress.Address);
                        Assert.Equal(expectedAddress.Pubkey, recoveredAddress.Pubkey);
                        Assert.Equal(expectedAddress.HdPath, recoveredAddress.HdPath);
                        Assert.Equal(0, expectedAddress.Transactions.Count);
                        Assert.Equal(expectedAddress.Transactions.Count, recoveredAddress.Transactions.Count);
                    }

                    Assert.Equal(20, recoveredAccount.ExternalAddresses.Count);
                    for (int l = 0; l < recoveredAccount.ExternalAddresses.Count; l++)
                    {
                        HdAddress expectedAddress = expectedAccount.ExternalAddresses.ElementAt(l);
                        HdAddress recoveredAddress = recoveredAccount.ExternalAddresses.ElementAt(l);
                        Assert.Equal(expectedAddress.Index, recoveredAddress.Index);
                        Assert.Equal(expectedAddress.ScriptPubKey, recoveredAddress.ScriptPubKey);
                        Assert.Equal(expectedAddress.Address, recoveredAddress.Address);
                        Assert.Equal(expectedAddress.Pubkey, recoveredAddress.Pubkey);
                        Assert.Equal(expectedAddress.HdPath, recoveredAddress.HdPath);
                        Assert.Equal(0, expectedAddress.Transactions.Count);
                        Assert.Equal(expectedAddress.Transactions.Count, recoveredAddress.Transactions.Count);
                    }
                }
            }

            Assert.Equal(2, expectedWallet.BlockLocator.Count);
            Assert.Equal(2, recoveredWallet.BlockLocator.Count);
            Assert.Equal(expectedWallet.BlockLocator.ElementAt(0), recoveredWallet.BlockLocator.ElementAt(0));
            Assert.Equal(expectedWallet.BlockLocator.ElementAt(1), recoveredWallet.BlockLocator.ElementAt(1));
            Assert.Equal(expectedWallet.EncryptedSeed, recoveredWallet.EncryptedSeed);
        }

        [Fact]
        public void RecoverWalletOnlyWithPasswordWalletRecoversWallet()
        {
            DataFolder dataFolder = CreateDataFolder(this);

            string password = "test";
            string walletName = "mywallet";

            ConcurrentChain chain = WalletTestsHelpers.PrepareChainWithBlock();
            // prepare an existing wallet through this manager and delete the file from disk. Return the created wallet object and mnemonic.
            (Mnemonic mnemonic, Wallet wallet) deletedWallet = this.CreateWalletOnDiskAndDeleteWallet(dataFolder, password, password, walletName, chain);
            Assert.False(File.Exists(Path.Combine(dataFolder.WalletPath + $"/{walletName}.wallet.json")));

            // create a fresh manager.
            var walletManager = new WalletManager(this.LoggerFactory.Object, Network.StratisMain, chain, NodeSettings.Default(), new Mock<WalletSettings>().Object,
                dataFolder, new Mock<IWalletFeePolicy>().Object, new Mock<IAsyncLoopFactory>().Object, new NodeLifetime(), DateTimeProvider.Default, new ScriptAddressReader());

            // try to recover it.
            Wallet recoveredWallet = walletManager.RecoverWallet(password, walletName, deletedWallet.mnemonic.ToString(), DateTime.Now.AddDays(1), password);

            Assert.True(File.Exists(Path.Combine(dataFolder.WalletPath + $"/{walletName}.wallet.json")));

            Wallet expectedWallet = deletedWallet.wallet;

            Assert.Equal(expectedWallet.Name, recoveredWallet.Name);
            Assert.Equal(expectedWallet.Network, recoveredWallet.Network);
            Assert.Equal(expectedWallet.EncryptedSeed, recoveredWallet.EncryptedSeed);
            Assert.Equal(expectedWallet.ChainCode, recoveredWallet.ChainCode);

            Assert.Equal(1, expectedWallet.AccountsRoot.Count);
            Assert.Equal(1, recoveredWallet.AccountsRoot.Count);

            for (int i = 0; i < recoveredWallet.AccountsRoot.Count; i++)
            {
                Assert.Equal(expectedWallet.AccountsRoot.ElementAt(i).CoinType, recoveredWallet.AccountsRoot.ElementAt(i).CoinType);
                Assert.Equal(expectedWallet.AccountsRoot.ElementAt(i).LastBlockSyncedHeight, recoveredWallet.AccountsRoot.ElementAt(i).LastBlockSyncedHeight);
                Assert.Equal(expectedWallet.AccountsRoot.ElementAt(i).LastBlockSyncedHash, recoveredWallet.AccountsRoot.ElementAt(i).LastBlockSyncedHash);

                AccountRoot recoveredAccountRoot = recoveredWallet.AccountsRoot.ElementAt(i);
                AccountRoot expectedAccountRoot = expectedWallet.AccountsRoot.ElementAt(i);

                Assert.Equal(1, recoveredAccountRoot.Accounts.Count);
                Assert.Equal(1, expectedAccountRoot.Accounts.Count);

                for (int j = 0; j < expectedAccountRoot.Accounts.Count; j++)
                {
                    HdAccount expectedAccount = expectedAccountRoot.Accounts.ElementAt(j);
                    HdAccount recoveredAccount = recoveredAccountRoot.Accounts.ElementAt(j);
                    Assert.Equal(expectedAccount.Name, recoveredAccount.Name);
                    Assert.Equal(expectedAccount.Index, recoveredAccount.Index);
                    Assert.Equal(expectedAccount.HdPath, recoveredAccount.HdPath);
                    Assert.Equal(expectedAccount.ExtendedPubKey, expectedAccount.ExtendedPubKey);

                    Assert.Equal(20, recoveredAccount.InternalAddresses.Count);

                    for (int k = 0; k < recoveredAccount.InternalAddresses.Count; k++)
                    {
                        HdAddress expectedAddress = expectedAccount.InternalAddresses.ElementAt(k);
                        HdAddress recoveredAddress = recoveredAccount.InternalAddresses.ElementAt(k);
                        Assert.Equal(expectedAddress.Index, recoveredAddress.Index);
                        Assert.Equal(expectedAddress.ScriptPubKey, recoveredAddress.ScriptPubKey);
                        Assert.Equal(expectedAddress.Address, recoveredAddress.Address);
                        Assert.Equal(expectedAddress.Pubkey, recoveredAddress.Pubkey);
                        Assert.Equal(expectedAddress.HdPath, recoveredAddress.HdPath);
                        Assert.Equal(0, expectedAddress.Transactions.Count);
                        Assert.Equal(expectedAddress.Transactions.Count, recoveredAddress.Transactions.Count);
                    }

                    Assert.Equal(20, recoveredAccount.ExternalAddresses.Count);
                    for (int l = 0; l < recoveredAccount.ExternalAddresses.Count; l++)
                    {
                        HdAddress expectedAddress = expectedAccount.ExternalAddresses.ElementAt(l);
                        HdAddress recoveredAddress = recoveredAccount.ExternalAddresses.ElementAt(l);
                        Assert.Equal(expectedAddress.Index, recoveredAddress.Index);
                        Assert.Equal(expectedAddress.ScriptPubKey, recoveredAddress.ScriptPubKey);
                        Assert.Equal(expectedAddress.Address, recoveredAddress.Address);
                        Assert.Equal(expectedAddress.Pubkey, recoveredAddress.Pubkey);
                        Assert.Equal(expectedAddress.HdPath, recoveredAddress.HdPath);
                        Assert.Equal(0, expectedAddress.Transactions.Count);
                        Assert.Equal(expectedAddress.Transactions.Count, recoveredAddress.Transactions.Count);
                    }
                }
            }

            Assert.Equal(2, expectedWallet.BlockLocator.Count);
            Assert.Equal(2, recoveredWallet.BlockLocator.Count);
            Assert.Equal(expectedWallet.BlockLocator.ElementAt(0), recoveredWallet.BlockLocator.ElementAt(0));
            Assert.Equal(expectedWallet.BlockLocator.ElementAt(1), recoveredWallet.BlockLocator.ElementAt(1));
            Assert.Equal(expectedWallet.EncryptedSeed, recoveredWallet.EncryptedSeed);
        }

        [Fact]
        public void LoadKeysLookupInParallelDoesNotThrowInvalidOperationException()
        {
            DataFolder dataFolder = CreateDataFolder(this);

            var walletManager = new WalletManager(this.LoggerFactory.Object, Network.Main, new Mock<ConcurrentChain>().Object, NodeSettings.Default(), new Mock<WalletSettings>().Object,
                dataFolder, new Mock<IWalletFeePolicy>().Object, new Mock<IAsyncLoopFactory>().Object, new NodeLifetime(), DateTimeProvider.Default, new ScriptAddressReader());

            // generate 3 wallet with 2 accounts containing 20 external and 20 internal addresses each.
            walletManager.Wallets.Add(WalletTestsHelpers.CreateWallet("wallet1"));
            walletManager.Wallets.Add(WalletTestsHelpers.CreateWallet("wallet2"));
            walletManager.Wallets.Add(WalletTestsHelpers.CreateWallet("wallet3"));
            WalletTestsHelpers.AddAddressesToWallet(walletManager, 20);

            Parallel.For(0, 5000, new ParallelOptions { MaxDegreeOfParallelism = 10 }, (int iteration) =>
            {
                walletManager.LoadKeysLookupLock();
                walletManager.LoadKeysLookupLock();
                walletManager.LoadKeysLookupLock();
            });

            Assert.Equal(240, walletManager.keysLookup.Count);
        }

        [Fact]
        public void GetUnusedAccountUsingNameForNonExistinAccountThrowsWalletException()
        {
            DataFolder dataFolder = CreateDataFolder(this);
            Assert.Throws<WalletException>(() =>
            {
                var walletManager = new WalletManager(this.LoggerFactory.Object, Network.Main, new Mock<ConcurrentChain>().Object, NodeSettings.Default(), new Mock<WalletSettings>().Object,
                    dataFolder, new Mock<IWalletFeePolicy>().Object, new Mock<IAsyncLoopFactory>().Object, new NodeLifetime(), DateTimeProvider.Default, new ScriptAddressReader());

                walletManager.GetUnusedAccount("nonexisting", "password");
            });
        }

        [Fact]
        public void GetUnusedAccountUsingWalletNameWithExistingAccountReturnsUnusedAccountIfExistsOnWallet()
        {
            DataFolder dataFolder = CreateDataFolder(this);

            var walletManager = new WalletManager(this.LoggerFactory.Object, Network.Main, new Mock<ConcurrentChain>().Object, NodeSettings.Default(), new Mock<WalletSettings>().Object,
                dataFolder, new Mock<IWalletFeePolicy>().Object, new Mock<IAsyncLoopFactory>().Object, new NodeLifetime(), DateTimeProvider.Default, new ScriptAddressReader());
            Wallet wallet = this.walletFixture.GenerateBlankWallet("testWallet", "password");
            wallet.AccountsRoot.ElementAt(0).Accounts.Add(new HdAccount { Name = "unused" });
            walletManager.Wallets.Add(wallet);

            HdAccount result = walletManager.GetUnusedAccount("testWallet", "password");

            Assert.Equal("unused", result.Name);
            Assert.False(File.Exists(Path.Combine(dataFolder.WalletPath + $"/testWallet.wallet.json")));
        }

        [Fact]
        public void GetUnusedAccountUsingWalletNameWithoutUnusedAccountsCreatesAccountAndSavesWallet()
        {
            DataFolder dataFolder = CreateDataFolder(this);

            var walletManager = new WalletManager(this.LoggerFactory.Object, Network.Main, new Mock<ConcurrentChain>().Object, NodeSettings.Default(), new Mock<WalletSettings>().Object,
                dataFolder, new Mock<IWalletFeePolicy>().Object, new Mock<IAsyncLoopFactory>().Object, new NodeLifetime(), DateTimeProvider.Default, new ScriptAddressReader());
            Wallet wallet = this.walletFixture.GenerateBlankWallet("testWallet", "password");
            wallet.AccountsRoot.ElementAt(0).Accounts.Clear();
            walletManager.Wallets.Add(wallet);

            HdAccount result = walletManager.GetUnusedAccount("testWallet", "password");

            Assert.Equal("account 0", result.Name);
            Assert.True(File.Exists(Path.Combine(dataFolder.WalletPath + $"/testWallet.wallet.json")));
        }

        [Fact]
        public void GetUnusedAccountUsingWalletWithExistingAccountReturnsUnusedAccountIfExistsOnWallet()
        {
            DataFolder dataFolder = CreateDataFolder(this);

            var walletManager = new WalletManager(this.LoggerFactory.Object, Network.Main, new Mock<ConcurrentChain>().Object, NodeSettings.Default(), new Mock<WalletSettings>().Object,
                dataFolder, new Mock<IWalletFeePolicy>().Object, new Mock<IAsyncLoopFactory>().Object, new NodeLifetime(), DateTimeProvider.Default, new ScriptAddressReader());
            Wallet wallet = this.walletFixture.GenerateBlankWallet("testWallet", "password");
            wallet.AccountsRoot.ElementAt(0).Accounts.Add(new HdAccount { Name = "unused" });
            walletManager.Wallets.Add(wallet);

            HdAccount result = walletManager.GetUnusedAccount(wallet, "password");

            Assert.Equal("unused", result.Name);
            Assert.False(File.Exists(Path.Combine(dataFolder.WalletPath + $"/testWallet.wallet.json")));
        }

        [Fact]
        public void GetUnusedAccountUsingWalletWithoutUnusedAccountsCreatesAccountAndSavesWallet()
        {
            DataFolder dataFolder = CreateDataFolder(this);

            var walletManager = new WalletManager(this.LoggerFactory.Object, Network.Main, new Mock<ConcurrentChain>().Object, NodeSettings.Default(), new Mock<WalletSettings>().Object,
                dataFolder, new Mock<IWalletFeePolicy>().Object, new Mock<IAsyncLoopFactory>().Object, new NodeLifetime(), DateTimeProvider.Default, new ScriptAddressReader());
            Wallet wallet = this.walletFixture.GenerateBlankWallet("testWallet", "password");
            wallet.AccountsRoot.ElementAt(0).Accounts.Clear();
            walletManager.Wallets.Add(wallet);

            HdAccount result = walletManager.GetUnusedAccount(wallet, "password");

            Assert.Equal("account 0", result.Name);
            Assert.True(File.Exists(Path.Combine(dataFolder.WalletPath + $"/testWallet.wallet.json")));
        }

        [Fact]
        public void CreateNewAccountGivenNoAccountsExistingInWalletCreatesNewAccount()
        {
            DataFolder dataFolder = CreateDataFolder(this);

            Network network = Network.Main;
            var walletManager = new WalletManager(this.LoggerFactory.Object, network, new Mock<ConcurrentChain>().Object, NodeSettings.Default(), new Mock<WalletSettings>().Object,
                dataFolder, new Mock<IWalletFeePolicy>().Object, new Mock<IAsyncLoopFactory>().Object, new NodeLifetime(), DateTimeProvider.Default, new ScriptAddressReader());
            Wallet wallet = this.walletFixture.GenerateBlankWallet("testWallet", "password");
            wallet.AccountsRoot.ElementAt(0).Accounts.Clear();

            HdAccount result = wallet.AddNewAccount("password", (CoinType)this.Network.Consensus.CoinType, DateTimeOffset.UtcNow);

            Assert.Equal(1, wallet.AccountsRoot.ElementAt(0).Accounts.Count);
            var extKey = new ExtKey(Key.Parse(wallet.EncryptedSeed, "password", wallet.Network), wallet.ChainCode);
            string expectedExtendedPubKey = extKey.Derive(new KeyPath($"m/44'/0'/0'")).Neuter().ToString(wallet.Network);
            Assert.Equal($"account 0", result.Name);
            Assert.Equal(0, result.Index);
            Assert.Equal($"m/44'/0'/0'", result.HdPath);
            Assert.Equal(expectedExtendedPubKey, result.ExtendedPubKey);
            Assert.Equal(0, result.InternalAddresses.Count);
            Assert.Equal(0, result.ExternalAddresses.Count);
        }

        [Fact]
        public void CreateNewAccountGivenExistingAccountInWalletCreatesNewAccount()
        {
            DataFolder dataFolder = CreateDataFolder(this);

            Network network = Network.Main;
            var walletManager = new WalletManager(this.LoggerFactory.Object, network, new Mock<ConcurrentChain>().Object, NodeSettings.Default(), new Mock<WalletSettings>().Object,
                dataFolder, new Mock<IWalletFeePolicy>().Object, new Mock<IAsyncLoopFactory>().Object, new NodeLifetime(), DateTimeProvider.Default, new ScriptAddressReader());
            Wallet wallet = this.walletFixture.GenerateBlankWallet("testWallet", "password");
            wallet.AccountsRoot.ElementAt(0).Accounts.Add(new HdAccount { Name = "unused" });

            HdAccount result = wallet.AddNewAccount("password", (CoinType)this.Network.Consensus.CoinType, DateTimeOffset.UtcNow);

            Assert.Equal(2, wallet.AccountsRoot.ElementAt(0).Accounts.Count);
            var extKey = new ExtKey(Key.Parse(wallet.EncryptedSeed, "password", wallet.Network), wallet.ChainCode);
            string expectedExtendedPubKey = extKey.Derive(new KeyPath($"m/44'/0'/1'")).Neuter().ToString(wallet.Network);
            Assert.Equal($"account 1", result.Name);
            Assert.Equal(1, result.Index);
            Assert.Equal($"m/44'/0'/1'", result.HdPath);
            Assert.Equal(expectedExtendedPubKey, result.ExtendedPubKey);
            Assert.Equal(0, result.InternalAddresses.Count);
            Assert.Equal(0, result.ExternalAddresses.Count);
        }

        [Fact]
        public void GetUnusedAddressUsingNameWithWalletWithoutAccountOfGivenNameThrowsException()
        {
            Assert.Throws<WalletException>(() =>
            {
                var walletManager = new WalletManager(this.LoggerFactory.Object, Network.Main, new Mock<ConcurrentChain>().Object, NodeSettings.Default(), new Mock<WalletSettings>().Object,
                    CreateDataFolder(this), new Mock<IWalletFeePolicy>().Object, new Mock<IAsyncLoopFactory>().Object, new NodeLifetime(), DateTimeProvider.Default, new ScriptAddressReader());
                Wallet wallet = this.walletFixture.GenerateBlankWallet("testWallet", "password");
                walletManager.Wallets.Add(wallet);

                HdAddress result = walletManager.GetUnusedAddress(new WalletAccountReference("testWallet", "unexistingAccount"));
            });
        }

        [Fact]
        public void GetUnusedAddressUsingNameForNonExistinAccountThrowsWalletException()
        {
            Assert.Throws<WalletException>(() =>
            {
                var walletManager = new WalletManager(this.LoggerFactory.Object, Network.Main, new Mock<ConcurrentChain>().Object, NodeSettings.Default(), new Mock<WalletSettings>().Object,
                    CreateDataFolder(this), new Mock<IWalletFeePolicy>().Object, new Mock<IAsyncLoopFactory>().Object, new NodeLifetime(), DateTimeProvider.Default, new ScriptAddressReader());

                walletManager.GetUnusedAddress(new WalletAccountReference("nonexisting", "account"));
            });
        }

        [Fact]
        public void GetUnusedAddressWithWalletHavingUnusedAddressReturnsAddress()
        {
            DataFolder dataFolder = CreateDataFolder(this);

            var walletManager = new WalletManager(this.LoggerFactory.Object, Network.Main, new Mock<ConcurrentChain>().Object, NodeSettings.Default(), new Mock<WalletSettings>().Object,
                dataFolder, new Mock<IWalletFeePolicy>().Object, new Mock<IAsyncLoopFactory>().Object, new NodeLifetime(), DateTimeProvider.Default, new ScriptAddressReader());
            Wallet wallet = this.walletFixture.GenerateBlankWallet("myWallet", "password");
            wallet.AccountsRoot.ElementAt(0).Accounts.Add(new HdAccount
            {
                Index = 0,
                Name = "myAccount",
                ExternalAddresses = new List<HdAddress>
                {
                    new HdAddress {
                        Index = 0,
                        Address = "myUsedAddress",
                        Transactions = new List<TransactionData>
                        {
                            new TransactionData()
                        }
                    },
                     new HdAddress {
                        Index = 1,
                        Address = "myUnusedAddress",
                        Transactions = new List<TransactionData>()
                    }
                },
                InternalAddresses = null
            });
            walletManager.Wallets.Add(wallet);

            HdAddress result = walletManager.GetUnusedAddress(new WalletAccountReference("myWallet", "myAccount"));

            Assert.Equal("myUnusedAddress", result.Address);
        }

        [Fact]
        public void GetOrCreateChangeAddressWithWalletHavingUnusedAddressReturnsAddress()
        {
            DataFolder dataFolder = CreateDataFolder(this);
            var walletManager = new WalletManager(this.LoggerFactory.Object, Network.Main, new Mock<ConcurrentChain>().Object, NodeSettings.Default(), new Mock<WalletSettings>().Object,
                dataFolder, new Mock<IWalletFeePolicy>().Object, new Mock<IAsyncLoopFactory>().Object, new NodeLifetime(), DateTimeProvider.Default, new ScriptAddressReader());
            Wallet wallet = this.walletFixture.GenerateBlankWallet("myWallet", "password");
            var bob = new BitcoinSecret(new Key(), Network.RegTest);
            var alice = new BitcoinSecret(new Key(), Network.RegTest);
            wallet.AccountsRoot.ElementAt(0).Accounts.Add(new HdAccount
            {
                Index = 0,
                Name = "myAccount",
                InternalAddresses = new List<HdAddress>
                {
                    new HdAddress {
                        Index = 0,
                        Address = bob.GetAddress().ToString(),
                        ScriptPubKey = bob.ScriptPubKey,
                        Transactions = new List<TransactionData>
                        {
                            new TransactionData()
                        }
                    },
                    new HdAddress {
                        Index = 1,
                        Address = alice.GetAddress().ToString(),
                        ScriptPubKey = alice.ScriptPubKey,
                        Transactions = new List<TransactionData>()
                    }
                },
                ExternalAddresses = new List<HdAddress>()
            });
            walletManager.Wallets.Add(wallet);

            HdAddress result = walletManager.GetUnusedChangeAddress(new WalletAccountReference(wallet.Name, wallet.AccountsRoot.First().Accounts.First().Name));

            Assert.Equal(alice.GetAddress().ToString(), result.Address);
        }

        [Fact]
        public void GetOrCreateChangeAddressWithWalletNotHavingUnusedAddressReturnsAddress()
        {
            DataFolder dataFolder = CreateDataFolder(this);
            Directory.CreateDirectory(dataFolder.WalletPath);
            var walletManager = new WalletManager(this.LoggerFactory.Object, Network.Main, new Mock<ConcurrentChain>().Object, NodeSettings.Default(), new Mock<WalletSettings>().Object,
                dataFolder, new Mock<IWalletFeePolicy>().Object, new Mock<IAsyncLoopFactory>().Object, new NodeLifetime(), DateTimeProvider.Default, new ScriptAddressReader());
            Wallet wallet = this.walletFixture.GenerateBlankWallet("myWallet", "password");

            var extKey = new ExtKey(Key.Parse(wallet.EncryptedSeed, "password", wallet.Network), wallet.ChainCode);
            string accountExtendedPubKey = extKey.Derive(new KeyPath($"m/44'/0'/0'")).Neuter().ToString(wallet.Network);

            wallet.AccountsRoot.ElementAt(0).Accounts.Add(new HdAccount
            {
                Index = 0,
                Name = "myAccount",
                HdPath = "m/44'/0'/0'",
                ExtendedPubKey = accountExtendedPubKey,
                InternalAddresses = new List<HdAddress>(),
                ExternalAddresses = new List<HdAddress>()
            });
            walletManager.Wallets.Add(wallet);

            HdAddress result = walletManager.GetUnusedChangeAddress(new WalletAccountReference(wallet.Name, wallet.AccountsRoot.First().Accounts.First().Name));

            Assert.NotNull(result.Address);
        }

        [Fact]
        public void GetUnusedAddressWithoutWalletHavingUnusedAddressCreatesAddressAndSavesWallet()
        {
            DataFolder dataFolder = CreateDataFolder(this);
            Directory.CreateDirectory(dataFolder.WalletPath);
            var walletManager = new WalletManager(this.LoggerFactory.Object, Network.Main, new Mock<ConcurrentChain>().Object, NodeSettings.Default(), new Mock<WalletSettings>().Object,
                dataFolder, new Mock<IWalletFeePolicy>().Object, new Mock<IAsyncLoopFactory>().Object, new NodeLifetime(), DateTimeProvider.Default, new ScriptAddressReader());
            Wallet wallet = this.walletFixture.GenerateBlankWallet("myWallet", "password");
            var extKey = new ExtKey(Key.Parse(wallet.EncryptedSeed, "password", wallet.Network), wallet.ChainCode);
            string accountExtendedPubKey = extKey.Derive(new KeyPath($"m/44'/0'/0'")).Neuter().ToString(wallet.Network);
            wallet.AccountsRoot.ElementAt(0).Accounts.Add(new HdAccount
            {
                Index = 0,
                Name = "myAccount",
                HdPath = "m/44'/0'/0'",
                ExternalAddresses = new List<HdAddress>
                {
                    new HdAddress {
                        Index = 0,
                        Address = "myUsedAddress",
                        ScriptPubKey = new Script(),
                        Transactions = new List<TransactionData>
                        {
                            new TransactionData()
                        },
                    }
                },
                InternalAddresses = new List<HdAddress>(),
                ExtendedPubKey = accountExtendedPubKey
            });
            walletManager.Wallets.Add(wallet);

            HdAddress result = walletManager.GetUnusedAddress(new WalletAccountReference("myWallet", "myAccount"));

            var keyPath = new KeyPath($"0/1");
            ExtPubKey extPubKey = ExtPubKey.Parse(accountExtendedPubKey).Derive(keyPath);
            PubKey pubKey = extPubKey.PubKey;
            BitcoinPubKeyAddress address = pubKey.GetAddress(wallet.Network);
            Assert.Equal(1, result.Index);
            Assert.Equal("m/44'/0'/0'/0/1", result.HdPath);
            Assert.Equal(address.ToString(), result.Address);
            Assert.Equal(pubKey.ScriptPubKey, result.Pubkey);
            Assert.Equal(address.ScriptPubKey, result.ScriptPubKey);
            Assert.Equal(0, result.Transactions.Count);
            Assert.True(File.Exists(Path.Combine(dataFolder.WalletPath + $"/myWallet.wallet.json")));
        }

        [Fact]
        public void GetHistoryByNameWithExistingWalletReturnsAllAddressesWithTransactions()
        {
            var walletManager = new WalletManager(this.LoggerFactory.Object, Network.Main, new Mock<ConcurrentChain>().Object, NodeSettings.Default(), new Mock<WalletSettings>().Object,
                CreateDataFolder(this), new Mock<IWalletFeePolicy>().Object, new Mock<IAsyncLoopFactory>().Object, new NodeLifetime(), DateTimeProvider.Default, new ScriptAddressReader());
            Wallet wallet = this.walletFixture.GenerateBlankWallet("myWallet", "password");
            wallet.AccountsRoot.ElementAt(0).Accounts.Add(new HdAccount
            {
                Index = 0,
                Name = "myAccount",
                HdPath = "m/44'/0'/0'",
                ExternalAddresses = new List<HdAddress>
                {
                    WalletTestsHelpers.CreateAddressWithEmptyTransaction(0, "myUsedExternalAddress"),
                    WalletTestsHelpers.CreateAddressWithoutTransaction(1, "myUnusedExternalAddress"),
                },
                InternalAddresses = new List<HdAddress> {
                    WalletTestsHelpers.CreateAddressWithEmptyTransaction(0, "myUsedInternalAddress"),
                    WalletTestsHelpers.CreateAddressWithoutTransaction(1, "myUnusedInternalAddress"),
                },
                ExtendedPubKey = "blabla"
            });
            walletManager.Wallets.Add(wallet);

            List<AccountHistory> result = walletManager.GetHistory("myWallet").ToList();

            Assert.NotEmpty(result);
            Assert.Single(result);
            AccountHistory accountHistory = result.ElementAt(0);
            Assert.NotNull(accountHistory.Account);
            Assert.Equal("myAccount", accountHistory.Account.Name);
            Assert.NotEmpty(accountHistory.History);
            Assert.Equal(2, accountHistory.History.Count());

            FlatHistory historyAddress = accountHistory.History.ElementAt(0);
            Assert.Equal("myUsedExternalAddress", historyAddress.Address.Address);
            historyAddress = accountHistory.History.ElementAt(1);
            Assert.Equal("myUsedInternalAddress", historyAddress.Address.Address);
        }

        [Fact]
        public void GetHistoryByAccountWithExistingAccountReturnsAllAddressesWithTransactions()
        {
            var walletManager = new WalletManager(this.LoggerFactory.Object, Network.Main, new Mock<ConcurrentChain>().Object, NodeSettings.Default(), new Mock<WalletSettings>().Object,
                CreateDataFolder(this), new Mock<IWalletFeePolicy>().Object, new Mock<IAsyncLoopFactory>().Object, new NodeLifetime(), DateTimeProvider.Default, new ScriptAddressReader());
            Wallet wallet = this.walletFixture.GenerateBlankWallet("myWallet", "password");

            var account = new HdAccount
            {
                Index = 0,
                Name = "myAccount",
                HdPath = "m/44'/0'/0'",
                ExternalAddresses = new List<HdAddress>
                {
                    WalletTestsHelpers.CreateAddressWithEmptyTransaction(0, "myUsedExternalAddress"),
                    WalletTestsHelpers.CreateAddressWithoutTransaction(1, "myUnusedExternalAddress"),
                },
                InternalAddresses = new List<HdAddress>
                {
                    WalletTestsHelpers.CreateAddressWithEmptyTransaction(0, "myUsedInternalAddress"),
                    WalletTestsHelpers.CreateAddressWithoutTransaction(1, "myUnusedInternalAddress"),
                },
                ExtendedPubKey = "blabla"
            };

            wallet.AccountsRoot.ElementAt(0).Accounts.Add(account);
            walletManager.Wallets.Add(wallet);

            AccountHistory accountHistory = walletManager.GetHistory(account);

            Assert.NotNull(accountHistory);
            Assert.NotNull(accountHistory.Account);
            Assert.Equal("myAccount", accountHistory.Account.Name);
            Assert.NotEmpty(accountHistory.History);
            Assert.Equal(2, accountHistory.History.Count());

            FlatHistory historyAddress = accountHistory.History.ElementAt(0);
            Assert.Equal("myUsedExternalAddress", historyAddress.Address.Address);
            historyAddress = accountHistory.History.ElementAt(1);
            Assert.Equal("myUsedInternalAddress", historyAddress.Address.Address);
        }

        [Fact]
        public void GetHistoryByAccountWithoutHavingAddressesWithTransactionsReturnsEmptyList()
        {
            var walletManager = new WalletManager(this.LoggerFactory.Object, Network.Main, new Mock<ConcurrentChain>().Object, NodeSettings.Default(), new Mock<WalletSettings>().Object,
                CreateDataFolder(this), new Mock<IWalletFeePolicy>().Object, new Mock<IAsyncLoopFactory>().Object, new NodeLifetime(), DateTimeProvider.Default, new ScriptAddressReader());
            Wallet wallet = this.walletFixture.GenerateBlankWallet("myWallet", "password");

            var account = new HdAccount
            {
                Index = 0,
                Name = "myAccount",
                HdPath = "m/44'/0'/0'",
                ExternalAddresses = new List<HdAddress>(),
                InternalAddresses = new List<HdAddress>(),
                ExtendedPubKey = "blabla"
            };
            wallet.AccountsRoot.ElementAt(0).Accounts.Add(account);
            walletManager.Wallets.Add(wallet);

            AccountHistory result = walletManager.GetHistory(account);

            Assert.NotNull(result.Account);
            Assert.Equal("myAccount", result.Account.Name);
            Assert.Empty(result.History);
        }

        [Fact]
        public void GetHistoryByWalletNameWithoutExistingWalletThrowsWalletException()
        {
            Assert.Throws<WalletException>(() =>
            {
                var walletManager = new WalletManager(this.LoggerFactory.Object, Network.Main, new Mock<ConcurrentChain>().Object, NodeSettings.Default(), new Mock<WalletSettings>().Object,
                    CreateDataFolder(this), new Mock<IWalletFeePolicy>().Object, new Mock<IAsyncLoopFactory>().Object, new NodeLifetime(), DateTimeProvider.Default, new ScriptAddressReader());
                walletManager.GetHistory("noname");
            });
        }

        [Fact]
        public void GetWalletByNameWithExistingWalletReturnsWallet()
        {
            var walletManager = new WalletManager(this.LoggerFactory.Object, Network.Main, new Mock<ConcurrentChain>().Object, NodeSettings.Default(), new Mock<WalletSettings>().Object,
                CreateDataFolder(this), new Mock<IWalletFeePolicy>().Object, new Mock<IAsyncLoopFactory>().Object, new NodeLifetime(), DateTimeProvider.Default, new ScriptAddressReader());
            Wallet wallet = this.walletFixture.GenerateBlankWallet("myWallet", "password");
            walletManager.Wallets.Add(wallet);

            Wallet result = walletManager.GetWallet("myWallet");

            Assert.Equal(wallet.EncryptedSeed, result.EncryptedSeed);
        }

        [Fact]
        public void GetWalletByNameWithoutExistingWalletThrowsWalletException()
        {
            Assert.Throws<WalletException>(() =>
            {
                var walletManager = new WalletManager(this.LoggerFactory.Object, Network.Main, new Mock<ConcurrentChain>().Object, NodeSettings.Default(), new Mock<WalletSettings>().Object,
                    CreateDataFolder(this), new Mock<IWalletFeePolicy>().Object, new Mock<IAsyncLoopFactory>().Object, new NodeLifetime(), DateTimeProvider.Default, new ScriptAddressReader());
                walletManager.GetWallet("noname");
            });
        }

        [Fact]
        public void GetAccountsByNameWithExistingWalletReturnsAccountsFromWallet()
        {
            var walletManager = new WalletManager(this.LoggerFactory.Object, Network.Main, new Mock<ConcurrentChain>().Object, NodeSettings.Default(), new Mock<WalletSettings>().Object,
                CreateDataFolder(this), new Mock<IWalletFeePolicy>().Object, new Mock<IAsyncLoopFactory>().Object, new NodeLifetime(), DateTimeProvider.Default, new ScriptAddressReader());
            Wallet wallet = this.walletFixture.GenerateBlankWallet("myWallet", "password");
            wallet.AccountsRoot.ElementAt(0).Accounts.Add(new HdAccount { Name = "Account 0" });
            wallet.AccountsRoot.ElementAt(0).Accounts.Add(new HdAccount { Name = "Account 1" });
            wallet.AccountsRoot.Add(new AccountRoot()
            {
                CoinType = CoinType.Stratis,
                Accounts = new List<HdAccount> { new HdAccount { Name = "Account 2" } }
            });
            wallet.AccountsRoot.Add(new AccountRoot()
            {
                CoinType = CoinType.Bitcoin,
                Accounts = new List<HdAccount> { new HdAccount { Name = "Account 3" } }
            });
            walletManager.Wallets.Add(wallet);

            IEnumerable<HdAccount> result = walletManager.GetAccounts("myWallet");

            Assert.Equal(3, result.Count());
            Assert.Equal("Account 0", result.ElementAt(0).Name);
            Assert.Equal("Account 1", result.ElementAt(1).Name);
            Assert.Equal("Account 3", result.ElementAt(2).Name);
        }

        [Fact]
        public void GetAccountsByNameWithExistingWalletMissingAccountsReturnsEmptyList()
        {
            var walletManager = new WalletManager(this.LoggerFactory.Object, Network.Main, new Mock<ConcurrentChain>().Object, NodeSettings.Default(), new Mock<WalletSettings>().Object,
                CreateDataFolder(this), new Mock<IWalletFeePolicy>().Object, new Mock<IAsyncLoopFactory>().Object, new NodeLifetime(), DateTimeProvider.Default, new ScriptAddressReader());
            Wallet wallet = this.walletFixture.GenerateBlankWallet("myWallet", "password");
            wallet.AccountsRoot.Clear();
            walletManager.Wallets.Add(wallet);

            IEnumerable<HdAccount> result = walletManager.GetAccounts("myWallet");

            Assert.Empty(result);
        }

        [Fact]
        public void GetAccountsByNameWithoutExistingWalletThrowsWalletException()
        {
            Assert.Throws<WalletException>(() =>
            {
                var walletManager = new WalletManager(this.LoggerFactory.Object, Network.Main, new Mock<ConcurrentChain>().Object, NodeSettings.Default(), new Mock<WalletSettings>().Object,
                    CreateDataFolder(this), new Mock<IWalletFeePolicy>().Object, new Mock<IAsyncLoopFactory>().Object, new NodeLifetime(), DateTimeProvider.Default, new ScriptAddressReader());

                walletManager.GetAccounts("myWallet");
            });
        }

        [Fact]
        public void LastBlockHeightWithoutWalletsReturnsChainTipHeight()
        {
            var chain = new ConcurrentChain(Network.StratisMain);
            uint nonce = RandomUtils.GetUInt32();
            var block = this.Network.CreateBlock();
            block.AddTransaction(this.Network.CreateTransaction());
            block.UpdateMerkleRoot();
            block.Header.HashPrevBlock = chain.Genesis.HashBlock;
            block.Header.Nonce = nonce;
            chain.SetTip(block.Header);

            var walletManager = new WalletManager(this.LoggerFactory.Object, Network.Main, chain, NodeSettings.Default(), new Mock<WalletSettings>().Object,
                CreateDataFolder(this), new Mock<IWalletFeePolicy>().Object, new Mock<IAsyncLoopFactory>().Object, new NodeLifetime(), DateTimeProvider.Default, new ScriptAddressReader());

            int result = walletManager.LastBlockHeight();

            Assert.Equal(chain.Tip.Height, result);
        }

        [Fact]
        public void LastBlockHeightWithWalletsReturnsLowestLastBlockSyncedHeightForAccountRootsOfManagerCoinType()
        {
            var walletManager = new WalletManager(this.LoggerFactory.Object, Network.Main, new Mock<ConcurrentChain>().Object, NodeSettings.Default(), new Mock<WalletSettings>().Object,
                CreateDataFolder(this), new Mock<IWalletFeePolicy>().Object, new Mock<IAsyncLoopFactory>().Object, new NodeLifetime(), DateTimeProvider.Default, new ScriptAddressReader());
            Wallet wallet = this.walletFixture.GenerateBlankWallet("myWallet", "password");
            wallet.AccountsRoot.ElementAt(0).CoinType = CoinType.Stratis;
            wallet.AccountsRoot.ElementAt(0).LastBlockSyncedHeight = 15;
            Wallet wallet2 = this.walletFixture.GenerateBlankWallet("myWallet", "password");
            wallet2.AccountsRoot.ElementAt(0).CoinType = CoinType.Bitcoin;
            wallet2.AccountsRoot.ElementAt(0).LastBlockSyncedHeight = 20;
            Wallet wallet3 = this.walletFixture.GenerateBlankWallet("myWallet", "password");
            wallet3.AccountsRoot.ElementAt(0).CoinType = CoinType.Bitcoin;
            wallet3.AccountsRoot.ElementAt(0).LastBlockSyncedHeight = 56;
            walletManager.Wallets.Add(wallet);
            walletManager.Wallets.Add(wallet2);
            walletManager.Wallets.Add(wallet3);

            int result = walletManager.LastBlockHeight();

            Assert.Equal(20, result);
        }

        [Fact]
        public void LastBlockHeightWithWalletsReturnsLowestLastBlockSyncedHeightForAccountRootsOfManagerCoinType2()
        {
            var walletManager = new WalletManager(this.LoggerFactory.Object, Network.Main, new Mock<ConcurrentChain>().Object, NodeSettings.Default(), new Mock<WalletSettings>().Object,
                CreateDataFolder(this), new Mock<IWalletFeePolicy>().Object, new Mock<IAsyncLoopFactory>().Object, new NodeLifetime(), DateTimeProvider.Default, new ScriptAddressReader());
            Wallet wallet = this.walletFixture.GenerateBlankWallet("myWallet", "password");
            wallet.AccountsRoot.ElementAt(0).CoinType = CoinType.Stratis;
            wallet.AccountsRoot.ElementAt(0).LastBlockSyncedHeight = 15;
            wallet.AccountsRoot.Add(new AccountRoot()
            {
                CoinType = CoinType.Bitcoin,
                LastBlockSyncedHeight = 12
            });

            Wallet wallet2 = this.walletFixture.GenerateBlankWallet("myWallet", "password");
            wallet2.AccountsRoot.ElementAt(0).CoinType = CoinType.Bitcoin;
            wallet2.AccountsRoot.ElementAt(0).LastBlockSyncedHeight = 20;
            Wallet wallet3 = this.walletFixture.GenerateBlankWallet("myWallet", "password");
            wallet3.AccountsRoot.ElementAt(0).CoinType = CoinType.Bitcoin;
            wallet3.AccountsRoot.ElementAt(0).LastBlockSyncedHeight = 56;
            walletManager.Wallets.Add(wallet);
            walletManager.Wallets.Add(wallet2);
            walletManager.Wallets.Add(wallet3);

            int result = walletManager.LastBlockHeight();

            Assert.Equal(12, result);
        }

        [Fact]
        public void LastBlockHeightWithoutWalletsOfCoinTypeReturnsZero()
        {
            var walletManager = new WalletManager(this.LoggerFactory.Object, Network.Main, new Mock<ConcurrentChain>().Object, NodeSettings.Default(), new Mock<WalletSettings>().Object,
                CreateDataFolder(this), new Mock<IWalletFeePolicy>().Object, new Mock<IAsyncLoopFactory>().Object, new NodeLifetime(), DateTimeProvider.Default, new ScriptAddressReader());
            Wallet wallet = this.walletFixture.GenerateBlankWallet("myWallet", "password");
            wallet.AccountsRoot.ElementAt(0).CoinType = CoinType.Stratis;
            walletManager.Wallets.Add(wallet);

            int result = walletManager.LastBlockHeight();

            Assert.Equal(0, result);
        }

        [Fact]
        public void LastReceivedBlockHashWithoutWalletsReturnsChainTipHashBlock()
        {
            var chain = new ConcurrentChain(Network.StratisMain);
            uint nonce = RandomUtils.GetUInt32();
            var block = this.Network.CreateBlock();
            block.AddTransaction(this.Network.CreateTransaction());
            block.UpdateMerkleRoot();
            block.Header.HashPrevBlock = chain.Genesis.HashBlock;
            block.Header.Nonce = nonce;
            chain.SetTip(block.Header);

            var walletManager = new WalletManager(this.LoggerFactory.Object, Network.StratisMain, chain, NodeSettings.Default(), new Mock<WalletSettings>().Object,
                CreateDataFolder(this), new Mock<IWalletFeePolicy>().Object, new Mock<IAsyncLoopFactory>().Object, new NodeLifetime(), DateTimeProvider.Default, new ScriptAddressReader());

            uint256 result = walletManager.LastReceivedBlockHash();

            Assert.Equal(chain.Tip.HashBlock, result);
        }

        [Fact]
        public void LastReceivedBlockHashWithWalletsReturnsLowestLastBlockSyncedHashForAccountRootsOfManagerCoinType()
        {
            var walletManager = new WalletManager(this.LoggerFactory.Object, Network.Main, new Mock<ConcurrentChain>().Object, NodeSettings.Default(), new Mock<WalletSettings>().Object,
                CreateDataFolder(this), new Mock<IWalletFeePolicy>().Object, new Mock<IAsyncLoopFactory>().Object, new NodeLifetime(), DateTimeProvider.Default, new ScriptAddressReader());
            Wallet wallet = this.walletFixture.GenerateBlankWallet("myWallet", "password");
            wallet.AccountsRoot.ElementAt(0).CoinType = CoinType.Stratis;
            wallet.AccountsRoot.ElementAt(0).LastBlockSyncedHeight = 15;
            wallet.AccountsRoot.ElementAt(0).LastBlockSyncedHash = new uint256(15);
            Wallet wallet2 = this.walletFixture.GenerateBlankWallet("myWallet", "password");
            wallet2.AccountsRoot.ElementAt(0).CoinType = CoinType.Bitcoin;
            wallet2.AccountsRoot.ElementAt(0).LastBlockSyncedHeight = 20;
            wallet2.AccountsRoot.ElementAt(0).LastBlockSyncedHash = new uint256(20);
            Wallet wallet3 = this.walletFixture.GenerateBlankWallet("myWallet", "password");
            wallet3.AccountsRoot.ElementAt(0).CoinType = CoinType.Bitcoin;
            wallet3.AccountsRoot.ElementAt(0).LastBlockSyncedHeight = 56;
            wallet3.AccountsRoot.ElementAt(0).LastBlockSyncedHash = new uint256(56);
            walletManager.Wallets.Add(wallet);
            walletManager.Wallets.Add(wallet2);
            walletManager.Wallets.Add(wallet3);

            uint256 result = walletManager.LastReceivedBlockHash();

            Assert.Equal(new uint256(20), result);
        }

        [Fact]
        public void LastReceivedBlockHashWithWalletsReturnsLowestLastReceivedBlockHashForAccountRootsOfManagerCoinType2()
        {
            var walletManager = new WalletManager(this.LoggerFactory.Object, Network.Main, new Mock<ConcurrentChain>().Object, NodeSettings.Default(), new Mock<WalletSettings>().Object,
                CreateDataFolder(this), new Mock<IWalletFeePolicy>().Object, new Mock<IAsyncLoopFactory>().Object, new NodeLifetime(), DateTimeProvider.Default, new ScriptAddressReader());
            Wallet wallet = this.walletFixture.GenerateBlankWallet("myWallet", "password");
            wallet.AccountsRoot.ElementAt(0).CoinType = CoinType.Stratis;
            wallet.AccountsRoot.ElementAt(0).LastBlockSyncedHeight = 15;
            wallet.AccountsRoot.ElementAt(0).LastBlockSyncedHash = new uint256(15);
            wallet.AccountsRoot.Add(new AccountRoot()
            {
                CoinType = CoinType.Bitcoin,
                LastBlockSyncedHeight = 12,
                LastBlockSyncedHash = new uint256(12)
            });

            Wallet wallet2 = this.walletFixture.GenerateBlankWallet("myWallet", "password");
            wallet2.AccountsRoot.ElementAt(0).CoinType = CoinType.Bitcoin;
            wallet2.AccountsRoot.ElementAt(0).LastBlockSyncedHeight = 20;
            wallet2.AccountsRoot.ElementAt(0).LastBlockSyncedHash = new uint256(20);
            Wallet wallet3 = this.walletFixture.GenerateBlankWallet("myWallet", "password");
            wallet3.AccountsRoot.ElementAt(0).CoinType = CoinType.Bitcoin;
            wallet3.AccountsRoot.ElementAt(0).LastBlockSyncedHeight = 56;
            wallet3.AccountsRoot.ElementAt(0).LastBlockSyncedHash = new uint256(56);
            walletManager.Wallets.Add(wallet);
            walletManager.Wallets.Add(wallet2);
            walletManager.Wallets.Add(wallet3);

            uint256 result = walletManager.LastReceivedBlockHash();

            Assert.Equal(new uint256(12), result);
        }

        [Fact]
        public void NoLastReceivedBlockHashInWalletReturnsChainTip()
        {
            ConcurrentChain chain = WalletTestsHelpers.GenerateChainWithHeight(2, Network.Main);
            var walletManager = new WalletManager(this.LoggerFactory.Object, Network.Main, chain, NodeSettings.Default(), new Mock<WalletSettings>().Object,
                CreateDataFolder(this), new Mock<IWalletFeePolicy>().Object, new Mock<IAsyncLoopFactory>().Object, new NodeLifetime(), DateTimeProvider.Default, new ScriptAddressReader());
            Wallet wallet = this.walletFixture.GenerateBlankWallet("myWallet", "password");
            wallet.AccountsRoot.ElementAt(0).CoinType = CoinType.Stratis;
            walletManager.Wallets.Add(wallet);

            uint256 result = walletManager.LastReceivedBlockHash();
            Assert.Equal(chain.Tip.HashBlock, result);
        }

        [Fact]
        public void GetSpendableTransactionsWithChainOfHeightZeroReturnsNoTransactions()
        {
            ConcurrentChain chain = WalletTestsHelpers.GenerateChainWithHeight(0, Network.Main);
            var walletManager = new WalletManager(this.LoggerFactory.Object, Network.Main, chain, NodeSettings.Default(), new Mock<WalletSettings>().Object,
                CreateDataFolder(this), new Mock<IWalletFeePolicy>().Object, new Mock<IAsyncLoopFactory>().Object, new NodeLifetime(), DateTimeProvider.Default, new ScriptAddressReader());
            Wallet wallet = this.walletFixture.GenerateBlankWallet("myWallet", "password");
            wallet.AccountsRoot.ElementAt(0).Accounts.Add(new HdAccount
            {
                ExternalAddresses = WalletTestsHelpers.CreateUnspentTransactionsOfBlockHeights(Network.Main, 1, 9, 10),
                InternalAddresses = WalletTestsHelpers.CreateUnspentTransactionsOfBlockHeights(Network.Main, 2, 9, 10)
            });

            walletManager.Wallets.Add(wallet);

            IEnumerable<UnspentOutputReference> result = walletManager.GetSpendableTransactionsInWallet("myWallet", confirmations: 1);

            Assert.Empty(result);
        }

        /// <summary>
        /// If the block height of the transaction is x+ away from the current chain top transactions must be returned where x is higher or equal to the specified amount of confirmations.
        /// </summary>
        [Fact]
        public void GetSpendableTransactionsReturnsTransactionsGivenBlockHeight()
        {
            ConcurrentChain chain = WalletTestsHelpers.GenerateChainWithHeight(10, Network.Main);
            var walletManager = new WalletManager(this.LoggerFactory.Object, Network.Main, chain, NodeSettings.Default(), new Mock<WalletSettings>().Object,
                CreateDataFolder(this), new Mock<IWalletFeePolicy>().Object, new Mock<IAsyncLoopFactory>().Object, new NodeLifetime(), DateTimeProvider.Default, new ScriptAddressReader());
            Wallet wallet = this.walletFixture.GenerateBlankWallet("myWallet1", "password");
            wallet.AccountsRoot.ElementAt(0).Accounts.Add(new HdAccount
            {
                Name = "First expectation",
                ExternalAddresses = WalletTestsHelpers.CreateUnspentTransactionsOfBlockHeights(Network.Main, 1, 9, 10),
                InternalAddresses = WalletTestsHelpers.CreateUnspentTransactionsOfBlockHeights(Network.Main, 2, 9, 10)
            });

            wallet.AccountsRoot.Add(new AccountRoot()
            {
                CoinType = CoinType.Stratis,
                Accounts = new List<HdAccount>
                {
                    new HdAccount {
                        ExternalAddresses = WalletTestsHelpers.CreateUnspentTransactionsOfBlockHeights(Network.StratisMain, 8,9,10),
                        InternalAddresses = WalletTestsHelpers.CreateUnspentTransactionsOfBlockHeights(Network.StratisMain, 8,9,10)
                    }
                }
            });

            Wallet wallet2 = this.walletFixture.GenerateBlankWallet("myWallet2", "password");
            wallet2.AccountsRoot.ElementAt(0).CoinType = CoinType.Stratis;
            wallet2.AccountsRoot.ElementAt(0).Accounts.Add(new HdAccount
            {
                ExternalAddresses = WalletTestsHelpers.CreateUnspentTransactionsOfBlockHeights(Network.StratisMain, 1, 3, 5, 7, 9, 10),
                InternalAddresses = WalletTestsHelpers.CreateUnspentTransactionsOfBlockHeights(Network.StratisMain, 2, 4, 6, 8, 9, 10)
            });

            Wallet wallet3 = this.walletFixture.GenerateBlankWallet("myWallet3", "password");
            wallet3.AccountsRoot.ElementAt(0).Accounts.Add(new HdAccount
            {
                Name = "Second expectation",
                ExternalAddresses = WalletTestsHelpers.CreateUnspentTransactionsOfBlockHeights(Network.Main, 5, 9, 11),
                InternalAddresses = WalletTestsHelpers.CreateUnspentTransactionsOfBlockHeights(Network.Main, 6, 9, 11)
            });

            walletManager.Wallets.Add(wallet);
            walletManager.Wallets.Add(wallet2);
            walletManager.Wallets.Add(wallet3);

            UnspentOutputReference[] result = walletManager.GetSpendableTransactionsInWallet("myWallet3", confirmations: 1).ToArray();

            Assert.Equal(4, result.Count());
            UnspentOutputReference info = result[0];
            Assert.Equal("Second expectation", info.Account.Name);
            Assert.Equal(wallet3.AccountsRoot.ElementAt(0).Accounts.ElementAt(0).ExternalAddresses.ElementAt(0).Address, info.Address.Address);
            Assert.Equal(5, info.Transaction.BlockHeight);
            info = result[1];
            Assert.Equal("Second expectation", info.Account.Name);
            Assert.Equal(wallet3.AccountsRoot.ElementAt(0).Accounts.ElementAt(0).ExternalAddresses.ElementAt(1).Address, info.Address.Address);
            Assert.Equal(9, info.Transaction.BlockHeight);
            info = result[2];
            Assert.Equal("Second expectation", info.Account.Name);
            Assert.Equal(wallet3.AccountsRoot.ElementAt(0).Accounts.ElementAt(0).InternalAddresses.ElementAt(0).Address, info.Address.Address);
            Assert.Equal(6, info.Transaction.BlockHeight);
            info = result[3];
            Assert.Equal("Second expectation", info.Account.Name);
            Assert.Equal(wallet3.AccountsRoot.ElementAt(0).Accounts.ElementAt(0).InternalAddresses.ElementAt(1).Address, info.Address.Address);
            Assert.Equal(9, info.Transaction.BlockHeight);
        }

        [Fact]
        public void GetSpendableTransactionsWithSpentTransactionsReturnsSpendableTransactionsGivenBlockHeight()
        {
            ConcurrentChain chain = WalletTestsHelpers.GenerateChainWithHeight(10, Network.Main);
            var walletManager = new WalletManager(this.LoggerFactory.Object, Network.Main, chain, NodeSettings.Default(), new Mock<WalletSettings>().Object,
                CreateDataFolder(this), new Mock<IWalletFeePolicy>().Object, new Mock<IAsyncLoopFactory>().Object, new NodeLifetime(), DateTimeProvider.Default, new ScriptAddressReader());
            Wallet wallet = this.walletFixture.GenerateBlankWallet("myWallet1", "password");
            wallet.AccountsRoot.ElementAt(0).Accounts.Add(new HdAccount
            {
                Name = "First expectation",
                ExternalAddresses = WalletTestsHelpers.CreateUnspentTransactionsOfBlockHeights(Network.Main, 1, 9, 11).Concat(WalletTestsHelpers.CreateSpentTransactionsOfBlockHeights(Network.Main, 1, 9, 11)).ToList(),
                InternalAddresses = WalletTestsHelpers.CreateUnspentTransactionsOfBlockHeights(Network.Main, 2, 9, 11).Concat(WalletTestsHelpers.CreateSpentTransactionsOfBlockHeights(Network.Main, 2, 9, 11)).ToList()
            });

            walletManager.Wallets.Add(wallet);

            UnspentOutputReference[] result = walletManager.GetSpendableTransactionsInWallet("myWallet1", confirmations: 1).ToArray();

            Assert.Equal(4, result.Count());
            UnspentOutputReference info = result[0];
            Assert.Equal("First expectation", info.Account.Name);
            Assert.Equal(wallet.AccountsRoot.ElementAt(0).Accounts.ElementAt(0).ExternalAddresses.ElementAt(0).Address, info.Address.Address);
            Assert.Equal(1, info.Transaction.BlockHeight);
            Assert.Null(info.Transaction.SpendingDetails);
            info = result[1];
            Assert.Equal("First expectation", info.Account.Name);
            Assert.Equal(wallet.AccountsRoot.ElementAt(0).Accounts.ElementAt(0).ExternalAddresses.ElementAt(1).Address, info.Address.Address);
            Assert.Equal(9, info.Transaction.BlockHeight);
            Assert.Null(info.Transaction.SpendingDetails);
            info = result[2];
            Assert.Equal("First expectation", info.Account.Name);
            Assert.Equal(wallet.AccountsRoot.ElementAt(0).Accounts.ElementAt(0).InternalAddresses.ElementAt(0).Address, info.Address.Address);
            Assert.Equal(2, info.Transaction.BlockHeight);
            Assert.Null(info.Transaction.SpendingDetails);
            info = result[3];
            Assert.Equal("First expectation", info.Account.Name);
            Assert.Equal(wallet.AccountsRoot.ElementAt(0).Accounts.ElementAt(0).InternalAddresses.ElementAt(1).Address, info.Address.Address);
            Assert.Equal(9, info.Transaction.BlockHeight);
            Assert.Null(info.Transaction.SpendingDetails);
        }

        [Fact]
        public void GetSpendableTransactionsWithoutWalletsThrowsWalletException()
        {
            Assert.Throws<WalletException>(() =>
            {
                ConcurrentChain chain = WalletTestsHelpers.GenerateChainWithHeight(10, Network.Main);
                var walletManager = new WalletManager(this.LoggerFactory.Object, Network.Main, chain, NodeSettings.Default(), new Mock<WalletSettings>().Object,
                    CreateDataFolder(this), new Mock<IWalletFeePolicy>().Object, new Mock<IAsyncLoopFactory>().Object, new NodeLifetime(), DateTimeProvider.Default, new ScriptAddressReader());

                walletManager.GetSpendableTransactionsInWallet("myWallet", confirmations: 1);
            });
        }

        [Fact]
        public void GetSpendableTransactionsWithoutWalletsOfWalletManagerCoinTypeReturnsEmptyList()
        {
            ConcurrentChain chain = WalletTestsHelpers.GenerateChainWithHeight(10, Network.Main);
            var walletManager = new WalletManager(this.LoggerFactory.Object, Network.Main, chain, NodeSettings.Default(), new Mock<WalletSettings>().Object,
                CreateDataFolder(this), new Mock<IWalletFeePolicy>().Object, new Mock<IAsyncLoopFactory>().Object, new NodeLifetime(), DateTimeProvider.Default, new ScriptAddressReader());

            Wallet wallet = this.walletFixture.GenerateBlankWallet("myWallet2", "password");
            wallet.AccountsRoot.ElementAt(0).CoinType = CoinType.Stratis;
            wallet.AccountsRoot.ElementAt(0).Accounts.Add(new HdAccount
            {
                ExternalAddresses = WalletTestsHelpers.CreateUnspentTransactionsOfBlockHeights(Network.StratisMain, 1, 3, 5, 7, 9, 10),
                InternalAddresses = WalletTestsHelpers.CreateUnspentTransactionsOfBlockHeights(Network.StratisMain, 2, 4, 6, 8, 9, 10)
            });
            walletManager.Wallets.Add(wallet);

            IEnumerable<UnspentOutputReference> result = walletManager.GetSpendableTransactionsInWallet("myWallet2", confirmations: 1);

            Assert.Empty(result);
        }

        [Fact]
        public void GetSpendableTransactionsWithOnlySpentTransactionsReturnsEmptyList()
        {
            ConcurrentChain chain = WalletTestsHelpers.GenerateChainWithHeight(10, Network.Main);
            var walletManager = new WalletManager(this.LoggerFactory.Object, Network.Main, chain, NodeSettings.Default(), new Mock<WalletSettings>().Object,
                CreateDataFolder(this), new Mock<IWalletFeePolicy>().Object, new Mock<IAsyncLoopFactory>().Object, new NodeLifetime(), DateTimeProvider.Default, new ScriptAddressReader());
            Wallet wallet = this.walletFixture.GenerateBlankWallet("myWallet1", "password");
            wallet.AccountsRoot.ElementAt(0).Accounts.Add(new HdAccount
            {
                Name = "First expectation",
                ExternalAddresses = WalletTestsHelpers.CreateSpentTransactionsOfBlockHeights(Network.Main, 1, 9, 10),
                InternalAddresses = WalletTestsHelpers.CreateSpentTransactionsOfBlockHeights(Network.Main, 2, 9, 10)
            });

            walletManager.Wallets.Add(wallet);

            IEnumerable<UnspentOutputReference> result = walletManager.GetSpendableTransactionsInWallet("myWallet1", confirmations: 1);

            Assert.Empty(result);
        }

        [Fact]
        public void GetKeyForAddressWithoutWalletsThrowsWalletException()
        {
            Assert.Throws<WalletException>(() =>
            {
                var walletManager = new WalletManager(this.LoggerFactory.Object, Network.Main, new Mock<ConcurrentChain>().Object, NodeSettings.Default(), new Mock<WalletSettings>().Object,
                    CreateDataFolder(this), new Mock<IWalletFeePolicy>().Object, new Mock<IAsyncLoopFactory>().Object, new NodeLifetime(), DateTimeProvider.Default, new ScriptAddressReader());

                Wallet wallet = walletManager.GetWalletByName("mywallet");
                Key key = wallet.GetExtendedPrivateKeyForAddress("password", new HdAddress()).PrivateKey;
            });
        }

        [Fact]
        public void GetKeyForAddressWithWalletReturnsAddressExtPrivateKey()
        {
            var walletManager = new WalletManager(this.LoggerFactory.Object, Network.Main, new Mock<ConcurrentChain>().Object, NodeSettings.Default(), new Mock<WalletSettings>().Object,
                CreateDataFolder(this), new Mock<IWalletFeePolicy>().Object, new Mock<IAsyncLoopFactory>().Object, new NodeLifetime(), DateTimeProvider.Default, new ScriptAddressReader());
            (Wallet wallet, ExtKey key) data = WalletTestsHelpers.GenerateBlankWalletWithExtKey("myWallet", "password");

            var address = new HdAddress
            {
                Index = 0,
                HdPath = "m/44'/0'/0'/0/0",
            };

            data.wallet.AccountsRoot.ElementAt(0).Accounts.Add(new HdAccount
            {
                Index = 0,
                ExternalAddresses = new List<HdAddress> {
                    address
                },
                InternalAddresses = new List<HdAddress>(),
                Name = "savings account"
            });
            walletManager.Wallets.Add(data.wallet);

            ISecret result = data.wallet.GetExtendedPrivateKeyForAddress("password", address);

            Assert.Equal(data.key.Derive(new KeyPath("m/44'/0'/0'/0/0")).GetWif(data.wallet.Network), result);
        }

        [Fact]
        public void GetKeyForAddressWitoutAddressOnWalletThrowsWalletException()
        {
            Assert.Throws<WalletException>(() =>
            {
                var walletManager = new WalletManager(this.LoggerFactory.Object, Network.Main, new Mock<ConcurrentChain>().Object, NodeSettings.Default(), new Mock<WalletSettings>().Object,
                    CreateDataFolder(this), new Mock<IWalletFeePolicy>().Object, new Mock<IAsyncLoopFactory>().Object, new NodeLifetime(), DateTimeProvider.Default, new ScriptAddressReader());
                (Wallet wallet, ExtKey key) data = WalletTestsHelpers.GenerateBlankWalletWithExtKey("myWallet", "password");

                var address = new HdAddress
                {
                    Index = 0,
                    HdPath = "m/44'/0'/0'/0/0",
                };

                data.wallet.AccountsRoot.ElementAt(0).Accounts.Add(new HdAccount
                {
                    Index = 0,
                    ExternalAddresses = new List<HdAddress>(),
                    InternalAddresses = new List<HdAddress>(),
                    Name = "savings account"
                });
                walletManager.Wallets.Add(data.wallet);

                data.wallet.GetExtendedPrivateKeyForAddress("password", address);
            });
        }

        [Fact]
        public void ProcessTransactionWithValidTransactionLoadsTransactionsIntoWalletIfMatching()
        {
            DataFolder dataFolder = CreateDataFolder(this);
            Directory.CreateDirectory(dataFolder.WalletPath);

            Wallet wallet = this.walletFixture.GenerateBlankWallet("myWallet1", "password");
            (ExtKey ExtKey, string ExtPubKey) accountKeys = WalletTestsHelpers.GenerateAccountKeys(wallet, "password", "m/44'/0'/0'");
            (PubKey PubKey, BitcoinPubKeyAddress Address) spendingKeys = WalletTestsHelpers.GenerateAddressKeys(wallet, accountKeys.ExtPubKey, "0/0");
            (PubKey PubKey, BitcoinPubKeyAddress Address) destinationKeys = WalletTestsHelpers.GenerateAddressKeys(wallet, accountKeys.ExtPubKey, "0/1");
            (PubKey PubKey, BitcoinPubKeyAddress Address) changeKeys = WalletTestsHelpers.GenerateAddressKeys(wallet, accountKeys.ExtPubKey, "1/0");

            var spendingAddress = new HdAddress
            {
                Index = 0,
                HdPath = $"m/44'/0'/0'/0/0",
                Address = spendingKeys.Address.ToString(),
                Pubkey = spendingKeys.PubKey.ScriptPubKey,
                ScriptPubKey = spendingKeys.Address.ScriptPubKey,
                Transactions = new List<TransactionData>()
            };

            var destinationAddress = new HdAddress
            {
                Index = 1,
                HdPath = $"m/44'/0'/0'/0/1",
                Address = destinationKeys.Address.ToString(),
                Pubkey = destinationKeys.PubKey.ScriptPubKey,
                ScriptPubKey = destinationKeys.Address.ScriptPubKey,
                Transactions = new List<TransactionData>()
            };

            var changeAddress = new HdAddress
            {
                Index = 0,
                HdPath = $"m/44'/0'/0'/1/0",
                Address = changeKeys.Address.ToString(),
                Pubkey = changeKeys.PubKey.ScriptPubKey,
                ScriptPubKey = changeKeys.Address.ScriptPubKey,
                Transactions = new List<TransactionData>()
            };

            //Generate a spendable transaction
            (ConcurrentChain chain, uint256 blockhash, Block block) chainInfo = WalletTestsHelpers.CreateChainAndCreateFirstBlockWithPaymentToAddress(wallet.Network, spendingAddress);
            TransactionData spendingTransaction = WalletTestsHelpers.CreateTransactionDataFromFirstBlock(chainInfo);
            spendingAddress.Transactions.Add(spendingTransaction);

            wallet.AccountsRoot.ElementAt(0).Accounts.Add(new HdAccount
            {
                Index = 0,
                Name = "account1",
                HdPath = "m/44'/0'/0'",
                ExtendedPubKey = accountKeys.ExtPubKey,
                ExternalAddresses = new List<HdAddress> { spendingAddress, destinationAddress },
                InternalAddresses = new List<HdAddress> { changeAddress }
            });

            // setup a payment to yourself
            Transaction transaction = WalletTestsHelpers.SetupValidTransaction(wallet, "password", spendingAddress, destinationKeys.PubKey, changeAddress, new Money(7500), new Money(5000));

            var walletFeePolicy = new Mock<IWalletFeePolicy>();
            walletFeePolicy.Setup(w => w.GetMinimumFee(258, 50))
                .Returns(new Money(5000));

            var walletManager = new WalletManager(this.LoggerFactory.Object, Network.Main, chainInfo.chain, NodeSettings.Default(), new Mock<WalletSettings>().Object,
                dataFolder, walletFeePolicy.Object, new Mock<IAsyncLoopFactory>().Object, new NodeLifetime(), DateTimeProvider.Default, new ScriptAddressReader());
            walletManager.Wallets.Add(wallet);
            walletManager.LoadKeysLookupLock();
            walletManager.ProcessTransaction(transaction);

            HdAddress spentAddressResult = wallet.AccountsRoot.ElementAt(0).Accounts.ElementAt(0).ExternalAddresses.ElementAt(0);
            Assert.Equal(1, spendingAddress.Transactions.Count);
            Assert.Equal(transaction.GetHash(), spentAddressResult.Transactions.ElementAt(0).SpendingDetails.TransactionId);
            Assert.Equal(transaction.Outputs[1].Value, spentAddressResult.Transactions.ElementAt(0).SpendingDetails.Payments.ElementAt(0).Amount);
            Assert.Equal(transaction.Outputs[1].ScriptPubKey, spentAddressResult.Transactions.ElementAt(0).SpendingDetails.Payments.ElementAt(0).DestinationScriptPubKey);

            Assert.Equal(1, wallet.AccountsRoot.ElementAt(0).Accounts.ElementAt(0).ExternalAddresses.ElementAt(1).Transactions.Count);
            TransactionData destinationAddressResult = wallet.AccountsRoot.ElementAt(0).Accounts.ElementAt(0).ExternalAddresses.ElementAt(1).Transactions.ElementAt(0);
            Assert.Equal(transaction.GetHash(), destinationAddressResult.Id);
            Assert.Equal(transaction.Outputs[1].Value, destinationAddressResult.Amount);
            Assert.Equal(transaction.Outputs[1].ScriptPubKey, destinationAddressResult.ScriptPubKey);

            Assert.Equal(1, wallet.AccountsRoot.ElementAt(0).Accounts.ElementAt(0).InternalAddresses.ElementAt(0).Transactions.Count);
            TransactionData changeAddressResult = wallet.AccountsRoot.ElementAt(0).Accounts.ElementAt(0).InternalAddresses.ElementAt(0).Transactions.ElementAt(0);
            Assert.Equal(transaction.GetHash(), changeAddressResult.Id);
            Assert.Equal(transaction.Outputs[0].Value, changeAddressResult.Amount);
            Assert.Equal(transaction.Outputs[0].ScriptPubKey, changeAddressResult.ScriptPubKey);
        }

        [Fact]
        public void ProcessTransactionWithEmptyScriptInTransactionDoesNotAddTransactionToWallet()
        {
            DataFolder dataFolder = CreateDataFolder(this);
            Directory.CreateDirectory(dataFolder.WalletPath);

            Wallet wallet = this.walletFixture.GenerateBlankWallet("myWallet1", "password");
            (ExtKey ExtKey, string ExtPubKey) accountKeys = WalletTestsHelpers.GenerateAccountKeys(wallet, "password", "m/44'/0'/0'");
            (PubKey PubKey, BitcoinPubKeyAddress Address) spendingKeys = WalletTestsHelpers.GenerateAddressKeys(wallet, accountKeys.ExtPubKey, "0/0");
            (PubKey PubKey, BitcoinPubKeyAddress Address) destinationKeys = WalletTestsHelpers.GenerateAddressKeys(wallet, accountKeys.ExtPubKey, "0/1");
            (PubKey PubKey, BitcoinPubKeyAddress Address) changeKeys = WalletTestsHelpers.GenerateAddressKeys(wallet, accountKeys.ExtPubKey, "1/0");

            var spendingAddress = new HdAddress
            {
                Index = 0,
                HdPath = $"m/44'/0'/0'/0/0",
                Address = spendingKeys.Address.ToString(),
                Pubkey = spendingKeys.PubKey.ScriptPubKey,
                ScriptPubKey = spendingKeys.Address.ScriptPubKey,
                Transactions = new List<TransactionData>()
            };

            var destinationAddress = new HdAddress
            {
                Index = 1,
                HdPath = $"m/44'/0'/0'/0/1",
                Address = destinationKeys.Address.ToString(),
                Pubkey = destinationKeys.PubKey.ScriptPubKey,
                ScriptPubKey = destinationKeys.Address.ScriptPubKey,
                Transactions = new List<TransactionData>()
            };

            var changeAddress = new HdAddress
            {
                Index = 0,
                HdPath = $"m/44'/0'/0'/1/0",
                Address = changeKeys.Address.ToString(),
                Pubkey = changeKeys.PubKey.ScriptPubKey,
                ScriptPubKey = changeKeys.Address.ScriptPubKey,
                Transactions = new List<TransactionData>()
            };

            //Generate a spendable transaction
            (ConcurrentChain chain, uint256 blockhash, Block block) chainInfo = WalletTestsHelpers.CreateChainAndCreateFirstBlockWithPaymentToAddress(wallet.Network, spendingAddress);
            TransactionData spendingTransaction = WalletTestsHelpers.CreateTransactionDataFromFirstBlock(chainInfo);
            spendingAddress.Transactions.Add(spendingTransaction);

            wallet.AccountsRoot.ElementAt(0).Accounts.Add(new HdAccount
            {
                Index = 0,
                Name = "account1",
                HdPath = "m/44'/0'/0'",
                ExtendedPubKey = accountKeys.ExtPubKey,
                ExternalAddresses = new List<HdAddress> { spendingAddress, destinationAddress },
                InternalAddresses = new List<HdAddress> { changeAddress }
            });

            // setup a payment to yourself
            Transaction transaction = WalletTestsHelpers.SetupValidTransaction(wallet, "password", spendingAddress, destinationKeys.PubKey, changeAddress, new Money(7500), new Money(5000));
            transaction.Outputs.ElementAt(1).Value = Money.Zero;
            transaction.Outputs.ElementAt(1).ScriptPubKey = Script.Empty;

            var walletFeePolicy = new Mock<IWalletFeePolicy>();
            walletFeePolicy.Setup(w => w.GetMinimumFee(258, 50))
                .Returns(new Money(5000));

            var walletManager = new WalletManager(this.LoggerFactory.Object, Network.Main, chainInfo.chain, NodeSettings.Default(), new Mock<WalletSettings>().Object,
                dataFolder, walletFeePolicy.Object, new Mock<IAsyncLoopFactory>().Object, new NodeLifetime(), DateTimeProvider.Default, new ScriptAddressReader());
            walletManager.Wallets.Add(wallet);
            walletManager.LoadKeysLookupLock();
            walletManager.ProcessTransaction(transaction);

            HdAddress spentAddressResult = wallet.AccountsRoot.ElementAt(0).Accounts.ElementAt(0).ExternalAddresses.ElementAt(0);
            Assert.Equal(1, spendingAddress.Transactions.Count);
            Assert.Equal(transaction.GetHash(), spentAddressResult.Transactions.ElementAt(0).SpendingDetails.TransactionId);
            Assert.Equal(0, spentAddressResult.Transactions.ElementAt(0).SpendingDetails.Payments.Count);

            Assert.Equal(0, wallet.AccountsRoot.ElementAt(0).Accounts.ElementAt(0).ExternalAddresses.ElementAt(1).Transactions.Count);

            Assert.Equal(1, wallet.AccountsRoot.ElementAt(0).Accounts.ElementAt(0).InternalAddresses.ElementAt(0).Transactions.Count);
            TransactionData changeAddressResult = wallet.AccountsRoot.ElementAt(0).Accounts.ElementAt(0).InternalAddresses.ElementAt(0).Transactions.ElementAt(0);
            Assert.Equal(transaction.GetHash(), changeAddressResult.Id);
            Assert.Equal(transaction.Outputs[0].Value, changeAddressResult.Amount);
            Assert.Equal(transaction.Outputs[0].ScriptPubKey, changeAddressResult.ScriptPubKey);
        }

        [Fact]
        public void ProcessTransactionWithDestinationToChangeAddressDoesNotAddTransactionAsPayment()
        {
            DataFolder dataFolder = CreateDataFolder(this);
            Directory.CreateDirectory(dataFolder.WalletPath);

            Wallet wallet = this.walletFixture.GenerateBlankWallet("myWallet1", "password");
            (ExtKey ExtKey, string ExtPubKey) accountKeys = WalletTestsHelpers.GenerateAccountKeys(wallet, "password", "m/44'/0'/0'");
            (PubKey PubKey, BitcoinPubKeyAddress Address) spendingKeys = WalletTestsHelpers.GenerateAddressKeys(wallet, accountKeys.ExtPubKey, "0/0");
            (PubKey PubKey, BitcoinPubKeyAddress Address) changeKeys = WalletTestsHelpers.GenerateAddressKeys(wallet, accountKeys.ExtPubKey, "1/0");
            (PubKey PubKey, BitcoinPubKeyAddress Address) destinationKeys = WalletTestsHelpers.GenerateAddressKeys(wallet, accountKeys.ExtPubKey, "1/1");

            var spendingAddress = new HdAddress
            {
                Index = 0,
                HdPath = $"m/44'/0'/0'/0/0",
                Address = spendingKeys.Address.ToString(),
                Pubkey = spendingKeys.PubKey.ScriptPubKey,
                ScriptPubKey = spendingKeys.Address.ScriptPubKey,
                Transactions = new List<TransactionData>()
            };

            var changeAddress = new HdAddress
            {
                Index = 0,
                HdPath = $"m/44'/0'/0'/1/0",
                Address = changeKeys.Address.ToString(),
                Pubkey = changeKeys.PubKey.ScriptPubKey,
                ScriptPubKey = changeKeys.Address.ScriptPubKey,
                Transactions = new List<TransactionData>()
            };

            var destinationChangeAddress = new HdAddress
            {
                Index = 1,
                HdPath = $"m/44'/0'/0'/1/1",
                Address = destinationKeys.Address.ToString(),
                Pubkey = destinationKeys.PubKey.ScriptPubKey,
                ScriptPubKey = destinationKeys.Address.ScriptPubKey,
                Transactions = new List<TransactionData>()
            };

            //Generate a spendable transaction
            (ConcurrentChain chain, uint256 blockhash, Block block) chainInfo = WalletTestsHelpers.CreateChainAndCreateFirstBlockWithPaymentToAddress(wallet.Network, spendingAddress);
            TransactionData spendingTransaction = WalletTestsHelpers.CreateTransactionDataFromFirstBlock(chainInfo);
            spendingAddress.Transactions.Add(spendingTransaction);

            wallet.AccountsRoot.ElementAt(0).Accounts.Add(new HdAccount
            {
                Index = 0,
                Name = "account1",
                HdPath = "m/44'/0'/0'",
                ExtendedPubKey = accountKeys.ExtPubKey,
                ExternalAddresses = new List<HdAddress> { spendingAddress },
                InternalAddresses = new List<HdAddress> { changeAddress, destinationChangeAddress }
            });

            // setup a payment to yourself
            Transaction transaction = WalletTestsHelpers.SetupValidTransaction(wallet, "password", spendingAddress, destinationKeys.PubKey, changeAddress, new Money(7500), new Money(5000));

            var walletFeePolicy = new Mock<IWalletFeePolicy>();
            walletFeePolicy.Setup(w => w.GetMinimumFee(258, 50))
                .Returns(new Money(5000));

            var walletManager = new WalletManager(this.LoggerFactory.Object, Network.Main, chainInfo.chain, NodeSettings.Default(), new Mock<WalletSettings>().Object,
                dataFolder, walletFeePolicy.Object, new Mock<IAsyncLoopFactory>().Object, new NodeLifetime(), DateTimeProvider.Default, new ScriptAddressReader());
            walletManager.Wallets.Add(wallet);
            walletManager.LoadKeysLookupLock();

            walletManager.ProcessTransaction(transaction);

            HdAddress spentAddressResult = wallet.AccountsRoot.ElementAt(0).Accounts.ElementAt(0).ExternalAddresses.ElementAt(0);
            Assert.Equal(1, spendingAddress.Transactions.Count);
            Assert.Equal(transaction.GetHash(), spentAddressResult.Transactions.ElementAt(0).SpendingDetails.TransactionId);
            Assert.Equal(0, spentAddressResult.Transactions.ElementAt(0).SpendingDetails.Payments.Count);
            Assert.Equal(1, spentAddressResult.Transactions.ElementAt(0).BlockHeight);

            Assert.Equal(1, wallet.AccountsRoot.ElementAt(0).Accounts.ElementAt(0).InternalAddresses.ElementAt(0).Transactions.Count);
            TransactionData destinationAddressResult = wallet.AccountsRoot.ElementAt(0).Accounts.ElementAt(0).InternalAddresses.ElementAt(0).Transactions.ElementAt(0);
            Assert.Null(destinationAddressResult.BlockHeight);
            Assert.Equal(transaction.GetHash(), destinationAddressResult.Id);
            Assert.Equal(transaction.Outputs[0].Value, destinationAddressResult.Amount);
            Assert.Equal(transaction.Outputs[0].ScriptPubKey, destinationAddressResult.ScriptPubKey);

            Assert.Equal(1, wallet.AccountsRoot.ElementAt(0).Accounts.ElementAt(0).InternalAddresses.ElementAt(1).Transactions.Count);
            TransactionData changeAddressResult = wallet.AccountsRoot.ElementAt(0).Accounts.ElementAt(0).InternalAddresses.ElementAt(1).Transactions.ElementAt(0);
            Assert.Null(destinationAddressResult.BlockHeight);
            Assert.Equal(transaction.GetHash(), changeAddressResult.Id);
            Assert.Equal(transaction.Outputs[1].Value, changeAddressResult.Amount);
            Assert.Equal(transaction.Outputs[1].ScriptPubKey, changeAddressResult.ScriptPubKey);
        }

        [Fact]
        public void ProcessTransactionWithBlockHeightSetsBlockHeightOnTransactionData()
        {
            DataFolder dataFolder = CreateDataFolder(this);
            Directory.CreateDirectory(dataFolder.WalletPath);

            Wallet wallet = this.walletFixture.GenerateBlankWallet("myWallet1", "password");
            (ExtKey ExtKey, string ExtPubKey) accountKeys = WalletTestsHelpers.GenerateAccountKeys(wallet, "password", "m/44'/0'/0'");
            (PubKey PubKey, BitcoinPubKeyAddress Address) spendingKeys = WalletTestsHelpers.GenerateAddressKeys(wallet, accountKeys.ExtPubKey, "0/0");
            (PubKey PubKey, BitcoinPubKeyAddress Address) destinationKeys = WalletTestsHelpers.GenerateAddressKeys(wallet, accountKeys.ExtPubKey, "0/1");
            (PubKey PubKey, BitcoinPubKeyAddress Address) changeKeys = WalletTestsHelpers.GenerateAddressKeys(wallet, accountKeys.ExtPubKey, "1/0");

            var spendingAddress = new HdAddress
            {
                Index = 0,
                HdPath = $"m/44'/0'/0'/0/0",
                Address = spendingKeys.Address.ToString(),
                Pubkey = spendingKeys.PubKey.ScriptPubKey,
                ScriptPubKey = spendingKeys.Address.ScriptPubKey,
                Transactions = new List<TransactionData>()
            };

            var destinationAddress = new HdAddress
            {
                Index = 1,
                HdPath = $"m/44'/0'/0'/0/1",
                Address = destinationKeys.Address.ToString(),
                Pubkey = destinationKeys.PubKey.ScriptPubKey,
                ScriptPubKey = destinationKeys.Address.ScriptPubKey,
                Transactions = new List<TransactionData>()
            };

            var changeAddress = new HdAddress
            {
                Index = 0,
                HdPath = $"m/44'/0'/0'/1/0",
                Address = changeKeys.Address.ToString(),
                Pubkey = changeKeys.PubKey.ScriptPubKey,
                ScriptPubKey = changeKeys.Address.ScriptPubKey,
                Transactions = new List<TransactionData>()
            };

            //Generate a spendable transaction
            (ConcurrentChain chain, uint256 blockhash, Block block) chainInfo = WalletTestsHelpers.CreateChainAndCreateFirstBlockWithPaymentToAddress(wallet.Network, spendingAddress);
            TransactionData spendingTransaction = WalletTestsHelpers.CreateTransactionDataFromFirstBlock(chainInfo);
            spendingAddress.Transactions.Add(spendingTransaction);

            wallet.AccountsRoot.ElementAt(0).Accounts.Add(new HdAccount
            {
                Index = 0,
                Name = "account1",
                HdPath = "m/44'/0'/0'",
                ExtendedPubKey = accountKeys.ExtPubKey,
                ExternalAddresses = new List<HdAddress> { spendingAddress, destinationAddress },
                InternalAddresses = new List<HdAddress> { changeAddress }
            });

            // setup a payment to yourself
            Transaction transaction = WalletTestsHelpers.SetupValidTransaction(wallet, "password", spendingAddress, destinationKeys.PubKey, changeAddress, new Money(7500), new Money(5000));

            var walletFeePolicy = new Mock<IWalletFeePolicy>();
            walletFeePolicy.Setup(w => w.GetMinimumFee(258, 50))
                .Returns(new Money(5000));

            var walletManager = new WalletManager(this.LoggerFactory.Object, Network.Main, chainInfo.chain, NodeSettings.Default(), new Mock<WalletSettings>().Object,
                dataFolder, walletFeePolicy.Object, new Mock<IAsyncLoopFactory>().Object, new NodeLifetime(), DateTimeProvider.Default, new ScriptAddressReader());
            walletManager.Wallets.Add(wallet);
            walletManager.LoadKeysLookupLock();

            Block block = WalletTestsHelpers.AppendTransactionInNewBlockToChain(chainInfo.chain, transaction);

            int blockHeight = chainInfo.chain.GetBlock(block.GetHash()).Height;
            walletManager.ProcessTransaction(transaction, blockHeight);

            HdAddress spentAddressResult = wallet.AccountsRoot.ElementAt(0).Accounts.ElementAt(0).ExternalAddresses.ElementAt(0);
            Assert.Equal(1, spendingAddress.Transactions.Count);
            Assert.Equal(transaction.GetHash(), spentAddressResult.Transactions.ElementAt(0).SpendingDetails.TransactionId);
            Assert.Equal(transaction.Outputs[1].Value, spentAddressResult.Transactions.ElementAt(0).SpendingDetails.Payments.ElementAt(0).Amount);
            Assert.Equal(transaction.Outputs[1].ScriptPubKey, spentAddressResult.Transactions.ElementAt(0).SpendingDetails.Payments.ElementAt(0).DestinationScriptPubKey);
            Assert.Equal(blockHeight - 1, spentAddressResult.Transactions.ElementAt(0).BlockHeight);

            Assert.Equal(1, wallet.AccountsRoot.ElementAt(0).Accounts.ElementAt(0).ExternalAddresses.ElementAt(1).Transactions.Count);
            TransactionData destinationAddressResult = wallet.AccountsRoot.ElementAt(0).Accounts.ElementAt(0).ExternalAddresses.ElementAt(1).Transactions.ElementAt(0);
            Assert.Equal(blockHeight, destinationAddressResult.BlockHeight);
            Assert.Equal(transaction.GetHash(), destinationAddressResult.Id);
            Assert.Equal(transaction.Outputs[1].Value, destinationAddressResult.Amount);
            Assert.Equal(transaction.Outputs[1].ScriptPubKey, destinationAddressResult.ScriptPubKey);

            Assert.Equal(1, wallet.AccountsRoot.ElementAt(0).Accounts.ElementAt(0).InternalAddresses.ElementAt(0).Transactions.Count);
            TransactionData changeAddressResult = wallet.AccountsRoot.ElementAt(0).Accounts.ElementAt(0).InternalAddresses.ElementAt(0).Transactions.ElementAt(0);
            Assert.Equal(blockHeight, destinationAddressResult.BlockHeight);
            Assert.Equal(transaction.GetHash(), changeAddressResult.Id);
            Assert.Equal(transaction.Outputs[0].Value, changeAddressResult.Amount);
            Assert.Equal(transaction.Outputs[0].ScriptPubKey, changeAddressResult.ScriptPubKey);
        }

        [Fact]
        public void ProcessTransactionWithBlockSetsBlockHash()
        {
            DataFolder dataFolder = CreateDataFolder(this);
            Directory.CreateDirectory(dataFolder.WalletPath);

            Wallet wallet = this.walletFixture.GenerateBlankWallet("myWallet1", "password");
            (ExtKey ExtKey, string ExtPubKey) accountKeys = WalletTestsHelpers.GenerateAccountKeys(wallet, "password", "m/44'/0'/0'");
            (PubKey PubKey, BitcoinPubKeyAddress Address) spendingKeys = WalletTestsHelpers.GenerateAddressKeys(wallet, accountKeys.ExtPubKey, "0/0");
            (PubKey PubKey, BitcoinPubKeyAddress Address) destinationKeys = WalletTestsHelpers.GenerateAddressKeys(wallet, accountKeys.ExtPubKey, "0/1");
            (PubKey PubKey, BitcoinPubKeyAddress Address) changeKeys = WalletTestsHelpers.GenerateAddressKeys(wallet, accountKeys.ExtPubKey, "1/0");

            var spendingAddress = new HdAddress
            {
                Index = 0,
                HdPath = $"m/44'/0'/0'/0/0",
                Address = spendingKeys.Address.ToString(),
                Pubkey = spendingKeys.PubKey.ScriptPubKey,
                ScriptPubKey = spendingKeys.Address.ScriptPubKey,
                Transactions = new List<TransactionData>()
            };

            var destinationAddress = new HdAddress
            {
                Index = 1,
                HdPath = $"m/44'/0'/0'/0/1",
                Address = destinationKeys.Address.ToString(),
                Pubkey = destinationKeys.PubKey.ScriptPubKey,
                ScriptPubKey = destinationKeys.Address.ScriptPubKey,
                Transactions = new List<TransactionData>()
            };

            var changeAddress = new HdAddress
            {
                Index = 0,
                HdPath = $"m/44'/0'/0'/1/0",
                Address = changeKeys.Address.ToString(),
                Pubkey = changeKeys.PubKey.ScriptPubKey,
                ScriptPubKey = changeKeys.Address.ScriptPubKey,
                Transactions = new List<TransactionData>()
            };

            //Generate a spendable transaction
            (ConcurrentChain chain, uint256 blockhash, Block block) chainInfo = WalletTestsHelpers.CreateChainAndCreateFirstBlockWithPaymentToAddress(wallet.Network, spendingAddress);
            TransactionData spendingTransaction = WalletTestsHelpers.CreateTransactionDataFromFirstBlock(chainInfo);
            spendingAddress.Transactions.Add(spendingTransaction);

            wallet.AccountsRoot.ElementAt(0).Accounts.Add(new HdAccount
            {
                Index = 0,
                Name = "account1",
                HdPath = "m/44'/0'/0'",
                ExtendedPubKey = accountKeys.ExtPubKey,
                ExternalAddresses = new List<HdAddress> { spendingAddress, destinationAddress },
                InternalAddresses = new List<HdAddress> { changeAddress }
            });

            // setup a payment to yourself
            Transaction transaction = WalletTestsHelpers.SetupValidTransaction(wallet, "password", spendingAddress, destinationKeys.PubKey, changeAddress, new Money(7500), new Money(5000));

            var walletFeePolicy = new Mock<IWalletFeePolicy>();
            walletFeePolicy.Setup(w => w.GetMinimumFee(258, 50))
                .Returns(new Money(5000));

            var walletManager = new WalletManager(this.LoggerFactory.Object, Network.Main, chainInfo.chain, NodeSettings.Default(), new Mock<WalletSettings>().Object,
                dataFolder, walletFeePolicy.Object, new Mock<IAsyncLoopFactory>().Object, new NodeLifetime(), DateTimeProvider.Default, new ScriptAddressReader());
            walletManager.Wallets.Add(wallet);
            walletManager.LoadKeysLookupLock();

            Block block = WalletTestsHelpers.AppendTransactionInNewBlockToChain(chainInfo.chain, transaction);

            walletManager.ProcessTransaction(transaction, block: block);

            HdAddress spentAddressResult = wallet.AccountsRoot.ElementAt(0).Accounts.ElementAt(0).ExternalAddresses.ElementAt(0);
            Assert.Equal(1, spendingAddress.Transactions.Count);
            Assert.Equal(transaction.GetHash(), spentAddressResult.Transactions.ElementAt(0).SpendingDetails.TransactionId);
            Assert.Equal(transaction.Outputs[1].Value, spentAddressResult.Transactions.ElementAt(0).SpendingDetails.Payments.ElementAt(0).Amount);
            Assert.Equal(transaction.Outputs[1].ScriptPubKey, spentAddressResult.Transactions.ElementAt(0).SpendingDetails.Payments.ElementAt(0).DestinationScriptPubKey);
            Assert.Equal(chainInfo.block.GetHash(), spentAddressResult.Transactions.ElementAt(0).BlockHash);

            Assert.Equal(1, wallet.AccountsRoot.ElementAt(0).Accounts.ElementAt(0).ExternalAddresses.ElementAt(1).Transactions.Count);
            TransactionData destinationAddressResult = wallet.AccountsRoot.ElementAt(0).Accounts.ElementAt(0).ExternalAddresses.ElementAt(1).Transactions.ElementAt(0);
            Assert.Equal(block.GetHash(), destinationAddressResult.BlockHash);
            Assert.Equal(transaction.GetHash(), destinationAddressResult.Id);
            Assert.Equal(transaction.Outputs[1].Value, destinationAddressResult.Amount);
            Assert.Equal(transaction.Outputs[1].ScriptPubKey, destinationAddressResult.ScriptPubKey);

            Assert.Equal(1, wallet.AccountsRoot.ElementAt(0).Accounts.ElementAt(0).InternalAddresses.ElementAt(0).Transactions.Count);
            TransactionData changeAddressResult = wallet.AccountsRoot.ElementAt(0).Accounts.ElementAt(0).InternalAddresses.ElementAt(0).Transactions.ElementAt(0);
            Assert.Equal(block.GetHash(), destinationAddressResult.BlockHash);
            Assert.Equal(transaction.GetHash(), changeAddressResult.Id);
            Assert.Equal(transaction.Outputs[0].Value, changeAddressResult.Amount);
            Assert.Equal(transaction.Outputs[0].ScriptPubKey, changeAddressResult.ScriptPubKey);
        }

        /// <summary>
        /// TODO: [SENDTRANSACTION] Conceptual changes had been introduced to tx sending.
        /// <para>
        /// These tests don't make sense anymore, it must be either removed or refactored.
        /// </para>
        /// </summary>
        //[Fact(Skip = "See TODO")]
        //public void SendTransactionWithoutMempoolValidatorProcessesTransactionAndBroadcastsTransactionToConnectionManagerNodes()
        //{
        //DataFolder dataFolder = CreateDataFolder(this);
        //Directory.CreateDirectory(dataFolder.WalletPath);

        //var wallet = this.walletFixture.GenerateBlankWallet("myWallet1", "password");
        //var accountKeys = WalletTestsHelpers.GenerateAccountKeys(wallet, "password", "m/44'/0'/0'");
        //var spendingKeys = WalletTestsHelpers.GenerateAddressKeys(wallet, accountKeys.ExtPubKey, "0/0");
        //var destinationKeys = WalletTestsHelpers.GenerateAddressKeys(wallet, accountKeys.ExtPubKey, "0/1");
        //var changeKeys = WalletTestsHelpers.GenerateAddressKeys(wallet, accountKeys.ExtPubKey, "1/0");

        //var spendingAddress = new HdAddress
        //{
        //    Index = 0,
        //    HdPath = $"m/44'/0'/0'/0/0",
        //    Address = spendingKeys.Address.ToString(),
        //    Pubkey = spendingKeys.PubKey.ScriptPubKey,
        //    ScriptPubKey = spendingKeys.Address.ScriptPubKey,
        //    Transactions = new List<TransactionData>()
        //};

        //var destinationAddress = new HdAddress
        //{
        //    Index = 1,
        //    HdPath = $"m/44'/0'/0'/0/1",
        //    Address = destinationKeys.Address.ToString(),
        //    Pubkey = destinationKeys.PubKey.ScriptPubKey,
        //    ScriptPubKey = destinationKeys.Address.ScriptPubKey,
        //    Transactions = new List<TransactionData>()
        //};

        //var changeAddress = new HdAddress
        //{
        //    Index = 0,
        //    HdPath = $"m/44'/0'/0'/1/0",
        //    Address = changeKeys.Address.ToString(),
        //    Pubkey = changeKeys.PubKey.ScriptPubKey,
        //    ScriptPubKey = changeKeys.Address.ScriptPubKey,
        //    Transactions = new List<TransactionData>()
        //};

        ////Generate a spendable transaction
        //var chainInfo = WalletTestsHelpers.CreateChainAndCreateFirstBlockWithPaymentToAddress(wallet.Network, spendingAddress);
        //TransactionData spendingTransaction = WalletTestsHelpers.CreateTransactionDataFromFirstBlock(chainInfo);
        //spendingAddress.Transactions.Add(spendingTransaction);

        //wallet.AccountsRoot.ElementAt(0).Accounts.Add(new HdAccount
        //{
        //    Index = 0,
        //    Name = "account1",
        //    HdPath = "m/44'/0'/0'",
        //    ExtendedPubKey = accountKeys.ExtPubKey,
        //    ExternalAddresses = new List<HdAddress> { spendingAddress, destinationAddress },
        //    InternalAddresses = new List<HdAddress> { changeAddress }
        //});

        //// setup a payment to yourself
        //var transaction = WalletTestsHelpers.SetupValidTransaction(wallet, "password", spendingAddress, destinationKeys.PubKey, changeAddress, new Money(7500), new Money(5000));
        //transaction.Outputs.ElementAt(1).Value = Money.Zero;
        //transaction.Outputs.ElementAt(1).ScriptPubKey = Script.Empty;

        //var walletFeePolicy = new Mock<IWalletFeePolicy>();
        //walletFeePolicy.Setup(w => w.GetMinimumFee(258, 50))
        //    .Returns(new Money(5000));

        //using (var nodeSocket = new NodeTcpListenerStub(Utils.ParseIpEndpoint("localhost", wallet.Network.DefaultPort)))
        //{
        //    using (var node = Node.ConnectToLocal(wallet.Network, new NodeConnectionParameters()))
        //    {
        //        var payloads = new List<Payload>();
        //        node.Filters.Add(new Action<IncomingMessage, Action>((i, a) => { a(); }),
        //                  new Action<Node, Payload, Action>((n, p, a) => { payloads.Add(p); a(); }));

        //        var nodeCollection = new NodesCollection();
        //        nodeCollection.Add(node);

        //        var walletManager = new WalletManager(this.LoggerFactory.Object, Network.Main, chainInfo.chain, NodeSettings.Default(), new Mock<WalletSettings>().Object,
        //            dataFolder, walletFeePolicy.Object, new Mock<IAsyncLoopFactory>().Object, new NodeLifetime(), DateTimeProvider.Default);
        //        walletManager.Wallets.Add(wallet);

        //        var result = walletManager.SendTransaction(transaction.ToHex());

        //        Assert.True(result);
        //        var spentAddressResult = wallet.AccountsRoot.ElementAt(0).Accounts.ElementAt(0).ExternalAddresses.ElementAt(0);
        //        Assert.Equal(1, spendingAddress.Transactions.Count);
        //        Assert.Equal(transaction.GetHash(), spentAddressResult.Transactions.ElementAt(0).SpendingDetails.TransactionId);
        //        Assert.Equal(0, spentAddressResult.Transactions.ElementAt(0).SpendingDetails.Payments.Count);

        //        Assert.Equal(0, wallet.AccountsRoot.ElementAt(0).Accounts.ElementAt(0).ExternalAddresses.ElementAt(1).Transactions.Count);

        //        Assert.Equal(1, wallet.AccountsRoot.ElementAt(0).Accounts.ElementAt(0).InternalAddresses.ElementAt(0).Transactions.Count);
        //        var changeAddressResult = wallet.AccountsRoot.ElementAt(0).Accounts.ElementAt(0).InternalAddresses.ElementAt(0).Transactions.ElementAt(0);
        //        Assert.Equal(transaction.GetHash(), changeAddressResult.Id);
        //        Assert.Equal(transaction.Outputs[0].Value, changeAddressResult.Amount);
        //        Assert.Equal(transaction.Outputs[0].ScriptPubKey, changeAddressResult.ScriptPubKey);

        //        Assert.Equal(1, payloads.Count);
        //        Assert.Equal(typeof(TxPayload), payloads[0].GetType());

        //        var payload = payloads[0] as TxPayload;
        //        var payloadTransaction = payload.Object;
        //        Assert.Equal(transaction.ToHex(), payloadTransaction.ToHex());
        //}
        //}
        //}

        /// <summary>
        /// TODO: [SENDTRANSACTION] Conceptual changes had been introduced to tx sending.
        /// <para>
        /// These tests don't make sense anymore, it must be either removed or refactored.
        /// </para>
        /// </summary>
        //[Fact(Skip = "See TODO")]
        //public void SendTransactionWithMempoolValidatorWithAcceptToMemoryPoolSuccessProcessesTransaction()
        //{
        //DataFolder dataFolder = CreateDataFolder(this);
        //Directory.CreateDirectory(dataFolder.WalletPath);

        //var wallet = this.walletFixture.GenerateBlankWallet("myWallet1", "password");
        //var accountKeys = WalletTestsHelpers.GenerateAccountKeys(wallet, "password", "m/44'/0'/0'");
        //var spendingKeys = WalletTestsHelpers.GenerateAddressKeys(wallet, accountKeys.ExtPubKey, "0/0");
        //var destinationKeys = WalletTestsHelpers.GenerateAddressKeys(wallet, accountKeys.ExtPubKey, "0/1");
        //var changeKeys = WalletTestsHelpers.GenerateAddressKeys(wallet, accountKeys.ExtPubKey, "1/0");

        //var spendingAddress = new HdAddress
        //{
        //    Index = 0,
        //    HdPath = $"m/44'/0'/0'/0/0",
        //    Address = spendingKeys.Address.ToString(),
        //    Pubkey = spendingKeys.PubKey.ScriptPubKey,
        //    ScriptPubKey = spendingKeys.Address.ScriptPubKey,
        //    Transactions = new List<TransactionData>()
        //};

        //var destinationAddress = new HdAddress
        //{
        //    Index = 1,
        //    HdPath = $"m/44'/0'/0'/0/1",
        //    Address = destinationKeys.Address.ToString(),
        //    Pubkey = destinationKeys.PubKey.ScriptPubKey,
        //    ScriptPubKey = destinationKeys.Address.ScriptPubKey,
        //    Transactions = new List<TransactionData>()
        //};

        //var changeAddress = new HdAddress
        //{
        //    Index = 0,
        //    HdPath = $"m/44'/0'/0'/1/0",
        //    Address = changeKeys.Address.ToString(),
        //    Pubkey = changeKeys.PubKey.ScriptPubKey,
        //    ScriptPubKey = changeKeys.Address.ScriptPubKey,
        //    Transactions = new List<TransactionData>()
        //};

        ////Generate a spendable transaction
        //var chainInfo = WalletTestsHelpers.CreateChainAndCreateFirstBlockWithPaymentToAddress(wallet.Network, spendingAddress);
        //TransactionData spendingTransaction = WalletTestsHelpers.CreateTransactionDataFromFirstBlock(chainInfo);
        //spendingAddress.Transactions.Add(spendingTransaction);

        //wallet.AccountsRoot.ElementAt(0).Accounts.Add(new HdAccount
        //{
        //    Index = 0,
        //    Name = "account1",
        //    HdPath = "m/44'/0'/0'",
        //    ExtendedPubKey = accountKeys.ExtPubKey,
        //    ExternalAddresses = new List<HdAddress> { spendingAddress, destinationAddress },
        //    InternalAddresses = new List<HdAddress> { changeAddress }
        //});

        //// setup a payment to yourself
        //var transaction = WalletTestsHelpers.SetupValidTransaction(wallet, "password", spendingAddress, destinationKeys.PubKey, changeAddress, new Money(7500), new Money(5000));
        //transaction.Outputs.ElementAt(1).Value = Money.Zero;
        //transaction.Outputs.ElementAt(1).ScriptPubKey = Script.Empty;

        //var walletFeePolicy = new Mock<IWalletFeePolicy>();
        //walletFeePolicy.Setup(w => w.GetMinimumFee(258, 50))
        //    .Returns(new Money(5000));

        //using (var nodeSocket = new NodeTcpListenerStub(Utils.ParseIpEndpoint("localhost", wallet.Network.DefaultPort)))
        //{
        //    using (var node = Node.ConnectToLocal(wallet.Network, new NodeConnectionParameters()))
        //    {
        //        var payloads = new List<Payload>();
        //        node.Filters.Add(new Action<IncomingMessage, Action>((i, a) => { a(); }),
        //                  new Action<Node, Payload, Action>((n, p, a) => { payloads.Add(p); a(); }));

        //        var nodeCollection = new NodesCollection();
        //        nodeCollection.Add(node);

        //        var walletManager = new WalletManager(this.LoggerFactory.Object, Network.Main, chainInfo.chain, NodeSettings.Default(), new Mock<WalletSettings>().Object,
        //            dataFolder, walletFeePolicy.Object, new Mock<IAsyncLoopFactory>().Object, new NodeLifetime(), DateTimeProvider.Default);
        //        walletManager.Wallets.Add(wallet);

        //        var result = walletManager.SendTransaction(transaction.ToHex());

        //        Assert.True(result);
        //        // verify AcceptToMemoryPool has been called.
        //        mempoolValidator.Verify();

        //        var spentAddressResult = wallet.AccountsRoot.ElementAt(0).Accounts.ElementAt(0).ExternalAddresses.ElementAt(0);
        //        Assert.Equal(1, spendingAddress.Transactions.Count);
        //        Assert.Equal(transaction.GetHash(), spentAddressResult.Transactions.ElementAt(0).SpendingDetails.TransactionId);
        //        Assert.Equal(0, spentAddressResult.Transactions.ElementAt(0).SpendingDetails.Payments.Count);

        //        Assert.Equal(0, wallet.AccountsRoot.ElementAt(0).Accounts.ElementAt(0).ExternalAddresses.ElementAt(1).Transactions.Count);

        //        Assert.Equal(1, wallet.AccountsRoot.ElementAt(0).Accounts.ElementAt(0).InternalAddresses.ElementAt(0).Transactions.Count);
        //        var changeAddressResult = wallet.AccountsRoot.ElementAt(0).Accounts.ElementAt(0).InternalAddresses.ElementAt(0).Transactions.ElementAt(0);
        //        Assert.Equal(transaction.GetHash(), changeAddressResult.Id);
        //        Assert.Equal(transaction.Outputs[0].Value, changeAddressResult.Amount);
        //        Assert.Equal(transaction.Outputs[0].ScriptPubKey, changeAddressResult.ScriptPubKey);

        //        Assert.Equal(1, payloads.Count);
        //        Assert.Equal(typeof(TxPayload), payloads[0].GetType());

        //        var payload = payloads[0] as TxPayload;
        //        var payloadTransaction = payload.Object;
        //        Assert.Equal(transaction.ToHex(), payloadTransaction.ToHex());
        //    }
        //}
        //}

        /// <summary>
        /// TODO: [SENDTRANSACTION] Conceptual changes had been introduced to tx sending.
        /// <para>
        /// These tests don't make sense anymore, it must be either removed or refactored.
        /// </para>
        /// </summary>
        //[Fact(Skip = "See TODO")]
        //public void SendTransactionWithMempoolValidatorWithAcceptToMemoryPoolFailedDoesNotProcessesTransaction()
        //{
        //DataFolder dataFolder = CreateDataFolder(this);
        //Directory.CreateDirectory(dataFolder.WalletPath);

        //var wallet = this.walletFixture.GenerateBlankWallet("myWallet1", "password");
        //var accountKeys = WalletTestsHelpers.GenerateAccountKeys(wallet, "password", "m/44'/0'/0'");
        //var spendingKeys = WalletTestsHelpers.GenerateAddressKeys(wallet, accountKeys.ExtPubKey, "0/0");
        //var destinationKeys = WalletTestsHelpers.GenerateAddressKeys(wallet, accountKeys.ExtPubKey, "0/1");
        //var changeKeys = WalletTestsHelpers.GenerateAddressKeys(wallet, accountKeys.ExtPubKey, "1/0");

        //var spendingAddress = new HdAddress
        //{
        //    Index = 0,
        //    HdPath = $"m/44'/0'/0'/0/0",
        //    Address = spendingKeys.Address.ToString(),
        //    Pubkey = spendingKeys.PubKey.ScriptPubKey,
        //    ScriptPubKey = spendingKeys.Address.ScriptPubKey,
        //    Transactions = new List<TransactionData>()
        //};

        //var destinationAddress = new HdAddress
        //{
        //    Index = 1,
        //    HdPath = $"m/44'/0'/0'/0/1",
        //    Address = destinationKeys.Address.ToString(),
        //    Pubkey = destinationKeys.PubKey.ScriptPubKey,
        //    ScriptPubKey = destinationKeys.Address.ScriptPubKey,
        //    Transactions = new List<TransactionData>()
        //};

        //var changeAddress = new HdAddress
        //{
        //    Index = 0,
        //    HdPath = $"m/44'/0'/0'/1/0",
        //    Address = changeKeys.Address.ToString(),
        //    Pubkey = changeKeys.PubKey.ScriptPubKey,
        //    ScriptPubKey = changeKeys.Address.ScriptPubKey,
        //    Transactions = new List<TransactionData>()
        //};

        ////Generate a spendable transaction
        //var chainInfo = WalletTestsHelpers.CreateChainAndCreateFirstBlockWithPaymentToAddress(wallet.Network, spendingAddress);
        //TransactionData spendingTransaction = WalletTestsHelpers.CreateTransactionDataFromFirstBlock(chainInfo);
        //spendingAddress.Transactions.Add(spendingTransaction);

        //wallet.AccountsRoot.ElementAt(0).Accounts.Add(new HdAccount
        //{
        //    Index = 0,
        //    Name = "account1",
        //    HdPath = "m/44'/0'/0'",
        //    ExtendedPubKey = accountKeys.ExtPubKey,
        //    ExternalAddresses = new List<HdAddress> { spendingAddress, destinationAddress },
        //    InternalAddresses = new List<HdAddress> { changeAddress }
        //});

        //// setup a payment to yourself
        //var transaction = WalletTestsHelpers.SetupValidTransaction(wallet, "password", spendingAddress, destinationKeys.PubKey, changeAddress, new Money(7500), new Money(5000));
        //transaction.Outputs.ElementAt(1).Value = Money.Zero;
        //transaction.Outputs.ElementAt(1).ScriptPubKey = Script.Empty;

        //var walletFeePolicy = new Mock<IWalletFeePolicy>();
        //walletFeePolicy.Setup(w => w.GetMinimumFee(258, 50))
        //    .Returns(new Money(5000));

        //using (var nodeSocket = new NodeTcpListenerStub(Utils.ParseIpEndpoint("localhost", wallet.Network.DefaultPort)))
        //{
        //    using (var node = Node.ConnectToLocal(wallet.Network, new NodeConnectionParameters()))
        //    {
        //        var payloads = new List<Payload>();
        //        node.Filters.Add(new Action<IncomingMessage, Action>((i, a) => { a(); }),
        //                  new Action<Node, Payload, Action>((n, p, a) => { payloads.Add(p); a(); }));

        //        var nodeCollection = new NodesCollection();
        //        nodeCollection.Add(node);

        //        var walletManager = new WalletManager(this.LoggerFactory.Object, Network.Main, chainInfo.chain, NodeSettings.Default(), new Mock<WalletSettings>().Object,
        //            dataFolder, walletFeePolicy.Object, new Mock<IAsyncLoopFactory>().Object, new NodeLifetime(), DateTimeProvider.Default);
        //        walletManager.Wallets.Add(wallet);

        //        var result = walletManager.SendTransaction(transaction.ToHex());

        //        Assert.False(result);
        //        // verify AcceptToMemoryPool has been called.
        //        mempoolValidator.Verify();

        //        var spentAddressResult = wallet.AccountsRoot.ElementAt(0).Accounts.ElementAt(0).ExternalAddresses.ElementAt(0);
        //        Assert.Equal(1, spendingAddress.Transactions.Count);
        //        Assert.Null(spentAddressResult.Transactions.ElementAt(0).SpendingDetails);
        //        Assert.Null(spentAddressResult.Transactions.ElementAt(0).SpendingDetails);
        //        Assert.Equal(0, wallet.AccountsRoot.ElementAt(0).Accounts.ElementAt(0).ExternalAddresses.ElementAt(1).Transactions.Count);
        //        Assert.Equal(0, wallet.AccountsRoot.ElementAt(0).Accounts.ElementAt(0).InternalAddresses.ElementAt(0).Transactions.Count);
        //        Assert.Equal(0, payloads.Count);
        //    }
        //}
        //}

        [Fact]
        public void RemoveBlocksRemovesTransactionsWithHigherBlockHeightAndUpdatesLastSyncedBlockHeight()
        {
            uint256 trxId = uint256.Parse("21e74d1daed6dec93d58396a3406803c5fc8d220b59f4b4dd185cab5f7a9a22e");
            int trxCount = 0;
            var concurrentchain = new ConcurrentChain(this.Network);
            ChainedHeader chainedHeader = WalletTestsHelpers.AppendBlock(this.Network, null, concurrentchain).ChainedHeader;
            chainedHeader = WalletTestsHelpers.AppendBlock(this.Network, chainedHeader, concurrentchain).ChainedHeader;
            chainedHeader = WalletTestsHelpers.AppendBlock(this.Network, chainedHeader, concurrentchain).ChainedHeader;

            Wallet wallet = this.walletFixture.GenerateBlankWallet("myWallet1", "password");
            wallet.AccountsRoot.ElementAt(0).Accounts.Add(new HdAccount
            {
                Name = "First account",
                ExternalAddresses = WalletTestsHelpers.CreateSpentTransactionsOfBlockHeights(Network.Main, 1, 2, 3, 4, 5).ToList(),
                InternalAddresses = WalletTestsHelpers.CreateSpentTransactionsOfBlockHeights(Network.Main, 1, 2, 3, 4, 5).ToList()
            });

            // reorg at block 3

            // Trx at block 0 is not spent
            wallet.AccountsRoot.ElementAt(0).Accounts.ElementAt(0).ExternalAddresses.ElementAt(0).Transactions.First().Id = trxId >> trxCount++; ;
            wallet.AccountsRoot.ElementAt(0).Accounts.ElementAt(0).ExternalAddresses.ElementAt(0).Transactions.First().SpendingDetails = null;
            wallet.AccountsRoot.ElementAt(0).Accounts.ElementAt(0).InternalAddresses.ElementAt(0).Transactions.First().Id = trxId >> trxCount++;
            wallet.AccountsRoot.ElementAt(0).Accounts.ElementAt(0).InternalAddresses.ElementAt(0).Transactions.First().SpendingDetails = null;

            // Trx at block 2 is spent in block 3, after reorg it will not be spendable.
            wallet.AccountsRoot.ElementAt(0).Accounts.ElementAt(0).ExternalAddresses.ElementAt(1).Transactions.First().SpendingDetails.TransactionId = trxId >> trxCount++;
            wallet.AccountsRoot.ElementAt(0).Accounts.ElementAt(0).ExternalAddresses.ElementAt(1).Transactions.First().SpendingDetails.BlockHeight = 3;
            wallet.AccountsRoot.ElementAt(0).Accounts.ElementAt(0).InternalAddresses.ElementAt(1).Transactions.First().SpendingDetails.TransactionId = trxId >> trxCount++;
            wallet.AccountsRoot.ElementAt(0).Accounts.ElementAt(0).InternalAddresses.ElementAt(1).Transactions.First().SpendingDetails.BlockHeight = 3;

            // Trx at block 3 is spent at block 5, after reorg it will be spendable.
            wallet.AccountsRoot.ElementAt(0).Accounts.ElementAt(0).ExternalAddresses.ElementAt(2).Transactions.First().SpendingDetails.TransactionId = trxId >> trxCount++; ;
            wallet.AccountsRoot.ElementAt(0).Accounts.ElementAt(0).ExternalAddresses.ElementAt(2).Transactions.First().SpendingDetails.BlockHeight = 5;
            wallet.AccountsRoot.ElementAt(0).Accounts.ElementAt(0).InternalAddresses.ElementAt(2).Transactions.First().SpendingDetails.TransactionId = trxId >> trxCount++; ;
            wallet.AccountsRoot.ElementAt(0).Accounts.ElementAt(0).InternalAddresses.ElementAt(2).Transactions.First().SpendingDetails.BlockHeight = 5;

            var walletManager = new WalletManager(this.LoggerFactory.Object, Network.Main, new Mock<ConcurrentChain>().Object, NodeSettings.Default(), new Mock<WalletSettings>().Object,
                CreateDataFolder(this), new Mock<IWalletFeePolicy>().Object, new Mock<IAsyncLoopFactory>().Object, new NodeLifetime(), DateTimeProvider.Default, new ScriptAddressReader());
            walletManager.Wallets.Add(wallet);
            walletManager.LoadKeysLookupLock();
            walletManager.RemoveBlocks(chainedHeader);

            Assert.Equal(chainedHeader.GetLocator().Blocks, wallet.BlockLocator);
            Assert.Equal(chainedHeader.Height, wallet.AccountsRoot.ElementAt(0).LastBlockSyncedHeight);
            Assert.Equal(chainedHeader.HashBlock, wallet.AccountsRoot.ElementAt(0).LastBlockSyncedHash);
            Assert.Equal(chainedHeader.HashBlock, walletManager.WalletTipHash);

            HdAccount account = wallet.AccountsRoot.ElementAt(0).Accounts.ElementAt(0);

            Assert.Equal(6, account.InternalAddresses.Concat(account.ExternalAddresses).SelectMany(r => r.Transactions).Count());
            Assert.True(account.InternalAddresses.Concat(account.ExternalAddresses).SelectMany(r => r.Transactions).All(r => r.BlockHeight <= chainedHeader.Height));
            Assert.True(account.InternalAddresses.Concat(account.ExternalAddresses).SelectMany(r => r.Transactions).All(r => r.SpendingDetails == null || r.SpendingDetails.BlockHeight <= chainedHeader.Height));
            Assert.Equal(4, account.InternalAddresses.Concat(account.ExternalAddresses).SelectMany(r => r.Transactions).Count(t => t.SpendingDetails == null));
        }

        [Fact]
        public void ProcessBlockWithoutWalletsSetsWalletTipToBlockHash()
        {
            var concurrentchain = new ConcurrentChain(Network.Main);
            (ChainedHeader ChainedHeader, Block Block) blockResult = WalletTestsHelpers.AppendBlock(this.Network, null, concurrentchain);

            var walletManager = new WalletManager(this.LoggerFactory.Object, Network.Main, new Mock<ConcurrentChain>().Object, NodeSettings.Default(), new Mock<WalletSettings>().Object,
                CreateDataFolder(this), new Mock<IWalletFeePolicy>().Object, new Mock<IAsyncLoopFactory>().Object, new NodeLifetime(), DateTimeProvider.Default, new ScriptAddressReader());

            walletManager.ProcessBlock(blockResult.Block, blockResult.ChainedHeader);

            Assert.Equal(blockResult.ChainedHeader.HashBlock, walletManager.WalletTipHash);
        }

        [Fact]
        public void ProcessBlockWithWalletsProcessesTransactionsOfBlockToWallet()
        {
            DataFolder dataFolder = CreateDataFolder(this);
            Directory.CreateDirectory(dataFolder.WalletPath);

            Wallet wallet = this.walletFixture.GenerateBlankWallet("myWallet1", "password");
            (ExtKey ExtKey, string ExtPubKey) accountKeys = WalletTestsHelpers.GenerateAccountKeys(wallet, "password", "m/44'/0'/0'");
            (PubKey PubKey, BitcoinPubKeyAddress Address) spendingKeys = WalletTestsHelpers.GenerateAddressKeys(wallet, accountKeys.ExtPubKey, "0/0");
            (PubKey PubKey, BitcoinPubKeyAddress Address) destinationKeys = WalletTestsHelpers.GenerateAddressKeys(wallet, accountKeys.ExtPubKey, "0/1");
            (PubKey PubKey, BitcoinPubKeyAddress Address) changeKeys = WalletTestsHelpers.GenerateAddressKeys(wallet, accountKeys.ExtPubKey, "1/0");

            var spendingAddress = new HdAddress
            {
                Index = 0,
                HdPath = $"m/44'/0'/0'/0/0",
                Address = spendingKeys.Address.ToString(),
                Pubkey = spendingKeys.PubKey.ScriptPubKey,
                ScriptPubKey = spendingKeys.Address.ScriptPubKey,
                Transactions = new List<TransactionData>()
            };

            var destinationAddress = new HdAddress
            {
                Index = 1,
                HdPath = $"m/44'/0'/0'/0/1",
                Address = destinationKeys.Address.ToString(),
                Pubkey = destinationKeys.PubKey.ScriptPubKey,
                ScriptPubKey = destinationKeys.Address.ScriptPubKey,
                Transactions = new List<TransactionData>()
            };

            var changeAddress = new HdAddress
            {
                Index = 0,
                HdPath = $"m/44'/0'/0'/1/0",
                Address = changeKeys.Address.ToString(),
                Pubkey = changeKeys.PubKey.ScriptPubKey,
                ScriptPubKey = changeKeys.Address.ScriptPubKey,
                Transactions = new List<TransactionData>()
            };

            //Generate a spendable transaction
            (ConcurrentChain chain, uint256 blockhash, Block block) chainInfo = WalletTestsHelpers.CreateChainAndCreateFirstBlockWithPaymentToAddress(wallet.Network, spendingAddress);

            TransactionData spendingTransaction = WalletTestsHelpers.CreateTransactionDataFromFirstBlock(chainInfo);
            spendingAddress.Transactions.Add(spendingTransaction);

            // setup a payment to yourself in a new block.
            Transaction transaction = WalletTestsHelpers.SetupValidTransaction(wallet, "password", spendingAddress, destinationKeys.PubKey, changeAddress, new Money(7500), new Money(5000));
            Block block = WalletTestsHelpers.AppendTransactionInNewBlockToChain(chainInfo.chain, transaction);

            wallet.AccountsRoot.ElementAt(0).Accounts.Add(new HdAccount
            {
                Index = 0,
                Name = "account1",
                HdPath = "m/44'/0'/0'",
                ExtendedPubKey = accountKeys.ExtPubKey,
                ExternalAddresses = new List<HdAddress> { spendingAddress, destinationAddress },
                InternalAddresses = new List<HdAddress> { changeAddress }
            });

            var walletFeePolicy = new Mock<IWalletFeePolicy>();
            walletFeePolicy.Setup(w => w.GetMinimumFee(258, 50))
                .Returns(new Money(5000));

            var walletManager = new WalletManager(this.LoggerFactory.Object, Network.Main, chainInfo.chain, NodeSettings.Default(), new Mock<WalletSettings>().Object,
                dataFolder, walletFeePolicy.Object, new Mock<IAsyncLoopFactory>().Object, new NodeLifetime(), DateTimeProvider.Default, new ScriptAddressReader());
            walletManager.Wallets.Add(wallet);
            walletManager.LoadKeysLookupLock();
            walletManager.WalletTipHash = block.Header.GetHash();

            ChainedHeader chainedBlock = chainInfo.chain.GetBlock(block.GetHash());
            walletManager.ProcessBlock(block, chainedBlock);

            HdAddress spentAddressResult = wallet.AccountsRoot.ElementAt(0).Accounts.ElementAt(0).ExternalAddresses.ElementAt(0);
            Assert.Equal(1, spendingAddress.Transactions.Count);
            Assert.Equal(transaction.GetHash(), spentAddressResult.Transactions.ElementAt(0).SpendingDetails.TransactionId);
            Assert.Equal(transaction.Outputs[1].Value, spentAddressResult.Transactions.ElementAt(0).SpendingDetails.Payments.ElementAt(0).Amount);
            Assert.Equal(transaction.Outputs[1].ScriptPubKey, spentAddressResult.Transactions.ElementAt(0).SpendingDetails.Payments.ElementAt(0).DestinationScriptPubKey);

            Assert.Equal(1, wallet.AccountsRoot.ElementAt(0).Accounts.ElementAt(0).ExternalAddresses.ElementAt(1).Transactions.Count);
            TransactionData destinationAddressResult = wallet.AccountsRoot.ElementAt(0).Accounts.ElementAt(0).ExternalAddresses.ElementAt(1).Transactions.ElementAt(0);
            Assert.Equal(transaction.GetHash(), destinationAddressResult.Id);
            Assert.Equal(transaction.Outputs[1].Value, destinationAddressResult.Amount);
            Assert.Equal(transaction.Outputs[1].ScriptPubKey, destinationAddressResult.ScriptPubKey);

            Assert.Equal(1, wallet.AccountsRoot.ElementAt(0).Accounts.ElementAt(0).InternalAddresses.ElementAt(0).Transactions.Count);
            TransactionData changeAddressResult = wallet.AccountsRoot.ElementAt(0).Accounts.ElementAt(0).InternalAddresses.ElementAt(0).Transactions.ElementAt(0);
            Assert.Equal(transaction.GetHash(), changeAddressResult.Id);
            Assert.Equal(transaction.Outputs[0].Value, changeAddressResult.Amount);
            Assert.Equal(transaction.Outputs[0].ScriptPubKey, changeAddressResult.ScriptPubKey);

            Assert.Equal(chainedBlock.GetLocator().Blocks, wallet.BlockLocator);
            Assert.Equal(chainedBlock.Height, wallet.AccountsRoot.ElementAt(0).LastBlockSyncedHeight);
            Assert.Equal(chainedBlock.HashBlock, wallet.AccountsRoot.ElementAt(0).LastBlockSyncedHash);
            Assert.Equal(chainedBlock.HashBlock, walletManager.WalletTipHash);
        }

        [Fact]
        public void ProcessBlockWithWalletTipBlockNotOnChainYetThrowsWalletException()
        {
            Assert.Throws<WalletException>(() =>
            {
                DataFolder dataFolder = CreateDataFolder(this);
                Directory.CreateDirectory(dataFolder.WalletPath);

                Wallet wallet = this.walletFixture.GenerateBlankWallet("myWallet1", "password");

                var chain = new ConcurrentChain(wallet.Network);
                (ChainedHeader ChainedHeader, Block Block) chainResult = WalletTestsHelpers.AppendBlock(this.Network, chain.Genesis, chain);

                var walletManager = new WalletManager(this.LoggerFactory.Object, Network.Main, chain, NodeSettings.Default(), new Mock<WalletSettings>().Object,
                    dataFolder, new Mock<IWalletFeePolicy>().Object, new Mock<IAsyncLoopFactory>().Object, new NodeLifetime(), DateTimeProvider.Default, new ScriptAddressReader());
                walletManager.Wallets.Add(wallet);

                walletManager.WalletTipHash = new uint256(15012522521);

                walletManager.ProcessBlock(chainResult.Block, chainResult.ChainedHeader);
            });
        }

        [Fact]
        public void ProcessBlockWithBlockAheadOfWalletThrowsWalletException()
        {
            Assert.Throws<WalletException>(() =>
            {
                DataFolder dataFolder = CreateDataFolder(this);
                Directory.CreateDirectory(dataFolder.WalletPath);

                Wallet wallet = this.walletFixture.GenerateBlankWallet("myWallet1", "password");

                var chain = new ConcurrentChain(wallet.Network);
                (ChainedHeader ChainedHeader, Block Block) chainResult = WalletTestsHelpers.AppendBlock(this.Network, chain.Genesis, chain);
                (ChainedHeader ChainedHeader, Block Block) chainResult2 = WalletTestsHelpers.AppendBlock(this.Network, chainResult.ChainedHeader, chain);

                var walletManager = new WalletManager(this.LoggerFactory.Object, Network.Main, chain, NodeSettings.Default(), new Mock<WalletSettings>().Object,
                    dataFolder, new Mock<IWalletFeePolicy>().Object, new Mock<IAsyncLoopFactory>().Object, new NodeLifetime(), DateTimeProvider.Default, new ScriptAddressReader());
                walletManager.Wallets.Add(wallet);

                walletManager.WalletTipHash = wallet.Network.GetGenesis().Header.GetHash();

                walletManager.ProcessBlock(chainResult2.Block, chainResult2.ChainedHeader);
            });
        }

        [Fact]
        public void CheckWalletBalanceEstimationWithConfirmedTransactions()
        {
            DataFolder dataFolder = CreateDataFolder(this);

            var walletManager = new WalletManager(this.LoggerFactory.Object, Network.Main, new Mock<ConcurrentChain>().Object, NodeSettings.Default(), new Mock<WalletSettings>().Object,
                dataFolder, new Mock<IWalletFeePolicy>().Object, new Mock<IAsyncLoopFactory>().Object, new NodeLifetime(), DateTimeProvider.Default, new ScriptAddressReader());

            // generate 3 wallet with 2 accounts containing 20 external and 20 internal addresses each.
            walletManager.Wallets.Add(WalletTestsHelpers.CreateWallet("wallet1"));
            WalletTestsHelpers.AddAddressesToWallet(walletManager, 20);

            HdAccount firstAccount = walletManager.Wallets.First().AccountsRoot.First().Accounts.First();

            // add two unconfirmed transactions
            for (int i = 1; i < 3; i++)
            {
                firstAccount.InternalAddresses.ElementAt(i).Transactions.Add(new TransactionData { Amount = 10 });
                firstAccount.ExternalAddresses.ElementAt(i).Transactions.Add(new TransactionData { Amount = 10 });
            }

            Assert.Equal(0, firstAccount.GetSpendableAmount().ConfirmedAmount);
            Assert.Equal(40, firstAccount.GetSpendableAmount().UnConfirmedAmount);
        }

        [Fact]
        public void GetAccountBalancesReturnsCorrectAccountBalances()
        {
            // Arrange.
            DataFolder dataFolder = CreateDataFolder(this);

            var walletManager = new WalletManager(this.LoggerFactory.Object, Network.Main, new Mock<ConcurrentChain>().Object, NodeSettings.Default(), new Mock<WalletSettings>().Object,
                dataFolder, new Mock<IWalletFeePolicy>().Object, new Mock<IAsyncLoopFactory>().Object, new NodeLifetime(), DateTimeProvider.Default, new ScriptAddressReader());

            HdAccount account = WalletTestsHelpers.CreateAccount("account 1");
            HdAddress accountAddress1 = WalletTestsHelpers.CreateAddress();
            accountAddress1.Transactions.Add(WalletTestsHelpers.CreateTransaction(new uint256(1), new Money(15000), null));
            accountAddress1.Transactions.Add(WalletTestsHelpers.CreateTransaction(new uint256(2), new Money(10000), 1));

            HdAddress accountAddress2 = WalletTestsHelpers.CreateAddress();
            accountAddress2.Transactions.Add(WalletTestsHelpers.CreateTransaction(new uint256(3), new Money(20000), null));
            accountAddress2.Transactions.Add(WalletTestsHelpers.CreateTransaction(new uint256(4), new Money(120000), 2));

            account.ExternalAddresses.Add(accountAddress1);
            account.InternalAddresses.Add(accountAddress2);

            HdAccount account2 = WalletTestsHelpers.CreateAccount("account 2");
            HdAddress account2Address1 = WalletTestsHelpers.CreateAddress();
            account2Address1.Transactions.Add(WalletTestsHelpers.CreateTransaction(new uint256(5), new Money(74000), null));
            account2Address1.Transactions.Add(WalletTestsHelpers.CreateTransaction(new uint256(6), new Money(18700), 3));

            HdAddress account2Address2 = WalletTestsHelpers.CreateAddress();
            account2Address2.Transactions.Add(WalletTestsHelpers.CreateTransaction(new uint256(7), new Money(65000), null));
            account2Address2.Transactions.Add(WalletTestsHelpers.CreateTransaction(new uint256(8), new Money(89300), 4));

            account2.ExternalAddresses.Add(account2Address1);
            account2.InternalAddresses.Add(account2Address2);

            var accounts = new List<HdAccount> { account, account2 };

            Wallet wallet = WalletTestsHelpers.CreateWallet("myWallet");
            wallet.AccountsRoot.Add(new AccountRoot());
            wallet.AccountsRoot.First().Accounts = accounts;

            walletManager.Wallets.Add(wallet);

            // Act.
            IEnumerable<AccountBalance> balances = walletManager.GetBalances("myWallet");

            // Assert.
            AccountBalance resultingBalance = balances.First();
            Assert.Equal(account.Name, resultingBalance.Account.Name);
            Assert.Equal(account.HdPath, resultingBalance.Account.HdPath);
            Assert.Equal(new Money(130000), resultingBalance.AmountConfirmed);
            Assert.Equal(new Money(35000), resultingBalance.AmountUnconfirmed);

            resultingBalance = balances.ElementAt(1);
            Assert.Equal(account2.Name, resultingBalance.Account.Name);
            Assert.Equal(account2.HdPath, resultingBalance.Account.HdPath);
            Assert.Equal(new Money(108000), resultingBalance.AmountConfirmed);
            Assert.Equal(new Money(139000), resultingBalance.AmountUnconfirmed);
        }

        [Fact]
        public void CheckWalletBalanceEstimationWithUnConfirmedTransactions()
        {
            DataFolder dataFolder = CreateDataFolder(this);

            var walletManager = new WalletManager(this.LoggerFactory.Object, Network.Main, new Mock<ConcurrentChain>().Object, NodeSettings.Default(), new Mock<WalletSettings>().Object,
                dataFolder, new Mock<IWalletFeePolicy>().Object, new Mock<IAsyncLoopFactory>().Object, new NodeLifetime(), DateTimeProvider.Default, new ScriptAddressReader());

            // generate 3 wallet with 2 accounts containing 20 external and 20 internal addresses each.
            walletManager.Wallets.Add(WalletTestsHelpers.CreateWallet("wallet1"));
            WalletTestsHelpers.AddAddressesToWallet(walletManager, 20);

            HdAccount firstAccount = walletManager.Wallets.First().AccountsRoot.First().Accounts.First();

            // add two confirmed transactions
            for (int i = 1; i < 3; i++)
            {
                firstAccount.InternalAddresses.ElementAt(i).Transactions.Add(new TransactionData { Amount = 10, BlockHeight = 10 });
                firstAccount.ExternalAddresses.ElementAt(i).Transactions.Add(new TransactionData { Amount = 10, BlockHeight = 10 });
            }

            Assert.Equal(40, firstAccount.GetSpendableAmount().ConfirmedAmount);
            Assert.Equal(0, firstAccount.GetSpendableAmount().UnConfirmedAmount);
        }

        [Fact]
        public void CheckWalletBalanceEstimationWithSpentTransactions()
        {
            DataFolder dataFolder = CreateDataFolder(this);

            var walletManager = new WalletManager(this.LoggerFactory.Object, Network.Main, new Mock<ConcurrentChain>().Object, NodeSettings.Default(), new Mock<WalletSettings>().Object,
                dataFolder, new Mock<IWalletFeePolicy>().Object, new Mock<IAsyncLoopFactory>().Object, new NodeLifetime(), DateTimeProvider.Default, new ScriptAddressReader());

            // generate 3 wallet with 2 accounts containing 20 external and 20 internal addresses each.
            walletManager.Wallets.Add(WalletTestsHelpers.CreateWallet("wallet1"));
            WalletTestsHelpers.AddAddressesToWallet(walletManager, 20);

            HdAccount firstAccount = walletManager.Wallets.First().AccountsRoot.First().Accounts.First();

            // add two spent transactions
            for (int i = 1; i < 3; i++)
            {
                firstAccount.InternalAddresses.ElementAt(i).Transactions.Add(new TransactionData { Amount = 10, BlockHeight = 10, SpendingDetails = new SpendingDetails() });
                firstAccount.ExternalAddresses.ElementAt(i).Transactions.Add(new TransactionData { Amount = 10, BlockHeight = 10, SpendingDetails = new SpendingDetails() });
            }

            Assert.Equal(0, firstAccount.GetSpendableAmount().ConfirmedAmount);
            Assert.Equal(0, firstAccount.GetSpendableAmount().UnConfirmedAmount);
        }

        [Fact]
        public void CheckWalletBalanceEstimationWithSpentAndConfirmedTransactions()
        {
            DataFolder dataFolder = CreateDataFolder(this);

            var walletManager = new WalletManager(this.LoggerFactory.Object, Network.Main, new Mock<ConcurrentChain>().Object, NodeSettings.Default(), new Mock<WalletSettings>().Object,
                dataFolder, new Mock<IWalletFeePolicy>().Object, new Mock<IAsyncLoopFactory>().Object, new NodeLifetime(), DateTimeProvider.Default, new ScriptAddressReader());

            // generate 3 wallet with 2 accounts containing 20 external and 20 internal addresses each.
            walletManager.Wallets.Add(WalletTestsHelpers.CreateWallet("wallet1"));
            WalletTestsHelpers.AddAddressesToWallet(walletManager, 20);

            HdAccount firstAccount = walletManager.Wallets.First().AccountsRoot.First().Accounts.First();

            // add two spent transactions
            for (int i = 1; i < 3; i++)
            {
                firstAccount.InternalAddresses.ElementAt(i).Transactions.Add(new TransactionData { Amount = 10, BlockHeight = 10, SpendingDetails = new SpendingDetails() });
                firstAccount.ExternalAddresses.ElementAt(i).Transactions.Add(new TransactionData { Amount = 10, BlockHeight = 10, SpendingDetails = new SpendingDetails() });
            }

            for (int i = 3; i < 5; i++)
            {
                firstAccount.InternalAddresses.ElementAt(i).Transactions.Add(new TransactionData { Amount = 10, BlockHeight = 10 });
                firstAccount.ExternalAddresses.ElementAt(i).Transactions.Add(new TransactionData { Amount = 10, BlockHeight = 10 });
            }

            Assert.Equal(40, firstAccount.GetSpendableAmount().ConfirmedAmount);
            Assert.Equal(0, firstAccount.GetSpendableAmount().UnConfirmedAmount);
        }

        [Fact]
        public void CheckWalletBalanceEstimationWithSpentAndUnConfirmedTransactions()
        {
            DataFolder dataFolder = CreateDataFolder(this);

            var walletManager = new WalletManager(this.LoggerFactory.Object, Network.Main, new Mock<ConcurrentChain>().Object, NodeSettings.Default(), new Mock<WalletSettings>().Object,
                dataFolder, new Mock<IWalletFeePolicy>().Object, new Mock<IAsyncLoopFactory>().Object, new NodeLifetime(), DateTimeProvider.Default, new ScriptAddressReader());

            // generate 3 wallet with 2 accounts containing 20 external and 20 internal addresses each.
            walletManager.Wallets.Add(WalletTestsHelpers.CreateWallet("wallet1"));
            WalletTestsHelpers.AddAddressesToWallet(walletManager, 20);

            HdAccount firstAccount = walletManager.Wallets.First().AccountsRoot.First().Accounts.First();

            // add two spent transactions
            for (int i = 1; i < 3; i++)
            {
                firstAccount.InternalAddresses.ElementAt(i).Transactions.Add(new TransactionData { Amount = 10, BlockHeight = 10, SpendingDetails = new SpendingDetails() });
                firstAccount.ExternalAddresses.ElementAt(i).Transactions.Add(new TransactionData { Amount = 10, BlockHeight = 10, SpendingDetails = new SpendingDetails() });
            }

            for (int i = 3; i < 5; i++)
            {
                firstAccount.InternalAddresses.ElementAt(i).Transactions.Add(new TransactionData { Amount = 10 });
                firstAccount.ExternalAddresses.ElementAt(i).Transactions.Add(new TransactionData { Amount = 10 });
            }

            Assert.Equal(0, firstAccount.GetSpendableAmount().ConfirmedAmount);
            Assert.Equal(40, firstAccount.GetSpendableAmount().UnConfirmedAmount);
        }

        [Fact]
        public void SaveToFileWithoutWalletParameterSavesAllWalletsOnManagerToDisk()
        {
            DataFolder dataFolder = CreateDataFolder(this);
            Directory.CreateDirectory(dataFolder.WalletPath);
            Wallet wallet = this.walletFixture.GenerateBlankWallet("wallet1", "test");
            Wallet wallet2 = this.walletFixture.GenerateBlankWallet("wallet2", "test");

            var walletManager = new WalletManager(this.LoggerFactory.Object, Network.Main, new Mock<ConcurrentChain>().Object, NodeSettings.Default(), new Mock<WalletSettings>().Object,
                dataFolder, new Mock<IWalletFeePolicy>().Object, new Mock<IAsyncLoopFactory>().Object, new NodeLifetime(), DateTimeProvider.Default, new ScriptAddressReader());
            walletManager.Wallets.Add(wallet);
            walletManager.Wallets.Add(wallet2);

            Assert.False(File.Exists(Path.Combine(dataFolder.WalletPath + $"/wallet1.wallet.json")));
            Assert.False(File.Exists(Path.Combine(dataFolder.WalletPath + $"/wallet2.wallet.json")));

            walletManager.SaveWallets();

            Assert.True(File.Exists(Path.Combine(dataFolder.WalletPath + $"/wallet1.wallet.json")));
            Assert.True(File.Exists(Path.Combine(dataFolder.WalletPath + $"/wallet2.wallet.json")));

            var resultWallet = JsonConvert.DeserializeObject<Wallet>(File.ReadAllText(Path.Combine(dataFolder.WalletPath + $"/wallet1.wallet.json")));
            Assert.Equal(wallet.Name, resultWallet.Name);
            Assert.Equal(wallet.EncryptedSeed, resultWallet.EncryptedSeed);
            Assert.Equal(wallet.ChainCode, resultWallet.ChainCode);
            Assert.Equal(wallet.Network, resultWallet.Network);
            Assert.Equal(wallet.AccountsRoot.Count, resultWallet.AccountsRoot.Count);

            var resultWallet2 = JsonConvert.DeserializeObject<Wallet>(File.ReadAllText(Path.Combine(dataFolder.WalletPath + $"/wallet2.wallet.json")));
            Assert.Equal(wallet2.Name, resultWallet2.Name);
            Assert.Equal(wallet2.EncryptedSeed, resultWallet2.EncryptedSeed);
            Assert.Equal(wallet2.ChainCode, resultWallet2.ChainCode);
            Assert.Equal(wallet2.Network, resultWallet2.Network);
            Assert.Equal(wallet2.AccountsRoot.Count, resultWallet2.AccountsRoot.Count);
        }

        [Fact]
        public void SaveToFileWithWalletParameterSavesGivenWalletToDisk()
        {
            DataFolder dataFolder = CreateDataFolder(this);
            Directory.CreateDirectory(dataFolder.WalletPath);
            Wallet wallet = this.walletFixture.GenerateBlankWallet("wallet1", "test");
            Wallet wallet2 = this.walletFixture.GenerateBlankWallet("wallet2", "test");

            var walletManager = new WalletManager(this.LoggerFactory.Object, Network.Main, new Mock<ConcurrentChain>().Object, NodeSettings.Default(), new Mock<WalletSettings>().Object,
                dataFolder, new Mock<IWalletFeePolicy>().Object, new Mock<IAsyncLoopFactory>().Object, new NodeLifetime(), DateTimeProvider.Default, new ScriptAddressReader());
            walletManager.Wallets.Add(wallet);
            walletManager.Wallets.Add(wallet2);

            Assert.False(File.Exists(Path.Combine(dataFolder.WalletPath + $"/wallet1.wallet.json")));
            Assert.False(File.Exists(Path.Combine(dataFolder.WalletPath + $"/wallet2.wallet.json")));

            walletManager.SaveWallet(wallet);

            Assert.True(File.Exists(Path.Combine(dataFolder.WalletPath + $"/wallet1.wallet.json")));
            Assert.False(File.Exists(Path.Combine(dataFolder.WalletPath + $"/wallet2.wallet.json")));

            var resultWallet = JsonConvert.DeserializeObject<Wallet>(File.ReadAllText(Path.Combine(dataFolder.WalletPath + $"/wallet1.wallet.json")));
            Assert.Equal(wallet.Name, resultWallet.Name);
            Assert.Equal(wallet.EncryptedSeed, resultWallet.EncryptedSeed);
            Assert.Equal(wallet.ChainCode, resultWallet.ChainCode);
            Assert.Equal(wallet.Network, resultWallet.Network);
            Assert.Equal(wallet.AccountsRoot.Count, resultWallet.AccountsRoot.Count);
        }

        [Fact]
        public void GetWalletFileExtensionReturnsWalletExtension()
        {
            var walletManager = new WalletManager(this.LoggerFactory.Object, Network.Main, new Mock<ConcurrentChain>().Object, NodeSettings.Default(), new Mock<WalletSettings>().Object,
                CreateDataFolder(this), new Mock<IWalletFeePolicy>().Object, new Mock<IAsyncLoopFactory>().Object, new NodeLifetime(), DateTimeProvider.Default, new ScriptAddressReader());

            string result = walletManager.GetWalletFileExtension();

            Assert.Equal("wallet.json", result);
        }

        [Fact]
        public void GetWalletsReturnsLoadedWalletNames()
        {
            Wallet wallet = this.walletFixture.GenerateBlankWallet("wallet1", "test");
            Wallet wallet2 = this.walletFixture.GenerateBlankWallet("wallet2", "test");

            var walletManager = new WalletManager(this.LoggerFactory.Object, Network.Main, new Mock<ConcurrentChain>().Object, NodeSettings.Default(), new Mock<WalletSettings>().Object,
                CreateDataFolder(this), new Mock<IWalletFeePolicy>().Object, new Mock<IAsyncLoopFactory>().Object, new NodeLifetime(), DateTimeProvider.Default, new ScriptAddressReader());
            walletManager.Wallets.Add(wallet);
            walletManager.Wallets.Add(wallet2);

            string[] result = walletManager.GetWalletsNames().OrderBy(w => w).ToArray();

            Assert.Equal(2, result.Count());
            Assert.Equal("wallet1", result[0]);
            Assert.Equal("wallet2", result[1]);
        }

        [Fact]
        public void GetWalletsWithoutLoadedWalletsReturnsEmptyList()
        {
            var walletManager = new WalletManager(this.LoggerFactory.Object, Network.Main, new Mock<ConcurrentChain>().Object, NodeSettings.Default(), new Mock<WalletSettings>().Object,
                CreateDataFolder(this), new Mock<IWalletFeePolicy>().Object, new Mock<IAsyncLoopFactory>().Object, new NodeLifetime(), DateTimeProvider.Default, new ScriptAddressReader());

            IOrderedEnumerable<string> result = walletManager.GetWalletsNames().OrderBy(w => w);

            Assert.Empty(result);
        }

        [Fact]
        public void LoadKeysLookupWithKeysLoadsKeyLookup()
        {
            Wallet wallet = this.walletFixture.GenerateBlankWallet("myWallet1", "password");
            wallet.AccountsRoot.ElementAt(0).Accounts.Add(new HdAccount
            {
                Name = "First account",
                ExternalAddresses = WalletTestsHelpers.CreateSpentTransactionsOfBlockHeights(Network.Main, 1, 2, 3).ToList(),
                InternalAddresses = WalletTestsHelpers.CreateSpentTransactionsOfBlockHeights(Network.Main, 1, 2, 3).ToList()
            });

            var walletManager = new WalletManager(this.LoggerFactory.Object, Network.Main, new Mock<ConcurrentChain>().Object, NodeSettings.Default(), new Mock<WalletSettings>().Object,
                CreateDataFolder(this), new Mock<IWalletFeePolicy>().Object, new Mock<IAsyncLoopFactory>().Object, new NodeLifetime(), DateTimeProvider.Default, new ScriptAddressReader());
            walletManager.Wallets.Add(wallet);

            walletManager.LoadKeysLookupLock();

            Assert.NotNull(walletManager.keysLookup);
            Assert.Equal(6, walletManager.keysLookup.Count);

            ICollection<HdAddress> externalAddresses = wallet.AccountsRoot.ElementAt(0).Accounts.ElementAt(0).ExternalAddresses;
            Assert.Equal(externalAddresses.ElementAt(0).Address, walletManager.keysLookup[externalAddresses.ElementAt(0).ScriptPubKey].Address);
            Assert.Equal(externalAddresses.ElementAt(1).Address, walletManager.keysLookup[externalAddresses.ElementAt(1).ScriptPubKey].Address);
            Assert.Equal(externalAddresses.ElementAt(2).Address, walletManager.keysLookup[externalAddresses.ElementAt(2).ScriptPubKey].Address);

            ICollection<HdAddress> internalAddresses = wallet.AccountsRoot.ElementAt(0).Accounts.ElementAt(0).InternalAddresses;
            Assert.Equal(internalAddresses.ElementAt(0).Address, walletManager.keysLookup[internalAddresses.ElementAt(0).ScriptPubKey].Address);
            Assert.Equal(internalAddresses.ElementAt(1).Address, walletManager.keysLookup[internalAddresses.ElementAt(1).ScriptPubKey].Address);
            Assert.Equal(internalAddresses.ElementAt(2).Address, walletManager.keysLookup[internalAddresses.ElementAt(2).ScriptPubKey].Address);
        }

        [Fact]
        public void LoadKeysLookupWithoutWalletsInitializesEmptyDictionary()
        {
            var walletManager = new WalletManager(this.LoggerFactory.Object, Network.Main, new Mock<ConcurrentChain>().Object, NodeSettings.Default(), new Mock<WalletSettings>().Object,
                CreateDataFolder(this), new Mock<IWalletFeePolicy>().Object, new Mock<IAsyncLoopFactory>().Object, new NodeLifetime(), DateTimeProvider.Default, new ScriptAddressReader());

            walletManager.LoadKeysLookupLock();

            Assert.NotNull(walletManager.keysLookup);
            Assert.Empty(walletManager.keysLookup);
        }

        [Fact]
        public void CreateBip44PathWithChangeAddressReturnsPath()
        {
            string result = HdOperations.CreateHdPath((int)CoinType.Stratis, 4, true, 3);

            Assert.Equal("m/44'/105'/4'/1/3", result);
        }

        [Fact]
        public void CreateBip44PathWithoutChangeAddressReturnsPath()
        {
            string result = HdOperations.CreateHdPath((int)CoinType.Stratis, 4, false, 3);

            Assert.Equal("m/44'/105'/4'/0/3", result);
        }

        [Fact]
        public void StopSavesWallets()
        {
            DataFolder dataFolder = CreateDataFolder(this);
            Directory.CreateDirectory(dataFolder.WalletPath);
            Wallet wallet = this.walletFixture.GenerateBlankWallet("wallet1", "test");
            Wallet wallet2 = this.walletFixture.GenerateBlankWallet("wallet2", "test");

            var walletManager = new WalletManager(this.LoggerFactory.Object, Network.Main, new Mock<ConcurrentChain>().Object, NodeSettings.Default(), new Mock<WalletSettings>().Object,
                dataFolder, new Mock<IWalletFeePolicy>().Object, new Mock<IAsyncLoopFactory>().Object, new NodeLifetime(), DateTimeProvider.Default, new ScriptAddressReader());
            walletManager.Wallets.Add(wallet);
            walletManager.Wallets.Add(wallet2);

            Assert.False(File.Exists(Path.Combine(dataFolder.WalletPath + $"/wallet1.wallet.json")));
            Assert.False(File.Exists(Path.Combine(dataFolder.WalletPath + $"/wallet2.wallet.json")));

            walletManager.Stop();

            Assert.True(File.Exists(Path.Combine(dataFolder.WalletPath + $"/wallet1.wallet.json")));
            Assert.True(File.Exists(Path.Combine(dataFolder.WalletPath + $"/wallet2.wallet.json")));

            var resultWallet = JsonConvert.DeserializeObject<Wallet>(File.ReadAllText(Path.Combine(dataFolder.WalletPath + $"/wallet1.wallet.json")));
            Assert.Equal(wallet.Name, resultWallet.Name);
            Assert.Equal(wallet.EncryptedSeed, resultWallet.EncryptedSeed);
            Assert.Equal(wallet.ChainCode, resultWallet.ChainCode);
            Assert.Equal(wallet.Network, resultWallet.Network);
            Assert.Equal(wallet.AccountsRoot.Count, resultWallet.AccountsRoot.Count);

            var resultWallet2 = JsonConvert.DeserializeObject<Wallet>(File.ReadAllText(Path.Combine(dataFolder.WalletPath + $"/wallet2.wallet.json")));
            Assert.Equal(wallet2.Name, resultWallet2.Name);
            Assert.Equal(wallet2.EncryptedSeed, resultWallet2.EncryptedSeed);
            Assert.Equal(wallet2.ChainCode, resultWallet2.ChainCode);
            Assert.Equal(wallet2.Network, resultWallet2.Network);
            Assert.Equal(wallet2.AccountsRoot.Count, resultWallet2.AccountsRoot.Count);
        }

        [Fact]
        public void UpdateLastBlockSyncedHeightWithChainedBlockUpdatesWallets()
        {
            Wallet wallet = this.walletFixture.GenerateBlankWallet("myWallet1", "password");
            Wallet wallet2 = this.walletFixture.GenerateBlankWallet("myWallet2", "password");

            var chain = new ConcurrentChain(wallet.Network);
            ChainedHeader chainedBlock = WalletTestsHelpers.AppendBlock(this.Network, chain.Genesis, chain).ChainedHeader;

            var walletManager = new WalletManager(this.LoggerFactory.Object, Network.Main, chain, NodeSettings.Default(), new Mock<WalletSettings>().Object,
                CreateDataFolder(this), new Mock<IWalletFeePolicy>().Object, new Mock<IAsyncLoopFactory>().Object, new NodeLifetime(), DateTimeProvider.Default, new ScriptAddressReader());
            walletManager.Wallets.Add(wallet);
            walletManager.Wallets.Add(wallet2);
            walletManager.WalletTipHash = new uint256(125125125);

            walletManager.UpdateLastBlockSyncedHeight(chainedBlock);

            Assert.Equal(chainedBlock.HashBlock, walletManager.WalletTipHash);
            foreach (Wallet w in walletManager.Wallets)
            {
                Assert.Equal(chainedBlock.GetLocator().Blocks, w.BlockLocator);
                Assert.Equal(chainedBlock.Height, w.AccountsRoot.ElementAt(0).LastBlockSyncedHeight);
                Assert.Equal(chainedBlock.HashBlock, w.AccountsRoot.ElementAt(0).LastBlockSyncedHash);
            }
        }

        [Fact]
        public void UpdateLastBlockSyncedHeightWithWalletAndChainedBlockUpdatesGivenWallet()
        {
            Wallet wallet = this.walletFixture.GenerateBlankWallet("myWallet1", "password");
            Wallet wallet2 = this.walletFixture.GenerateBlankWallet("myWallet2", "password");

            var chain = new ConcurrentChain(wallet.Network);
            ChainedHeader chainedBlock = WalletTestsHelpers.AppendBlock(this.Network, chain.Genesis, chain).ChainedHeader;

            var walletManager = new WalletManager(this.LoggerFactory.Object, Network.Main, chain, NodeSettings.Default(), new Mock<WalletSettings>().Object,
                CreateDataFolder(this), new Mock<IWalletFeePolicy>().Object, new Mock<IAsyncLoopFactory>().Object, new NodeLifetime(), DateTimeProvider.Default, new ScriptAddressReader());
            walletManager.Wallets.Add(wallet);
            walletManager.Wallets.Add(wallet2);
            walletManager.WalletTipHash = new uint256(125125125);

            walletManager.UpdateLastBlockSyncedHeight(wallet, chainedBlock);

            Assert.Equal(chainedBlock.GetLocator().Blocks, wallet.BlockLocator);
            Assert.Equal(chainedBlock.Height, wallet.AccountsRoot.ElementAt(0).LastBlockSyncedHeight);
            Assert.Equal(chainedBlock.HashBlock, wallet.AccountsRoot.ElementAt(0).LastBlockSyncedHash);
            Assert.NotEqual(chainedBlock.HashBlock, walletManager.WalletTipHash);

            Assert.NotEqual(chainedBlock.GetLocator().Blocks, wallet2.BlockLocator);
            Assert.NotEqual(chainedBlock.Height, wallet2.AccountsRoot.ElementAt(0).LastBlockSyncedHeight);
            Assert.NotEqual(chainedBlock.HashBlock, wallet2.AccountsRoot.ElementAt(0).LastBlockSyncedHash);
        }

        [Fact]
        public void UpdateLastBlockSyncedHeightWithWalletAccountRootOfDifferentCoinTypeDoesNotUpdateLastSyncedInformation()
        {
            Wallet wallet = this.walletFixture.GenerateBlankWallet("myWallet1", "password");
            wallet.AccountsRoot.ElementAt(0).CoinType = CoinType.Stratis;

            var chain = new ConcurrentChain(wallet.Network);
            ChainedHeader chainedBlock = WalletTestsHelpers.AppendBlock(this.Network, chain.Genesis, chain).ChainedHeader;

            var walletManager = new WalletManager(this.LoggerFactory.Object, Network.Main, chain, NodeSettings.Default(), new Mock<WalletSettings>().Object,
                CreateDataFolder(this), new Mock<IWalletFeePolicy>().Object, new Mock<IAsyncLoopFactory>().Object, new NodeLifetime(), DateTimeProvider.Default, new ScriptAddressReader());
            walletManager.Wallets.Add(wallet);
            walletManager.WalletTipHash = new uint256(125125125);

            walletManager.UpdateLastBlockSyncedHeight(wallet, chainedBlock);

            Assert.Equal(chainedBlock.GetLocator().Blocks, wallet.BlockLocator);
            Assert.NotEqual(chainedBlock.Height, wallet.AccountsRoot.ElementAt(0).LastBlockSyncedHeight);
            Assert.NotEqual(chainedBlock.HashBlock, wallet.AccountsRoot.ElementAt(0).LastBlockSyncedHash);
            Assert.NotEqual(chainedBlock.HashBlock, walletManager.WalletTipHash);
        }

        [Fact]
        public void RemoveAllTransactionsInWalletReturnsRemovedTransactionsList()
        {
            // Arrange.
            DataFolder dataFolder = CreateDataFolder(this);

            var walletManager = new WalletManager(this.LoggerFactory.Object, Network.Main, new Mock<ConcurrentChain>().Object, NodeSettings.Default(), new Mock<WalletSettings>().Object,
                dataFolder, new Mock<IWalletFeePolicy>().Object, new Mock<IAsyncLoopFactory>().Object, new NodeLifetime(), DateTimeProvider.Default, new ScriptAddressReader());

            // Generate a wallet with an account and a few transactions.
            Wallet wallet = WalletTestsHelpers.CreateWallet("wallet1");
            walletManager.Wallets.Add(wallet);
            WalletTestsHelpers.AddAddressesToWallet(walletManager, 20);

            HdAccount firstAccount = wallet.AccountsRoot.First().Accounts.First();

            // Add two unconfirmed transactions.
            uint256 trxId = uint256.Parse("d6043add63ec364fcb591cf209285d8e60f1cc06186d4dcbce496cdbb4303400");
            int counter = 0;

            for (int i = 0; i < 3; i++)
            {
                firstAccount.ExternalAddresses.ElementAt(i).Transactions.Add(new TransactionData { Amount = 10, Id = trxId >> counter++ });
                firstAccount.InternalAddresses.ElementAt(i).Transactions.Add(new TransactionData { Amount = 10, Id = trxId >> counter++ });
            }

            // Add two confirmed transactions.
            for (int i = 3; i < 6; i++)
            {
                firstAccount.InternalAddresses.ElementAt(i).Transactions.Add(new TransactionData { Amount = 10, Id = trxId >> counter++ });
                firstAccount.ExternalAddresses.ElementAt(i).Transactions.Add(new TransactionData { Amount = 10, Id = trxId >> counter++ });
            }

            int transactionCount = firstAccount.GetCombinedAddresses().SelectMany(a => a.Transactions).Count();
            Assert.Equal(12, transactionCount);

            // Act.
            HashSet<(uint256, DateTimeOffset)> result = walletManager.RemoveAllTransactions("wallet1");

            // Assert.
            Assert.Empty(firstAccount.GetCombinedAddresses().SelectMany(a => a.Transactions));
            Assert.Equal(12, result.Count);
        }

        [Fact]
        public void RemoveAllTransactionsWhenNoTransactionsArePresentReturnsEmptyList()
        {
            // Arrange.
            DataFolder dataFolder = CreateDataFolder(this);

            var walletManager = new WalletManager(this.LoggerFactory.Object, Network.Main, new Mock<ConcurrentChain>().Object, NodeSettings.Default(), new Mock<WalletSettings>().Object,
                dataFolder, new Mock<IWalletFeePolicy>().Object, new Mock<IAsyncLoopFactory>().Object, new NodeLifetime(), DateTimeProvider.Default, new ScriptAddressReader());

            // Generate a wallet with an account and no transactions.
            Wallet wallet = WalletTestsHelpers.CreateWallet("wallet1");
            walletManager.Wallets.Add(wallet);
            WalletTestsHelpers.AddAddressesToWallet(walletManager, 20);

            HdAccount firstAccount = wallet.AccountsRoot.First().Accounts.First();

            int transactionCount = firstAccount.GetCombinedAddresses().SelectMany(a => a.Transactions).Count();
            Assert.Equal(0, transactionCount);

            // Act.
            HashSet<(uint256, DateTimeOffset)> result = walletManager.RemoveAllTransactions("wallet1");

            // Assert.
            Assert.Empty(firstAccount.GetCombinedAddresses().SelectMany(a => a.Transactions));
            Assert.Empty(result);
        }

        [Fact]
        public void RemoveTransactionsByIdsWhenTransactionsAreUnconfirmedReturnsRemovedTransactionsList()
        {
            // Arrange.
            DataFolder dataFolder = CreateDataFolder(this);

            var walletManager = new WalletManager(this.LoggerFactory.Object, Network.Main, new Mock<ConcurrentChain>().Object, NodeSettings.Default(), new Mock<WalletSettings>().Object,
                dataFolder, new Mock<IWalletFeePolicy>().Object, new Mock<IAsyncLoopFactory>().Object, new NodeLifetime(), DateTimeProvider.Default, new ScriptAddressReader());

            // Generate a wallet with an account and a few transactions.
            Wallet wallet = WalletTestsHelpers.CreateWallet("wallet1");
            walletManager.Wallets.Add(wallet);
            WalletTestsHelpers.AddAddressesToWallet(walletManager, 20);

            HdAccount firstAccount = wallet.AccountsRoot.First().Accounts.First();

            // Add two unconfirmed transactions.
            uint256 trxId = uint256.Parse("d6043add63ec364fcb591cf209285d8e60f1cc06186d4dcbce496cdbb4303400");
            int counter = 0;

            var trxUnconfirmed1 = new TransactionData { Amount = 10, Id = trxId >> counter++ };
            var trxUnconfirmed2 = new TransactionData { Amount = 10, Id = trxId >> counter++ };
            var trxConfirmed1 = new TransactionData { Amount = 10, Id = trxId >> counter++, BlockHeight = 50000 };
            var trxConfirmed2 = new TransactionData { Amount = 10, Id = trxId >> counter++, BlockHeight = 50001 };

            firstAccount.ExternalAddresses.ElementAt(0).Transactions.Add(trxUnconfirmed1);
            firstAccount.ExternalAddresses.ElementAt(1).Transactions.Add(trxConfirmed1);
            firstAccount.InternalAddresses.ElementAt(0).Transactions.Add(trxUnconfirmed2);
            firstAccount.InternalAddresses.ElementAt(1).Transactions.Add(trxConfirmed2);

            int transactionCount = firstAccount.GetCombinedAddresses().SelectMany(a => a.Transactions).Count();
            Assert.Equal(4, transactionCount);

            // Act.
            HashSet<(uint256, DateTimeOffset)> result = walletManager.RemoveTransactionsByIds("wallet1", new[] { trxUnconfirmed1.Id, trxUnconfirmed2.Id, trxConfirmed1.Id, trxConfirmed2.Id });

            // Assert.
            List<TransactionData> remainingTrxs = firstAccount.GetCombinedAddresses().SelectMany(a => a.Transactions).ToList();
            Assert.Equal(2, remainingTrxs.Count());
            Assert.Equal(2, result.Count);
            Assert.Contains((trxUnconfirmed1.Id, trxConfirmed1.CreationTime), result);
            Assert.Contains((trxUnconfirmed2.Id, trxConfirmed2.CreationTime), result);
            Assert.DoesNotContain(trxUnconfirmed1, remainingTrxs);
            Assert.DoesNotContain(trxUnconfirmed2, remainingTrxs);
        }

        [Fact]
        public void RemoveTransactionsByIdsAlsoRemovesUnconfirmedSpendingDetailsTransactions()
        {
            // Arrange.
            DataFolder dataFolder = CreateDataFolder(this);

            var walletManager = new WalletManager(this.LoggerFactory.Object, Network.Main, new Mock<ConcurrentChain>().Object, NodeSettings.Default(), new Mock<WalletSettings>().Object,
                dataFolder, new Mock<IWalletFeePolicy>().Object, new Mock<IAsyncLoopFactory>().Object, new NodeLifetime(), DateTimeProvider.Default, new ScriptAddressReader());

            // Generate a wallet with an account and a few transactions.
            Wallet wallet = WalletTestsHelpers.CreateWallet("wallet1");
            walletManager.Wallets.Add(wallet);
            WalletTestsHelpers.AddAddressesToWallet(walletManager, 20);

            HdAccount firstAccount = wallet.AccountsRoot.First().Accounts.First();

            // Add two unconfirmed transactions.
            uint256 trxId = uint256.Parse("d6043add63ec364fcb591cf209285d8e60f1cc06186d4dcbce496cdbb4303400");
            int counter = 0;

            // Confirmed transaction with confirmed spending.
            var confirmedSpendingDetails = new SpendingDetails { TransactionId = trxId >> counter++, BlockHeight = 500002 };
            var trxConfirmed1 = new TransactionData { Amount = 10, Id = trxId >> counter++, BlockHeight = 50000, SpendingDetails = confirmedSpendingDetails };

            // Confirmed transaction with unconfirmed spending.
            uint256 unconfirmedTransactionId = trxId >> counter++;
            var unconfirmedSpendingDetails1 = new SpendingDetails { TransactionId = unconfirmedTransactionId };
            var trxConfirmed2 = new TransactionData { Amount = 10, Id = trxId >> counter++, BlockHeight = 50001, SpendingDetails = unconfirmedSpendingDetails1 };

            // Unconfirmed transaction.
            var trxUnconfirmed1 = new TransactionData { Amount = 10, Id = unconfirmedTransactionId };

            firstAccount.ExternalAddresses.ElementAt(0).Transactions.Add(trxUnconfirmed1);
            firstAccount.ExternalAddresses.ElementAt(1).Transactions.Add(trxConfirmed1);
            firstAccount.InternalAddresses.ElementAt(1).Transactions.Add(trxConfirmed2);

            int transactionCount = firstAccount.GetCombinedAddresses().SelectMany(a => a.Transactions).Count();
            Assert.Equal(3, transactionCount);

            // Act.
            HashSet<(uint256, DateTimeOffset)> result = walletManager.RemoveTransactionsByIds("wallet1", new[]
            {
                trxConfirmed1.Id, // Shouldn't be removed.
                unconfirmedTransactionId, // A transaction + a spending transaction should be removed.
                trxConfirmed2.Id, // Shouldn't be removed.
                confirmedSpendingDetails.TransactionId, // Shouldn't be removed.
            });

            // Assert.
            List<TransactionData> remainingTrxs = firstAccount.GetCombinedAddresses().SelectMany(a => a.Transactions).ToList();
            Assert.Equal(2, remainingTrxs.Count);
            Assert.Single(result);
            Assert.Contains((unconfirmedTransactionId, trxUnconfirmed1.CreationTime), result);
            Assert.DoesNotContain(trxUnconfirmed1, remainingTrxs);
            Assert.Null(trxConfirmed2.SpendingDetails);
        }

        [Fact]
        public void Start_takes_account_of_address_buffer_even_for_existing_wallets()
        {
            DataFolder dataFolder = CreateDataFolder(this);

            WalletManager walletManager = this.CreateWalletManager(dataFolder, Network.Main);
            walletManager.CreateWallet("test", "mywallet", passphrase: new Mnemonic(Wordlist.English, WordCount.Eighteen).ToString());

            // Default of 20 addresses becuause walletaddressbuffer not set
            HdAccount hdAccount = walletManager.Wallets.Single().AccountsRoot.Single().Accounts.Single();
            Assert.Equal(20, hdAccount.ExternalAddresses.Count);
            Assert.Equal(20, hdAccount.InternalAddresses.Count);

            // Restart with walletaddressbuffer set
            walletManager = this.CreateWalletManager(dataFolder, Network.Main, "-walletaddressbuffer=30");
            walletManager.Start();

            // Addresses populated to fill the buffer set
            hdAccount = walletManager.Wallets.Single().AccountsRoot.Single().Accounts.Single();
            Assert.Equal(30, hdAccount.ExternalAddresses.Count);
            Assert.Equal(30, hdAccount.InternalAddresses.Count);
        }

        [Fact]
        public void Recover_via_xpubkey_can_recover_wallet_without_mnemonic()
        {
            DataFolder dataFolder = CreateDataFolder(this);

            const string stratisAccount0ExtPubKey = "xpub661MyMwAqRbcEgnsMFfhjdrwR52TgicebTrbnttywb9zn3orkrzn6MHJrgBmKrd7MNtS6LAim44a6V2gizt3jYVPHGYq1MzAN849WEyoedJ";
            var walletManager = this.CreateWalletManager(dataFolder, Network.Main);
            walletManager.RecoverWallet("testWallet", ExtPubKey.Parse(stratisAccount0ExtPubKey), 0, DateTime.Now.AddHours(-2));
            
            var wallet = walletManager.LoadWallet("password", "testWallet");

            wallet.IsExtPubKeyWallet.Should().BeTrue();
            wallet.EncryptedSeed.Should().BeNull();
            wallet.ChainCode.Should().BeNull();

            wallet.AccountsRoot.SelectMany(x => x.Accounts).Single().ExtendedPubKey
                .Should().Be(stratisAccount0ExtPubKey);
        }

        [Fact]
        public void AddNewAccount_via_xpubkey_prevents_adding_an_account_as_an_existing_account_index()
        {
            DataFolder dataFolder = CreateDataFolder(this);

            const string stratisAccount0ExtPubKey = "xpub661MyMwAqRbcEgnsMFfhjdrwR52TgicebTrbnttywb9zn3orkrzn6MHJrgBmKrd7MNtS6LAim44a6V2gizt3jYVPHGYq1MzAN849WEyoedJ";
            const string stratisAccount1ExtPubKey = "xpub6DGguHV1FQFPvZ5Xu7VfeENyiySv4R2bdd6VtvwxWGVTVNnHUmphMNgTRkLe8j2JdAv332ogZcyhqSuz1yUPnN4trJ49cFQXmEhwNQHUqk1";
            var walletManager = this.CreateWalletManager(dataFolder, Network.StratisMain);
            var wallet = walletManager.RecoverWallet("wallet1", ExtPubKey.Parse(stratisAccount0ExtPubKey), 0, DateTime.Now.AddHours(-2));

            try
            {
                wallet.AddNewAccount(CoinType.Stratis, ExtPubKey.Parse(stratisAccount1ExtPubKey), 0, DateTime.Now.AddHours(-2));

                Assert.True(false, "should have thrown exception but didn't.");
            }
            catch (WalletException e)
            {
                Assert.Equal("There is already an account in this wallet with index: " + 0, e.Message);
            }
        }

        [Fact]
        public void AddNewAccount_via_xpubkey_prevents_adding_the_same_xpub_key_as_different_account()
        {
            DataFolder dataFolder = CreateDataFolder(this);

            const string stratisAccount0ExtPubKey = "xpub661MyMwAqRbcEgnsMFfhjdrwR52TgicebTrbnttywb9zn3orkrzn6MHJrgBmKrd7MNtS6LAim44a6V2gizt3jYVPHGYq1MzAN849WEyoedJ";
            var walletManager = this.CreateWalletManager(dataFolder, Network.StratisMain);
            var wallet = walletManager.RecoverWallet("wallet1", ExtPubKey.Parse(stratisAccount0ExtPubKey), 0, DateTime.Now.AddHours(-2));

            try
            {
                wallet.AddNewAccount(CoinType.Stratis, ExtPubKey.Parse(stratisAccount0ExtPubKey), 1, DateTime.Now.AddHours(-2));

                Assert.True(false, "should have thrown exception but didn't.");
            }
            catch (WalletException e)
            {
                Assert.Equal("There is already an account in this wallet with this xpubkey: " + stratisAccount0ExtPubKey, e.Message);
            }
        }

        private WalletManager CreateWalletManager(DataFolder dataFolder, Network network, params string[] cmdLineArgs)
        {
            var nodeSettings = new NodeSettings(Network.RegTest, ProtocolVersion.PROTOCOL_VERSION, network.Name, cmdLineArgs);
            var walletSettings = new WalletSettings(nodeSettings);

<<<<<<< HEAD
            return new WalletManager(this.LoggerFactory.Object, network, new ConcurrentChain(network),
                NodeSettings.Default(), walletSettings, dataFolder, new Mock<IWalletFeePolicy>().Object, new Mock<IAsyncLoopFactory>().Object, new NodeLifetime(), DateTimeProvider.Default);
=======
            return new WalletManager(this.LoggerFactory.Object, Network.Main, new ConcurrentChain(Network.Main),
                NodeSettings.Default(), walletSettings, dataFolder, new Mock<IWalletFeePolicy>().Object, new Mock<IAsyncLoopFactory>().Object, new NodeLifetime(), DateTimeProvider.Default, new ScriptAddressReader());
>>>>>>> f6ea0f60
        }

        private (Mnemonic mnemonic, Wallet wallet) CreateWalletOnDiskAndDeleteWallet(DataFolder dataFolder, string password, string passphrase, string walletName, ConcurrentChain chain)
        {
            var walletManager = new WalletManager(this.LoggerFactory.Object, Network.StratisMain, chain, NodeSettings.Default(), new Mock<WalletSettings>().Object,
                dataFolder, new Mock<IWalletFeePolicy>().Object, new Mock<IAsyncLoopFactory>().Object, new NodeLifetime(), DateTimeProvider.Default, new ScriptAddressReader());

            // create the wallet
            Mnemonic mnemonic = walletManager.CreateWallet(password, walletName, passphrase: passphrase);
            Wallet wallet = walletManager.Wallets.ElementAt(0);

            File.Delete(dataFolder.WalletPath + $"/{walletName}.wallet.json");

            return (mnemonic, wallet);
        }
    }

    public class WalletFixture : IDisposable
    {
        private readonly Dictionary<(string, string), Wallet> walletsGenerated;

        public WalletFixture()
        {
            this.walletsGenerated = new Dictionary<(string, string), Wallet>();
        }

        public void Dispose()
        {
        }

        /// <summary>
        /// Creates a new wallet.
        /// </summary>
        /// <remarks>
        /// If it's the first time this wallet is created within this class, it is added to a collection for use by other tests.
        /// If the same parameters have already been used to create a wallet, the wallet will be retrieved from the internal collection and a copy of this wallet will be returned.
        /// </remarks>
        /// <param name="name">The name.</param>
        /// <param name="password">The password.</param>
        /// <returns></returns>
        public Wallet GenerateBlankWallet(string name, string password)
        {
            if (this.walletsGenerated.TryGetValue((name, password), out Wallet existingWallet))
            {
                string serializedExistingWallet = JsonConvert.SerializeObject(existingWallet, Formatting.None);
                return JsonConvert.DeserializeObject<Wallet>(serializedExistingWallet);
            }

            Wallet newWallet = WalletTestsHelpers.GenerateBlankWallet(name, password);
            this.walletsGenerated.Add((name, password), newWallet);

            string serializedNewWallet = JsonConvert.SerializeObject(newWallet, Formatting.None);
            return JsonConvert.DeserializeObject<Wallet>(serializedNewWallet);
        }
    }
}<|MERGE_RESOLUTION|>--- conflicted
+++ resolved
@@ -3245,13 +3245,8 @@
             var nodeSettings = new NodeSettings(Network.RegTest, ProtocolVersion.PROTOCOL_VERSION, network.Name, cmdLineArgs);
             var walletSettings = new WalletSettings(nodeSettings);
 
-<<<<<<< HEAD
             return new WalletManager(this.LoggerFactory.Object, network, new ConcurrentChain(network),
-                NodeSettings.Default(), walletSettings, dataFolder, new Mock<IWalletFeePolicy>().Object, new Mock<IAsyncLoopFactory>().Object, new NodeLifetime(), DateTimeProvider.Default);
-=======
-            return new WalletManager(this.LoggerFactory.Object, Network.Main, new ConcurrentChain(Network.Main),
                 NodeSettings.Default(), walletSettings, dataFolder, new Mock<IWalletFeePolicy>().Object, new Mock<IAsyncLoopFactory>().Object, new NodeLifetime(), DateTimeProvider.Default, new ScriptAddressReader());
->>>>>>> f6ea0f60
         }
 
         private (Mnemonic mnemonic, Wallet wallet) CreateWalletOnDiskAndDeleteWallet(DataFolder dataFolder, string password, string passphrase, string walletName, ConcurrentChain chain)
