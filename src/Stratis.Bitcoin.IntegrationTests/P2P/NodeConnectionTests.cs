﻿using NBitcoin;
using Stratis.Bitcoin.Configuration;
using Stratis.Bitcoin.Configuration.Logging;
using Stratis.Bitcoin.Connection;
using Stratis.Bitcoin.P2P;
using Stratis.Bitcoin.P2P.Peer;
using Stratis.Bitcoin.Utilities;
using Xunit;

namespace Stratis.Bitcoin.IntegrationTests.P2P
{
    public sealed class NodeConnectionTests
    {
        [Fact]
        public void CanDiscoverAndConnectToPeersOnTheNetwork()
        {
            var parameters = new NetworkPeerConnectionParameters();

            var testFolder = TestDirectory.Create("CanDiscoverAndConnectToPeersOnTheNetwork");

            var nodeSettings = new NodeSettings
            {
                DataDir = testFolder.FolderName
            };

            nodeSettings.DataFolder = new DataFolder(nodeSettings);

            var peerAddressManager = new PeerAddressManager(nodeSettings.DataFolder);
            var peerAddressManagerBehaviour = new PeerAddressManagerBehaviour(new DateTimeProvider(), peerAddressManager)
            {
                PeersToDiscover = 3
            };

            parameters.TemplateBehaviors.Add(peerAddressManagerBehaviour);

            var loggerFactory = new ExtendedLoggerFactory();
            loggerFactory.AddConsoleWithFilters();

<<<<<<< HEAD
            INetworkPeerFactory networkPeerFactory = new NetworkPeerFactory(Network.Main, DateTimeProvider.Default, loggerFactory);
            var peerDiscoveryLoop = new PeerDiscoveryLoop(
=======
            var networkPeerFactory = new NetworkPeerFactory(DateTimeProvider.Default, loggerFactory);

            var peerConnectorDiscovery = new PeerConnectorDiscovery(
>>>>>>> 3ce72949
                new AsyncLoopFactory(loggerFactory),
                loggerFactory,
                Network.Main,
                networkPeerFactory,
                new NodeLifetime(),
                nodeSettings,
                peerAddressManager);

            var peerDiscovery = new PeerDiscovery(
                new AsyncLoopFactory(loggerFactory),
                loggerFactory,
                Network.Main,
                networkPeerFactory,
                new NodeLifetime(),
                nodeSettings,
                peerAddressManager);

            IConnectionManager connectionManager = new ConnectionManager(
                new AsyncLoopFactory(loggerFactory),
                new DateTimeProvider(),
                loggerFactory,
                Network.Main,
                networkPeerFactory,
                nodeSettings,
                new NodeLifetime(),
                parameters,
                peerAddressManager,
                new IPeerConnector[] { peerConnectorDiscovery },
                peerDiscovery);

            NetworkPeerConnectionParameters cloned = parameters.Clone();
            cloned.TemplateBehaviors.Add(new ConnectionManagerBehavior(false, connectionManager, loggerFactory));

            peerDiscovery.DiscoverPeers(cloned);

            // Wait until we have discovered 3 peers.
            TestHelper.WaitLoop(() => peerAddressManager.Peers.Count > 3);

            // Wait until at least one successful connection has been made.
            while (true)
            {
                try
                {
                    var peerOne = peerAddressManager.SelectPeerToConnectTo();
                    NetworkPeer node = networkPeerFactory.CreateConnectedNetworkPeer(Network.Main, peerOne, parameters);
                    node.VersionHandshake();
                    node.Disconnect();

                    break;
                }
                catch
                {
                }
            };
        }
    }
}<|MERGE_RESOLUTION|>--- conflicted
+++ resolved
@@ -36,14 +36,9 @@
             var loggerFactory = new ExtendedLoggerFactory();
             loggerFactory.AddConsoleWithFilters();
 
-<<<<<<< HEAD
-            INetworkPeerFactory networkPeerFactory = new NetworkPeerFactory(Network.Main, DateTimeProvider.Default, loggerFactory);
-            var peerDiscoveryLoop = new PeerDiscoveryLoop(
-=======
             var networkPeerFactory = new NetworkPeerFactory(DateTimeProvider.Default, loggerFactory);
 
             var peerConnectorDiscovery = new PeerConnectorDiscovery(
->>>>>>> 3ce72949
                 new AsyncLoopFactory(loggerFactory),
                 loggerFactory,
                 Network.Main,
