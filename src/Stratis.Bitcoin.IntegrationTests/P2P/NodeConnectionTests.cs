--- conflicted
+++ resolved
@@ -84,22 +84,15 @@
             {
                 try
                 {
-<<<<<<< HEAD
-                    var peerOne = peerAddressManager.Selector.SelectPeer();
-                    NetworkPeer node = networkPeerFactory.CreateConnectedNetworkPeer(Network.Main, peerOne.NetworkAddress, parameters);
-                    node.VersionHandshake();
-                    node.Disconnect();
-=======
                     using (CancellationTokenSource cancel = CancellationTokenSource.CreateLinkedTokenSource(parameters.ConnectCancellation))
                     {
                         cancel.CancelAfter((int)TimeSpans.FiveSeconds.TotalMilliseconds);
->>>>>>> 9b154181
 
                         var connectParameters = parameters.Clone();
                         connectParameters.ConnectCancellation = cancel.Token;
 
-                        var peerAddress = peerAddressManager.SelectPeerToConnectTo();
-                        NetworkPeer peer = networkPeerFactory.CreateConnectedNetworkPeer(Network.Main, peerAddress, connectParameters);
+                        var peerAddress = peerAddressManager.Selector.SelectPeer();
+                        NetworkPeer peer = networkPeerFactory.CreateConnectedNetworkPeer(Network.Main, peerAddress.NetworkAddress, connectParameters);
                         peer.VersionHandshake();
                         peer.Disconnect();
 
