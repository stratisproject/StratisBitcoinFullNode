﻿using NBitcoin;
using Stratis.Bitcoin.Configuration;
using Stratis.Bitcoin.Configuration.Logging;
using Stratis.Bitcoin.Connection;
using Stratis.Bitcoin.P2P;
using Stratis.Bitcoin.P2P.Peer;
using Stratis.Bitcoin.Utilities;
using Xunit;

namespace Stratis.Bitcoin.IntegrationTests.P2P
{
    public sealed class NodeConnectionTests
    {
        [Fact]
        public void CanDiscoverAndConnectToPeersOnTheNetwork()
        {
            var parameters = new NetworkPeerConnectionParameters();

            var testFolder = TestDirectory.Create("CanDiscoverAndConnectToPeersOnTheNetwork");

            var nodeSettings = new NodeSettings
            {
                DataDir = testFolder.FolderName
            };

            nodeSettings.DataFolder = new DataFolder(nodeSettings);

            var peerAddressManager = new PeerAddressManager(nodeSettings.DataFolder);
            var peerAddressManagerBehaviour = new PeerAddressManagerBehaviour(new DateTimeProvider(), peerAddressManager)
            {
                PeersToDiscover = 3
            };

            parameters.TemplateBehaviors.Add(peerAddressManagerBehaviour);

            var loggerFactory = new ExtendedLoggerFactory();
            loggerFactory.AddConsoleWithFilters();

            var networkPeerFactory = new NetworkPeerFactory(DateTimeProvider.Default, loggerFactory);

            var peerConnectorDiscovery = new PeerConnectorDiscovery(
                new AsyncLoopFactory(loggerFactory),
                loggerFactory,
                Network.Main,
                networkPeerFactory,
                new NodeLifetime(),
                nodeSettings,
                peerAddressManager);

            var peerDiscovery = new PeerDiscovery(
                new AsyncLoopFactory(loggerFactory),
                loggerFactory,
                Network.Main,
                networkPeerFactory,
                new NodeLifetime(),
                nodeSettings,
                peerAddressManager);

            IConnectionManager connectionManager = new ConnectionManager(
                new AsyncLoopFactory(loggerFactory),
                new DateTimeProvider(),
                loggerFactory,
                Network.Main,
                networkPeerFactory,
                nodeSettings,
                new NodeLifetime(),
                parameters,
                peerAddressManager,
                new IPeerConnector[] { peerConnectorDiscovery },
                peerDiscovery);

            NetworkPeerConnectionParameters cloned = parameters.Clone();
            cloned.TemplateBehaviors.Add(new ConnectionManagerBehavior(false, connectionManager, loggerFactory));

            peerDiscovery.DiscoverPeers(cloned);

            // Wait until we have discovered 3 peers.
            TestHelper.WaitLoop(() => peerAddressManager.Peers.Count > 3);

            // Wait until at least one successful connection has been made.
            while (true)
            {
                try
                {
<<<<<<< HEAD
                    var peerOne = addressManager.Selector.SelectPeer();
                    NetworkPeer node = networkPeerFactory.CreateConnectedNetworkPeer(Network.Main, peerOne.NetworkAddress, parameters);
=======
                    var peerOne = peerAddressManager.SelectPeerToConnectTo();
                    NetworkPeer node = networkPeerFactory.CreateConnectedNetworkPeer(Network.Main, peerOne, parameters);
>>>>>>> 3ce72949
                    node.VersionHandshake();
                    node.Disconnect();

                    break;
                }
                catch
                {
                }
            };
        }
    }
}<|MERGE_RESOLUTION|>--- conflicted
+++ resolved
@@ -82,15 +82,10 @@
             {
                 try
                 {
-<<<<<<< HEAD
-                    var peerOne = addressManager.Selector.SelectPeer();
-                    NetworkPeer node = networkPeerFactory.CreateConnectedNetworkPeer(Network.Main, peerOne.NetworkAddress, parameters);
-=======
-                    var peerOne = peerAddressManager.SelectPeerToConnectTo();
-                    NetworkPeer node = networkPeerFactory.CreateConnectedNetworkPeer(Network.Main, peerOne, parameters);
->>>>>>> 3ce72949
-                    node.VersionHandshake();
-                    node.Disconnect();
+                    var peerAddress = peerAddressManager.Selector.SelectPeer();
+                    NetworkPeer peer = networkPeerFactory.CreateConnectedNetworkPeer(Network.Main, peerAddress.NetworkAddress, parameters);
+                    peer.VersionHandshake();
+                    peer.Disconnect();
 
                     break;
                 }
