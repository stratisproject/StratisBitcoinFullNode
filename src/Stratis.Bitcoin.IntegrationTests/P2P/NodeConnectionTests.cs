--- conflicted
+++ resolved
@@ -83,17 +83,10 @@
             {
                 try
                 {
-<<<<<<< HEAD
                     var peerOne = addressManager.SelectPeerToConnectTo();
                     NetworkPeer peer = await networkPeerFactory.CreateConnectedNetworkPeerAsync(Network.Main, peerOne, parameters);
                     await peer.VersionHandshakeAsync();
                     peer.Disconnect();
-=======
-                    var peerOne = peerAddressManager.SelectPeerToConnectTo();
-                    NetworkPeer node = networkPeerFactory.CreateConnectedNetworkPeer(Network.Main, peerOne, parameters);
-                    node.VersionHandshake();
-                    node.Disconnect();
->>>>>>> f1e45b88
 
                     break;
                 }
