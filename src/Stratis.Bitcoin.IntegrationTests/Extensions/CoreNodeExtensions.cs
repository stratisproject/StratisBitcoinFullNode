﻿using System.Linq;
using NBitcoin;
<<<<<<< HEAD
using Stratis.Bitcoin.Features.Consensus.Rules;
using Stratis.Bitcoin.Features.Consensus.Rules.CommonRules;
=======
using Stratis.Bitcoin.Features.Consensus.Interfaces;
>>>>>>> f384ff10
using Stratis.Bitcoin.Features.Wallet;
using Stratis.Bitcoin.IntegrationTests.EnvironmentMockUpHelpers;

namespace Stratis.Bitcoin.IntegrationTests
{
    public static class CoreNodeExtensions
    {
        public static Money GetProofOfWorkRewardForMinedBlocks(this CoreNode node, int numberOfBlocks)
        {
<<<<<<< HEAD
            var coinviewRule = node.FullNode.NodeService<IConsensusRules>().GetRule<PowCoinviewRule>();

            int startBlock = node.FullNode.Chain.Height - numberOfBlocks + 1;

            return Enumerable.Range(startBlock, numberOfBlocks)
                .Sum(p => coinviewRule.GetProofOfWorkReward(p));
=======
            var powValidator = node.FullNode.NodeService<IPowConsensusValidator>();

            var startBlock = node.FullNode.Chain.Height - numberOfBlocks + 1;

            var totalReward = Enumerable.Range(startBlock, numberOfBlocks).Sum(p => powValidator.GetProofOfWorkReward(p));

            return totalReward;
>>>>>>> f384ff10
        }


        public static Money WalletBalance(this CoreNode node, string walletName)
        {
            return node.FullNode.WalletManager().GetSpendableTransactionsInWallet(walletName).Sum(s => s.Transaction.Amount);
        }

        public static int? WalletHeight(this CoreNode node, string walletName)
        {
            return node.FullNode.WalletManager().GetSpendableTransactionsInWallet(walletName).First().Transaction.BlockHeight;
        }

        public static int WalletSpendableTransactionCount(this CoreNode node, string walletName)
        {
            return node.FullNode.WalletManager().GetSpendableTransactionsInWallet(walletName).Count();
        }

        public static Money GetFee(this CoreNode node, TransactionBuildContext transactionBuildContext)
        {
            return node.FullNode.WalletTransactionHandler().EstimateFee(transactionBuildContext);
        }
    }
}<|MERGE_RESOLUTION|>--- conflicted
+++ resolved
@@ -1,11 +1,7 @@
 ﻿using System.Linq;
 using NBitcoin;
-<<<<<<< HEAD
 using Stratis.Bitcoin.Features.Consensus.Rules;
 using Stratis.Bitcoin.Features.Consensus.Rules.CommonRules;
-=======
-using Stratis.Bitcoin.Features.Consensus.Interfaces;
->>>>>>> f384ff10
 using Stratis.Bitcoin.Features.Wallet;
 using Stratis.Bitcoin.IntegrationTests.EnvironmentMockUpHelpers;
 
@@ -15,22 +11,12 @@
     {
         public static Money GetProofOfWorkRewardForMinedBlocks(this CoreNode node, int numberOfBlocks)
         {
-<<<<<<< HEAD
             var coinviewRule = node.FullNode.NodeService<IConsensusRules>().GetRule<PowCoinviewRule>();
 
             int startBlock = node.FullNode.Chain.Height - numberOfBlocks + 1;
 
             return Enumerable.Range(startBlock, numberOfBlocks)
                 .Sum(p => coinviewRule.GetProofOfWorkReward(p));
-=======
-            var powValidator = node.FullNode.NodeService<IPowConsensusValidator>();
-
-            var startBlock = node.FullNode.Chain.Height - numberOfBlocks + 1;
-
-            var totalReward = Enumerable.Range(startBlock, numberOfBlocks).Sum(p => powValidator.GetProofOfWorkReward(p));
-
-            return totalReward;
->>>>>>> f384ff10
         }
 
 
