--- conflicted
+++ resolved
@@ -51,13 +51,8 @@
         {
             using (NodeBuilder builder = NodeBuilder.Create(this))
             {
-<<<<<<< HEAD
-                CoreNode node1 = builder.CreateStratisPowNode(this.regTest).WithDummyWallet().NotInIBD().Start();
-                CoreNode node2 = builder.CreateStratisPowNode(this.regTest).WithDummyWallet().NotInIBD().Start();
-=======
                 CoreNode node1 = builder.CreateStratisPowNode(this.regTest).WithDummyWallet().Start();
                 CoreNode node2 = builder.CreateStratisPowNode(this.regTest).WithDummyWallet().Start();
->>>>>>> 68240305
 
                 TestHelper.MineBlocks(node1, 5);
 
