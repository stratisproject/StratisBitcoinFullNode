--- conflicted
+++ resolved
@@ -46,16 +46,10 @@
   </ItemGroup>
 
   <ItemGroup>
-<<<<<<< HEAD
     <PackageReference Include="FluentAssertions" Version="5.2.0" />
-    <PackageReference Include="Microsoft.NET.Test.Sdk" Version="15.3.0" />
-    <PackageReference Include="xunit" Version="2.3.0" />
-    <PackageReference Include="xunit.runner.visualstudio" Version="2.3.0" />
-=======
     <PackageReference Include="Microsoft.NET.Test.Sdk" Version="15.5.0" />
     <PackageReference Include="xunit" Version="2.3.1" />
     <PackageReference Include="xunit.runner.visualstudio" Version="2.3.1" />
->>>>>>> 3a92f724
   </ItemGroup>
 
   <ItemGroup>
