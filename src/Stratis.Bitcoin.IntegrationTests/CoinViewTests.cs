﻿using System;
using System.Linq;
using DBreeze.DataTypes;
using Microsoft.Extensions.Logging;
using NBitcoin;
using NBitcoin.BitcoinCore;
using NBitcoin.Crypto;
using NBitcoin.DataEncoders;
using Stratis.Bitcoin.Base;
using Stratis.Bitcoin.Base.Deployments;
using Stratis.Bitcoin.Consensus;
using Stratis.Bitcoin.Consensus.Rules;
using Stratis.Bitcoin.Features.Consensus;
using Stratis.Bitcoin.Features.Consensus.CoinViews;
using Stratis.Bitcoin.Features.Consensus.Rules.CommonRules;
using Stratis.Bitcoin.IntegrationTests.Common;
using Stratis.Bitcoin.IntegrationTests.Common.EnvironmentMockUpHelpers;
using Stratis.Bitcoin.Tests.Common;
using Stratis.Bitcoin.Utilities;
using Xunit;
using static NBitcoin.Transaction;

namespace Stratis.Bitcoin.IntegrationTests
{
    public class CoinViewTests
    {
        protected readonly ILoggerFactory loggerFactory;
        private readonly Network network;
        private readonly Network regTest;
        private readonly DBreezeSerializer dbreezeSerializer;

        /// <summary>
        /// Initializes logger factory for tests in this class.
        /// </summary>
        public CoinViewTests()
        {
            this.loggerFactory = new LoggerFactory();
            this.network = KnownNetworks.Main;
            this.regTest = KnownNetworks.RegTest;
            this.dbreezeSerializer = new DBreezeSerializer();
            this.dbreezeSerializer.Initialize(this.network);
        }

        [Fact]
        public void TestDBreezeSerialization()
        {
            using (NodeContext ctx = NodeContext.Create(this))
            {
                Block genesis = ctx.Network.GetGenesis();
                var genesisChainedHeader = new ChainedHeader(genesis.Header, ctx.Network.GenesisHash, 0);
                ChainedHeader chained = this.MakeNext(genesisChainedHeader, ctx.Network);
                ctx.PersistentCoinView.SaveChangesAsync(new UnspentOutputs[] { new UnspentOutputs(genesis.Transactions[0].GetHash(), new Coins(genesis.Transactions[0], 0)) }, null, genesisChainedHeader.HashBlock, chained.HashBlock).Wait();
                Assert.NotNull(ctx.PersistentCoinView.FetchCoinsAsync(new[] { genesis.Transactions[0].GetHash() }).Result.UnspentOutputs[0]);
                Assert.Null(ctx.PersistentCoinView.FetchCoinsAsync(new[] { new uint256() }).Result.UnspentOutputs[0]);

                ChainedHeader previous = chained;
                chained = this.MakeNext(this.MakeNext(genesisChainedHeader, ctx.Network), ctx.Network);
                chained = this.MakeNext(this.MakeNext(genesisChainedHeader, ctx.Network), ctx.Network);
                ctx.PersistentCoinView.SaveChangesAsync(new UnspentOutputs[0], null, previous.HashBlock, chained.HashBlock).Wait();
                Assert.Equal(chained.HashBlock, ctx.PersistentCoinView.GetTipHashAsync().GetAwaiter().GetResult());
                ctx.ReloadPersistentCoinView();
                Assert.Equal(chained.HashBlock, ctx.PersistentCoinView.GetTipHashAsync().GetAwaiter().GetResult());
                Assert.NotNull(ctx.PersistentCoinView.FetchCoinsAsync(new[] { genesis.Transactions[0].GetHash() }).Result.UnspentOutputs[0]);
                Assert.Null(ctx.PersistentCoinView.FetchCoinsAsync(new[] { new uint256() }).Result.UnspentOutputs[0]);
            }
        }

        [Fact]
        public void TestCacheCoinView()
        {
            using (NodeContext ctx = NodeContext.Create(this))
            {
                Block genesis = ctx.Network.GetGenesis();
                var genesisChainedHeader = new ChainedHeader(genesis.Header, ctx.Network.GenesisHash, 0);
                ChainedHeader chained = this.MakeNext(genesisChainedHeader, ctx.Network);
                var cacheCoinView = new CachedCoinView(ctx.PersistentCoinView, DateTimeProvider.Default, this.loggerFactory);

                cacheCoinView.SaveChangesAsync(new UnspentOutputs[] { new UnspentOutputs(genesis.Transactions[0].GetHash(), new Coins(genesis.Transactions[0], 0)) }, null, genesisChainedHeader.HashBlock, chained.HashBlock).Wait();
                Assert.NotNull(cacheCoinView.FetchCoinsAsync(new[] { genesis.Transactions[0].GetHash() }).Result.UnspentOutputs[0]);
                Assert.Null(cacheCoinView.FetchCoinsAsync(new[] { new uint256() }).Result.UnspentOutputs[0]);
                Assert.Equal(chained.HashBlock, cacheCoinView.GetTipHashAsync().Result);

                Assert.Null(ctx.PersistentCoinView.FetchCoinsAsync(new[] { genesis.Transactions[0].GetHash() }).Result.UnspentOutputs[0]);
                Assert.Equal(chained.Previous.HashBlock, ctx.PersistentCoinView.GetTipHashAsync().Result);
                cacheCoinView.FlushAsync().GetAwaiter().GetResult();
                Assert.NotNull(ctx.PersistentCoinView.FetchCoinsAsync(new[] { genesis.Transactions[0].GetHash() }).Result.UnspentOutputs[0]);
                Assert.Equal(chained.HashBlock, ctx.PersistentCoinView.GetTipHashAsync().Result);
                //Assert.Null(ctx.PersistentCoinView.FetchCoinsAsync(new[] { new uint256() }).Result.UnspentOutputs[0]);

                //var previous = chained;
                //chained = MakeNext(MakeNext(genesisChainedBlock));
                //chained = MakeNext(MakeNext(genesisChainedBlock));
                //ctx.PersistentCoinView.SaveChangesAsync(new UnspentOutputs[0], previous.HashBlock, chained.HashBlock).Wait();
                //Assert.Equal(chained.HashBlock, ctx.PersistentCoinView.GetTipHashAsync().GetAwaiter().GetResult());
                //ctx.ReloadPersistentCoinView();
                //Assert.Equal(chained.HashBlock, ctx.PersistentCoinView.GetTipHashAsync().GetAwaiter().GetResult());
                //Assert.NotNull(ctx.PersistentCoinView.FetchCoinsAsync(new[] { genesis.Transactions[0].GetHash() }).Result.UnspentOutputs[0]);
                //Assert.Null(ctx.PersistentCoinView.FetchCoinsAsync(new[] { new uint256() }).Result.UnspentOutputs[0]);
            }
        }

        [Fact]
        public void CanRewind()
        {
            using (NodeContext ctx = NodeContext.Create(this))
            {
                var cacheCoinView = new CachedCoinView(ctx.PersistentCoinView, DateTimeProvider.Default, this.loggerFactory);
                var tester = new CoinViewTester(cacheCoinView);

                Coin[] coins = tester.CreateCoins(5);
                Coin[] coin = tester.CreateCoins(1);

                // 1
                uint256 h1 = tester.NewBlock();
                cacheCoinView.FlushAsync().Wait();
                Assert.True(tester.Exists(coins[2]));
                Assert.True(tester.Exists(coin[0]));

                tester.Spend(coins[2]);
                tester.Spend(coin[0]);
                //2
                tester.NewBlock();
                //3
                tester.NewBlock();
                //4
                Coin[] coin2 = tester.CreateCoins(1);
                tester.NewBlock();
                Assert.True(tester.Exists(coins[0]));
                Assert.True(tester.Exists(coin2[0]));
                Assert.False(tester.Exists(coins[2]));
                Assert.False(tester.Exists(coin[0]));
                //1
                tester.Rewind();
                Assert.False(tester.Exists(coin2[0]));
                Assert.True(tester.Exists(coins[2]));
                Assert.True(tester.Exists(coin[0]));

                tester.Spend(coins[2]);
                tester.Spend(coin[0]);
                //2
                uint256 h2 = tester.NewBlock();
                cacheCoinView.FlushAsync().Wait();
                Assert.False(tester.Exists(coins[2]));
                Assert.False(tester.Exists(coin[0]));

                //1
                Assert.True(h1 == tester.Rewind());
                Assert.True(tester.Exists(coins[2]));
                Assert.True(tester.Exists(coin[0]));

                Coin[] coins2 = tester.CreateCoins(7);
                tester.Spend(coins2[0]);
                coin2 = tester.CreateCoins(1);
                tester.Spend(coin2[0]);
                //2
                tester.NewBlock();
                Assert.True(tester.Exists(coins2[1]));
                Assert.False(tester.Exists(coins2[0]));
                cacheCoinView.FlushAsync().Wait();
                //3
                tester.NewBlock();
                //2
                tester.Rewind();
                Assert.True(tester.Exists(coins2[1]));
                Assert.False(tester.Exists(coins2[0]));
                Assert.False(tester.Exists(coin2[0]));
                Assert.True(tester.Exists(coins[2]));
                Assert.True(tester.Exists(coin[0]));
            }
        }

        [Fact]
        public void CanHandleReorgs()
        {
            using (NodeBuilder builder = NodeBuilder.Create(this))
            {
                CoreNode stratisNode = builder.CreateStratisPowNode();
                CoreNode coreNode1 = builder.CreateBitcoinCoreNode();
                CoreNode coreNode2 = builder.CreateBitcoinCoreNode();
                builder.StartAll();

                //Core1 discovers 10 blocks, sends to stratis
                Block tip = coreNode1.FindBlock(10).Last();
                stratisNode.CreateRPCClient().AddNode(coreNode1.Endpoint, true);
                TestHelper.WaitLoop(() => stratisNode.CreateRPCClient().GetBestBlockHash() == coreNode1.CreateRPCClient().GetBestBlockHash());
                stratisNode.CreateRPCClient().RemoveNode(coreNode1.Endpoint);

                //Core2 discovers 20 blocks, sends to stratis
                tip = coreNode2.FindBlock(20).Last();
                stratisNode.CreateRPCClient().AddNode(coreNode2.Endpoint, true);
                TestHelper.WaitLoop(() => stratisNode.CreateRPCClient().GetBestBlockHash() == coreNode2.CreateRPCClient().GetBestBlockHash());
                stratisNode.CreateRPCClient().RemoveNode(coreNode2.Endpoint);
                ((CachedCoinView)stratisNode.FullNode.CoinView()).FlushAsync().Wait();

                //Core1 discovers 30 blocks, sends to stratis
                tip = coreNode1.FindBlock(30).Last();
                stratisNode.CreateRPCClient().AddNode(coreNode1.Endpoint, true);
                TestHelper.WaitLoop(() => stratisNode.CreateRPCClient().GetBestBlockHash() == coreNode1.CreateRPCClient().GetBestBlockHash());
                stratisNode.CreateRPCClient().RemoveNode(coreNode1.Endpoint);

                //Core2 discovers 50 blocks, sends to stratis
                tip = coreNode2.FindBlock(50).Last();
                stratisNode.CreateRPCClient().AddNode(coreNode2.Endpoint, true);
                TestHelper.WaitLoop(() => stratisNode.CreateRPCClient().GetBestBlockHash() == coreNode2.CreateRPCClient().GetBestBlockHash());
                stratisNode.CreateRPCClient().RemoveNode(coreNode2.Endpoint);
                ((CachedCoinView)stratisNode.FullNode.CoinView()).FlushAsync().Wait();

                TestHelper.WaitLoop(() => stratisNode.CreateRPCClient().GetBestBlockHash() == coreNode2.CreateRPCClient().GetBestBlockHash());
            }
        }

        [Fact]
        public void TestDBreezeInsertOrder()
        {
            using (NodeContext ctx = NodeContext.Create(this))
            {
                using (var engine = new DBreeze.DBreezeEngine(ctx.FolderName + "/2"))
                {
                    var data = new[]
                    {
                        new uint256(3),
                        new uint256(2),
                        new uint256(2439425),
                        new uint256(5),
                        new uint256(243945),
                        new uint256(10),
                        new uint256(Hashes.Hash256(new byte[0])),
                        new uint256(Hashes.Hash256(new byte[] {1})),
                        new uint256(Hashes.Hash256(new byte[] {2})),
                    };
                    Array.Sort(data, new UInt256Comparer());

                    using (DBreeze.Transactions.Transaction tx = engine.GetTransaction())
                    {
                        foreach (uint256 d in data)
                            tx.Insert("Table", d.ToBytes(false), d.ToBytes());
                        tx.Commit();
                    }

                    var data2 = new uint256[data.Length];
                    using (DBreeze.Transactions.Transaction tx = engine.GetTransaction())
                    {
                        int i = 0;
                        foreach (Row<byte[], byte[]> row in tx.SelectForward<byte[], byte[]>("Table"))
                        {
                            data2[i++] = new uint256(row.Key, false);
                        }
                    }

                    Assert.True(data.SequenceEqual(data2));
                }
            }
        }

        private ChainedHeader MakeNext(ChainedHeader previous, Network network)
        {
            BlockHeader header = BlockHeader.Load(previous.Header.ToBytes(network.Consensus.ConsensusFactory), network);
            header.HashPrevBlock = previous.HashBlock;
            return new ChainedHeader(header, header.GetHash(), previous);
        }

        [Fact]
        public void CanSaveChainIncrementally()
        {
            using (var repo = new ChainRepository(TestBase.CreateTestDir(this), this.loggerFactory))
            {
                var chain = new ConcurrentChain(this.regTest);
                repo.LoadAsync(chain).GetAwaiter().GetResult();
                Assert.True(chain.Tip == chain.Genesis);
                chain = new ConcurrentChain(this.regTest);
                ChainedHeader tip = this.AppendBlock(chain);
                repo.SaveAsync(chain).GetAwaiter().GetResult();
                var newChain = new ConcurrentChain(this.regTest);
                repo.LoadAsync(newChain).GetAwaiter().GetResult();
                Assert.Equal(tip, newChain.Tip);
                tip = this.AppendBlock(chain);
                repo.SaveAsync(chain).GetAwaiter().GetResult();
                newChain = new ConcurrentChain(this.regTest);
                repo.LoadAsync(newChain).GetAwaiter().GetResult();
                Assert.Equal(tip, newChain.Tip);
            }
        }

        public ChainedHeader AppendBlock(ChainedHeader previous, params ConcurrentChain[] chains)
        {
            ChainedHeader last = null;
            uint nonce = RandomUtils.GetUInt32();
            foreach (ConcurrentChain chain in chains)
            {
                Block block = this.network.CreateBlock();
                block.AddTransaction(this.network.CreateTransaction());
                block.UpdateMerkleRoot();
                block.Header.HashPrevBlock = previous == null ? chain.Tip.HashBlock : previous.HashBlock;
                block.Header.Nonce = nonce;
                if (!chain.TrySetTip(block.Header, out last))
                    throw new InvalidOperationException("Previous not existing");
            }
            return last;
        }

        private ChainedHeader AppendBlock(params ConcurrentChain[] chains)
        {
            ChainedHeader index = null;
            return this.AppendBlock(index, chains);
        }

        [Fact]
        public void CanCheckBlockWithWitness()
        {
            Block block = Block.Load(Encoders.Hex.DecodeData("000000202f6f6a130549473222411b5c6f54150d63b32aadf10e57f7d563cfc7010000001e28204471ef9ef11acd73543894a96a3044932b85e99889e731322a8ec28a9f9ae9fc56ffff011d0011b40202010000000001010000000000000000000000000000000000000000000000000000000000000000ffffffff2c028027266a24aa21a9ed09154465f26a2a4144739eba3e83b3e9ae6a1f69566eae7dc3747d48f1183779010effffffff0250b5062a0100000023210263ed47e995cbbf1bc560101e3b76c6bdb1b094a185450cea533781ce598ff2b6ac0000000000000000266a24aa21a9ed09154465f26a2a4144739eba3e83b3e9ae6a1f69566eae7dc3747d48f1183779012000000000000000000000000000000000000000000000000000000000000000000000000001000000000101cecd90cd38ac6858c47f2fe9f28145d6e18f9c5abc7ef1a41e2f19e6fe0362580100000000ffffffff0130b48d06000000001976a91405481b7f1d90c5a167a15b00e8af76eb6984ea5988ac0247304402206104c335e4adbb920184957f9f710b09de17d015329fde6807b9d321fd2142db02200b24ad996b4aa4ff103000348b5ad690abfd9fddae546af9e568394ed4a83113012103a65786c1a48d4167aca08cf6eb8eed081e13f45c02dc6000fd8f3bb16242579a00000000"), this.network);

            var consensusFlags = new DeploymentFlags
            {
                ScriptFlags = ScriptVerify.Witness | ScriptVerify.P2SH | ScriptVerify.Standard,
                LockTimeFlags = LockTimeFlags.MedianTimePast,
                EnforceBIP34 = true
            };

            var context = new RuleContext
            {
                ConsensusTipHeight = 10111,
                Time = DateTimeOffset.UtcNow,
                ValidationContext = new ValidationContext { Block = block },
                Flags = consensusFlags,
            };

<<<<<<< HEAD
            Network.Main.Consensus.Options = new ConsensusOptions();
            context.Consensus = Network.Main.Consensus;
            new WitnessCommitmentsRule().RunAsync(context).GetAwaiter().GetResult();

            var rule = new CheckPowTransactionRule();
            var options = Network.Main.Consensus.Options;
=======
            this.network.Consensus.Options = new ConsensusOptions();
            context.Consensus = this.network.Consensus;
            new WitnessCommitmentsRule().RunAsync(context).GetAwaiter().GetResult();

            var rule = new CheckPowTransactionRule();
            var options = this.network.Consensus.Options;
>>>>>>> 67180ab3
            foreach (Transaction tx in block.Transactions)
                rule.CheckTransaction(this.network, options, tx);
        }
    }
}<|MERGE_RESOLUTION|>--- conflicted
+++ resolved
@@ -324,21 +324,12 @@
                 Flags = consensusFlags,
             };
 
-<<<<<<< HEAD
-            Network.Main.Consensus.Options = new ConsensusOptions();
-            context.Consensus = Network.Main.Consensus;
-            new WitnessCommitmentsRule().RunAsync(context).GetAwaiter().GetResult();
-
-            var rule = new CheckPowTransactionRule();
-            var options = Network.Main.Consensus.Options;
-=======
             this.network.Consensus.Options = new ConsensusOptions();
             context.Consensus = this.network.Consensus;
             new WitnessCommitmentsRule().RunAsync(context).GetAwaiter().GetResult();
 
             var rule = new CheckPowTransactionRule();
             var options = this.network.Consensus.Options;
->>>>>>> 67180ab3
             foreach (Transaction tx in block.Transactions)
                 rule.CheckTransaction(this.network, options, tx);
         }
