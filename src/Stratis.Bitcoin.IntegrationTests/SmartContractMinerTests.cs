--- conflicted
+++ resolved
@@ -280,17 +280,10 @@
             var smartContractCarrier = SmartContractCarrier.CreateContract(1, GetFileDllHelper.GetAssemblyBytesFromFile("SmartContracts/Token.cs"), gasPrice, gasLimit);
             Transaction tx = AddTransactionToMempool(context, smartContractCarrier, context.txFirst[0].GetHash(), 5000000000L - gasBudget, gasBudget);
             BlockTemplate pblocktemplate = await BuildBlockAsync(context);
-<<<<<<< HEAD
-            uint160 newContractAddressUint160 = tx.GetNewContractAddress();
-            byte[] ownerFromStorage = context.state.GetStorageValue(newContractAddressUint160, Encoding.UTF8.GetBytes("Owner"));
-            Assert.Equal(ownerFromStorage, context.coinbaseAddress.ToBytes());
-            Assert.NotNull(context.state.GetCode(newContractAddressUint160));
-=======
             uint160 newContractAddress = tx.GetNewContractAddress();
             byte[] ownerFromStorage = context.stateRoot.GetStorageValue(newContractAddress, Encoding.UTF8.GetBytes("Owner"));
             Assert.Equal(ownerFromStorage, context.coinbaseAddress.ToBytes());
             Assert.NotNull(context.stateRoot.GetCode(newContractAddress));
->>>>>>> 994537d5
             Assert.True(pblocktemplate.Block.Transactions[0].Outputs[1].Value > 0); // gas refund
         }
 
