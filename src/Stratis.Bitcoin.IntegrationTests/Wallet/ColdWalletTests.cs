--- conflicted
+++ resolved
@@ -90,12 +90,8 @@
                  .MockIBD();
             });
 
-<<<<<<< HEAD
-            return nodeBuilder.CreateCustomNode(buildAction, KnownNetworks.StratisRegTest,
+            return nodeBuilder.CreateCustomNode(buildAction, network,
                 ProtocolVersion.PROVEN_HEADER_VERSION, configParameters: extraParams);
-=======
-            return nodeBuilder.CreateCustomNode(buildAction, network, ProtocolVersion.ALT_PROTOCOL_VERSION, configParameters: extraParams);
->>>>>>> b05c4941
         }
 
         /// <summary>
