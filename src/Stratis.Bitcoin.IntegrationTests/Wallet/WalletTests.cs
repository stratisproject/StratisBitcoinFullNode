--- conflicted
+++ resolved
@@ -21,15 +21,11 @@
         {
             using (NodeBuilder builder = NodeBuilder.Create(this))
             {
-<<<<<<< HEAD
+
                 var stratisSender = builder.CreateStratisPowNode();
                 InitializeFeeData(stratisSender.DataFolder);
                 var stratisReceiver = builder.CreateStratisPowNode();
                 InitializeFeeData(stratisReceiver.DataFolder);
-=======
-                CoreNode stratisSender = builder.CreateStratisPowNode();
-                CoreNode stratisReceiver = builder.CreateStratisPowNode();
->>>>>>> 3ceee352
 
                 builder.StartAll();
                 stratisSender.NotInIBD();
