﻿using System.Collections.Generic;
using System.Linq;
using FluentAssertions;
using NBitcoin;
using Stratis.Bitcoin.Features.MemoryPool;
using Stratis.Bitcoin.Features.Wallet;
using Stratis.Bitcoin.Features.Wallet.Controllers;
using Stratis.Bitcoin.Features.Wallet.Models;
using Stratis.Bitcoin.IntegrationTests.Common;
using Stratis.Bitcoin.IntegrationTests.Common.EnvironmentMockUpHelpers;
using Stratis.Bitcoin.Tests.Common.TestFramework;
using Stratis.Bitcoin.Utilities.JsonErrors;
using Xunit.Abstractions;

namespace Stratis.Bitcoin.IntegrationTests.Wallet
{
    public partial class SendingTransactionWithDoubleSpend : BddSpecification
    {
        private NodeBuilder builder;
        private CoreNode stratisSender;
        private CoreNode stratisReceiver;
        private Transaction transaction;
        private MempoolValidationState mempoolValidationState;
        private HdAddress receivingAddress;

        public SendingTransactionWithDoubleSpend(ITestOutputHelper outputHelper) : base(outputHelper) { }

        protected override void BeforeTest()
        {
            this.builder = NodeBuilder.Create(this);
            this.stratisSender = this.builder.CreateStratisPowNode();
            this.stratisReceiver = this.builder.CreateStratisPowNode();
            this.mempoolValidationState = new MempoolValidationState(true);

            this.builder.StartAll();
            this.stratisSender.NotInIBD();
            this.stratisReceiver.NotInIBD();
        }

        protected override void AfterTest()
        {
            this.builder.Dispose();
        }

        private void wallets_with_coins()
        {
            var mnemonic1 = this.stratisSender.FullNode.WalletManager().CreateWallet("123456", "mywallet");
            var mnemonic2 = this.stratisReceiver.FullNode.WalletManager().CreateWallet("123456", "mywallet");
            mnemonic1.Words.Length.Should().Equals(12);
            mnemonic2.Words.Length.Should().Equals(12);

            var addr = this.stratisSender.FullNode.WalletManager().GetUnusedAddress(new WalletAccountReference("mywallet", "account 0"));
            var wallet = this.stratisSender.FullNode.WalletManager().GetWalletByName("mywallet");
            var key = wallet.GetExtendedPrivateKeyForAddress("123456", addr).PrivateKey;

            this.stratisSender.SetDummyMinerSecret(new BitcoinSecret(key, this.stratisSender.FullNode.Network));
            var maturity = (int)this.stratisSender.FullNode.Network.Consensus.CoinbaseMaturity;

            this.stratisSender.GenerateStratisWithMiner(maturity + 5);

            TestHelper.WaitLoop(() => TestHelper.IsNodeSynced(this.stratisSender));

            var total = this.stratisSender.FullNode.WalletManager().GetSpendableTransactionsInWallet("mywallet").Sum(s => s.Transaction.Amount);
            total.Should().Equals(Money.COIN * 105 * 50);

            // sync both nodes
<<<<<<< HEAD
            this.stratisSender.CreateRPCClient().AddNode(stratisReceiver.Endpoint, false);
            TestHelper.WaitLoop(() => TestHelper.AreNodesSynced(stratisReceiver, stratisSender));
=======
            this.stratisSender.CreateRPCClient().AddNode(this.stratisReceiver.Endpoint, true);
            TestHelper.WaitLoop(() => TestHelper.AreNodesSynced(this.stratisReceiver, this.stratisSender));
>>>>>>> 674a96e0
        }

        private void coins_first_sent_to_receiving_wallet()
        {
            this.receivingAddress = this.stratisReceiver.FullNode.WalletManager().GetUnusedAddress(new WalletAccountReference("mywallet", "account 0"));

            this.transaction = this.stratisSender.FullNode.WalletTransactionHandler().BuildTransaction(WalletTests.CreateContext(
                new WalletAccountReference("mywallet", "account 0"), "123456", this.receivingAddress.ScriptPubKey, Money.COIN * 100, FeeType.Medium, 101));

            this.stratisSender.FullNode.NodeService<WalletController>().SendTransaction(new SendTransactionRequest(this.transaction.ToHex()));

            TestHelper.WaitLoop(() => this.stratisReceiver.CreateRPCClient().GetRawMempool().Length > 0);
            TestHelper.WaitLoop(() => this.stratisReceiver.FullNode.WalletManager().GetSpendableTransactionsInWallet("mywallet").Any());

            var receivetotal = this.stratisReceiver.FullNode.WalletManager().GetSpendableTransactionsInWallet("mywallet").Sum(s => s.Transaction.Amount);
            receivetotal.Should().Equals(Money.COIN * 100);
            this.stratisReceiver.FullNode.WalletManager().GetSpendableTransactionsInWallet("mywallet").First().Transaction.BlockHeight.Should().BeNull();
        }

        private void txn_mempool_conflict_error_occurs()
        {
            this.mempoolValidationState.Error.Code.Should().BeEquivalentTo("txn-mempool-conflict");
        }

        private void receiving_node_attempts_to_double_spend_mempool_doesnotaccept()
        {
            var unusedAddress = this.stratisReceiver.FullNode.WalletManager().GetUnusedAddress(new WalletAccountReference("mywallet", "account 0"));
            var transactionCloned = this.stratisReceiver.FullNode.Network.CreateTransaction(this.transaction.ToBytes());
            transactionCloned.Outputs[1].ScriptPubKey = unusedAddress.ScriptPubKey;
            this.stratisReceiver.FullNode.MempoolManager().Validator.AcceptToMemoryPool(this.mempoolValidationState, transactionCloned).Result.Should().BeFalse();
        }

        private void trx_is_mined_into_a_block_and_removed_from_mempools()
        {
            new SharedSteps().MineBlocks(1, this.stratisSender, "account 0", "mywallet", "123456", 16360L);

            new SharedSteps().WaitForNodesToSync(this.stratisSender, this.stratisReceiver);

            this.stratisSender.FullNode.MempoolManager().GetMempoolAsync().Result.Should().NotContain(this.transaction.GetHash());
            this.stratisReceiver.FullNode.MempoolManager().GetMempoolAsync().Result.Should().NotContain(this.transaction.GetHash());
        }

        private void trx_is_propagated_across_sending_and_receiving_mempools()
        {
            List<uint256> senderMempoolTransactions = this.stratisSender.FullNode.MempoolManager().GetMempoolAsync().Result;
            senderMempoolTransactions.Should().Contain(this.transaction.GetHash());

            List<uint256> receiverMempoolTransactions = this.stratisSender.FullNode.MempoolManager().GetMempoolAsync().Result;
            receiverMempoolTransactions.Should().Contain(this.transaction.GetHash());
        }
    }
}<|MERGE_RESOLUTION|>--- conflicted
+++ resolved
@@ -64,13 +64,8 @@
             total.Should().Equals(Money.COIN * 105 * 50);
 
             // sync both nodes
-<<<<<<< HEAD
             this.stratisSender.CreateRPCClient().AddNode(stratisReceiver.Endpoint, false);
             TestHelper.WaitLoop(() => TestHelper.AreNodesSynced(stratisReceiver, stratisSender));
-=======
-            this.stratisSender.CreateRPCClient().AddNode(this.stratisReceiver.Endpoint, true);
-            TestHelper.WaitLoop(() => TestHelper.AreNodesSynced(this.stratisReceiver, this.stratisSender));
->>>>>>> 674a96e0
         }
 
         private void coins_first_sent_to_receiving_wallet()
