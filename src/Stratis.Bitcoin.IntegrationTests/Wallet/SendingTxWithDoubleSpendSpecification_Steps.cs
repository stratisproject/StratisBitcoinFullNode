﻿using System.Collections.Generic;
using System.Linq;
using FluentAssertions;
using NBitcoin;
using Stratis.Bitcoin.Features.MemoryPool;
using Stratis.Bitcoin.Features.Wallet;
using Stratis.Bitcoin.Features.Wallet.Controllers;
using Stratis.Bitcoin.Features.Wallet.Models;
using Stratis.Bitcoin.IntegrationTests.Common;
using Stratis.Bitcoin.IntegrationTests.Common.EnvironmentMockUpHelpers;
using Stratis.Bitcoin.Tests.Common;
using Stratis.Bitcoin.Tests.Common.TestFramework;
using Xunit.Abstractions;

namespace Stratis.Bitcoin.IntegrationTests.Wallet
{
    public partial class SendingTransactionWithDoubleSpend : BddSpecification
    {
        private NodeBuilder builder;
        private CoreNode stratisSender;
        private CoreNode stratisReceiver;
        private Transaction transaction;
        private MempoolValidationState mempoolValidationState;
        private HdAddress receivingAddress;
        private long coinbaseMaturity;

        public SendingTransactionWithDoubleSpend(ITestOutputHelper outputHelper) : base(outputHelper) { }

        protected override void BeforeTest()
        {
            this.builder = NodeBuilder.Create(this);
<<<<<<< HEAD
            this.stratisSender = this.builder.CreateStratisPowNode();
            this.stratisReceiver = this.builder.CreateStratisPowNode();

=======
            this.stratisSender = this.builder.CreateStratisPowNode(KnownNetworks.RegTest);
            this.stratisReceiver = this.builder.CreateStratisPowNode(KnownNetworks.RegTest);
>>>>>>> 17b5e3d3
            this.mempoolValidationState = new MempoolValidationState(true);

            this.builder.StartAll();
            this.stratisSender.NotInIBD();
            this.stratisReceiver.NotInIBD();

            this.coinbaseMaturity = this.stratisSender.FullNode.Network.Consensus.CoinbaseMaturity;
            this.stratisSender.FullNode.Network.Consensus.CoinbaseMaturity = 1L;
            this.stratisReceiver.FullNode.Network.Consensus.CoinbaseMaturity = 1L;
        }

        protected override void AfterTest()
        {
            this.stratisSender.FullNode.Network.Consensus.CoinbaseMaturity = this.coinbaseMaturity;
            this.stratisReceiver.FullNode.Network.Consensus.CoinbaseMaturity = this.coinbaseMaturity;

            this.builder.Dispose();
        }

        private void wallets_with_coins()
        {
            var mnemonic1 = this.stratisSender.FullNode.WalletManager().CreateWallet("123456", "mywallet");
            var mnemonic2 = this.stratisReceiver.FullNode.WalletManager().CreateWallet("123456", "mywallet");
            mnemonic1.Words.Length.Should().Equals(12);
            mnemonic2.Words.Length.Should().Equals(12);

            var addr = this.stratisSender.FullNode.WalletManager().GetUnusedAddress(new WalletAccountReference("mywallet", "account 0"));
            var wallet = this.stratisSender.FullNode.WalletManager().GetWalletByName("mywallet");
            var key = wallet.GetExtendedPrivateKeyForAddress("123456", addr).PrivateKey;

            this.stratisSender.SetDummyMinerSecret(new BitcoinSecret(key, this.stratisSender.FullNode.Network));
            var maturity = (int)this.stratisSender.FullNode.Network.Consensus.CoinbaseMaturity;

            this.stratisSender.GenerateStratisWithMiner(maturity + 5);

            TestHelper.WaitLoop(() => TestHelper.IsNodeSynced(this.stratisSender));

            var total = this.stratisSender.FullNode.WalletManager().GetSpendableTransactionsInWallet("mywallet").Sum(s => s.Transaction.Amount);
            total.Should().Equals(Money.COIN * 6 * 50);

            // sync both nodes
            this.stratisSender.CreateRPCClient().AddNode(this.stratisReceiver.Endpoint, true);
            TestHelper.WaitLoop(() => TestHelper.AreNodesSynced(this.stratisReceiver, this.stratisSender));
        }

        private void coins_first_sent_to_receiving_wallet()
        {
            this.receivingAddress = this.stratisReceiver.FullNode.WalletManager().GetUnusedAddress(new WalletAccountReference("mywallet", "account 0"));

            this.transaction = this.stratisSender.FullNode.WalletTransactionHandler().BuildTransaction(WalletTests.CreateContext(this.stratisSender.FullNode.Network,
                new WalletAccountReference("mywallet", "account 0"), "123456", this.receivingAddress.ScriptPubKey, Money.COIN * 100, FeeType.Medium, (int)this.stratisSender.FullNode.Network.Consensus.CoinbaseMaturity));

            this.stratisSender.FullNode.NodeService<WalletController>().SendTransaction(new SendTransactionRequest(this.transaction.ToHex()));

            TestHelper.WaitLoop(() => this.stratisReceiver.CreateRPCClient().GetRawMempool().Length > 0);
            TestHelper.WaitLoop(() => this.stratisReceiver.FullNode.WalletManager().GetSpendableTransactionsInWallet("mywallet").Any());

            var receivetotal = this.stratisReceiver.FullNode.WalletManager().GetSpendableTransactionsInWallet("mywallet").Sum(s => s.Transaction.Amount);
            receivetotal.Should().Equals(Money.COIN * 100);
            this.stratisReceiver.FullNode.WalletManager().GetSpendableTransactionsInWallet("mywallet").First().Transaction.BlockHeight.Should().BeNull();
        }

        private void txn_mempool_conflict_error_occurs()
        {
            this.mempoolValidationState.Error.Code.Should().BeEquivalentTo("txn-mempool-conflict");
        }

        private void receiving_node_attempts_to_double_spend_mempool_doesnotaccept()
        {
            var unusedAddress = this.stratisReceiver.FullNode.WalletManager().GetUnusedAddress(new WalletAccountReference("mywallet", "account 0"));
            var transactionCloned = this.stratisReceiver.FullNode.Network.CreateTransaction(this.transaction.ToBytes());
            transactionCloned.Outputs[1].ScriptPubKey = unusedAddress.ScriptPubKey;
            this.stratisReceiver.FullNode.MempoolManager().Validator.AcceptToMemoryPool(this.mempoolValidationState, transactionCloned).Result.Should().BeFalse();
        }

        private void trx_is_mined_into_a_block_and_removed_from_mempools()
        {
            new SharedSteps().MineBlocks(1, this.stratisSender, "account 0", "mywallet", "123456", 19320L);
            new SharedSteps().WaitForNodeToSync(this.stratisSender, this.stratisReceiver);

            this.stratisSender.FullNode.MempoolManager().GetMempoolAsync().Result.Should().NotContain(this.transaction.GetHash());
            this.stratisReceiver.FullNode.MempoolManager().GetMempoolAsync().Result.Should().NotContain(this.transaction.GetHash());
        }

        private void trx_is_propagated_across_sending_and_receiving_mempools()
        {
            List<uint256> senderMempoolTransactions = this.stratisSender.FullNode.MempoolManager().GetMempoolAsync().Result;
            senderMempoolTransactions.Should().Contain(this.transaction.GetHash());

            List<uint256> receiverMempoolTransactions = this.stratisSender.FullNode.MempoolManager().GetMempoolAsync().Result;
            receiverMempoolTransactions.Should().Contain(this.transaction.GetHash());
        }
    }
}<|MERGE_RESOLUTION|>--- conflicted
+++ resolved
@@ -29,14 +29,8 @@
         protected override void BeforeTest()
         {
             this.builder = NodeBuilder.Create(this);
-<<<<<<< HEAD
-            this.stratisSender = this.builder.CreateStratisPowNode();
-            this.stratisReceiver = this.builder.CreateStratisPowNode();
-
-=======
             this.stratisSender = this.builder.CreateStratisPowNode(KnownNetworks.RegTest);
             this.stratisReceiver = this.builder.CreateStratisPowNode(KnownNetworks.RegTest);
->>>>>>> 17b5e3d3
             this.mempoolValidationState = new MempoolValidationState(true);
 
             this.builder.StartAll();
