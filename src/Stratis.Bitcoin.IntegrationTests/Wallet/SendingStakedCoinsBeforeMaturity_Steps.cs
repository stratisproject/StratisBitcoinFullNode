﻿using System.Linq;
using FluentAssertions;
using Microsoft.AspNetCore.Mvc;
using NBitcoin;
using Stratis.Bitcoin.Features.Consensus;
using Stratis.Bitcoin.Features.Wallet;
using Stratis.Bitcoin.Features.Wallet.Controllers;
using Stratis.Bitcoin.Features.Wallet.Models;
using Stratis.Bitcoin.IntegrationTests.Common;
using Stratis.Bitcoin.IntegrationTests.Common.EnvironmentMockUpHelpers;
using Stratis.Bitcoin.Tests.Common.TestFramework;
using Stratis.Bitcoin.Utilities.JsonErrors;
using Xunit.Abstractions;

namespace Stratis.Bitcoin.IntegrationTests.Wallet
{
    public partial class SendingStakedCoinsBeforeMaturity : BddSpecification
    {
        private ProofOfStakeSteps proofOfStakeSteps;
        private const string NodeReceiver = "nodereceiver";
        private const decimal OneMillion = 1_000_000;
        private CoreNode receiverNode;
        private const string WalletName = "mywallet";
        private const string WalletPassword = "123456";
        private const string WalletAccountName = "account 0";

        public SendingStakedCoinsBeforeMaturity(ITestOutputHelper outputHelper)
            : base(outputHelper)
        { }

        protected override void BeforeTest()
        {
            this.proofOfStakeSteps = new ProofOfStakeSteps(this.CurrentTest.DisplayName);
        }

        protected override void AfterTest()
        {
            this.proofOfStakeSteps.NodeGroupBuilder?.Dispose();
        }

        private void two_pos_nodes_with_one_node_having_a_wallet_with_premined_coins()
        {
<<<<<<< HEAD
            this.proofOfStakeSteps.GenerateCoins();

            this.proofOfStakeSteps.PremineNodeWithCoins.FullNode.WalletManager()
                .GetSpendableTransactionsInWallet(this.proofOfStakeSteps.PremineWallet, includeImmature: true)
                .Sum(utxo => utxo.Transaction.Amount)
                .Should().BeGreaterThan(Money.Coins(OneMillion));
=======
            this.proofOfStakeSteps.PremineNodeWithWallet();
            this.proofOfStakeSteps.MineGenesisAndPremineBlocks();
>>>>>>> b2f420cd

            this.receiverNode = this.proofOfStakeSteps.NodeGroupBuilder
                                    .CreateStratisPosNode(NodeReceiver)
                                    .Start()
                                    .NotInIBD()
                                    .WithWallet(WalletName, WalletPassword)
                                    .Build()[NodeReceiver];
        }

        private void a_wallet_sends_coins_before_maturity()
        {
            this.the_wallet_history_does_not_include_the_transaction();

            IActionResult buildTransactionResult = this.BuildTransaction();
<<<<<<< HEAD

            buildTransactionResult.Should().BeOfType<ErrorResult>();

            if (!(buildTransactionResult is ErrorResult))
                return;
=======

            buildTransactionResult.Should().BeOfType<ErrorResult>();
>>>>>>> b2f420cd

            var error = buildTransactionResult as ErrorResult;
            error.StatusCode.Should().Be(400);

            var errorResponse = error.Value as ErrorResponse;
            errorResponse?.Errors.Count.Should().Be(1);
<<<<<<< HEAD
            errorResponse?.Errors[0].Message.Should().Be("Not enough funds.");
=======
            errorResponse?.Errors[0].Message.Should().Be("No spendable transactions found.");
>>>>>>> b2f420cd

            IActionResult sendTransactionResult = this.SendTransaction(buildTransactionResult);
            sendTransactionResult.Should().BeNull();
        }

        private IActionResult SendTransaction(IActionResult transactionResult)
        {
            var walletTransactionModel = (WalletBuildTransactionModel)(transactionResult as JsonResult)?.Value;
            if (walletTransactionModel == null)
                return null;

            return this.proofOfStakeSteps.PremineNodeWithCoins.FullNode.NodeService<WalletController>().SendTransaction(new SendTransactionRequest(walletTransactionModel.Hex));
        }

        private IActionResult BuildTransaction()
        {
            IActionResult transactionResult = this.proofOfStakeSteps.PremineNodeWithCoins.FullNode.NodeService<WalletController>()
                .BuildTransaction(new BuildTransactionRequest
                {
                    AccountName = this.proofOfStakeSteps.PremineWalletAccount,
                    AllowUnconfirmed = true,
                    Amount = Money.Coins(OneMillion + 40).ToString(),
                    DestinationAddress = this.GetReceiverUnusedAddressFromWallet(),
                    FeeType = FeeType.Medium.ToString("D"),
                    Password = this.proofOfStakeSteps.PremineWalletPassword,
                    WalletName = this.proofOfStakeSteps.PremineWallet,
                    FeeAmount = Money.Satoshis(20000).ToString()
                });

            return transactionResult;
        }

        private void the_wallet_history_does_not_include_the_transaction()
        {
            WalletHistoryModel walletHistory = this.GetWalletHistory(this.proofOfStakeSteps.PremineNodeWithCoins, this.proofOfStakeSteps.PremineWallet);
            AccountHistoryModel accountHistory = walletHistory.AccountsHistoryModel.FirstOrDefault();

            accountHistory?.TransactionsHistory?.Where(txn => txn.Type == TransactionItemType.Send).Count().Should().Be(0);
        }

        private void the_transaction_was_not_received()
        {
            this.receiverNode.FullNode.WalletManager().GetSpendableTransactionsInWallet(WalletName).Sum(utxo => utxo.Transaction.Amount).Should().Be(0);
        }

        private WalletHistoryModel GetWalletHistory(CoreNode node, string walletName)
        {
            var walletHistory = node.FullNode.NodeService<WalletController>().GetHistory(new WalletHistoryRequest { WalletName = walletName }) as JsonResult;
            return walletHistory?.Value as WalletHistoryModel;
        }

        private string GetReceiverUnusedAddressFromWallet()
        {
            this.proofOfStakeSteps.NodeGroupBuilder.WithConnections().Connect(this.proofOfStakeSteps.PremineNode, NodeReceiver);
            return this.receiverNode.FullNode.WalletManager().GetUnusedAddress(new WalletAccountReference(WalletName, WalletAccountName)).Address;
        }
    }
}<|MERGE_RESOLUTION|>--- conflicted
+++ resolved
@@ -40,17 +40,8 @@
 
         private void two_pos_nodes_with_one_node_having_a_wallet_with_premined_coins()
         {
-<<<<<<< HEAD
-            this.proofOfStakeSteps.GenerateCoins();
-
-            this.proofOfStakeSteps.PremineNodeWithCoins.FullNode.WalletManager()
-                .GetSpendableTransactionsInWallet(this.proofOfStakeSteps.PremineWallet, includeImmature: true)
-                .Sum(utxo => utxo.Transaction.Amount)
-                .Should().BeGreaterThan(Money.Coins(OneMillion));
-=======
             this.proofOfStakeSteps.PremineNodeWithWallet();
             this.proofOfStakeSteps.MineGenesisAndPremineBlocks();
->>>>>>> b2f420cd
 
             this.receiverNode = this.proofOfStakeSteps.NodeGroupBuilder
                                     .CreateStratisPosNode(NodeReceiver)
@@ -65,27 +56,15 @@
             this.the_wallet_history_does_not_include_the_transaction();
 
             IActionResult buildTransactionResult = this.BuildTransaction();
-<<<<<<< HEAD
 
             buildTransactionResult.Should().BeOfType<ErrorResult>();
-
-            if (!(buildTransactionResult is ErrorResult))
-                return;
-=======
-
-            buildTransactionResult.Should().BeOfType<ErrorResult>();
->>>>>>> b2f420cd
 
             var error = buildTransactionResult as ErrorResult;
             error.StatusCode.Should().Be(400);
 
             var errorResponse = error.Value as ErrorResponse;
             errorResponse?.Errors.Count.Should().Be(1);
-<<<<<<< HEAD
-            errorResponse?.Errors[0].Message.Should().Be("Not enough funds.");
-=======
             errorResponse?.Errors[0].Message.Should().Be("No spendable transactions found.");
->>>>>>> b2f420cd
 
             IActionResult sendTransactionResult = this.SendTransaction(buildTransactionResult);
             sendTransactionResult.Should().BeNull();
