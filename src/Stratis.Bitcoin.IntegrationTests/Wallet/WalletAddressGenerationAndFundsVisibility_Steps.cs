﻿using System.IO;
using System.Linq;
using FluentAssertions;
using NBitcoin;
using Stratis.Bitcoin.Features.Wallet;
using Stratis.Bitcoin.Features.Wallet.Controllers;
using Stratis.Bitcoin.Features.Wallet.Models;
using Stratis.Bitcoin.IntegrationTests.Common;
using Stratis.Bitcoin.IntegrationTests.Common.EnvironmentMockUpHelpers;
using Stratis.Bitcoin.Tests.Common;
using Stratis.Bitcoin.Tests.Common.TestFramework;
using Xunit.Abstractions;

namespace Stratis.Bitcoin.IntegrationTests.Wallet
{
    public partial class Wallet_address_generation_and_funds_visibility : BddSpecification
    {
        private const string SendingWalletName = "senderwallet";
        private const string ReceivingWalletName = "receivingwallet";
        private const string WalletPassword = "password";
        private const string WalletPassphrase = "passphrase";
        public const string AccountZero = "account 0";
<<<<<<< HEAD
        private const string ReceivingNodeName = "receiving";
        private const string SendingNodeName = "sending";

        private NodeGroupBuilder nodeGroupBuilder;
        private IDictionary<string, CoreNode> nodeGroup;
=======
        
        private SharedSteps sharedSteps;
>>>>>>> 8c659db0
        private CoreNode sendingStratisBitcoinNode;
        private CoreNode receivingStratisBitcoinNode;
        private long walletBalance;
        private long previousCoinBaseMaturity;
        private NodeBuilder nodeBuilder;
        private Network network;

        protected override void BeforeTest()
        {
<<<<<<< HEAD
            this.nodeGroupBuilder = new NodeGroupBuilder(Path.Combine(this.GetType().Name, this.CurrentTest.DisplayName), KnownNetworks.RegTest);
=======
            this.nodeBuilder = NodeBuilder.Create(Path.Combine(this.GetType().Name, this.CurrentTest.DisplayName));
            this.network = KnownNetworks.RegTest;
            this.sharedSteps = new SharedSteps();
>>>>>>> 8c659db0
        }

        protected override void AfterTest()
        {
            this.sendingStratisBitcoinNode.FullNode.Network.Consensus.CoinbaseMaturity = this.previousCoinBaseMaturity;
            this.receivingStratisBitcoinNode.FullNode.Network.Consensus.CoinbaseMaturity = this.previousCoinBaseMaturity;
            this.nodeBuilder.Dispose();
        }

        public Wallet_address_generation_and_funds_visibility(ITestOutputHelper output) : base(output)
        {
        }

        private void MineSpendableCoins()
        {
            this.sendingStratisBitcoinNode.FullNode.Network.Consensus.CoinbaseMaturity.Should()
                .Be(this.receivingStratisBitcoinNode.FullNode.Network.Consensus.CoinbaseMaturity);
            this.previousCoinBaseMaturity = this.sendingStratisBitcoinNode.FullNode.Network.Consensus.CoinbaseMaturity;

            var coinbaseMaturity = 1;

            this.sendingStratisBitcoinNode.FullNode.Network.Consensus.CoinbaseMaturity = coinbaseMaturity;
            this.receivingStratisBitcoinNode.FullNode.Network.Consensus.CoinbaseMaturity = coinbaseMaturity;

            TestHelper.MineBlocks(this.sendingStratisBitcoinNode, SendingWalletName, WalletPassword, AccountZero, (uint)coinbaseMaturity + 1);
        }

        private void a_default_gap_limit_of_20()
        {
            this.sendingStratisBitcoinNode = this.nodeBuilder.CreateStratisPowNode(this.network);
            this.sendingStratisBitcoinNode.Start();
            this.sendingStratisBitcoinNode.NotInIBD();
            Mnemonic sendingMnemonic = this.sendingStratisBitcoinNode.FullNode.WalletManager().CreateWallet(WalletPassword, SendingWalletName, WalletPassphrase);
            this.sendingStratisBitcoinNode.Mnemonic = sendingMnemonic;

            this.receivingStratisBitcoinNode = this.nodeBuilder.CreateStratisPowNode(this.network);
            this.receivingStratisBitcoinNode.Start();
            this.receivingStratisBitcoinNode.NotInIBD();
            Mnemonic receivingMnemonic = this.receivingStratisBitcoinNode.FullNode.WalletManager().CreateWallet(WalletPassword, ReceivingWalletName, WalletPassphrase);
            this.receivingStratisBitcoinNode.Mnemonic = receivingMnemonic;

            TestHelper.ConnectAndSync(this.sendingStratisBitcoinNode, this.receivingStratisBitcoinNode);
            this.MineSpendableCoins();
        }

        private void a_gap_limit_of_21()
        {
            int customUnusedAddressBuffer = 21;
            var configParameters = new NodeConfigParameters { { "walletaddressbuffer", customUnusedAddressBuffer.ToString() } };

            this.sendingStratisBitcoinNode = this.nodeBuilder.CreateStratisPowNode(this.network);
            this.sendingStratisBitcoinNode.Start();
            this.sendingStratisBitcoinNode.NotInIBD();
            Mnemonic sendingMnemonic = this.sendingStratisBitcoinNode.FullNode.WalletManager().CreateWallet(WalletPassword, SendingWalletName, WalletPassphrase);
            this.sendingStratisBitcoinNode.Mnemonic = sendingMnemonic;

            this.receivingStratisBitcoinNode = this.nodeBuilder.CreateStratisCustomPowNode(this.network, configParameters);
            this.receivingStratisBitcoinNode.Start();
            this.receivingStratisBitcoinNode.NotInIBD();
            Mnemonic receivingMnemonic = this.receivingStratisBitcoinNode.FullNode.WalletManager().CreateWallet(WalletPassword, ReceivingWalletName, WalletPassphrase);
            this.receivingStratisBitcoinNode.Mnemonic = receivingMnemonic;

            TestHelper.ConnectAndSync(this.sendingStratisBitcoinNode, this.receivingStratisBitcoinNode);
            this.MineSpendableCoins();
        }


        private void a_wallet_with_funds_at_index_20_which_is_beyond_default_gap_limit()
        {
            ExtPubKey xPublicKey = this.GetExtendedPublicKey(this.receivingStratisBitcoinNode);
            var recipientAddressBeyondGapLimit = xPublicKey.Derive(new KeyPath("0/20")).PubKey.GetAddress(KnownNetworks.RegTest);

            TransactionBuildContext transactionBuildContext = TestHelper.CreateTransactionBuildContext(
                this.sendingStratisBitcoinNode.FullNode.Network,
                SendingWalletName,
                AccountZero,
                WalletPassword,
                new[] {
                        new Recipient {
                            Amount = Money.COIN * 1,
                            ScriptPubKey = recipientAddressBeyondGapLimit.ScriptPubKey
                        }
                },
                FeeType.Medium, 0);

            var transaction = this.sendingStratisBitcoinNode.FullNode.WalletTransactionHandler()
                 .BuildTransaction(transactionBuildContext);

            this.sendingStratisBitcoinNode.FullNode.NodeService<WalletController>()
                .SendTransaction(new SendTransactionRequest(transaction.ToHex()));

            TestHelper.MineBlocks(this.sendingStratisBitcoinNode, SendingWalletName, WalletPassword, AccountZero, 1);
        }

        private ExtPubKey GetExtendedPublicKey(CoreNode node)
        {
            ExtKey xPrivKey = node.Mnemonic.DeriveExtKey(WalletPassphrase);
            Key privateKey = xPrivKey.PrivateKey;
            ExtPubKey xPublicKey = HdOperations.GetExtendedPublicKey(privateKey, xPrivKey.ChainCode, (int)CoinType.Bitcoin, 0);
            return xPublicKey;
        }

        private void getting_wallet_balance()
        {
<<<<<<< HEAD
            TestHelper.WaitForNodeToSync(this.nodeGroup.Values.ToArray());
=======
            this.sharedSteps.WaitForNodeToSync(this.sendingStratisBitcoinNode, this.receivingStratisBitcoinNode);
>>>>>>> 8c659db0

            this.walletBalance = this.receivingStratisBitcoinNode.FullNode.WalletManager()
               .GetSpendableTransactionsInWallet(ReceivingWalletName)
               .Sum(s => s.Transaction.Amount);
        }

        private void the_balance_is_zero()
        {
            this.walletBalance.Should().Be(0);
        }

        private void _21_new_addresses_are_requested()
        {
            this.receivingStratisBitcoinNode.FullNode.WalletManager()
                .GetUnusedAddresses(new WalletAccountReference(ReceivingWalletName, AccountZero), 21);
        }

        private void the_balance_is_NOT_zero()
        {
            this.walletBalance.Should().Be(1 * Money.COIN);
        }
    }
}<|MERGE_RESOLUTION|>--- conflicted
+++ resolved
@@ -20,16 +20,10 @@
         private const string WalletPassword = "password";
         private const string WalletPassphrase = "passphrase";
         public const string AccountZero = "account 0";
-<<<<<<< HEAD
         private const string ReceivingNodeName = "receiving";
         private const string SendingNodeName = "sending";
 
-        private NodeGroupBuilder nodeGroupBuilder;
-        private IDictionary<string, CoreNode> nodeGroup;
-=======
-        
-        private SharedSteps sharedSteps;
->>>>>>> 8c659db0
+
         private CoreNode sendingStratisBitcoinNode;
         private CoreNode receivingStratisBitcoinNode;
         private long walletBalance;
@@ -39,13 +33,9 @@
 
         protected override void BeforeTest()
         {
-<<<<<<< HEAD
-            this.nodeGroupBuilder = new NodeGroupBuilder(Path.Combine(this.GetType().Name, this.CurrentTest.DisplayName), KnownNetworks.RegTest);
-=======
             this.nodeBuilder = NodeBuilder.Create(Path.Combine(this.GetType().Name, this.CurrentTest.DisplayName));
             this.network = KnownNetworks.RegTest;
-            this.sharedSteps = new SharedSteps();
->>>>>>> 8c659db0
+
         }
 
         protected override void AfterTest()
@@ -150,11 +140,7 @@
 
         private void getting_wallet_balance()
         {
-<<<<<<< HEAD
-            TestHelper.WaitForNodeToSync(this.nodeGroup.Values.ToArray());
-=======
-            this.sharedSteps.WaitForNodeToSync(this.sendingStratisBitcoinNode, this.receivingStratisBitcoinNode);
->>>>>>> 8c659db0
+            TestHelper.WaitForNodeToSync(this.sendingStratisBitcoinNode, this.receivingStratisBitcoinNode);
 
             this.walletBalance = this.receivingStratisBitcoinNode.FullNode.WalletManager()
                .GetSpendableTransactionsInWallet(ReceivingWalletName)
