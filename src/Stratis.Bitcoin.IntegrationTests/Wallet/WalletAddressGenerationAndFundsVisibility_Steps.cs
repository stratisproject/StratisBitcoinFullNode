--- conflicted
+++ resolved
@@ -92,12 +92,8 @@
                 .StratisPowNode(SendingNodeName).Start().NotInIBD()
                 .WithWallet(SendingWalletName, WalletPassword, WalletPassphrase)
                 .StratisCustomPowNode(ReceivingNodeName, configParameters).Start()
-<<<<<<< HEAD
                 .NotInIBD()
-                .WithWallet(ReceivingWalletName, WalletPassword)
-=======
                 .WithWallet(ReceivingWalletName, WalletPassword, WalletPassphrase)
->>>>>>> 0eef914b
                 .WithConnections()
                 .Connect(SendingNodeName, ReceivingNodeName)
                 .AndNoMoreConnections()
