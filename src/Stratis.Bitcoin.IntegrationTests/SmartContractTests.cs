﻿using System;
using System.Collections.Generic;
using System.Linq;
using System.Text;
using System.Threading.Tasks;
using DBreeze;
using Microsoft.Extensions.Logging;
using NBitcoin;
using NBitcoin.DataEncoders;
using Stratis.Bitcoin.Base;
using Stratis.Bitcoin.Base.Deployments;
using Stratis.Bitcoin.BlockPulling;
using Stratis.Bitcoin.Configuration;
using Stratis.Bitcoin.Configuration.Logging;
using Stratis.Bitcoin.Configuration.Settings;
using Stratis.Bitcoin.Connection;
using Stratis.Bitcoin.Features.Consensus;
using Stratis.Bitcoin.Features.Consensus.CoinViews;
using Stratis.Bitcoin.Features.Consensus.Rules;
using Stratis.Bitcoin.Features.MemoryPool;
using Stratis.Bitcoin.Features.MemoryPool.Fee;
using Stratis.Bitcoin.Features.Miner;
using Stratis.Bitcoin.Features.SmartContracts;
using Stratis.Bitcoin.P2P;
using Stratis.Bitcoin.P2P.Peer;
using Stratis.Bitcoin.P2P.Protocol.Payloads;
using Stratis.Bitcoin.Utilities;
using Stratis.SmartContracts;
using Stratis.SmartContracts.ContractValidation;
using Stratis.SmartContracts.State;
using Stratis.SmartContracts.Util;
using Xunit;

namespace Stratis.Bitcoin.IntegrationTests
{
    public class SmartContractTests
    {
        // This is taken from 'MinerTests.cs' and adjusted to use a different block validator.

        private static FeeRate blockMinFeeRate = new FeeRate(PowMining.DefaultBlockMinTxFee);

        public static PowBlockAssembler AssemblerForTest(TestContext testContext)
        {
            AssemblerOptions options = new AssemblerOptions();

            options.BlockMaxWeight = testContext.network.Consensus.Option<PowConsensusOptions>().MaxBlockWeight;
            options.BlockMaxSize = testContext.network.Consensus.Option<PowConsensusOptions>().MaxBlockSerializedSize;
            options.BlockMinFeeRate = blockMinFeeRate;

            return new SmartContractBlockAssembler(testContext.consensus, testContext.network, testContext.mempoolLock, testContext.mempool, testContext.date, testContext.chain.Tip, new LoggerFactory(), testContext.state, testContext.decompiler, testContext.validator, testContext.gasInjector, testContext.cachedCoinView, options);
        }

        public class Blockinfo
        {
            public int extranonce;
            public uint nonce;
        }

        public static long[,] blockinfoarr =
        {
            {4, 0xa4a3e223}, {2, 0x15c32f9e}, {1, 0x0375b547}, {1, 0x7004a8a5},
            {2, 0xce440296}, {2, 0x52cfe198}, {1, 0x77a72cd0}, {2, 0xbb5d6f84},
            {2, 0x83f30c2c}, {1, 0x48a73d5b}, {1, 0xef7dcd01}, {2, 0x6809c6c4},
            {2, 0x0883ab3c}, {1, 0x087bbbe2}, {2, 0x2104a814}, {2, 0xdffb6daa},
            {1, 0xee8a0a08}, {2, 0xba4237c1}, {1, 0xa70349dc}, {1, 0x344722bb},
            {3, 0xd6294733}, {2, 0xec9f5c94}, {2, 0xca2fbc28}, {1, 0x6ba4f406},
            {2, 0x015d4532}, {1, 0x6e119b7c}, {2, 0x43e8f314}, {2, 0x27962f38},
            {2, 0xb571b51b}, {2, 0xb36bee23}, {2, 0xd17924a8}, {2, 0x6bc212d9},
            {1, 0x630d4948}, {2, 0x9a4c4ebb}, {2, 0x554be537}, {1, 0xd63ddfc7},
            {2, 0xa10acc11}, {1, 0x759a8363}, {2, 0xfb73090d}, {1, 0xe82c6a34},
            {1, 0xe33e92d7}, {3, 0x658ef5cb}, {2, 0xba32ff22}, {5, 0x0227a10c},
            {1, 0xa9a70155}, {5, 0xd096d809}, {1, 0x37176174}, {1, 0x830b8d0f},
            {1, 0xc6e3910e}, {2, 0x823f3ca8}, {1, 0x99850849}, {1, 0x7521fb81},
            {1, 0xaacaabab}, {1, 0xd645a2eb}, {5, 0x7aea1781}, {5, 0x9d6e4b78},
            {1, 0x4ce90fd8}, {1, 0xabdc832d}, {6, 0x4a34f32a}, {2, 0xf2524c1c},
            {2, 0x1bbeb08a}, {1, 0xad47f480}, {1, 0x9f026aeb}, {1, 0x15a95049},
            {2, 0xd1cb95b2}, {2, 0xf84bbda5}, {1, 0x0fa62cd1}, {1, 0xe05f9169},
            {1, 0x78d194a9}, {5, 0x3e38147b}, {5, 0x737ba0d4}, {1, 0x63378e10},
            {1, 0x6d5f91cf}, {2, 0x88612eb8}, {2, 0xe9639484}, {1, 0xb7fabc9d},
            {2, 0x19b01592}, {1, 0x5a90dd31}, {2, 0x5bd7e028}, {2, 0x94d00323},
            {1, 0xa9b9c01a}, {1, 0x3a40de61}, {1, 0x56e7eec7}, {5, 0x859f7ef6},
            {1, 0xfd8e5630}, {1, 0x2b0c9f7f}, {1, 0xba700e26}, {1, 0x7170a408},
            {1, 0x70de86a8}, {1, 0x74d64cd5}, {1, 0x49e738a1}, {2, 0x6910b602},
            {0, 0x643c565f}, {1, 0x54264b3f}, {2, 0x97ea6396}, {2, 0x55174459},
            {2, 0x03e8779a}, {1, 0x98f34d8f}, {1, 0xc07b2b07}, {1, 0xdfe29668},
            {1, 0x3141c7c1}, {1, 0xb3b595f4}, {1, 0x735abf08}, {5, 0x623bfbce},
            {2, 0xd351e722}, {1, 0xf4ca48c9}, {1, 0x5b19c670}, {1, 0xa164bf0e},
            {2, 0xbbbeb305}, {2, 0xfe1c810a}
        };

        public ChainedBlock CreateBlockIndex(ChainedBlock prev)
        {
            ChainedBlock index = new ChainedBlock(new BlockHeader(), new BlockHeader().GetHash(), prev);
            return index;
        }

        public bool TestSequenceLocks(TestContext testContext, ChainedBlock chainedBlock, Transaction tx, Transaction.LockTimeFlags flags, LockPoints uselock = null)
        {
            var context = new MempoolValidationContext(tx, new MempoolValidationState(false));
            context.View = new MempoolCoinView(testContext.cachedCoinView, testContext.mempool, testContext.mempoolLock, null);
            context.View.LoadViewAsync(tx).GetAwaiter().GetResult();
            return MempoolValidator.CheckSequenceLocks(chainedBlock, context, flags, uselock, false);
        }

        public class TestContext
        {
            public List<Blockinfo> blockinfo;
            public Network network;
            public Script scriptPubKey;
            public uint160 coinbaseAddress;
            public BlockTemplate newBlock;
            public Transaction tx, tx2;
            public Script script;
            public uint256 hash;
            public TestMemPoolEntryHelper entry;
            public ConcurrentChain chain;
            public ConsensusLoop consensus;
            public DateTimeProvider date;
            public TxMempool mempool;
            public MempoolSchedulerLock mempoolLock;
            public List<Transaction> txFirst;
            public Money BLOCKSUBSIDY = 50 * Money.COIN;
            public Money LOWFEE = Money.CENT;
            public Money HIGHFEE = Money.COIN;
            public Money HIGHERFEE = 4 * Money.COIN;
            public int baseheight;
            public CachedCoinView cachedCoinView;
            public ContractStateRepository state;
            public SmartContractDecompiler decompiler;
            public SmartContractValidator validator;
            public SmartContractGasInjector gasInjector;

            private bool useCheckpoints = true;

            public TestContext()
            {
            }

            public async Task InitializeAsync()
            {
                this.blockinfo = new List<Blockinfo>();
                var lst = blockinfoarr.Cast<long>().ToList();
                for (int i = 0; i < lst.Count; i += 2)
                    this.blockinfo.Add(new Blockinfo { extranonce = (int)lst[i], nonce = (uint)lst[i + 1] });

                // Note that by default, these tests run with size accounting enabled.
                this.network = Network.Main;
                var hex = Encoders.Hex.DecodeData("04678afdb0fe5548271967f1a67130b7105cd6a828e03909a67962e0ea1f61deb649f6bc3f4cef38c4f35504e51ec112de5c384df7ba0b8d578a4c702b6bf11d5f");
                this.scriptPubKey = new Script(new[] { Op.GetPushOp(hex), OpcodeType.OP_CHECKSIG });
                this.coinbaseAddress = new uint160(new Script(hex).Hash.ToBytes(), false);
                this.newBlock = new BlockTemplate();

                this.entry = new TestMemPoolEntryHelper();
                this.chain = new ConcurrentChain(this.network);
                this.network.Consensus.Options = new PowConsensusOptions();
                IDateTimeProvider dateTimeProvider = DateTimeProvider.Default;

                this.cachedCoinView = new CachedCoinView(new InMemoryCoinView(this.chain.Tip.HashBlock), dateTimeProvider, new LoggerFactory());

                var loggerFactory = new ExtendedLoggerFactory();
                loggerFactory.AddConsoleWithFilters();

                var nodeSettings = NodeSettings.Default();
                var consensusSettings = new ConsensusSettings().Load(nodeSettings);
                consensusSettings.UseCheckpoints = this.useCheckpoints;

                DBreezeEngine engine = new DBreezeEngine("C:/data");
                DBreezeByteStore byteStore = new DBreezeByteStore(engine, "ContractState1");
                byteStore.Empty();
                ISource<byte[], byte[]> stateDB = new NoDeleteSource<byte[], byte[]>(byteStore);
                byte[] root = null;
                this.state = new ContractStateRepositoryRoot(stateDB, root);
                this.decompiler = new SmartContractDecompiler();
                this.validator = new SmartContractValidator(new List<ISmartContractValidator>
                        {
                            new SmartContractFormatValidator(),
                            new SmartContractDeterminismValidator()
                        });

                this.gasInjector = new SmartContractGasInjector();
                SmartContractConsensusValidator consensusValidator = new SmartContractConsensusValidator(this.cachedCoinView, this.network, new Checkpoints(), dateTimeProvider, loggerFactory, this.state, this.decompiler, this.validator, this.gasInjector);

                var networkPeerFactory = new NetworkPeerFactory(this.network, dateTimeProvider, loggerFactory, new PayloadProvider());

                var peerAddressManager = new PeerAddressManager(DateTimeProvider.Default, nodeSettings.DataFolder, loggerFactory);
                var peerDiscovery = new PeerDiscovery(new AsyncLoopFactory(loggerFactory), loggerFactory, Network.Main, networkPeerFactory, new NodeLifetime(), nodeSettings, peerAddressManager);
                var connectionSettings = new ConnectionManagerSettings();
                connectionSettings.Load(nodeSettings);
                var connectionManager = new ConnectionManager(dateTimeProvider, loggerFactory, this.network, networkPeerFactory, nodeSettings, new NodeLifetime(), new NetworkPeerConnectionParameters(), peerAddressManager, new IPeerConnector[] { }, peerDiscovery, connectionSettings);

                LookaheadBlockPuller blockPuller = new LookaheadBlockPuller(this.chain, connectionManager, new LoggerFactory());
                PeerBanning peerBanning = new PeerBanning(connectionManager, loggerFactory, dateTimeProvider, nodeSettings);
                NodeDeployments deployments = new NodeDeployments(this.network, this.chain);
                ConsensusRules consensusRules = new PowConsensusRules(this.network, loggerFactory, dateTimeProvider, this.chain, deployments, consensusSettings, new Checkpoints()).Register(new FullNodeBuilderConsensusExtension.PowConsensusRulesRegistration());
                this.consensus = new ConsensusLoop(new AsyncLoopFactory(loggerFactory), consensusValidator, new NodeLifetime(), this.chain, this.cachedCoinView, blockPuller, new NodeDeployments(this.network, this.chain), loggerFactory, new ChainState(new InvalidBlockHashStore(dateTimeProvider)), connectionManager, dateTimeProvider, new Signals.Signals(), consensusSettings, nodeSettings, peerBanning, consensusRules);
                await this.consensus.StartAsync();

                this.entry.Fee(11);
                this.entry.Height(11);
                var date1 = new MemoryPoolTests.DateTimeProviderSet();
                date1.time = dateTimeProvider.GetTime();
                date1.timeutc = dateTimeProvider.GetUtcNow();
                this.date = date1;
                this.mempool = new TxMempool(dateTimeProvider, new BlockPolicyEstimator(new MempoolSettings(nodeSettings), new LoggerFactory(), nodeSettings), new LoggerFactory(), nodeSettings); ;
                this.mempoolLock = new MempoolSchedulerLock();

                // Simple block creation, nothing special yet:
                this.newBlock = AssemblerForTest(this).CreateNewBlock(this.scriptPubKey);
                this.chain.SetTip(this.newBlock.Block.Header);
                await this.consensus.ValidateAndExecuteBlockAsync(new RuleContext(new BlockValidationContext { Block = this.newBlock.Block }, this.network.Consensus, this.consensus.Tip) { CheckPow = false, CheckMerkleRoot = false });

                // We can't make transactions until we have inputs
                // Therefore, load 100 blocks :)
                this.baseheight = 0;
                List<NBitcoin.Block> blocks = new List<NBitcoin.Block>();
                this.txFirst = new List<Transaction>();
                for (int i = 0; i < this.blockinfo.Count; ++i)
                {
                    var pblock = this.newBlock.Block.Clone(); // pointer for convenience
                    pblock.Header.HashPrevBlock = this.chain.Tip.HashBlock;
                    pblock.Header.Version = 1;
                    pblock.Header.Time = Utils.DateTimeToUnixTime(this.chain.Tip.GetMedianTimePast()) + 1;
                    Transaction txCoinbase = pblock.Transactions[0].Clone();
                    txCoinbase.Inputs.Clear();
                    txCoinbase.Version = 1;
                    txCoinbase.AddInput(new TxIn(new Script(new[] { Op.GetPushOp(this.blockinfo[i].extranonce), Op.GetPushOp(this.chain.Height) })));
                    // Ignore the (optional) segwit commitment added by CreateNewBlock (as the hardcoded nonces don't account for this)
                    txCoinbase.AddOutput(new TxOut(Money.Zero, new Script()));
                    pblock.Transactions[0] = txCoinbase;

                    if (this.txFirst.Count == 0)
                        this.baseheight = this.chain.Height;
                    if (this.txFirst.Count < 4)
                        this.txFirst.Add(pblock.Transactions[0]);
                    pblock.UpdateMerkleRoot();

                    pblock.Header.Nonce = this.blockinfo[i].nonce;

                    this.chain.SetTip(pblock.Header);
                    await this.consensus.ValidateAndExecuteBlockAsync(new RuleContext(new BlockValidationContext { Block = pblock }, this.network.Consensus, this.consensus.Tip) { CheckPow = false, CheckMerkleRoot = false });
                    blocks.Add(pblock);
                }

                // Just to make sure we can still make simple blocks
                this.newBlock = AssemblerForTest(this).CreateNewBlock(this.scriptPubKey);
                Assert.NotNull(this.newBlock);
            }

            internal TestContext WithoutCheckpoints()
            {
                this.useCheckpoints = false;
                return this;
            }
        }

        /// <summary>
        /// Tests creation of a simple token contract
        /// </summary>
        [Fact]
        public async Task TestTokenContractCreateAsync()
        {
            TestContext context = new TestContext();
            await context.InitializeAsync();

            SmartContractCarrier smartContractCarrier = SmartContractCarrier.CreateContract(1, GetFileDllHelper.GetAssemblyBytesFromFile("SmartContracts/Token.cs"), 1, 500);
            Transaction tx = AddTransactionToMempool(context, smartContractCarrier, context.txFirst[0].GetHash(), 5000000000L - 10000);
            BlockTemplate pblocktemplate = await BuildBlockAsync(context);
            uint160 newContractAddress = SmartContractCarrier.Deserialize(tx, tx.Outputs[0]).GetNewContractAddress();
            byte[] ownerFromStorage = context.state.GetStorageValue(newContractAddress, Encoding.UTF8.GetBytes("Owner"));
            Assert.Equal(ownerFromStorage, context.coinbaseAddress.ToBytes());
            Assert.NotNull(context.state.GetCode(newContractAddress));
            Assert.True(pblocktemplate.Block.Transactions[0].Outputs[1].Value > 0); // gas refund
        }

        /// <summary>
        /// Test that contracts correctly send funds to one person
        /// </summary>
        /// <returns></returns>
        [Fact]
        public async Task TestTransfersAsync()
        {
            TestContext context = new TestContext();
            await context.InitializeAsync();

            SmartContractCarrier contractTransaction = SmartContractCarrier.CreateContract(1, GetFileDllHelper.GetAssemblyBytesFromFile("SmartContracts/TransferTest.cs"), 1, 500);
            Transaction tx = AddTransactionToMempool(context, contractTransaction, context.txFirst[0].GetHash(), 0);
            BlockTemplate pblocktemplate = await BuildBlockAsync(context);
            uint160 newContractAddress = SmartContractCarrier.Deserialize(tx, tx.Outputs[0]).GetNewContractAddress();
            Assert.NotNull(context.state.GetCode(newContractAddress));
            Assert.True(pblocktemplate.Block.Transactions[0].Outputs[1].Value > 0); // gas refund

            context.mempool.Clear();

            ulong fundsToSend = 5000000000L - 10000;
            SmartContractCarrier transferTransaction = SmartContractCarrier.CallContract(1, newContractAddress, "Test", 1, 500);
            BlockTemplate pblocktemplate2 = await AddTransactionToMemPoolAndBuildBlockAsync(context, transferTransaction, context.txFirst[1].GetHash(), fundsToSend);
            Assert.Equal(3, pblocktemplate2.Block.Transactions.Count);
            Assert.True(pblocktemplate2.Block.Transactions[0].Outputs[1].Value > 0); // gas refund
            Assert.Single(pblocktemplate2.Block.Transactions[2].Inputs); // There is 1 input to the condensing transaction: the previous callcontract transaction
            uint256 hashOfContractCallTx = pblocktemplate2.Block.Transactions[1].GetHash();
            Assert.Equal(hashOfContractCallTx, pblocktemplate2.Block.Transactions[2].Inputs[0].PrevOut.Hash);
            Assert.Equal(fundsToSend - 100, (ulong)pblocktemplate2.Block.Transactions[2].Outputs[0].Value); // First txout should be the change to the contract, with a value of the input - 100
            Assert.Equal(100, pblocktemplate2.Block.Transactions[2].Outputs[1].Value); // Second txout should be the transfer to a new person, with a value of 100

            context.mempool.Clear();

            SmartContractCarrier transferTransaction2 = SmartContractCarrier.CallContract(1, newContractAddress, "Test", 1, 500);
            BlockTemplate pblocktemplate3 = await AddTransactionToMemPoolAndBuildBlockAsync(context, transferTransaction2, context.txFirst[2].GetHash(), fundsToSend);
            Assert.Equal(3, pblocktemplate3.Block.Transactions.Count); // 1 coinbase, 1 contract call, 1 condensingtx with send
            Assert.True(pblocktemplate3.Block.Transactions[0].Outputs[1].Value > 0); // gas refund
            Assert.Equal(2, pblocktemplate3.Block.Transactions[2].Inputs.Count); // There are 2 inputs to the condensing transaction: the previous callcontract transaction and the unspent from above
            uint256 hashOfPrevCondensingTx = pblocktemplate2.Block.Transactions[2].GetHash();
            uint256 hashOfContractCallTx3 = pblocktemplate3.Block.Transactions[1].GetHash();
            Assert.Equal(hashOfPrevCondensingTx, pblocktemplate3.Block.Transactions[2].Inputs[1].PrevOut.Hash);
            Assert.Equal(hashOfContractCallTx3, pblocktemplate3.Block.Transactions[2].Inputs[0].PrevOut.Hash);
            Assert.Equal(fundsToSend * 2 - 200, (ulong)pblocktemplate3.Block.Transactions[2].Outputs[0].Value); // First txout should be the change to the contract, with a value of the value given twice, - 200 (100 for each transfer)
            Assert.Equal(100, pblocktemplate3.Block.Transactions[2].Outputs[1].Value); // Second txout should be the transfer to a new person, with a value of 100
        }

        /// <summary>
        /// Test that contract correctly send funds to 2 people inside one contract call
        /// </summary>
        /// <returns></returns>
        [Fact]
        public async Task TestMultipleTransfersAsync()
        {
            TestContext context = new TestContext();
            await context.InitializeAsync();

            var contractCarrier = SmartContractCarrier.CreateContract(1, GetFileDllHelper.GetAssemblyBytesFromFile("SmartContracts/TransferTest.cs"), 1, 500);
            Transaction tx = AddTransactionToMempool(context, contractCarrier, context.txFirst[0].GetHash(), 0);
            BlockTemplate pblocktemplate = await BuildBlockAsync(context);
            uint160 newContractAddress = SmartContractCarrier.Deserialize(tx, tx.Outputs[0]).GetNewContractAddress();
            Assert.NotNull(context.state.GetCode(newContractAddress));
            Assert.True(pblocktemplate.Block.Transactions[0].Outputs[1].Value > 0); // gas refund

            context.mempool.Clear();

            ulong fundsToSend = 5000000000L - 10000;
            var transferTransaction = SmartContractCarrier.CallContract(1, newContractAddress, "Test2", 1, 500);
            BlockTemplate pblocktemplate2 = await AddTransactionToMemPoolAndBuildBlockAsync(context, transferTransaction, context.txFirst[1].GetHash(), fundsToSend);
            Assert.Equal(3, pblocktemplate2.Block.Transactions.Count);
            Assert.True(pblocktemplate2.Block.Transactions[0].Outputs[1].Value > 0); // gas refund
            Assert.Single(pblocktemplate2.Block.Transactions[2].Inputs); // There is 1 input to the condensing transaction: the previous callcontract transaction
            var hashOfContractCallTx = pblocktemplate2.Block.Transactions[1].GetHash();
            Assert.Equal(hashOfContractCallTx, pblocktemplate2.Block.Transactions[2].Inputs[0].PrevOut.Hash);
            Assert.Equal(fundsToSend - 200, (ulong)pblocktemplate2.Block.Transactions[2].Outputs[0].Value); // First txout should be the change to the contract, with a value of the input - 200
            Assert.Equal(100, pblocktemplate2.Block.Transactions[2].Outputs[1].Value); // Second txout should be the transfer to a new person, with a value of 100
            Assert.Equal(100, pblocktemplate2.Block.Transactions[2].Outputs[2].Value); // Third txout should be the transfer to a new person, with a value of 100

            context.mempool.Clear();

            transferTransaction = SmartContractCarrier.CallContract(1, newContractAddress, "Test2", 1, 500);
            BlockTemplate pblocktemplate3 = await AddTransactionToMemPoolAndBuildBlockAsync(context, transferTransaction, context.txFirst[2].GetHash(), fundsToSend);
            Assert.Equal(3, pblocktemplate3.Block.Transactions.Count); // 1 coinbase, 1 contract call, 1 condensingtx with send
            Assert.True(pblocktemplate3.Block.Transactions[0].Outputs[1].Value > 0); // gas refund
            Assert.Equal(2, pblocktemplate3.Block.Transactions[2].Inputs.Count); // There are 2 inputs to the condensing transaction: the previous callcontract transaction and the unspent from above
            var hashOfPrevCondensingTx = pblocktemplate2.Block.Transactions[2].GetHash();
            var hashOfContractCallTx3 = pblocktemplate3.Block.Transactions[1].GetHash();
            Assert.Equal(hashOfPrevCondensingTx, pblocktemplate3.Block.Transactions[2].Inputs[1].PrevOut.Hash);
            Assert.Equal(hashOfContractCallTx3, pblocktemplate3.Block.Transactions[2].Inputs[0].PrevOut.Hash);
            Assert.Equal(fundsToSend * 2 - 400, (ulong)pblocktemplate3.Block.Transactions[2].Outputs[0].Value); // First txout should be the change to the contract, with a value of the value given twice, - 400 (100 for each transfer)
            Assert.Equal(100, pblocktemplate3.Block.Transactions[2].Outputs[1].Value); // Second txout should be the transfer to a new person, with a value of 100
            Assert.Equal(100, pblocktemplate3.Block.Transactions[2].Outputs[2].Value); // Third txout should be the transfer to a new person, with a value of 100
        }

        /// <summary>
        /// Tests that contracts manage their UTXOs correctly when not sending funds or receiving funds.
        /// TODO: Add consensusvalidator calls
        /// </summary>
        [Fact]
        public async Task TestNoTransferTestAsync()
        {
            var context = new TestContext();
            await context.InitializeAsync();

<<<<<<< HEAD
            SmartContractCarrier contractTransaction = SmartContractCarrier.CreateContract(1, GetFileDllHelper.GetAssemblyBytesFromFile("SmartContracts/TransferTest.cs"), 1, 500);
            Transaction tx = AddTransactionToMempool(context, contractTransaction, context.txFirst[0].GetHash(), 0);
            BlockTemplate pblocktemplate = await BuildBlockAsync(context);
            uint160 newContractAddress = SmartContractCarrier.Deserialize(tx, tx.Outputs[0]).GetNewContractAddress();
            Assert.NotNull(context.state.GetCode(newContractAddress));
            Assert.True(pblocktemplate.Block.Transactions[0].Outputs[1].Value > 0); // gas refund

            context.mempool.Clear();
=======
            var entry = new TestMemPoolEntryHelper();

            var tx = new Transaction();
            tx.AddInput(new TxIn(new OutPoint(context.txFirst[0].GetHash(), 0), new Script(OpcodeType.OP_1)));
>>>>>>> df151472

            ulong fundsToSend = 5000000000L - 10000;
            SmartContractCarrier transferTransaction = SmartContractCarrier.CallContract(1, newContractAddress, "Test2", 1, 500);
            BlockTemplate pblocktemplate2 = await AddTransactionToMemPoolAndBuildBlockAsync(context, transferTransaction, context.txFirst[1].GetHash(), fundsToSend);
            Assert.Equal(3, pblocktemplate2.Block.Transactions.Count);
            Assert.True(pblocktemplate2.Block.Transactions[0].Outputs[1].Value > 0); // gas refund
            Assert.Single(pblocktemplate2.Block.Transactions[2].Inputs); // There is 1 input to the condensing transaction: the previous callcontract transaction
            var hashOfContractCallTx = pblocktemplate2.Block.Transactions[1].GetHash();
            Assert.Equal(hashOfContractCallTx, pblocktemplate2.Block.Transactions[2].Inputs[0].PrevOut.Hash);
            Assert.Equal(fundsToSend - 200, (ulong)pblocktemplate2.Block.Transactions[2].Outputs[0].Value); // First txout should be the change to the contract, with a value of the input - 200
            Assert.Equal(100, pblocktemplate2.Block.Transactions[2].Outputs[1].Value); // Second txout should be the transfer to a new person, with a value of 100
            Assert.Equal(100, pblocktemplate2.Block.Transactions[2].Outputs[2].Value); // Third txout should be the transfer to a new person, with a value of 100

            context.mempool.Clear();

            transferTransaction = SmartContractCarrier.CallContract(1, newContractAddress, "DoNothing", 1, 500);
            BlockTemplate pblocktemplate3 = await AddTransactionToMemPoolAndBuildBlockAsync(context, transferTransaction, context.txFirst[2].GetHash(), 0);
            Assert.Equal(2, pblocktemplate3.Block.Transactions.Count); // In this case we are sending 0, and doing no transfers, so we don't need a condensing transaction
        }

        /// <summary>
        /// Should deploy 2 contracts, and then send funds from one to the other and end up with correct balances for all.
        /// </summary>
        [Fact]
        public async Task TestContractTransfersAsync()
        {
            TestContext context = new TestContext();
            await context.InitializeAsync();

            SmartContractCarrier contractTransaction = SmartContractCarrier.CreateContract(1, GetFileDllHelper.GetAssemblyBytesFromFile("SmartContracts/InterContract1.cs"), 1, 500);
            Transaction tx = AddTransactionToMempool(context, contractTransaction, context.txFirst[0].GetHash(), 0);
            BlockTemplate pblocktemplate = await BuildBlockAsync(context);
            uint160 newContractAddress = SmartContractCarrier.Deserialize(tx, tx.Outputs[0]).GetNewContractAddress();
            string newContractAddressString = newContractAddress.ToString(); // this is hardcoded into the second contract.
            Assert.NotNull(context.state.GetCode(newContractAddress));

            context.mempool.Clear();

            SmartContractCarrier contractTransaction2 = SmartContractCarrier.CreateContract(1, GetFileDllHelper.GetAssemblyBytesFromFile("SmartContracts/InterContract2.cs"), 1, 500);
            tx = AddTransactionToMempool(context, contractTransaction2, context.txFirst[1].GetHash(), 0);
            pblocktemplate = await BuildBlockAsync(context);
            uint160 newContractAddress2 = SmartContractCarrier.Deserialize(tx, tx.Outputs[0]).GetNewContractAddress();
            Assert.NotNull(context.state.GetCode(newContractAddress2));

            context.mempool.Clear();

            ulong fundsToSend = 1000;
            SmartContractCarrier transferTransaction = SmartContractCarrier.CallContract(1, newContractAddress2, "ContractTransfer", 1, 500);
            pblocktemplate = await AddTransactionToMemPoolAndBuildBlockAsync(context, transferTransaction, context.txFirst[2].GetHash(), fundsToSend);
            Assert.Equal(Encoding.UTF8.GetBytes("testString"), context.state.GetStorageValue(newContractAddress, new PersistentStateSerializer().Serialize(0)));
            Assert.Equal(3, pblocktemplate.Block.Transactions.Count);
            Assert.Single(pblocktemplate.Block.Transactions[2].Inputs);
            Assert.Equal(pblocktemplate.Block.Transactions[1].GetHash(), pblocktemplate.Block.Transactions[2].Inputs[0].PrevOut.Hash); // Input should be from the call that was just made.
            Assert.Equal(900, pblocktemplate.Block.Transactions[2].Outputs[0].Value); // First txout should be the change back to the contract, with a value of 900
            Assert.Equal(100, pblocktemplate.Block.Transactions[2].Outputs[1].Value); // First txout should be the transfer to the second contract, with a value of 100

            context.mempool.Clear();

            SmartContractCarrier transferTransaction2 = SmartContractCarrier.CallContract(1, newContractAddress2, "ContractTransfer", 1, 500);
            pblocktemplate = await AddTransactionToMemPoolAndBuildBlockAsync(context, transferTransaction2, context.txFirst[3].GetHash(), 0);
            Assert.Equal(3, pblocktemplate.Block.Transactions.Count);
            Assert.Equal(2, pblocktemplate.Block.Transactions[2].Inputs.Count);
            Assert.Equal(800, pblocktemplate.Block.Transactions[2].Outputs[0].Value);
            Assert.Equal(200, pblocktemplate.Block.Transactions[2].Outputs[1].Value);
        }

        private async Task<BlockTemplate> AddTransactionToMemPoolAndBuildBlockAsync(TestContext context, SmartContractCarrier smartContractCarrier, uint256 prevOutHash, ulong value)
        {
            AddTransactionToMempool(context, smartContractCarrier, prevOutHash, value);
            return await BuildBlockAsync(context);
        }

        private Transaction AddTransactionToMempool(TestContext context, SmartContractCarrier smartContractCarrier, uint256 prevOutHash, ulong value)
        {
            TestMemPoolEntryHelper entry = new TestMemPoolEntryHelper();
            Transaction tx = new Transaction();
            tx.AddInput(new TxIn(new OutPoint(prevOutHash, 0), new Script(OpcodeType.OP_1)));
            tx.AddOutput(new TxOut(new Money(value), new Script(smartContractCarrier.Serialize())));
            context.mempool.AddUnchecked(tx.GetHash(), entry.Fee(10000).Time(context.date.GetTime()).SpendsCoinbase(true).FromTx(tx));
            return tx;
        }

        private async Task<BlockTemplate> BuildBlockAsync(TestContext context)
        {
            BlockTemplate pblocktemplate = AssemblerForTest(context).CreateNewBlock(context.scriptPubKey);
            context.chain.SetTip(pblocktemplate.Block.Header);
            await context.consensus.ValidateAndExecuteBlockAsync(new RuleContext(new BlockValidationContext { Block = pblocktemplate.Block }, context.network.Consensus, context.consensus.Tip) { CheckPow = false, CheckMerkleRoot = false });
            return pblocktemplate;
        }
    }
}<|MERGE_RESOLUTION|>--- conflicted
+++ resolved
@@ -374,7 +374,6 @@
             var context = new TestContext();
             await context.InitializeAsync();
 
-<<<<<<< HEAD
             SmartContractCarrier contractTransaction = SmartContractCarrier.CreateContract(1, GetFileDllHelper.GetAssemblyBytesFromFile("SmartContracts/TransferTest.cs"), 1, 500);
             Transaction tx = AddTransactionToMempool(context, contractTransaction, context.txFirst[0].GetHash(), 0);
             BlockTemplate pblocktemplate = await BuildBlockAsync(context);
@@ -383,12 +382,6 @@
             Assert.True(pblocktemplate.Block.Transactions[0].Outputs[1].Value > 0); // gas refund
 
             context.mempool.Clear();
-=======
-            var entry = new TestMemPoolEntryHelper();
-
-            var tx = new Transaction();
-            tx.AddInput(new TxIn(new OutPoint(context.txFirst[0].GetHash(), 0), new Script(OpcodeType.OP_1)));
->>>>>>> df151472
 
             ulong fundsToSend = 5000000000L - 10000;
             SmartContractCarrier transferTransaction = SmartContractCarrier.CallContract(1, newContractAddress, "Test2", 1, 500);
@@ -436,7 +429,11 @@
             context.mempool.Clear();
 
             ulong fundsToSend = 1000;
-            SmartContractCarrier transferTransaction = SmartContractCarrier.CallContract(1, newContractAddress2, "ContractTransfer", 1, 500);
+            string[] testMethodParameters = new string[]
+            {
+                string.Format("{0}#{1}", (int)SmartContractCarrierDataType.String, newContractAddress.ToString()),
+            };
+            SmartContractCarrier transferTransaction = SmartContractCarrier.CallContract(1, newContractAddress2, "ContractTransfer", 1, 500).WithParameters(testMethodParameters);
             pblocktemplate = await AddTransactionToMemPoolAndBuildBlockAsync(context, transferTransaction, context.txFirst[2].GetHash(), fundsToSend);
             Assert.Equal(Encoding.UTF8.GetBytes("testString"), context.state.GetStorageValue(newContractAddress, new PersistentStateSerializer().Serialize(0)));
             Assert.Equal(3, pblocktemplate.Block.Transactions.Count);
@@ -447,7 +444,7 @@
 
             context.mempool.Clear();
 
-            SmartContractCarrier transferTransaction2 = SmartContractCarrier.CallContract(1, newContractAddress2, "ContractTransfer", 1, 500);
+            SmartContractCarrier transferTransaction2 = SmartContractCarrier.CallContract(1, newContractAddress2, "ContractTransfer", 1, 500).WithParameters(testMethodParameters);
             pblocktemplate = await AddTransactionToMemPoolAndBuildBlockAsync(context, transferTransaction2, context.txFirst[3].GetHash(), 0);
             Assert.Equal(3, pblocktemplate.Block.Transactions.Count);
             Assert.Equal(2, pblocktemplate.Block.Transactions[2].Inputs.Count);
