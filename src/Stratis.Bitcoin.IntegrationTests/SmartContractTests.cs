--- conflicted
+++ resolved
@@ -272,17 +272,12 @@
             TestContext context = new TestContext();
             await context.InitializeAsync();
 
-<<<<<<< HEAD
             ulong gasPrice = 1;
             Gas gasLimit = (Gas) 500000;
             var gasBudget = gasPrice * gasLimit;
 
             SmartContractCarrier smartContractCarrier = SmartContractCarrier.CreateContract(1, GetFileDllHelper.GetAssemblyBytesFromFile("SmartContracts/Token.cs"), gasPrice, gasLimit);
             Transaction tx = AddTransactionToMempool(context, smartContractCarrier, context.txFirst[0].GetHash(), 5000000000L - 10000, gasBudget);
-=======
-            SmartContractCarrier smartContractCarrier = SmartContractCarrier.CreateContract(1, GetFileDllHelper.GetAssemblyBytesFromFile("SmartContracts/Token.cs"), 1, (Gas)500);
-            Transaction tx = AddTransactionToMempool(context, smartContractCarrier, context.txFirst[0].GetHash(), 5000000000L - 10000);
->>>>>>> ee612e9a
             BlockTemplate pblocktemplate = await BuildBlockAsync(context);
             uint160 newContractAddress = SmartContractCarrier.Deserialize(tx, tx.Outputs[0]).GetNewContractAddress();
             byte[] ownerFromStorage = context.state.GetStorageValue(newContractAddress, Encoding.UTF8.GetBytes("Owner"));
@@ -297,7 +292,6 @@
         [Fact]
         public async Task SmartContracts_TransferFundsToSingleRecipient_Async()
         {
-<<<<<<< HEAD
             TestContext context = new TestContext();
             await context.InitializeAsync();
 
@@ -307,14 +301,6 @@
 
             SmartContractCarrier contractTransaction = SmartContractCarrier.CreateContract(1, GetFileDllHelper.GetAssemblyBytesFromFile("SmartContracts/TransferTest.cs"), gasPrice, gasLimit);
             Transaction tx = AddTransactionToMempool(context, contractTransaction, context.txFirst[0].GetHash(), 0, gasBudget);
-=======
-            var gas = new Gas(500);
-            TestContext context = new TestContext();
-            await context.InitializeAsync();
-
-            SmartContractCarrier contractTransaction = SmartContractCarrier.CreateContract(1, GetFileDllHelper.GetAssemblyBytesFromFile("SmartContracts/TransferTest.cs"), 1, (Gas)500);
-            Transaction tx = AddTransactionToMempool(context, contractTransaction, context.txFirst[0].GetHash(), 0);
->>>>>>> ee612e9a
             BlockTemplate pblocktemplate = await BuildBlockAsync(context);
             uint160 newContractAddress = SmartContractCarrier.Deserialize(tx, tx.Outputs[0]).GetNewContractAddress();
             Assert.NotNull(context.state.GetCode(newContractAddress));
@@ -323,13 +309,9 @@
             context.mempool.Clear();
 
             ulong fundsToSend = 5000000000L - 10000;
-<<<<<<< HEAD
+
             SmartContractCarrier transferTransaction = SmartContractCarrier.CallContract(1, newContractAddress, "Test", gasPrice, gasLimit);
             BlockTemplate pblocktemplate2 = await AddTransactionToMemPoolAndBuildBlockAsync(context, transferTransaction, context.txFirst[1].GetHash(), fundsToSend, gasBudget);
-=======
-            SmartContractCarrier transferTransaction = SmartContractCarrier.CallContract(1, newContractAddress, "Test", 1, (Gas)500);
-            BlockTemplate pblocktemplate2 = await AddTransactionToMemPoolAndBuildBlockAsync(context, transferTransaction, context.txFirst[1].GetHash(), fundsToSend);
->>>>>>> ee612e9a
             Assert.Equal(3, pblocktemplate2.Block.Transactions.Count);
             Assert.True(pblocktemplate2.Block.Transactions[0].Outputs[1].Value > 0); // gas refund
             Assert.Single(pblocktemplate2.Block.Transactions[2].Inputs); // There is 1 input to the condensing transaction: the previous callcontract transaction
@@ -340,13 +322,8 @@
 
             context.mempool.Clear();
 
-<<<<<<< HEAD
             SmartContractCarrier transferTransaction2 = SmartContractCarrier.CallContract(1, newContractAddress, "Test", gasPrice, gasLimit);
             BlockTemplate pblocktemplate3 = await AddTransactionToMemPoolAndBuildBlockAsync(context, transferTransaction2, context.txFirst[2].GetHash(), fundsToSend, gasBudget);
-=======
-            SmartContractCarrier transferTransaction2 = SmartContractCarrier.CallContract(1, newContractAddress, "Test", 1, (Gas)500);
-            BlockTemplate pblocktemplate3 = await AddTransactionToMemPoolAndBuildBlockAsync(context, transferTransaction2, context.txFirst[2].GetHash(), fundsToSend);
->>>>>>> ee612e9a
             Assert.Equal(3, pblocktemplate3.Block.Transactions.Count); // 1 coinbase, 1 contract call, 1 condensingtx with send
             Assert.True(pblocktemplate3.Block.Transactions[0].Outputs[1].Value > 0); // gas refund
             Assert.Equal(2, pblocktemplate3.Block.Transactions[2].Inputs.Count); // There are 2 inputs to the condensing transaction: the previous callcontract transaction and the unspent from above
@@ -367,17 +344,12 @@
             TestContext context = new TestContext();
             await context.InitializeAsync();
 
-<<<<<<< HEAD
             ulong gasPrice = 1;
             Gas gasLimit = (Gas)500000;
             var gasBudget = gasPrice * gasLimit;
 
             var contractCarrier = SmartContractCarrier.CreateContract(1, GetFileDllHelper.GetAssemblyBytesFromFile("SmartContracts/TransferTest.cs"), gasPrice, gasLimit);
             Transaction tx = AddTransactionToMempool(context, contractCarrier, context.txFirst[0].GetHash(), 0, gasBudget);
-=======
-            var contractCarrier = SmartContractCarrier.CreateContract(1, GetFileDllHelper.GetAssemblyBytesFromFile("SmartContracts/TransferTest.cs"), 1, (Gas)500);
-            Transaction tx = AddTransactionToMempool(context, contractCarrier, context.txFirst[0].GetHash(), 0);
->>>>>>> ee612e9a
             BlockTemplate pblocktemplate = await BuildBlockAsync(context);
             uint160 newContractAddress = SmartContractCarrier.Deserialize(tx, tx.Outputs[0]).GetNewContractAddress();
             Assert.NotNull(context.state.GetCode(newContractAddress));
@@ -386,13 +358,9 @@
             context.mempool.Clear();
 
             ulong fundsToSend = 5000000000L - 10000;
-<<<<<<< HEAD
+
             var transferTransaction = SmartContractCarrier.CallContract(1, newContractAddress, "Test2", gasPrice, gasLimit);
             BlockTemplate pblocktemplate2 = await AddTransactionToMemPoolAndBuildBlockAsync(context, transferTransaction, context.txFirst[1].GetHash(), fundsToSend, gasBudget);
-=======
-            var transferTransaction = SmartContractCarrier.CallContract(1, newContractAddress, "Test2", 1, (Gas)500);
-            BlockTemplate pblocktemplate2 = await AddTransactionToMemPoolAndBuildBlockAsync(context, transferTransaction, context.txFirst[1].GetHash(), fundsToSend);
->>>>>>> ee612e9a
             Assert.Equal(3, pblocktemplate2.Block.Transactions.Count);
             Assert.True(pblocktemplate2.Block.Transactions[0].Outputs[1].Value > 0); // gas refund
             Assert.Single(pblocktemplate2.Block.Transactions[2].Inputs); // There is 1 input to the condensing transaction: the previous callcontract transaction
@@ -404,13 +372,8 @@
 
             context.mempool.Clear();
 
-<<<<<<< HEAD
             transferTransaction = SmartContractCarrier.CallContract(1, newContractAddress, "Test2", gasPrice, gasLimit);
             BlockTemplate pblocktemplate3 = await AddTransactionToMemPoolAndBuildBlockAsync(context, transferTransaction, context.txFirst[2].GetHash(), fundsToSend, gasBudget);
-=======
-            transferTransaction = SmartContractCarrier.CallContract(1, newContractAddress, "Test2", 1, (Gas)500);
-            BlockTemplate pblocktemplate3 = await AddTransactionToMemPoolAndBuildBlockAsync(context, transferTransaction, context.txFirst[2].GetHash(), fundsToSend);
->>>>>>> ee612e9a
             Assert.Equal(3, pblocktemplate3.Block.Transactions.Count); // 1 coinbase, 1 contract call, 1 condensingtx with send
             Assert.True(pblocktemplate3.Block.Transactions[0].Outputs[1].Value > 0); // gas refund
             Assert.Equal(2, pblocktemplate3.Block.Transactions[2].Inputs.Count); // There are 2 inputs to the condensing transaction: the previous callcontract transaction and the unspent from above
@@ -433,17 +396,12 @@
             var context = new TestContext();
             await context.InitializeAsync();
 
-<<<<<<< HEAD
             ulong gasPrice = 1;
             Gas gasLimit = (Gas)500000;
             var gasBudget = gasPrice * gasLimit;
 
             SmartContractCarrier contractTransaction = SmartContractCarrier.CreateContract(1, GetFileDllHelper.GetAssemblyBytesFromFile("SmartContracts/TransferTest.cs"), gasPrice, gasLimit);
             Transaction tx = AddTransactionToMempool(context, contractTransaction, context.txFirst[0].GetHash(), 0, gasBudget);
-=======
-            SmartContractCarrier contractTransaction = SmartContractCarrier.CreateContract(1, GetFileDllHelper.GetAssemblyBytesFromFile("SmartContracts/TransferTest.cs"), 1, (Gas)500);
-            Transaction tx = AddTransactionToMempool(context, contractTransaction, context.txFirst[0].GetHash(), 0);
->>>>>>> ee612e9a
             BlockTemplate pblocktemplate = await BuildBlockAsync(context);
             uint160 newContractAddress = SmartContractCarrier.Deserialize(tx, tx.Outputs[0]).GetNewContractAddress();
             Assert.NotNull(context.state.GetCode(newContractAddress));
@@ -452,13 +410,8 @@
             context.mempool.Clear();
 
             ulong fundsToSend = 5000000000L - 10000;
-<<<<<<< HEAD
             SmartContractCarrier transferTransaction = SmartContractCarrier.CallContract(1, newContractAddress, "Test2", gasPrice, gasLimit);
             BlockTemplate pblocktemplate2 = await AddTransactionToMemPoolAndBuildBlockAsync(context, transferTransaction, context.txFirst[1].GetHash(), fundsToSend, gasBudget);
-=======
-            SmartContractCarrier transferTransaction = SmartContractCarrier.CallContract(1, newContractAddress, "Test2", 1, (Gas)500);
-            BlockTemplate pblocktemplate2 = await AddTransactionToMemPoolAndBuildBlockAsync(context, transferTransaction, context.txFirst[1].GetHash(), fundsToSend);
->>>>>>> ee612e9a
             Assert.Equal(3, pblocktemplate2.Block.Transactions.Count);
             Assert.True(pblocktemplate2.Block.Transactions[0].Outputs[1].Value > 0); // gas refund
             Assert.Single(pblocktemplate2.Block.Transactions[2].Inputs); // There is 1 input to the condensing transaction: the previous callcontract transaction
@@ -470,13 +423,8 @@
 
             context.mempool.Clear();
 
-<<<<<<< HEAD
             transferTransaction = SmartContractCarrier.CallContract(1, newContractAddress, "DoNothing", gasPrice, gasLimit);
             BlockTemplate pblocktemplate3 = await AddTransactionToMemPoolAndBuildBlockAsync(context, transferTransaction, context.txFirst[2].GetHash(), 0, gasBudget);
-=======
-            transferTransaction = SmartContractCarrier.CallContract(1, newContractAddress, "DoNothing", 1, (Gas)500);
-            BlockTemplate pblocktemplate3 = await AddTransactionToMemPoolAndBuildBlockAsync(context, transferTransaction, context.txFirst[2].GetHash(), 0);
->>>>>>> ee612e9a
             Assert.Equal(2, pblocktemplate3.Block.Transactions.Count); // In this case we are sending 0, and doing no transfers, so we don't need a condensing transaction
         }
 
@@ -489,7 +437,6 @@
             TestContext context = new TestContext();
             await context.InitializeAsync();
 
-<<<<<<< HEAD
             ulong gasPrice = 1;
             // This uses a lot of gas
             Gas gasLimit = (Gas)1000000;
@@ -497,10 +444,6 @@
 
             SmartContractCarrier contractTransaction = SmartContractCarrier.CreateContract(1, GetFileDllHelper.GetAssemblyBytesFromFile("SmartContracts/InterContract1.cs"), gasPrice, gasLimit);
             Transaction tx = AddTransactionToMempool(context, contractTransaction, context.txFirst[0].GetHash(), 0, gasBudget);
-=======
-            SmartContractCarrier contractTransaction = SmartContractCarrier.CreateContract(1, GetFileDllHelper.GetAssemblyBytesFromFile("SmartContracts/InterContract1.cs"), 1, (Gas)500);
-            Transaction tx = AddTransactionToMempool(context, contractTransaction, context.txFirst[0].GetHash(), 0);
->>>>>>> ee612e9a
             BlockTemplate pblocktemplate = await BuildBlockAsync(context);
             uint160 newContractAddress = SmartContractCarrier.Deserialize(tx, tx.Outputs[0]).GetNewContractAddress();
             string newContractAddressString = newContractAddress.ToString(); // this is hardcoded into the second contract.
@@ -508,13 +451,8 @@
 
             context.mempool.Clear();
 
-<<<<<<< HEAD
             SmartContractCarrier contractTransaction2 = SmartContractCarrier.CreateContract(1, GetFileDllHelper.GetAssemblyBytesFromFile("SmartContracts/InterContract2.cs"), gasPrice, gasLimit);
             tx = AddTransactionToMempool(context, contractTransaction2, context.txFirst[1].GetHash(), 0, gasBudget);
-=======
-            SmartContractCarrier contractTransaction2 = SmartContractCarrier.CreateContract(1, GetFileDllHelper.GetAssemblyBytesFromFile("SmartContracts/InterContract2.cs"), 1, (Gas)500);
-            tx = AddTransactionToMempool(context, contractTransaction2, context.txFirst[1].GetHash(), 0);
->>>>>>> ee612e9a
             pblocktemplate = await BuildBlockAsync(context);
             uint160 newContractAddress2 = SmartContractCarrier.Deserialize(tx, tx.Outputs[0]).GetNewContractAddress();
             Assert.NotNull(context.state.GetCode(newContractAddress2));
@@ -526,13 +464,8 @@
             {
                 string.Format("{0}#{1}", (int)SmartContractCarrierDataType.String, newContractAddress.ToString()),
             };
-<<<<<<< HEAD
             SmartContractCarrier transferTransaction = SmartContractCarrier.CallContract(1, newContractAddress2, "ContractTransfer", gasPrice, gasLimit).WithParameters(testMethodParameters);
             pblocktemplate = await AddTransactionToMemPoolAndBuildBlockAsync(context, transferTransaction, context.txFirst[2].GetHash(), fundsToSend, gasBudget);
-=======
-            SmartContractCarrier transferTransaction = SmartContractCarrier.CallContract(1, newContractAddress2, "ContractTransfer", 1, (Gas)500).WithParameters(testMethodParameters);
-            pblocktemplate = await AddTransactionToMemPoolAndBuildBlockAsync(context, transferTransaction, context.txFirst[2].GetHash(), fundsToSend);
->>>>>>> ee612e9a
             Assert.Equal(Encoding.UTF8.GetBytes("testString"), context.state.GetStorageValue(newContractAddress, new PersistentStateSerializer().Serialize(0)));
             Assert.Equal(3, pblocktemplate.Block.Transactions.Count);
             Assert.Single(pblocktemplate.Block.Transactions[2].Inputs);
@@ -542,13 +475,8 @@
 
             context.mempool.Clear();
 
-<<<<<<< HEAD
             SmartContractCarrier transferTransaction2 = SmartContractCarrier.CallContract(1, newContractAddress2, "ContractTransfer", gasPrice, gasLimit).WithParameters(testMethodParameters);
             pblocktemplate = await AddTransactionToMemPoolAndBuildBlockAsync(context, transferTransaction2, context.txFirst[3].GetHash(), 0, gasBudget);
-=======
-            SmartContractCarrier transferTransaction2 = SmartContractCarrier.CallContract(1, newContractAddress2, "ContractTransfer", 1, (Gas)500).WithParameters(testMethodParameters);
-            pblocktemplate = await AddTransactionToMemPoolAndBuildBlockAsync(context, transferTransaction2, context.txFirst[3].GetHash(), 0);
->>>>>>> ee612e9a
             Assert.Equal(3, pblocktemplate.Block.Transactions.Count);
             Assert.Equal(2, pblocktemplate.Block.Transactions[2].Inputs.Count);
             Assert.Equal(800, pblocktemplate.Block.Transactions[2].Outputs[0].Value);
