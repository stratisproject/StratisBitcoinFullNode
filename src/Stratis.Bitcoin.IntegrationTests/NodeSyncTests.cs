--- conflicted
+++ resolved
@@ -206,18 +206,9 @@
                 CoreNode stratisReorg = builder.CreateStratisPosNode(this.posNetwork);
 
                 builder.StartAll();
-<<<<<<< HEAD
-                stratisMiner.NotInIBD().WithWallet();
-                stratisSyncer.NotInIBD().WithWallet();
-                stratisReorg.NotInIBD().WithWallet();
-
-                stratisMiner.SetDummyMinerSecret(new BitcoinSecret(new Key(), stratisMiner.FullNode.Network));
-                stratisReorg.SetDummyMinerSecret(new BitcoinSecret(new Key(), stratisReorg.FullNode.Network));
-=======
                 stratisMiner.NotInIBD().WithWallet(walletPassword, walletName, walletPassphrase);
                 stratisSyncer.NotInIBD().WithWallet(walletPassword, walletName, walletPassphrase);
                 stratisReorg.NotInIBD().WithWallet(walletPassword, walletName, walletPassphrase);
->>>>>>> 159da608
 
                 TestHelper.MineBlocks(stratisMiner, walletName, walletPassword, walletAccount, 1);
 
@@ -236,13 +227,8 @@
                 stratisSyncer.CreateRPCClient().RemoveNode(stratisReorg.Endpoint);
                 TestHelper.WaitLoop(() => !TestHelper.IsNodeConnected(stratisReorg));
 
-<<<<<<< HEAD
-                stratisMiner.GenerateStratisWithMiner(11);
-                stratisReorg.GenerateStratisWithMiner(12);
-=======
                 TestHelper.MineBlocks(stratisMiner, walletName, walletPassword, walletAccount, 11);
                 TestHelper.MineBlocks(stratisReorg, walletName, walletPassword, walletAccount, 12);
->>>>>>> 159da608
 
                 TestHelper.WaitLoop(() => TestHelper.IsNodeSynced(stratisMiner));
                 TestHelper.WaitLoop(() => TestHelper.IsNodeSynced(stratisReorg));
@@ -379,15 +365,6 @@
                 TestHelper.ConnectAndSync(firstNode, secondNode);
 
                 List<CoreNode> nodes = new List<CoreNode> { minerNode, connectorNode, firstNode, secondNode };
-<<<<<<< HEAD
-                sharedSteps.WaitForNodeToSync(nodes.ToArray());
-
-                nodes.ForEach(n =>
-                {
-                    sharedSteps.MineBlocks(1, n, "account 0", walletName, walletPassword);
-                    sharedSteps.WaitForNodeToSync(nodes.ToArray());
-                });
-=======
                 TestHelper.WaitForNodeToSync(nodes.ToArray());
 
                 nodes.ForEach(n =>
@@ -395,7 +372,6 @@
                         TestHelper.MineBlocks(n, walletName, walletPassword, accountName, 1);
                         TestHelper.WaitForNodeToSync(nodes.ToArray());
                     });
->>>>>>> 159da608
 
                 int networkHeight = minerNode.FullNode.Chain.Height;
                 Assert.Equal(networkHeight, nodes.Count);
@@ -425,11 +401,7 @@
                 connectorNode.GenerateStratisWithMiner(1);
                 networkHeight++;
 
-<<<<<<< HEAD
-                sharedSteps.WaitForNodeToSync(nodes.ToArray());
-=======
                 TestHelper.WaitForNodeToSync(nodes.ToArray());
->>>>>>> 159da608
 
                 nodes.All(n => n.FullNode.Chain.Height == networkHeight).Should()
                     .BeTrue(because: "all nodes have synced to chain height");
