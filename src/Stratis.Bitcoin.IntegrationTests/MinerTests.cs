--- conflicted
+++ resolved
@@ -152,18 +152,14 @@
                 PowConsensusValidator consensusValidator = new PowConsensusValidator(this.network, new Checkpoints(), dateTimeProvider, loggerFactory);
                 NetworkPeerFactory networkPeerFactory = new NetworkPeerFactory(dateTimeProvider, loggerFactory);
 
-<<<<<<< HEAD
-                var connectionManager = new ConnectionManager(this.network, new NetworkPeerConnectionParameters(), nodeSettings, loggerFactory, new NodeLifetime(), new AsyncLoopFactory(loggerFactory), new PeerAddressManager(nodeSettings.DataFolder, loggerFactory), dateTimeProvider, networkPeerFactory, new IPeerConnector[] { });
-=======
-                var peerAddressManager = new PeerAddressManager();
+                var peerAddressManager = new PeerAddressManager(nodeSettings.DataFolder, new LoggerFactory());
                 var peerDiscovery = new PeerDiscovery(new AsyncLoopFactory(loggerFactory), loggerFactory, Network.Main, networkPeerFactory, new NodeLifetime(), nodeSettings, peerAddressManager);
                 var connectionManager = new ConnectionManager(new AsyncLoopFactory(loggerFactory), dateTimeProvider, loggerFactory, this.network, networkPeerFactory, nodeSettings, new NodeLifetime(), new NetworkPeerConnectionParameters(), peerAddressManager, new IPeerConnector[] { }, peerDiscovery);
 
->>>>>>> 3ce72949
                 LookaheadBlockPuller blockPuller = new LookaheadBlockPuller(this.chain, connectionManager, new LoggerFactory());
                 PeerBanning peerBanning = new PeerBanning(connectionManager, loggerFactory, dateTimeProvider, nodeSettings);
                 NodeDeployments deployments = new NodeDeployments(this.network, this.chain);
-                ConsensusRules consensusRules = new ConsensusRules(this.network, loggerFactory, dateTimeProvider, chain, deployments, consensusSettings, new Checkpoints()).Register(new FullNodeBuilderConsensusExtension.CoreConsensusRules());
+                ConsensusRules consensusRules = new ConsensusRules(this.network, loggerFactory, dateTimeProvider, this.chain, deployments, consensusSettings, new Checkpoints()).Register(new FullNodeBuilderConsensusExtension.CoreConsensusRules());
                 this.consensus = new ConsensusLoop(new AsyncLoopFactory(loggerFactory), consensusValidator, new NodeLifetime(), this.chain, this.cachedCoinView, blockPuller, new NodeDeployments(this.network, this.chain), loggerFactory, new ChainState(new FullNode(), new InvalidBlockHashStore(dateTimeProvider)), connectionManager, dateTimeProvider, new Signals.Signals(), new Checkpoints(this.network, consensusSettings), consensusSettings, nodeSettings, peerBanning, consensusRules);
                 await this.consensus.StartAsync();
 
