--- conflicted
+++ resolved
@@ -188,11 +188,7 @@
                     consensusRulesContainer.FullValidationRules.Add(Activator.CreateInstance(ruleType) as FullValidationConsensusRule);
 
                 this.ConsensusRules = new PowConsensusRuleEngine(this.network, loggerFactory, dateTimeProvider, this.ChainIndexer, deployments, consensusSettings,
-<<<<<<< HEAD
-                    new Checkpoints(), this.cachedCoinView, chainState, new InvalidBlockHashStore(dateTimeProvider), new NodeStats(dateTimeProvider), asyncProvider, consensusRulesContainer).SetupRulesEngineParent();
-=======
-                    new Checkpoints(), this.cachedCoinView, chainState, new InvalidBlockHashStore(dateTimeProvider), nodeStats, asyncProvider).Register();
->>>>>>> c0cb4c88
+                    new Checkpoints(), this.cachedCoinView, chainState, new InvalidBlockHashStore(dateTimeProvider), nodeStats, asyncProvider, consensusRulesContainer).SetupRulesEngineParent();
 
                 this.consensus = ConsensusManagerHelper.CreateConsensusManager(this.network, chainState: chainState, inMemoryCoinView: inMemoryCoinView, chainIndexer: this.ChainIndexer, consensusRules: this.ConsensusRules);
 
