--- conflicted
+++ resolved
@@ -197,15 +197,6 @@
 
                 this.entry.Fee(11);
                 this.entry.Height(11);
-<<<<<<< HEAD
-                var date1 = new MemoryPoolTests.DateTimeProviderSet();
-                date1.time = dateTimeProvider.GetTime();
-                date1.timeutc = dateTimeProvider.GetUtcNow();
-                this.DateTimeProvider = date1;
-                this.mempool = new TxMempool(dateTimeProvider, new BlockPolicyEstimator(new LoggerFactory(), nodeSettings), new LoggerFactory(), nodeSettings);
-                this.mempoolLock = new MempoolSchedulerLock();
-=======
->>>>>>> aa354111
 
                 var dateTimeProviderSet = new DateTimeProviderSet
                 {
