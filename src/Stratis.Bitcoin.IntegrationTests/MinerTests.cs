--- conflicted
+++ resolved
@@ -149,13 +149,8 @@
                     UseCheckpoints = this.useCheckpoints
                 };
 
-<<<<<<< HEAD
-                PowConsensusValidator consensusValidator = new PowConsensusValidator(this.network, new Checkpoints(this.network, consensusSettings), dateTimeProvider, loggerFactory);
-                NetworkPeerFactory networkPeerFactory = new NetworkPeerFactory(this.network, dateTimeProvider, loggerFactory);
-=======
                 PowConsensusValidator consensusValidator = new PowConsensusValidator(this.network, new Checkpoints(), dateTimeProvider, loggerFactory);
                 NetworkPeerFactory networkPeerFactory = new NetworkPeerFactory(dateTimeProvider, loggerFactory);
->>>>>>> 3ce72949
 
                 var peerAddressManager = new PeerAddressManager();
                 var peerDiscovery = new PeerDiscovery(new AsyncLoopFactory(loggerFactory), loggerFactory, Network.Main, networkPeerFactory, new NodeLifetime(), nodeSettings, peerAddressManager);
