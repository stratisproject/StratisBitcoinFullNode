--- conflicted
+++ resolved
@@ -161,11 +161,7 @@
                 LookaheadBlockPuller blockPuller = new LookaheadBlockPuller(this.chain, connectionManager, new LoggerFactory());
                 PeerBanning peerBanning = new PeerBanning(connectionManager, loggerFactory, dateTimeProvider, nodeSettings);
                 NodeDeployments deployments = new NodeDeployments(this.network, this.chain);
-<<<<<<< HEAD
-                ConsensusRules consensusRules = new ConsensusRules(this.network, loggerFactory, dateTimeProvider, this.chain, deployments).Register(new FullNodeBuilderConsensusExtension.BaseConsensusRules());
-=======
                 ConsensusRules consensusRules = new ConsensusRules(this.network, loggerFactory, dateTimeProvider, this.chain, deployments, consensusSettings, new Checkpoints()).Register(new FullNodeBuilderConsensusExtension.CoreConsensusRules());
->>>>>>> eb3737ed
                 this.consensus = new ConsensusLoop(new AsyncLoopFactory(loggerFactory), consensusValidator, new NodeLifetime(), this.chain, this.cachedCoinView, blockPuller, new NodeDeployments(this.network, this.chain), loggerFactory, new ChainState(new FullNode(), new InvalidBlockHashStore(dateTimeProvider)), connectionManager, dateTimeProvider, new Signals.Signals(), new Checkpoints(this.network, consensusSettings), consensusSettings, nodeSettings, peerBanning, consensusRules);
                 await this.consensus.StartAsync();
 
