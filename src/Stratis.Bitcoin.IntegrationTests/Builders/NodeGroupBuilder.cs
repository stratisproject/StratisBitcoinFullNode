﻿using System;
using System.Collections.Generic;
using System.Linq;
using System.Runtime.CompilerServices;
using Stratis.Bitcoin.IntegrationTests.EnvironmentMockUpHelpers;

namespace Stratis.Bitcoin.IntegrationTests.Builders
{
    public class NodeGroupBuilder : IDisposable
    {
        private readonly NodeBuilder nodeBuilder;
        private readonly Dictionary<string, CoreNode> nodes;

<<<<<<< HEAD
        public NodeGroupBuilder([CallerMemberName] string dataFolderName = null)
        {
            this.nodeBuilder = NodeBuilder.Create(dataFolderName);
=======
        public NodeGroupBuilder(string testFolder)
        {
            this.nodeBuilder = NodeBuilder.Create(caller: testFolder);
>>>>>>> ac669459
            this.nodes = new Dictionary<string, CoreNode>();
        }

        public void Dispose()
        {
            this.nodeBuilder.Dispose();
        }

        public IDictionary<string, CoreNode> Build()
        {
            return this.nodes;
        }

        public NodeGroupBuilder StratisPowNode(string nodeName)
        {
            this.nodes.Add(nodeName, this.nodeBuilder.CreateStratisPowNode());
            return this;
        }

        public NodeGroupBuilder CreateStratisPowMiningNode(string nodeName)
        {
            this.nodes.Add(nodeName, this.nodeBuilder.CreateStratisPowMiningNode());
            return this;
        }

        public NodeGroupBuilder CreateStratisPosNode(string nodeName)
        {
            this.nodes.Add(nodeName, this.nodeBuilder.CreateStratisPosNode());
            return this;
        }

        public NodeGroupBuilder CreateStratisPosApiNode(string nodeName)
        {
            this.nodes.Add(nodeName, this.nodeBuilder.CreateStratisPosApiNode());
            return this;
        }

        public NodeGroupBuilder NotInIBD()
        {
            this.nodes.Last().Value.NotInIBD();
            return this;
        }

        public NodeGroupBuilder WithWallet(string walletName, string walletPassword)
        {
            this.nodes.Last().Value.FullNode.WalletManager().CreateWallet(walletPassword, walletName);
            return this;
        }

        public NodeGroupBuilder Start()
        {
            this.nodes.Last().Value.Start();
            return this;
        }

        public NodeConnectionBuilder WithConnections()
        {
            return new NodeConnectionBuilder(this).With(this.nodes);
        }
    }
}<|MERGE_RESOLUTION|>--- conflicted
+++ resolved
@@ -1,7 +1,6 @@
 ﻿using System;
 using System.Collections.Generic;
 using System.Linq;
-using System.Runtime.CompilerServices;
 using Stratis.Bitcoin.IntegrationTests.EnvironmentMockUpHelpers;
 
 namespace Stratis.Bitcoin.IntegrationTests.Builders
@@ -11,15 +10,9 @@
         private readonly NodeBuilder nodeBuilder;
         private readonly Dictionary<string, CoreNode> nodes;
 
-<<<<<<< HEAD
-        public NodeGroupBuilder([CallerMemberName] string dataFolderName = null)
-        {
-            this.nodeBuilder = NodeBuilder.Create(dataFolderName);
-=======
         public NodeGroupBuilder(string testFolder)
         {
             this.nodeBuilder = NodeBuilder.Create(caller: testFolder);
->>>>>>> ac669459
             this.nodes = new Dictionary<string, CoreNode>();
         }
 
