--- conflicted
+++ resolved
@@ -28,13 +28,9 @@
                 {
                     if (chainedHeaderBlock.ChainedHeader.Previous.Height == 5)
                     {
-<<<<<<< HEAD
-                        TestHelper.Disconnect(minerA, syncer);
-=======
                         // Ensure that minerA's tip has rewound to 5.
                         TestHelper.WaitLoop(() => TestHelper.IsNodeSyncedAtHeight(minerA, 5));
-                        TestHelper.Disconnect(minerA, minerC);
->>>>>>> e4739b02
+                        TestHelper.Disconnect(minerA, syncer);
                         return true;
                     }
 
@@ -80,12 +76,8 @@
 
                 // The reorg will fail at block 8 and roll back any changes.
                 TestHelper.WaitLoop(() => TestHelper.IsNodeSyncedAtHeight(minerA, 9));
-<<<<<<< HEAD
                 TestHelper.WaitLoop(() => TestHelper.IsNodeSyncedAtHeight(minerB, 10));
                 TestHelper.WaitLoop(() => TestHelper.IsNodeSyncedAtHeight(syncer, 9));
-=======
-                TestHelper.WaitLoop(() => TestHelper.IsNodeSyncedAtHeight(minerC, 9));
->>>>>>> e4739b02
             }
         }
 
@@ -98,9 +90,11 @@
         {
             using (var builder = NodeBuilder.Create(this))
             {
-                var minerA = builder.CreateStratisPosNode(new StratisRegTest()).WithDummyWallet();
-                var minerB = builder.CreateStratisPosNode(new StratisRegTest()).WithDummyWallet();
-                var syncer = builder.CreateStratisPosNode(new StratisRegTest()).WithDummyWallet();
+                var network = new BitcoinRegTest();
+
+                var minerA = builder.CreateStratisPowNode(network).WithDummyWallet();
+                var minerB = builder.CreateStratisPowNode(network).WithDummyWallet();
+                var syncer = builder.CreateStratisPowNode(network).WithDummyWallet();
 
                 // Configure the interceptor to disconnect a node after a certain block has been disconnected (rewound).
                 bool interceptor(ChainedHeaderBlock chainedHeaderBlock)
