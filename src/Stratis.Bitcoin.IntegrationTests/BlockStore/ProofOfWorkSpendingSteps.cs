--- conflicted
+++ resolved
@@ -75,12 +75,7 @@
 
         private void spending_the_coins_from_original_block()
         {
-<<<<<<< HEAD
-            HdAddress sendtoAddress = this.receivingStratisBitcoinNode.FullNode.WalletManager()
-                .GetUnusedAddresses(new WalletAccountReference(WalletName, WalletAccountName), 2).ElementAt(1);
-=======
             HdAddress sendtoAddress = this.receivingStratisBitcoinNode.FullNode.WalletManager().GetUnusedAddress();
->>>>>>> e9bf3805
 
             try
             {
