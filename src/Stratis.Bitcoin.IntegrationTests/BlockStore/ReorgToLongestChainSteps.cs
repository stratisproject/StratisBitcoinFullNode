--- conflicted
+++ resolved
@@ -101,11 +101,7 @@
         private void charlie_mines_this_block()
         {
             this.sharedSteps.MineBlocks(1, this.nodes[Charlie], AccountZero, WalletZero, WalletPassword, this.shortChainTransactionFee.Satoshi);
-<<<<<<< HEAD
             this.sharedSteps.WaitForNodeToSync(this.nodes[Bob], this.nodes[Charlie], this.nodes[Dave]);
-=======
-            this.sharedSteps.WaitForNodesToSync(this.nodes[Bob], this.nodes[Charlie], this.nodes[Dave]);
->>>>>>> 31162e56
         }
 
         private void dave_confirms_transaction_is_present()
@@ -118,13 +114,9 @@
         private void jings_connection_comes_back()
         {
             this.nodes[JingTheFastMiner].CreateRPCClient().AddNode(this.nodes[Bob].Endpoint);
-<<<<<<< HEAD
-            this.sharedSteps.WaitForNodeToSync(this.nodes[JingTheFastMiner], this.nodes[Bob], this.nodes[Charlie], this.nodes[Dave]);
-=======
-            this.sharedSteps.WaitForNodesToSync(this.nodes.Values.ToArray());
->>>>>>> 31162e56
+            this.sharedSteps.WaitForNodeToSync(this.nodes.Values.ToArray());
         }
-         
+
         private void bob_charlie_and_dave_reorg_to_jings_longest_chain()
         {
             TestHelper.WaitLoop(() => this.nodes[Bob].FullNode.Chain.Height == this.jingsBlockHeight);
