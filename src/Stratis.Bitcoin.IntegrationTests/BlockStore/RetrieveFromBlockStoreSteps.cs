--- conflicted
+++ resolved
@@ -136,12 +136,7 @@
 
         private void the_block_with_the_transaction_is_mined()
         {
-<<<<<<< HEAD
-            this.blockWithTransactionId = TestHelper.MineBlocks(this.node, 1).BlockHashes.Single();
-            TestHelper.MineBlocks(this.node, 1);
-=======
             this.blockWithTransactionId = TestHelper.MineBlocks(this.node, 2).BlockHashes[0];
->>>>>>> e9bf3805
             TestHelper.WaitForNodeToSync(this.node, this.transactionNode);
         }
 
