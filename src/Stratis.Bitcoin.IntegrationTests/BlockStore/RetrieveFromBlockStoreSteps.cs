﻿using System.Collections.Generic;
using System.IO;
using System.Linq;
using FluentAssertions;
using NBitcoin;
using Stratis.Bitcoin.Features.Wallet;
using Stratis.Bitcoin.Features.Wallet.Controllers;
using Stratis.Bitcoin.Features.Wallet.Models;
using Stratis.Bitcoin.IntegrationTests.Common;
using Stratis.Bitcoin.IntegrationTests.Common.EnvironmentMockUpHelpers;
using Stratis.Bitcoin.Tests.Common;
using Stratis.Bitcoin.Tests.Common.TestFramework;
using Xunit.Abstractions;

namespace Stratis.Bitcoin.IntegrationTests.BlockStore
{
    public partial class RetrieveFromBlockStoreSpecification : BddSpecification
    {
        private readonly SharedSteps sharedSteps;

        private NodeBuilder builder;
        private CoreNode node;
        private List<uint256> blockIds;
        private IList<Block> retrievedBlocks;
        private string password = "P@ssw0rd";
        private WalletAccountReference miningWalletAccountReference;
        private HdAddress minerAddress;
        private Features.Wallet.Wallet miningWallet;
        private Key key;
        private int maturity;
        private uint256 wrongBlockId;
        private IEnumerable<uint256> retrievedBlockHashes;
        private CoreNode transactionNode;
        private readonly Money transferAmount = Money.COIN * 2;
        private Transaction transaction;
        private HdAddress receiverAddress;
        private uint256 blockWithTransactionId;
        private Transaction retrievedTransaction;
        private uint256 wrongTransactionId;
        private Transaction wontRetrieveTransaction;
        private uint256 retrievedBlockId;
        private Transaction wontRetrieveBlockId;
        private readonly Network network = KnownNetworks.RegTest;

        public RetrieveFromBlockStoreSpecification(ITestOutputHelper output) : base(output)
        {
            this.sharedSteps = new SharedSteps();
        }

        protected override void BeforeTest()
        {
            this.builder = NodeBuilder.Create(Path.Combine(this.GetType().Name, this.CurrentTest.DisplayName));
        }

        protected override void AfterTest()
        {
            this.node.FullNode.Network.Consensus.CoinbaseMaturity = this.maturity;

            this.builder?.Dispose();
        }

        private void a_pow_node_running()
        {
            this.node = this.builder.CreateStratisPowNode(this.network);
            this.node.Start();
            this.node.NotInIBD();

            this.maturity = (int)this.node.FullNode.Network.Consensus.CoinbaseMaturity;
            this.node.FullNode.Network.Consensus.CoinbaseMaturity = 1L;
        }

        private void a_pow_node_to_transact_with()
        {
            this.transactionNode = this.builder.CreateStratisPowNode(this.network);
            this.transactionNode.Start();
            this.transactionNode.NotInIBD();

            this.transactionNode.CreateRPCClient().AddNode(this.node.Endpoint, true);
            this.sharedSteps.WaitForNodeToSync(this.node, this.transactionNode);

            this.transactionNode.FullNode.WalletManager().CreateWallet(this.password, "receiver");
            this.receiverAddress = this.transactionNode.FullNode.WalletManager()
                .GetUnusedAddress(new WalletAccountReference("receiver", "account 0"));
        }

        private void a_miner_validating_blocks()
        {
            this.node.FullNode.WalletManager().CreateWallet(this.password, "miner");
            this.miningWalletAccountReference = new WalletAccountReference("miner", "account 0");
            this.minerAddress = this.node.FullNode.WalletManager().GetUnusedAddress(this.miningWalletAccountReference);
            this.miningWallet = this.node.FullNode.WalletManager().GetWalletByName("miner");

            this.key = this.miningWallet.GetExtendedPrivateKeyForAddress(this.password, this.minerAddress).PrivateKey;
            this.node.SetDummyMinerSecret(new BitcoinSecret(this.key, this.node.FullNode.Network));
        }

        private void some_real_blocks_with_a_uint256_identifier()
        {
            this.blockIds = this.node.GenerateStratisWithMiner((int)this.node.FullNode.Network.Consensus.CoinbaseMaturity + 1);
        }

        private void some_blocks_creating_reward()
        {
            this.some_real_blocks_with_a_uint256_identifier();
        }

        private void a_wrong_block_id()
        {
            this.wrongBlockId = new uint256(3141592653589793238);
            this.blockIds.Should().NotContain(this.wrongBlockId, "it would corrupt the test");
        }

        private void a_wrong_transaction_id()
        {
            this.wrongTransactionId = new uint256(314159265358979323);
            this.transaction.GetHash().Should().NotBe(this.wrongTransactionId, "it would corrupt the test");
        }

        private void the_node_is_synced()
        {
            this.sharedSteps.WaitForNodeToSync(this.node);
        }

        private void the_nodes_are_synced()
        {
            this.sharedSteps.WaitForNodeToSync(this.node, this.transactionNode);
        }

        private void a_real_transaction()
        {
<<<<<<< HEAD
            var transactionBuildContext = new TransactionBuildContext(
                    this.node.FullNode.Network,
                    this.miningWalletAccountReference,
                    new List<Recipient>() { new Recipient() { Amount = this.transferAmount, ScriptPubKey = this.receiverAddress.ScriptPubKey } },
                    this.password)
            { MinConfirmations = (int)this.node.FullNode.Network.Consensus.CoinbaseMaturity };
=======
            var transactionBuildContext = new TransactionBuildContext(this.node.FullNode.Network)
            {
                AccountReference = this.miningWalletAccountReference,
                MinConfirmations = this.maturity,
                WalletPassword = this.password,
                Recipients = new List<Recipient>() { new Recipient() { Amount = this.transferAmount, ScriptPubKey = this.receiverAddress.ScriptPubKey } }
            };

>>>>>>> 17b5e3d3
            this.transaction = this.node.FullNode.WalletTransactionHandler().BuildTransaction(transactionBuildContext);

            this.node.FullNode.NodeService<WalletController>()
                .SendTransaction(new SendTransactionRequest(this.transaction.ToHex()));
        }

        private void the_block_with_the_transaction_is_mined()
        {
            this.blockWithTransactionId = this.node.GenerateStratisWithMiner(1).Single();
            this.node.GenerateStratisWithMiner(1);
            this.sharedSteps.WaitForNodeToSync(this.node, this.transactionNode);
        }

        private void trying_to_retrieve_the_blocks_from_the_blockstore()
        {
            this.retrievedBlocks = this.blockIds.Concat(new[] { this.wrongBlockId })
                .Select(id => this.node.FullNode.BlockStoreManager().BlockRepository.GetAsync(id).GetAwaiter().GetResult()).Select(b => b).ToList();

            this.retrievedBlocks.Count(b => b != null).Should().Be(this.blockIds.Count);
            this.retrievedBlocks.Count(b => b == null).Should().Be(1);
            this.retrievedBlockHashes = this.retrievedBlocks.Where(b => b != null).Select(b => b.GetHash());

            this.retrievedBlockHashes.Should().OnlyHaveUniqueItems();
        }

        private void trying_to_retrieve_the_transactions_by_Id_from_the_blockstore()
        {
            this.retrievedTransaction = this.node.FullNode.BlockStoreManager().BlockRepository.GetTrxAsync(this.transaction.GetHash()).GetAwaiter().GetResult();
            this.wontRetrieveTransaction = this.node.FullNode.BlockStoreManager().BlockRepository.GetTrxAsync(this.wrongTransactionId).GetAwaiter().GetResult();
        }

        private void trying_to_retrieve_the_block_containing_the_transactions_from_the_blockstore()
        {
            this.retrievedBlockId = this.node.FullNode.BlockStoreManager().BlockRepository
                .GetTrxBlockIdAsync(this.transaction.GetHash()).GetAwaiter().GetResult();
            this.wontRetrieveBlockId = this.node.FullNode.BlockStoreManager().BlockRepository
                .GetTrxAsync(this.wrongTransactionId).GetAwaiter().GetResult();
        }

        private void real_blocks_should_be_retrieved()
        {
            this.retrievedBlockHashes.Should().BeEquivalentTo(this.blockIds);
        }

        private void the_wrong_block_id_should_return_null()
        {
            this.retrievedBlockHashes.Should().NotContain(this.wrongBlockId);
        }

        private void the_real_transaction_should_be_retrieved()
        {
            this.retrievedTransaction.Should().NotBeNull();
            this.retrievedTransaction.GetHash().Should().Be(this.transaction.GetHash());
            this.retrievedTransaction.Outputs.Should()
                .Contain(t => t.Value == this.transferAmount.Satoshi
                              && t.ScriptPubKey.GetDestinationAddress(this.node.FullNode.Network).ScriptPubKey == this.receiverAddress.ScriptPubKey);
        }

        private void the_wrong_transaction_id_should_return_null()
        {
            this.wontRetrieveTransaction.Should().BeNull();
        }

        private void the_block_with_the_real_transaction_should_be_retrieved()
        {
            this.retrievedBlockId.Should().NotBeNull();
            this.retrievedBlockId.Should().Be(this.blockWithTransactionId);
        }

        private void the_block_with_the_wrong_id_should_return_null()
        {
            this.wontRetrieveBlockId.Should().BeNull();
        }
    }
}<|MERGE_RESOLUTION|>--- conflicted
+++ resolved
@@ -128,14 +128,6 @@
 
         private void a_real_transaction()
         {
-<<<<<<< HEAD
-            var transactionBuildContext = new TransactionBuildContext(
-                    this.node.FullNode.Network,
-                    this.miningWalletAccountReference,
-                    new List<Recipient>() { new Recipient() { Amount = this.transferAmount, ScriptPubKey = this.receiverAddress.ScriptPubKey } },
-                    this.password)
-            { MinConfirmations = (int)this.node.FullNode.Network.Consensus.CoinbaseMaturity };
-=======
             var transactionBuildContext = new TransactionBuildContext(this.node.FullNode.Network)
             {
                 AccountReference = this.miningWalletAccountReference,
@@ -144,7 +136,6 @@
                 Recipients = new List<Recipient>() { new Recipient() { Amount = this.transferAmount, ScriptPubKey = this.receiverAddress.ScriptPubKey } }
             };
 
->>>>>>> 17b5e3d3
             this.transaction = this.node.FullNode.WalletTransactionHandler().BuildTransaction(transactionBuildContext);
 
             this.node.FullNode.NodeService<WalletController>()
