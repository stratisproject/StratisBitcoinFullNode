--- conflicted
+++ resolved
@@ -78,17 +78,7 @@
         {
             get
             {
-<<<<<<< HEAD
-                if (this.runner is StratisBitcoinPosRunner)
-                    return ((StratisBitcoinPosRunner)this.runner).FullNode;
-
-                if (this.runner is SmartContractRunner)
-                    return ((SmartContractRunner)this.runner).FullNode;
-
-                return ((StratisBitcoinPowRunner)this.runner).FullNode;
-=======
                 return this.runner.FullNode;
->>>>>>> 71b02527
             }
         }
 
