--- conflicted
+++ resolved
@@ -118,11 +118,7 @@
             return this.networkPeerFactory.CreateConnectedNetworkPeerAsync("127.0.0.1:" + this.ports[0].ToString()).GetAwaiter().GetResult();
         }
 
-<<<<<<< HEAD
-        public virtual async Task StartAsync()
-=======
-        public void Start()
->>>>>>> f1259fe8
+        public virtual void Start()
         {
             NodeBuilder.CreateDataFolder(this.DataFolder);
 
@@ -279,7 +275,6 @@
                 return after - before;
             }
         }
-
 
         public void SelectMempoolTransactions()
         {
