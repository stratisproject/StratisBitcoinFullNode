--- conflicted
+++ resolved
@@ -249,12 +249,11 @@
         }
     }
 
-<<<<<<< HEAD
     public class SmartContractRunner : INodeRunner
     {
         private Action<IFullNodeBuilder> callback;
 
-        public FullNode FullNode;
+        public FullNode FullNode { get; set; }
 
         public SmartContractRunner(Action<IFullNodeBuilder> callback = null) : base()
         {
@@ -313,10 +312,7 @@
 
     }
 
-    public static class FullNodeTestBuilderExtension
-=======
     public sealed class StratisProofOfWorkMiningNode : INodeRunner
->>>>>>> 71b02527
     {
         private Action<IFullNodeBuilder> callback;
         public FullNode FullNode { get; set; }
