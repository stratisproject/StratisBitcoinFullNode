--- conflicted
+++ resolved
@@ -38,11 +38,7 @@
                 // Core (in version 0.15.1) only mines segwit blocks above a certain height on regtest
                 // See issue for more details https://github.com/stratisproject/StratisBitcoinFullNode/issues/1028
                 BIP9DeploymentsParameters prevSegwitDeployment = KnownNetworks.RegTest.Consensus.BIP9Deployments[BitcoinBIP9Deployments.Segwit];
-<<<<<<< HEAD
-                KnownNetworks.RegTest.Consensus.BIP9Deployments[BitcoinBIP9Deployments.Segwit] = new BIP9DeploymentsParameters(1, 0, DateTime.Now.AddDays(50).ToUnixTimestamp(), BIP9DeploymentsParameters.DefaultRegTestThreshold);
-=======
-                KnownNetworks.RegTest.Consensus.BIP9Deployments[BitcoinBIP9Deployments.Segwit] = new BIP9DeploymentsParameters("Test", 1, 0, DateTime.Now.AddDays(50).ToUnixTimestamp());
->>>>>>> 68e218bc
+                KnownNetworks.RegTest.Consensus.BIP9Deployments[BitcoinBIP9Deployments.Segwit] = new BIP9DeploymentsParameters("Test", 1, 0, DateTime.Now.AddDays(50).ToUnixTimestamp(), BIP9DeploymentsParameters.DefaultRegTestThreshold);
 
                 try
                 {
