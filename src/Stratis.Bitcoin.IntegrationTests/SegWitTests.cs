﻿using System;
using System.Threading;
using NBitcoin;
using NBitcoin.DataEncoders;
using Stratis.Bitcoin.Base.Deployments;
using Stratis.Bitcoin.Consensus;
using Stratis.Bitcoin.Consensus.Rules;
using Stratis.Bitcoin.Features.Consensus.Rules.CommonRules;
using Stratis.Bitcoin.Features.RPC;
using Stratis.Bitcoin.IntegrationTests.Common.EnvironmentMockUpHelpers;
using Stratis.Bitcoin.Networks.Deployments;
using Stratis.Bitcoin.Tests.Common;
using Stratis.Bitcoin.Utilities.Extensions;
using Xunit;

namespace Stratis.Bitcoin.IntegrationTests
{
    public class SegWitTests
    {
        [Fact]
        public void TestSegwit_MinedOnCore_ActivatedOn_StratisNode()
        {
            // This test only verifies that the BIP9 machinery is operating correctly on the Stratis PoW node.
            // Since newer versions of Bitcoin Core have segwit always activated from genesis, there is no need to
            // perform the reverse version of this test. Much more important are the P2P and mempool tests for
            // segwit transactions.

            using (NodeBuilder builder = NodeBuilder.Create(this))
            {
                CoreNode coreNode = builder.CreateBitcoinCoreNode(version: "0.15.1");
                coreNode.Start();

                CoreNode stratisNode = builder.CreateStratisPowNode(KnownNetworks.RegTest).Start();

                RPCClient stratisNodeRpc = stratisNode.CreateRPCClient();
                RPCClient coreRpc = coreNode.CreateRPCClient();

                coreRpc.AddNode(stratisNode.Endpoint, false);
                stratisNodeRpc.AddNode(coreNode.Endpoint, false);

                // Core (in version 0.15.1) only mines segwit blocks above a certain height on regtest
                // See issue for more details https://github.com/stratisproject/StratisBitcoinFullNode/issues/1028
                BIP9DeploymentsParameters prevSegwitDeployment = KnownNetworks.RegTest.Consensus.BIP9Deployments[BitcoinBIP9Deployments.Segwit];
                KnownNetworks.RegTest.Consensus.BIP9Deployments[BitcoinBIP9Deployments.Segwit] = new BIP9DeploymentsParameters(1, 0, DateTime.Now.AddDays(50).ToUnixTimestamp());

                try
                {
                    // Generate 450 blocks, block 431 will be segwit activated.
                    coreRpc.Generate(450);
                    var cancellationToken = new CancellationTokenSource(TimeSpan.FromMinutes(2)).Token;
                    TestBase.WaitLoop(() => stratisNode.CreateRPCClient().GetBestBlockHash() == coreNode.CreateRPCClient().GetBestBlockHash(), cancellationToken: cancellationToken);

                    // Segwit activation on Bitcoin regtest.
                    // - On regtest deployment state changes every 144 blocks, the threshold for activating a rule is 108 blocks.
                    // Segwit deployment status should be:
                    // - Defined up to block 142.
                    // - Started at block 143 to block 286.
                    // - LockedIn 287 (as segwit should already be signaled in blocks).
                    // - Active at block 431.

                    var consensusLoop = stratisNode.FullNode.NodeService<IConsensusRuleEngine>() as ConsensusRuleEngine;
                    ThresholdState[] segwitDefinedState = consensusLoop.NodeDeployments.BIP9.GetStates(stratisNode.FullNode.ChainIndexer.GetHeader(142));
                    ThresholdState[] segwitStartedState = consensusLoop.NodeDeployments.BIP9.GetStates(stratisNode.FullNode.ChainIndexer.GetHeader(143));
                    ThresholdState[] segwitLockedInState = consensusLoop.NodeDeployments.BIP9.GetStates(stratisNode.FullNode.ChainIndexer.GetHeader(287));
                    ThresholdState[] segwitActiveState = consensusLoop.NodeDeployments.BIP9.GetStates(stratisNode.FullNode.ChainIndexer.GetHeader(431));

                    // Check that segwit got activated at block 431.
                    Assert.Equal(ThresholdState.Defined, segwitDefinedState.GetValue((int)BitcoinBIP9Deployments.Segwit));
                    Assert.Equal(ThresholdState.Started, segwitStartedState.GetValue((int)BitcoinBIP9Deployments.Segwit));
                    Assert.Equal(ThresholdState.LockedIn, segwitLockedInState.GetValue((int)BitcoinBIP9Deployments.Segwit));
                    Assert.Equal(ThresholdState.Active, segwitActiveState.GetValue((int)BitcoinBIP9Deployments.Segwit));
                }
                finally
                {
                    KnownNetworks.RegTest.Consensus.BIP9Deployments[BitcoinBIP9Deployments.Segwit] = prevSegwitDeployment;
                }
            }
        }
<<<<<<< HEAD

        [Fact]
        public void CanCheckBlockWithWitness()
        {
            var network = KnownNetworks.RegTest;

            Block block = Block.Load(Encoders.Hex.DecodeData("000000202f6f6a130549473222411b5c6f54150d63b32aadf10e57f7d563cfc7010000001e28204471ef9ef11acd73543894a96a3044932b85e99889e731322a8ec28a9f9ae9fc56ffff011d0011b40202010000000001010000000000000000000000000000000000000000000000000000000000000000ffffffff2c028027266a24aa21a9ed09154465f26a2a4144739eba3e83b3e9ae6a1f69566eae7dc3747d48f1183779010effffffff0250b5062a0100000023210263ed47e995cbbf1bc560101e3b76c6bdb1b094a185450cea533781ce598ff2b6ac0000000000000000266a24aa21a9ed09154465f26a2a4144739eba3e83b3e9ae6a1f69566eae7dc3747d48f1183779012000000000000000000000000000000000000000000000000000000000000000000000000001000000000101cecd90cd38ac6858c47f2fe9f28145d6e18f9c5abc7ef1a41e2f19e6fe0362580100000000ffffffff0130b48d06000000001976a91405481b7f1d90c5a167a15b00e8af76eb6984ea5988ac0247304402206104c335e4adbb920184957f9f710b09de17d015329fde6807b9d321fd2142db02200b24ad996b4aa4ff103000348b5ad690abfd9fddae546af9e568394ed4a83113012103a65786c1a48d4167aca08cf6eb8eed081e13f45c02dc6000fd8f3bb16242579a00000000"), network.Consensus.ConsensusFactory);

            var consensusFlags = new DeploymentFlags
            {
                ScriptFlags = ScriptVerify.Witness | ScriptVerify.P2SH | ScriptVerify.Standard,
                LockTimeFlags = Transaction.LockTimeFlags.MedianTimePast,
                EnforceBIP34 = true
            };

            var context = new RuleContext
            {
                Time = DateTimeOffset.UtcNow,
                ValidationContext = new ValidationContext { BlockToValidate = block },
                Flags = consensusFlags,
            };

            network.Consensus.Options = new ConsensusOptions();
            new WitnessCommitmentsRule().ValidateWitnessCommitment(context, network).GetAwaiter().GetResult();

            var rule = new CheckPowTransactionRule();
            var options = network.Consensus.Options;
            foreach (Transaction tx in block.Transactions)
                rule.CheckTransaction(network, options, tx);
        }

        [Fact]
        public void CanCheckBlockWithWitnessInInput()
        {
            var network = KnownNetworks.StratisRegTest;

            var blockHex = "000000202556b759011bdeb042b65a06b36c1d8f42f1e14e38c416c4f6ef5088bdc3ed1cb4cf11a1ca0990feb5d5f97539248a41e6cf888fe2d4acff52c59ece09844256907f495affff001b000000000201000000907f495a0001010000000000000000000000000000000000000000000000000000000000000000ffffffff290117006a24aa21a9ed45bcfb983571363bb71eacddafc5329fe341b966551ad4e44f6b0d92244f6301ffffffff01000000000000000000012000000000000000000000000000000000000000000000000000000000000000000000000001000000907f495a01d335db6f66303b5dc2ece709bc59c2b5c5682b3633663382291b65d188d1cd2a000000006b483045022100ac03651d705193814fedeb3c22235607a235c14b50efe126027c1388d5d1aa1702204e22fa85e7db05a6e02ae3c6cffb105ca4f4d765089e63c59b1d79699dd69aea0121034b8aa350c8e3879206e577f6a55ab7ffee8233b6aa156ba0f950c988593582bcffffffff09000000000000000000204c988a215a04002321034b8aa350c8e3879206e577f6a55ab7ffee8233b6aa156ba0f950c988593582bcac204c988a215a04002321034b8aa350c8e3879206e577f6a55ab7ffee8233b6aa156ba0f950c988593582bcac204c988a215a04002321034b8aa350c8e3879206e577f6a55ab7ffee8233b6aa156ba0f950c988593582bcac204c988a215a04002321034b8aa350c8e3879206e577f6a55ab7ffee8233b6aa156ba0f950c988593582bcac204c988a215a04002321034b8aa350c8e3879206e577f6a55ab7ffee8233b6aa156ba0f950c988593582bcac204c988a215a04002321034b8aa350c8e3879206e577f6a55ab7ffee8233b6aa156ba0f950c988593582bcac204c988a215a04002321034b8aa350c8e3879206e577f6a55ab7ffee8233b6aa156ba0f950c988593582bcac204c988a215a04002321034b8aa350c8e3879206e577f6a55ab7ffee8233b6aa156ba0f950c988593582bcac0000000046304402202b443911b7eaaa80a0acb372832fd81cb9436497fa80717195bfdb726dee2157022013ece143268a772f9a844541cb679fb3bedb3ebcd299ac110c3833b9664787be";

            Block block = Block.Load(Encoders.Hex.DecodeData(blockHex), network.Consensus.ConsensusFactory);

            var consensusFlags = new DeploymentFlags
            {
                ScriptFlags = ScriptVerify.Witness | ScriptVerify.P2SH | ScriptVerify.Standard,
                LockTimeFlags = Transaction.LockTimeFlags.MedianTimePast,
                EnforceBIP34 = true
            };

            var context = new RuleContext
            {
                Time = DateTimeOffset.UtcNow,
                ValidationContext = new ValidationContext { BlockToValidate = block },
                Flags = consensusFlags,
            };

            network.Consensus.Options = new ConsensusOptions();
            new WitnessCommitmentsRule().ValidateWitnessCommitment(context, network).GetAwaiter().GetResult();

            var rule = new CheckPowTransactionRule();
            var options = network.Consensus.Options;
            foreach (Transaction tx in block.Transactions)
                rule.CheckTransaction(network, options, tx);
        }

        private void TestSegwit_MinedOnStratisNode_ActivatedOn_CoreNode()
        {
            // TODO: mine segwit onh a stratis node on the bitcoin network
            // write a tests that mines segwit blocks on the stratis node
            // and signals them to a core not, then segwit will get activated on core
        }
=======
>>>>>>> 17f2a8cb
    }
}<|MERGE_RESOLUTION|>--- conflicted
+++ resolved
@@ -76,7 +76,6 @@
                 }
             }
         }
-<<<<<<< HEAD
 
         [Fact]
         public void CanCheckBlockWithWitness()
@@ -146,7 +145,5 @@
             // write a tests that mines segwit blocks on the stratis node
             // and signals them to a core not, then segwit will get activated on core
         }
-=======
->>>>>>> 17f2a8cb
     }
 }