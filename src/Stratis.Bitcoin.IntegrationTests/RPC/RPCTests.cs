--- conflicted
+++ resolved
@@ -105,29 +105,6 @@
         [Fact]
         public void CanGetBlockHeaderFromRPC()
         {
-<<<<<<< HEAD
-            using (NodeBuilder builder = NodeBuilder.Create())
-            {
-                CoreNode node = builder.CreateStratisPowNode();
-                RPCClient rpc = node.CreateRPCClient();
-                builder.StartAll();
-
-                uint256 hash = rpc.GetBlockHash(0);
-                BlockHeader expectedHeader = node.FullNode.Chain?.GetBlock(hash)?.Header;
-                BlockHeader actualHeader = rpc.GetBlockHeader(0);
-
-                // Assert block header fields match.
-                Assert.Equal(expectedHeader.Version, actualHeader.Version);
-                Assert.Equal(expectedHeader.HashPrevBlock, actualHeader.HashPrevBlock);
-                Assert.Equal(expectedHeader.HashMerkleRoot, actualHeader.HashMerkleRoot);
-                Assert.Equal(expectedHeader.Time, actualHeader.Time);
-                Assert.Equal(expectedHeader.Bits, actualHeader.Bits);
-                Assert.Equal(expectedHeader.Nonce, actualHeader.Nonce);
-
-                // Assert header hash matches genesis hash.
-                Assert.Equal(Network.RegTest.GenesisHash, actualHeader.GetHash(Network.RegTest.NetworkOptions));
-            }
-=======
             uint256 hash = this.rpcTestFixture.RpcClient.GetBlockHash(0);
             BlockHeader expectedHeader = this.rpcTestFixture.Node.FullNode.Chain?.GetBlock(hash)?.Header;
             BlockHeader actualHeader = this.rpcTestFixture.RpcClient.GetBlockHeader(0);
@@ -141,8 +118,7 @@
             Assert.Equal(expectedHeader.Nonce, actualHeader.Nonce);
 
             // Assert header hash matches genesis hash.
-            Assert.Equal(Network.RegTest.GenesisHash, actualHeader.GetHash());
->>>>>>> 63f6af06
+            Assert.Equal(Network.RegTest.GenesisHash, actualHeader.GetHash(Network.RegTest.NetworkOptions));
         }
 
         /// <summary>
