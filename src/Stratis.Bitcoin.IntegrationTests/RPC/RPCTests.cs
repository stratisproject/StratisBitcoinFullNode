--- conflicted
+++ resolved
@@ -1,12 +1,7 @@
-<<<<<<< HEAD
-﻿using NBitcoin;
-=======
-﻿using System;
+using NBitcoin;
+using NBitcoin.RPC;
+using System;
 using System.IO;
-using NBitcoin;
-using NBitcoin.Protocol;
->>>>>>> 91e4a864
-using NBitcoin.RPC;
 using Xunit;
 using Stratis.Bitcoin.P2P.Peer;
 
