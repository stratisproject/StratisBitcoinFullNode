﻿using System.Linq;
using System.Threading;
using NBitcoin;
using Stratis.Bitcoin.Features.RPC;
using Stratis.Bitcoin.IntegrationTests.Common;
using Stratis.Bitcoin.IntegrationTests.Common.EnvironmentMockUpHelpers;
using Stratis.Bitcoin.Networks;
using Xunit;

namespace Stratis.Bitcoin.IntegrationTests.RPC
{
    /// <summary>
    /// RPC Integration tests that require their own node(s) for each test because they change node state.
    /// </summary>
    public class RPCTestsMutable
    {
        [Fact]
        public void TestRpcGetBalanceIsSuccessful()
        {
            using (NodeBuilder builder = NodeBuilder.Create(this))
            {
<<<<<<< HEAD
                var network = new BitcoinRegTest();
                CoreNode node = builder.CreateStratisPowNode(network).NotInIBD().WithWallet().Start();
=======
                CoreNode node = builder.CreateStratisPowNode(new BitcoinRegTest()).WithWallet().Start();

>>>>>>> 68240305
                RPCClient rpcClient = node.CreateRPCClient();

                int maturity = (int)network.Consensus.CoinbaseMaturity;

                TestHelper.MineBlocks(node, maturity);
                Assert.Equal(Money.Zero, rpcClient.GetBalance()); // test with defaults.

                TestHelper.MineBlocks(node, 1);
                Assert.Equal(Money.Coins(50), rpcClient.GetBalance(0, false)); // test with parameters.
            }
        }

        [Fact]
        public void TestRpcGetTransactionIsSuccessful()
        {
            using (NodeBuilder builder = NodeBuilder.Create(this))
            {
                CoreNode node = builder.CreateStratisPowNode(new BitcoinRegTest()).WithWallet().Start();

                RPCClient rpc = node.CreateRPCClient();
                uint256 blockHash = rpc.Generate(1)[0];
                Block block = rpc.GetBlock(blockHash);
                RPCResponse walletTx = rpc.SendCommand(RPCOperations.gettransaction, block.Transactions[0].GetHash().ToString());
                walletTx.ThrowIfError();
            }
        }

        [Fact]
        public void TestRpcGetBlockWithValidHashIsSuccessful()
        {
            using (NodeBuilder builder = NodeBuilder.Create(this))
            {
                var node = builder.CreateStratisPowNode(new BitcoinRegTest()).WithWallet().Start();

                RPCClient rpcClient = node.CreateRPCClient();

                TestHelper.MineBlocks(node, 2);
                TestHelper.WaitLoop(() => node.FullNode.GetBlockStoreTip().Height == 2);

                uint256 blockId = rpcClient.GetBestBlockHash();
                Block block = rpcClient.GetBlock(blockId);
                Assert.True(block.CheckMerkleRoot());
            }
        }

        [Fact]
        public void TestRpcSendToAddressIsSuccessful()
        {
            using (NodeBuilder builder = NodeBuilder.Create(this))
            {
                Network network = new BitcoinRegTest();
                var node = builder.CreateStratisPowNode(network).WithWallet().Start();

                RPCClient rpcClient = node.CreateRPCClient();
                int blocksToMine = (int)network.Consensus.CoinbaseMaturity + 1;
                TestHelper.MineBlocks(node, blocksToMine);
                TestHelper.WaitLoop(() => node.FullNode.GetBlockStoreTip().Height == blocksToMine);

                var alice = new Key().GetBitcoinSecret(network);
                var aliceAddress = alice.GetAddress();
                rpcClient.WalletPassphrase("password", 60);
                var txid = rpcClient.SendToAddress(aliceAddress, Money.Coins(1.0m));
                rpcClient.SendCommand(RPCOperations.walletlock);

                // Check the hash calculated correctly.
                var tx = rpcClient.GetRawTransaction(txid);
                Assert.Equal(txid, tx.GetHash());

                // Check the output is the right amount.
                var coin = tx.Outputs.AsCoins().First(c => c.ScriptPubKey == aliceAddress.ScriptPubKey);
                Assert.Equal(coin.Amount, Money.Coins(1.0m));
            }
        }

        [Fact]
        public void TestRpcSendToAddressCantSpendWhenLocked()
        {
            using (NodeBuilder builder = NodeBuilder.Create(this))
            {
                Network network = new BitcoinRegTest();
                var node = builder.CreateStratisPowNode(network).WithWallet().Start();

                RPCClient rpcClient = node.CreateRPCClient();
                int blocksToMine = (int)network.Consensus.CoinbaseMaturity + 1;
                TestHelper.MineBlocks(node, blocksToMine);
                TestHelper.WaitLoop(() => node.FullNode.GetBlockStoreTip().Height == blocksToMine);

                var alice = new Key().GetBitcoinSecret(network);
                var aliceAddress = alice.GetAddress();

                // Not unlocked case.
                Assert.Throws<RPCException>(() => rpcClient.SendToAddress(aliceAddress, Money.Coins(1.0m)));

                // Unlock and lock case.
                rpcClient.WalletPassphrase("password", 60);
                rpcClient.SendCommand(RPCOperations.walletlock);
                Assert.Throws<RPCException>(() => rpcClient.SendToAddress(aliceAddress, Money.Coins(1.0m)));

                // Unlock timesout case.
                rpcClient.WalletPassphrase("password", 5);
                Thread.Sleep(120 * 1000); // 2 minutes.
                Assert.Throws<RPCException>(() => rpcClient.SendToAddress(aliceAddress, Money.Coins(1.0m)));
            }
        }
    }
}<|MERGE_RESOLUTION|>--- conflicted
+++ resolved
@@ -19,13 +19,9 @@
         {
             using (NodeBuilder builder = NodeBuilder.Create(this))
             {
-<<<<<<< HEAD
                 var network = new BitcoinRegTest();
                 CoreNode node = builder.CreateStratisPowNode(network).NotInIBD().WithWallet().Start();
-=======
-                CoreNode node = builder.CreateStratisPowNode(new BitcoinRegTest()).WithWallet().Start();
 
->>>>>>> 68240305
                 RPCClient rpcClient = node.CreateRPCClient();
 
                 int maturity = (int)network.Consensus.CoinbaseMaturity;
