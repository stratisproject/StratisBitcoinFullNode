﻿using System;
using System.Net.Sockets;
using Microsoft.Extensions.DependencyInjection;
using Stratis.Bitcoin.Connection;
using Xunit;

namespace Stratis.Bitcoin.IntegrationTests.RPC
{
    public class AddNodeActionTest : BaseRPCControllerTest
    {
        [Fact]
        public void CanCall_AddNode()
        {
            string testDirectory = CreateTestDir(this);

            IFullNode fullNode = this.BuildServicedNode(testDirectory);
            var controller = fullNode.Services.ServiceProvider.GetService<ConnectionManagerController>();

<<<<<<< HEAD
            Assert.ThrowsAny<System.Net.Sockets.SocketException>(() => { controller.AddNodeRPC("0.0.0.0", "onetry"); });
            Assert.Throws<ArgumentException>(() => { controller.AddNodeRPC("0.0.0.0", "notarealcommand"); });
            Assert.Throws<FormatException>(() => { controller.AddNodeRPC("a.b.c.d", "onetry"); });
            Assert.True(controller.AddNodeRPC("0.0.0.0", "remove"));
=======
            Assert.ThrowsAny<SocketException>(() => { controller.AddNode("0.0.0.0", "onetry"); });
            Assert.Throws<ArgumentException>(() => { controller.AddNode("0.0.0.0", "notarealcommand"); });
            Assert.Throws<SocketException>(() => { controller.AddNode("a.b.c.d", "onetry"); });
            Assert.True(controller.AddNode("0.0.0.0", "remove"));
>>>>>>> f6192954
        }

        [Fact]
        public void CanCall_AddNode_AddsNodeToCollection()
        {
            string testDirectory = CreateTestDir(this);

            IFullNode fullNode = this.BuildServicedNode(testDirectory);

            var controller = fullNode.Services.ServiceProvider.GetService<ConnectionManagerController>();

            var connectionManager = fullNode.NodeService<IConnectionManager>();
            controller.AddNodeRPC("0.0.0.0", "add");
            Assert.Single(connectionManager.ConnectionSettings.AddNode);
        }
    }
}<|MERGE_RESOLUTION|>--- conflicted
+++ resolved
@@ -16,17 +16,10 @@
             IFullNode fullNode = this.BuildServicedNode(testDirectory);
             var controller = fullNode.Services.ServiceProvider.GetService<ConnectionManagerController>();
 
-<<<<<<< HEAD
             Assert.ThrowsAny<System.Net.Sockets.SocketException>(() => { controller.AddNodeRPC("0.0.0.0", "onetry"); });
             Assert.Throws<ArgumentException>(() => { controller.AddNodeRPC("0.0.0.0", "notarealcommand"); });
             Assert.Throws<FormatException>(() => { controller.AddNodeRPC("a.b.c.d", "onetry"); });
             Assert.True(controller.AddNodeRPC("0.0.0.0", "remove"));
-=======
-            Assert.ThrowsAny<SocketException>(() => { controller.AddNode("0.0.0.0", "onetry"); });
-            Assert.Throws<ArgumentException>(() => { controller.AddNode("0.0.0.0", "notarealcommand"); });
-            Assert.Throws<SocketException>(() => { controller.AddNode("a.b.c.d", "onetry"); });
-            Assert.True(controller.AddNode("0.0.0.0", "remove"));
->>>>>>> f6192954
         }
 
         [Fact]
