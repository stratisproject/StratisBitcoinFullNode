﻿using Xunit;

namespace Stratis.Bitcoin.IntegrationTests.API
{
    public partial class ApiSpecification
    {
        [Fact]
        public void Getgeneralinfo_returns_json_starting_with_wallet_path()
        {
            Given(a_proof_of_stake_node_with_api_enabled);
            When(calling_general_info);
            Then(general_information_about_the_wallet_and_node_is_returned);
        }

        [Fact]
        public void Startstaking_enables_staking_but_nothing_staked()
        {
            Given(a_proof_of_stake_node_with_api_enabled);
            When(calling_startstaking);
            Then(staking_is_enabled_but_nothing_is_staked);
        }

        [Fact]
        public void Getblockhash_via_rpc_callbyname_returns_the_blockhash()
        {
            Given(a_pow_node_with_api_enabled);
            When(calling_rpc_getblockhash_via_callbyname);
            Then(the_blockhash_is_returned);
        }

        [Fact]
        public void Listmethods_via_rpc_returns_non_empty_list()
        {
            Given(a_proof_of_stake_node_with_api_enabled);
            When(calling_rpc_listmethods);
            Then(a_full_list_of_available_commands_is_returned);
        }

        [Fact]
        public void CreateExtPubKeyOnlyWallet_creates_wallet_with_extra_flag()
        {
            Given(a_proof_of_stake_node_with_api_enabled);
            When(calling_recover_via_extpubkey_for_account_0);
            Then(a_wallet_is_created_without_private_key_for_account_0);

            When(calling_recover_via_extpubkey_for_account_1);
            Then(a_wallet_is_created_without_private_key_for_account_1);
        }

        [Fact]
        public void AddNewAccount_for_xpub_only_wallet_informs_user_to_create_new_wallet_()
        {
            Given(a_proof_of_stake_node_with_api_enabled);
            Given(an_extpubkey_only_wallet_with_account_0);
            When(attempting_to_add_an_account);
            Then(it_is_rejected_as_forbidden);
        }

        [Fact]
<<<<<<< HEAD
        public void Block_with_valid_hash_via_api_returns_transaction_block()
=======
        public void Block_with_valid_hash_returns_transaction_block()
>>>>>>> 67180ab3
        {
            Given(two_connected_pow_nodes_with_api_enabled);
            And(a_block_is_mined_creating_spendable_coins);
            And(more_blocks_mined_past_maturity_of_original_block);
            And(a_real_transaction);
            And(the_block_with_the_transaction_is_mined);
            When(calling_block);
            Then(the_real_block_should_be_retrieved);
            And(the_block_should_contain_the_transaction);
        }

        [Fact]
        public void Getblockcount_returns_tipheight()
        {
            Given(a_pow_node_with_api_enabled);
            And(a_block_is_mined_creating_spendable_coins);
            And(more_blocks_mined_past_maturity_of_original_block);
            When(calling_getblockcount);
            Then(the_blockcount_should_match_consensus_tip_height);
        }

        [Fact]
        public void Getpeerinfo_returns_connected_peer()
        {
            Given(two_connected_pow_nodes_with_api_enabled);
            When(calling_getpeerinfo);
            Then(a_single_connected_peer_is_returned);
        }

        [Fact]
        public void Getbestblockhash_returns_tip_hash()
        {
            Given(a_pow_node_with_api_enabled);
            And(a_block_is_mined_creating_spendable_coins);
            And(more_blocks_mined_past_maturity_of_original_block);
            When(calling_getbestblockhash);
            Then(the_consensus_tip_blockhash_is_returned);
        }

        [Fact]
        public void Getblockhash_returns_blockhash_at_given_height()
        {
            Given(a_pow_node_with_api_enabled);
            And(a_block_is_mined_creating_spendable_coins);
            When(calling_getblockhash);
            Then(the_blockhash_is_returned);
        }

        [Fact]
        public void Getrawmempool_finds_mempool_transaction()
        {
            Given(two_connected_pow_nodes_with_api_enabled);
            And(a_block_is_mined_creating_spendable_coins);
            And(more_blocks_mined_past_maturity_of_original_block);
            And(a_real_transaction);
            When(calling_getrawmempool);
            Then(the_transaction_is_found_in_mempool);
        }

        [Fact]
        public void Getblockheader_returns_blockheader()
        {
            Given(a_pow_node_with_api_enabled);
            And(a_block_is_mined_creating_spendable_coins);
            When(calling_getblockheader);
            Then(the_blockheader_is_returned);
        }

        [Fact]
        public void Getrawtransaction_nonverbose_returns_transaction_hash()
        {
            Given(two_connected_pow_nodes_with_api_enabled);
            And(a_block_is_mined_creating_spendable_coins);
            And(more_blocks_mined_past_maturity_of_original_block);
            And(a_real_transaction);
            And(the_block_with_the_transaction_is_mined);
            When(calling_getrawtransaction_nonverbose);
            Then(the_transaction_hash_is_returned);
        }

        [Fact]
        public void Getrawtransaction_verbose_returns_full_transaction()
        {
            Given(two_connected_pow_nodes_with_api_enabled);
            And(a_block_is_mined_creating_spendable_coins);
            And(more_blocks_mined_past_maturity_of_original_block);
            And(a_real_transaction);
            And(the_block_with_the_transaction_is_mined);
            When(calling_getrawtransaction_verbose);
            Then(a_verbose_raw_transaction_is_returned);
        }

        [Fact]
        public void Gettxout_nomempool_returns_txouts()
        {
            Given(two_connected_pow_nodes_with_api_enabled);
            And(a_block_is_mined_creating_spendable_coins);
            And(more_blocks_mined_past_maturity_of_original_block);
            And(a_real_transaction);
            And(the_block_with_the_transaction_is_mined);
            When(calling_gettxout_notmempool);
            Then(the_txout_is_returned);
        }

        [Fact]
        public void Validateaddress_confirms_valid_address()
        {
            Given(a_pow_node_with_api_enabled);
            When(calling_validateaddress);
            Then(a_valid_address_is_validated);
        }

        [Fact]
        public void Status_returns_status_info()
        {
            Given(a_pow_node_with_api_enabled);
            When(calling_status);
            Then(status_information_is_returned);
        }
    }
}<|MERGE_RESOLUTION|>--- conflicted
+++ resolved
@@ -57,11 +57,7 @@
         }
 
         [Fact]
-<<<<<<< HEAD
-        public void Block_with_valid_hash_via_api_returns_transaction_block()
-=======
         public void Block_with_valid_hash_returns_transaction_block()
->>>>>>> 67180ab3
         {
             Given(two_connected_pow_nodes_with_api_enabled);
             And(a_block_is_mined_creating_spendable_coins);
