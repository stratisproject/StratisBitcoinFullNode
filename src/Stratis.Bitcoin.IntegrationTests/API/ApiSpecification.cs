--- conflicted
+++ resolved
@@ -42,7 +42,6 @@
         }
 
         [Fact]
-<<<<<<< HEAD
         public void CreateExtPubKeyOnlyWallet_creates_wallet_with_extra_flag()
         {
             Given(a_proof_of_stake_node_with_api_enabled);
@@ -60,7 +59,9 @@
             Given(an_extpubkey_only_wallet_with_account_0);
             When(attempting_to_add_an_account);
             Then(it_is_rejected_and_user_is_told_to_restore_instead);
-=======
+        }
+
+        [Fact]
         public void Block_with_valid_hash_via_api_returns_transaction_block()
         {
             Given(two_connected_pow_nodes_with_api_enabled);
@@ -180,7 +181,6 @@
             Given(a_pow_node_with_api_enabled);
             When(calling_status_via_api);
             Then(status_information_is_returned);
->>>>>>> 1bca26da
         }
     }
 }