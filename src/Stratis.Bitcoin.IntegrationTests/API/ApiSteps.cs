﻿using System;
using System.Collections.Generic;
using System.IO;
using System.Linq;
using System.Net;
using System.Net.Http;
using System.Net.Http.Headers;
using System.Net.Security;
using System.Text;
using FluentAssertions;
using Microsoft.AspNetCore.Http;
using Microsoft.AspNetCore.Mvc;
using Microsoft.VisualStudio.TestPlatform.CommunicationUtilities;
using NBitcoin;
using Newtonsoft.Json.Linq;
using Stratis.Bitcoin.Connection;
using Stratis.Bitcoin.Controllers.Models;
using Stratis.Bitcoin.Features.Api;
using Stratis.Bitcoin.Features.BlockStore.Models;
using Stratis.Bitcoin.Features.Miner;
using Stratis.Bitcoin.Features.Miner.Controllers;
using Stratis.Bitcoin.Features.Miner.Interfaces;
using Stratis.Bitcoin.Features.Miner.Models;
using Stratis.Bitcoin.Features.RPC.Models;
using Stratis.Bitcoin.Features.Wallet;
using Stratis.Bitcoin.Features.Wallet.Controllers;
using Stratis.Bitcoin.Features.Wallet.Models;
using Stratis.Bitcoin.IntegrationTests.Common;
using Stratis.Bitcoin.IntegrationTests.Common.Builders;
using Stratis.Bitcoin.IntegrationTests.Common.EnvironmentMockUpHelpers;
using Stratis.Bitcoin.Tests.Common;
using Stratis.Bitcoin.Tests.Common.TestFramework;
using Xunit.Abstractions;

namespace Stratis.Bitcoin.IntegrationTests.API
{
    public partial class ApiSpecification : BddSpecification
    {
        private const string JsonContentType = "application/json";
        private const string PosNode = "pos_node";
        private const string FirstPowNode = "first_pow_node";
        private const string SecondPowNode = "second_pow_node";
        private const string PrimaryWalletName = "wallet_name";
        private const string SecondaryWalletName = "secondary_wallet_name";
        private const string WalletAccountName = "account 0";
        private const string WalletPassword = "wallet_password";
        private const string StratisRegTest = "StratisRegTest";

        // BlockStore
        private const string BlockUri = "api/blockstore/block";
        private const string GetBlockCountUri = "api/blockstore/getblockcount";

        // ConnectionManager
        private const string AddnodeUri = "api/connectionmanager/addnode";
        private const string GetPeerInfoUri = "api/connectionmanager/getpeerinfo";

        // Consensus
        private const string GetBestBlockHashUri = "api/consensus/getbestblockhash";
        private const string GetBlockHashUri = "api/consensus/getblockhash";

        // Mempool
        private const string GetRawMempoolUri = "api/mempool/getrawmempool";

        // Mining
        private const string GenerateUri = "api/mining/generate";

        // Node
        private const string GetBlockHeaderUri = "api/node/getblockheader";
        private const string GetRawTransactionUri = "api/node/getrawtransaction";
        private const string GetTxOutUri = "api/node/gettxout";
        private const string StatusUri = "api/node/status";
        private const string ValidateAddressUri = "api/node/validateaddress";

        // RPC
        private const string RPCCallByNameUri = "api/rpc/callbyname";
        private const string RPCListmethodsUri = "api/rpc/listmethods";

        // Staking
        private const string StartStakingUri = "api/staking/startstaking";
        private const string GetStakingInfoUri = "api/staking/getstakinginfo";

        // Wallet
        private const string AccountUri = "api/wallet/account";  
        private const string GeneralInfoUri = "api/wallet/general-info";
        private const string BalanceUri = "api/wallet/balance";
        private const string RecoverViaExtPubKeyUri = "api/wallet/recover-via-extpubkey";

        private IDictionary<string, CoreNode> nodes;

        private HttpResponseMessage response;
        private string responseText;

        private int maturity;
        private HdAddress receiverAddress;
        private readonly Money transferAmount = Money.COIN * 1;
        private NodeGroupBuilder powNodeGroupBuilder;
        private NodeGroupBuilder posNodeGroupBuilder;
        private SharedSteps sharedSteps;
        private Transaction transaction;
        private uint256 block;
        private Uri apiUri;
        private HttpClient httpClient;
        private HttpClientHandler httpHandler;

        public ApiSpecification(ITestOutputHelper output) : base(output)
        {
        }

        protected override void BeforeTest()
        {
            this.sharedSteps = new SharedSteps();
            this.httpHandler = new HttpClientHandler() { ServerCertificateCustomValidationCallback = (request, cert, chain, errors) => true };
            this.httpClient = new HttpClient(httpHandler);
            this.httpClient.DefaultRequestHeaders.Accept.Clear();
            this.httpClient.DefaultRequestHeaders.Accept.Add(new MediaTypeWithQualityHeaderValue(JsonContentType));

            this.powNodeGroupBuilder = new NodeGroupBuilder(Path.Combine(this.GetType().Name, this.CurrentTest.DisplayName), KnownNetworks.RegTest);
            this.posNodeGroupBuilder = new NodeGroupBuilder(Path.Combine(this.GetType().Name, this.CurrentTest.DisplayName), KnownNetworks.StratisRegTest);
        }

        protected override void AfterTest()
        {
            if (this.httpClient != null)
            {
                this.httpClient.Dispose();
                this.httpClient = null;
            }
<<<<<<< HEAD
            if (this.httpHandler != null)
            {
                this.httpHandler.Dispose();
                this.httpHandler = null;
            }
            this.nodeGroupBuilder.Dispose();
=======

            this.powNodeGroupBuilder.Dispose();
            this.posNodeGroupBuilder.Dispose();
>>>>>>> 17b5e3d3
        }

        private void a_proof_of_stake_node_with_api_enabled()
        {
            this.nodes = this.posNodeGroupBuilder.CreateStratisPosApiNode(PosNode)
                .Start()
                .Build();

            this.nodes[PosNode].FullNode.NodeService<IPosMinting>(true)
                .Should().NotBeNull();

            this.apiUri = this.nodes[PosNode].FullNode.NodeService<ApiSettings>().ApiUri;
        }

        private void two_connected_proof_of_work_nodes_with_api_enabled()
        {
            a_proof_of_work_node_with_api_enabled();
            a_second_proof_of_work_node_with_api_enabled();
            calling_addnode_connects_two_nodes();

            this.receiverAddress = this.nodes[SecondPowNode].FullNode.WalletManager()
                .GetUnusedAddress(new WalletAccountReference(SecondaryWalletName, WalletAccountName));
        }

        private void a_proof_of_work_node_with_api_enabled()
        {
            this.nodes = this.powNodeGroupBuilder
                .CreateStratisPowApiNode(FirstPowNode)
                .Start()
                .NotInIBD()
                .WithWallet(PrimaryWalletName, WalletPassword)
                .Build();

            this.maturity = 1;

            this.nodes[FirstPowNode].FullNode
                .Network.Consensus.CoinbaseMaturity = 1;

            this.nodes[FirstPowNode].SetDummyMinerSecret(new BitcoinSecret(new Key(), this.nodes[FirstPowNode].FullNode.Network));

            this.apiUri = this.nodes[FirstPowNode].FullNode.NodeService<ApiSettings>().ApiUri;
        }

        private void a_second_proof_of_work_node_with_api_enabled()
        {
            this.nodes = this.powNodeGroupBuilder
                .CreateStratisPowApiNode(SecondPowNode)
                .Start()
                .NotInIBD()
                .WithWallet(SecondaryWalletName, WalletPassword)
                .Build();
        }

        protected void a_block_is_mined_creating_spendable_coins()
        {
            this.sharedSteps.MineBlocks(1, this.nodes[FirstPowNode], WalletAccountName, PrimaryWalletName, WalletPassword);
        }

        private void more_blocks_mined_past_maturity_of_original_block()
        {
            this.sharedSteps.MineBlocks(this.maturity, this.nodes[FirstPowNode], WalletAccountName, PrimaryWalletName, WalletPassword);
        }

        private void a_real_transaction()
        {
            this.SendTransaction(this.BuildTransaction());
        }

        private void the_block_with_the_transaction_is_mined()
        {
            this.block = this.nodes[FirstPowNode].GenerateStratisWithMiner(1).Single();
            this.nodes[FirstPowNode].GenerateStratisWithMiner(1);
        }

        private void calling_startstaking()
        {
            var stakingRequest = new StartStakingRequest() { Name = PrimaryWalletName, Password = WalletPassword };

            this.nodes.Last().Value.FullNode.WalletManager().CreateWallet(WalletPassword, PrimaryWalletName);

            var httpRequestContent = new StringContent(stakingRequest.ToString(), Encoding.UTF8, JsonContentType);
            this.response = this.httpClient.PostAsync($"{this.apiUri}{StartStakingUri}", httpRequestContent).GetAwaiter().GetResult();

            this.response.StatusCode.Should().Be(HttpStatusCode.OK);
            this.responseText = this.response.Content.ReadAsStringAsync().GetAwaiter().GetResult();
            this.responseText.Should().BeEmpty();
        }

        private void calling_rpc_getblockhash_via_callbyname()
        {
            this.send_api_get_request($"{RPCCallByNameUri}?methodName=getblockhash&height=0");
        }

        private void calling_rpc_listmethods()
        {
            this.send_api_get_request($"{RPCListmethodsUri}");
        }

        private void calling_recover_via_extpubkey_for_account_0()
        {
            this.RecoverViaExtPubKey(PrimaryWalletName, "xpub6DGguHV1FQFPvZ5Xu7VfeENyiySv4R2bdd6VtvwxWGVTVNnHUmphMNgTRkLe8j2JdAv332ogZcyhqSuz1yUPnN4trJ49cFQXmEhwNQHUqk1", 0);
        }

        private void attempting_to_add_an_account()
        {
            var request = new GetUnusedAccountModel()
            {
                WalletName = PrimaryWalletName,
                Password = WalletPassword
            };

            this.response = this.httpClient.PostAsJsonAsync($"{this.apiUri}{AccountUri}", request)
                .GetAwaiter().GetResult();
        }

        private void an_extpubkey_only_wallet_with_account_0()
        {
            this.RecoverViaExtPubKey(PrimaryWalletName, "xpub6DGguHV1FQFPvZ5Xu7VfeENyiySv4R2bdd6VtvwxWGVTVNnHUmphMNgTRkLe8j2JdAv332ogZcyhqSuz1yUPnN4trJ49cFQXmEhwNQHUqk1", 0);
        }

        private void calling_recover_via_extpubkey_for_account_1()
        {
            //NOTE: use legacy stratis xpub key format for this one to ensure that works too.
            this.RecoverViaExtPubKey(SecondaryWalletName, "xq5hcJV8uJDLaNytrg6FphHY1vdqxP1rCPhAmp4xZwpxzYyYEscYEujAmNR5NrPfy9vzQ6BajEqtFezcyRe4zcGHH3dR6BKaKov43JHd8UYhBVy", 1);
        }

        private void RecoverViaExtPubKey(string walletName, string extPubKey, int accountIndex)
        {
            var request = new WalletExtPubRecoveryRequest
            {
                ExtPubKey = extPubKey,
                AccountIndex = accountIndex,
                Name = walletName
            };

            this.send_api_post_request(RecoverViaExtPubKeyUri, request);
            this.response.StatusCode.Should().Be(StatusCodes.Status200OK);
        }

        private void send_api_post_request<T>(string url, T request)
        {
            this.response = this.httpClient.PostAsJsonAsync($"{this.apiUri}{url}", request)
                .GetAwaiter().GetResult();
        }

        private void a_wallet_is_created_without_private_key_for_account_0()
        {
            this.CheckAccountExists(PrimaryWalletName, 0);
        }

        private void a_wallet_is_created_without_private_key_for_account_1()
        {
            this.CheckAccountExists(SecondaryWalletName, 1);
        }

        private void CheckAccountExists(string walletName, int accountIndex)
        {
            this.send_api_get_request($"{BalanceUri}?walletname={walletName}&AccountName=account {accountIndex}");

            this.responseText.Should().Be("{\"balances\":[{\"accountName\":\"account " + accountIndex + "\",\"accountHdPath\":\"m/44'/105'/" + accountIndex + "'\",\"coinType\":105,\"amountConfirmed\":0,\"amountUnconfirmed\":0}]}");
        }

        private void calling_general_info()
        {
            this.nodes.Last().Value.FullNode.WalletManager().CreateWallet(WalletPassword, PrimaryWalletName);
            this.send_api_get_request($"{GeneralInfoUri}?name={PrimaryWalletName}");
        }

        private void calling_addnode_connects_two_nodes()
        {
            this.send_api_get_request($"{AddnodeUri}?endpoint={this.nodes[SecondPowNode].Endpoint.ToString()}&command=onetry");
            this.responseText.Should().Be("true");
            this.WaitForNodeToSync(this.nodes[FirstPowNode], this.nodes[SecondPowNode]);
        }

        private void calling_block()
        {
            this.send_api_get_request($"{BlockUri}?Hash={this.block}&OutputJson=true");
        }

        private void calling_getblockcount()
        {
            this.send_api_get_request(GetBlockCountUri);
        }

        private void calling_getbestblockhash()
        {
            this.send_api_get_request(GetBestBlockHashUri);
        }

        private void calling_getpeerinfo()
        {
            this.send_api_get_request(GetPeerInfoUri);
        }

        private void calling_getblockhash()
        {
            this.send_api_get_request($"{GetBlockHashUri}?height=0");
        }

        private void calling_getblockheader()
        {
            this.send_api_get_request($"{GetBlockHeaderUri}?hash={KnownNetworks.RegTest.Consensus.HashGenesisBlock.ToString()}");
        }

        private void calling_status()
        {
            this.send_api_get_request(StatusUri);
        }

        private void calling_validateaddress()
        {
            string address = this.nodes[FirstPowNode].FullNode.WalletManager()
                .GetUnusedAddress(new WalletAccountReference(PrimaryWalletName, WalletAccountName))
                .ScriptPubKey.GetDestinationAddress(this.nodes[FirstPowNode].FullNode.Network).ToString();
            this.send_api_get_request($"{ValidateAddressUri}?address={address}");
        }

        private void calling_getrawmempool()
        {
            this.send_api_get_request(GetRawMempoolUri);
        }

        private void calling_gettxout_notmempool()
        {
            this.send_api_get_request($"{GetTxOutUri}?trxid={this.transaction.GetHash().ToString()}&vout=1&includeMemPool=false");
        }
    
        private void calling_getrawtransaction_nonverbose()
        {
            this.send_api_get_request($"{GetRawTransactionUri}?trxid={this.transaction.GetHash().ToString()}&verbose=false");
        }

        private void calling_getrawtransaction_verbose()
        {
            this.send_api_get_request($"{GetRawTransactionUri}?trxid={this.transaction.GetHash().ToString()}&verbose=true");
        }

        private void calling_getstakinginfo()
        {
            this.send_api_get_request(GetStakingInfoUri);
        }

        private void calling_generate()
        {
            var request = new MiningRequest() { BlockCount = 1 };
            this.send_api_post_request(GenerateUri, request);
        }

        private void a_valid_address_is_validated()
        {
            JObject jObjectResponse = JObject.Parse(this.responseText);
            jObjectResponse["isvalid"].Value<bool>().Should().BeTrue();
        }

        private void the_consensus_tip_blockhash_is_returned()
        {
            this.responseText.Should().Be("\"" + this.nodes[FirstPowNode].FullNode.ConsensusLoop().Tip.HashBlock.ToString() + "\"");
        }

        private void the_blockcount_should_match_consensus_tip_height()
        {
            this.responseText.Should().Be(this.nodes[FirstPowNode].FullNode.ConsensusLoop().Tip.Height.ToString());
        }

        private void the_real_block_should_be_retrieved()
        {
            var blockResponse = JsonDataSerializer.Instance.Deserialize<BlockModel>(this.responseText);
            blockResponse.Hash.Should().Be(this.block.ToString());
        }

        private void the_block_should_contain_the_transaction()
        {
            var blockResponse = JsonDataSerializer.Instance.Deserialize<BlockModel>(this.responseText);
            blockResponse.Transactions[1].Should().Be(this.transaction.GetHash().ToString());
        }

        private void it_is_rejected_as_forbidden()
        {
            this.response.StatusCode.Should().Be(StatusCodes.Status403Forbidden);
        }

        private void the_blockhash_is_returned()
        {
            this.responseText.Should().Be("\"" + KnownNetworks.RegTest.Consensus.HashGenesisBlock.ToString() + "\"");
        }

        private void a_full_list_of_available_commands_is_returned()
        {
            var commands = JsonDataSerializer.Instance.Deserialize<List<RpcCommandModel>>(this.responseText);

            commands.Count.Should().Be(16);
            commands.Should().Contain(x => x.Command == "stop");
            commands.Should().Contain(x => x.Command == "getrawtransaction <txid> [<verbose>]");
            commands.Should().Contain(x => x.Command == "gettxout <txid> <vout> [<includemempool>]");
            commands.Should().Contain(x => x.Command == "getblockcount");
            commands.Should().Contain(x => x.Command == "getinfo");
            commands.Should().Contain(x => x.Command == "getblockheader <hash> [<isjsonformat>]");
            commands.Should().Contain(x => x.Command == "validateaddress <address>");
            commands.Should().Contain(x => x.Command == "addnode <endpointstr> <command>");
            commands.Should().Contain(x => x.Command == "getpeerinfo");
            commands.Should().Contain(x => x.Command == "getbestblockhash");
            commands.Should().Contain(x => x.Command == "getblockhash <height>");
            commands.Should().Contain(x => x.Command == "getrawmempool");
            commands.Should().Contain(x => x.Command == "generate <blockcount>");
            commands.Should().Contain(x => x.Command == "startstaking <walletname> <walletpassword>");
            commands.Should().Contain(x => x.Command == "getstakinginfo [<isjsonformat>]");
            commands.Should().Contain(x => x.Command == "sendtoaddress <bitcoinaddress> <amount>");
        }

        private void status_information_is_returned()
        {
            var statusNode = this.nodes[FirstPowNode].FullNode;
            var statusResponse = JsonDataSerializer.Instance.Deserialize<StatusModel>(this.responseText);
            statusResponse.Agent.Should().Contain(statusNode.Settings.Agent);
            statusResponse.Version.Should().Be(statusNode.Version.ToString());
            statusResponse.Network.Should().Be(statusNode.Network.Name);
            statusResponse.ConsensusHeight.Should().Be(0);
            statusResponse.BlockStoreHeight.Should().Be(0);
            statusResponse.ProtocolVersion.Should().Be((uint)(statusNode.Settings.ProtocolVersion));
            statusResponse.RelayFee.Should().Be(statusNode.Settings.MinRelayTxFeeRate.FeePerK.ToUnit(MoneyUnit.BTC));
            statusResponse.DataDirectoryPath.Should().Be(statusNode.Settings.DataDir);
            statusResponse.EnabledFeatures.Should().Contain("Stratis.Bitcoin.Base.BaseFeature");
            statusResponse.EnabledFeatures.Should().Contain("Stratis.Bitcoin.Features.Api.ApiFeature");
            statusResponse.EnabledFeatures.Should().Contain("Stratis.Bitcoin.Features.BlockStore.BlockStoreFeature");
            statusResponse.EnabledFeatures.Should().Contain("Stratis.Bitcoin.Features.Consensus.ConsensusFeature");
            statusResponse.EnabledFeatures.Should().Contain("Stratis.Bitcoin.Features.MemoryPool.MempoolFeature");
            statusResponse.EnabledFeatures.Should().Contain("Stratis.Bitcoin.Features.Miner.MiningFeature");
            statusResponse.EnabledFeatures.Should().Contain("Stratis.Bitcoin.Features.RPC.RPCFeature");
            statusResponse.EnabledFeatures.Should().Contain("Stratis.Bitcoin.Features.Wallet.WalletFeature");
        }

        private void general_information_about_the_wallet_and_node_is_returned()
        {
            var generalInfoResponse = JsonDataSerializer.Instance.Deserialize<WalletGeneralInfoModel>(this.responseText);
            generalInfoResponse.WalletFilePath.Should().ContainAll(StratisRegTest, $"{PrimaryWalletName}.wallet.json");
            generalInfoResponse.Network.Name.Should().Be(StratisRegTest);
            generalInfoResponse.ChainTip.Should().Be(0);
            generalInfoResponse.IsChainSynced.Should().BeFalse();
            generalInfoResponse.ConnectedNodes.Should().Be(0);
            generalInfoResponse.IsDecrypted.Should().BeTrue();
        }

        private void the_blockheader_is_returned()
        {
            var blockheaderResponse = JsonDataSerializer.Instance.Deserialize<BlockHeaderModel>(this.responseText);
            blockheaderResponse.PreviousBlockHash.Should()
                .Be("0000000000000000000000000000000000000000000000000000000000000000");
        }

        private void the_transaction_is_found_in_mempool()
        {
            List<string> transactionList = JArray.Parse(this.responseText).ToObject<List<string>>();
            transactionList[0].Should().Be(this.transaction.GetHash().ToString());
        }
        
        private void staking_is_enabled_but_nothing_is_staked()
        {
            var miningRpcController = this.nodes[PosNode].FullNode.NodeService<StakingRpcController>();
            GetStakingInfoModel stakingInfo = miningRpcController.GetStakingInfo();
            stakingInfo.Should().NotBeNull();
            stakingInfo.Enabled.Should().BeTrue();
            stakingInfo.Staking.Should().BeFalse();
        }

        private void the_transaction_hash_is_returned()
        {
            this.responseText.Should().Be("\"" + this.transaction.ToHex() + "\"");
        }

        private void a_verbose_raw_transaction_is_returned()
        {
            var verboseRawTransactionResponse = JsonDataSerializer.Instance.Deserialize<TransactionVerboseModel>(this.responseText);
            verboseRawTransactionResponse.Hex.Should().Be(this.transaction.ToHex());
            verboseRawTransactionResponse.TxId.Should().Be(this.transaction.GetHash().ToString());            
        }

        private void a_single_connected_peer_is_returned()
        {
            List<PeerNodeModel> getPeerInfoResponseList = JArray.Parse(this.responseText).ToObject<List<PeerNodeModel>>();            
            getPeerInfoResponseList.Count.Should().Be(1);
            getPeerInfoResponseList[0].Id.Should().Be(0);
            getPeerInfoResponseList[0].Address.Should().Contain("[::ffff:127.0.0.1]");
        }

        private void the_txout_is_returned()
        {
            var txOutResponse = JsonDataSerializer.Instance.Deserialize<GetTxOutModel>(this.responseText);
            txOutResponse.Value.Should().Be(this.transferAmount);
        }

        private void staking_information_is_returned()
        {
            var stakingInfoModel = JsonDataSerializer.Instance.Deserialize<GetStakingInfoModel>(this.responseText);
            stakingInfoModel.Enabled.Should().Be(false);
            stakingInfoModel.Staking.Should().Be(false);
        }

        private void a_method_not_allowed_error_is_returned()
        {
            this.response.StatusCode.Should().Be(StatusCodes.Status405MethodNotAllowed);
        }

        private void send_api_get_request(string apiendpoint)
        {
            this.response = this.httpClient.GetAsync($"{this.apiUri}{apiendpoint}").GetAwaiter().GetResult();
            if (this.response.IsSuccessStatusCode)
            {
                this.responseText = this.response.Content.ReadAsStringAsync().GetAwaiter().GetResult();
            }
        }

        private void WaitForNodeToSync(params CoreNode[] nodes)
        {
            nodes.ToList().ForEach(n =>
                TestHelper.WaitLoop(() => TestHelper.IsNodeSynced(n)));
            nodes.Skip(1).ToList().ForEach(
                n => TestHelper.WaitLoop(() => TestHelper.AreNodesSynced(nodes.First(), n)));
        }

        private void SendTransaction(IActionResult transactionResult)
        {
            var walletTransactionModel = (WalletBuildTransactionModel)(transactionResult as JsonResult)?.Value;
            this.transaction = this.nodes[FirstPowNode].FullNode.Network.CreateTransaction(walletTransactionModel.Hex);
            this.nodes[FirstPowNode].FullNode.NodeService<WalletController>().SendTransaction(new SendTransactionRequest(walletTransactionModel.Hex));
        }

        private IActionResult BuildTransaction()
        {
            IActionResult transactionResult = this.nodes[FirstPowNode].FullNode.NodeService<WalletController>()
                .BuildTransaction(new BuildTransactionRequest
                {
                    AccountName = WalletAccountName,
                    AllowUnconfirmed = true,
                    ShuffleOutputs = false,
                    Amount = this.transferAmount.ToString(),
                    DestinationAddress = this.receiverAddress.Address,
                    FeeType = FeeType.Medium.ToString("D"),
                    Password = WalletPassword,
                    WalletName = PrimaryWalletName,
                    FeeAmount = Money.Satoshis(82275).ToString() // Minimum fee
                });
            return transactionResult;
        }
    }
}<|MERGE_RESOLUTION|>--- conflicted
+++ resolved
@@ -125,18 +125,13 @@
                 this.httpClient.Dispose();
                 this.httpClient = null;
             }
-<<<<<<< HEAD
             if (this.httpHandler != null)
             {
                 this.httpHandler.Dispose();
                 this.httpHandler = null;
             }
-            this.nodeGroupBuilder.Dispose();
-=======
-
             this.powNodeGroupBuilder.Dispose();
             this.posNodeGroupBuilder.Dispose();
->>>>>>> 17b5e3d3
         }
 
         private void a_proof_of_stake_node_with_api_enabled()
