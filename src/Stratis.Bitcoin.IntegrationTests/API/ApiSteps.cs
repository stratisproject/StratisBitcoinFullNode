﻿using System;
using System.Collections.Generic;
using System.IO;
using System.Linq;
using System.Net;
using System.Net.Http;
using System.Net.Http.Headers;
using System.Text;
using FluentAssertions;
using Microsoft.AspNetCore.Http;
using Microsoft.AspNetCore.Mvc;
using Microsoft.VisualStudio.TestPlatform.CommunicationUtilities;
using NBitcoin;
using Newtonsoft.Json.Linq;
using Stratis.Bitcoin.Connection;
using Stratis.Bitcoin.Controllers.Models;
using Stratis.Bitcoin.Features.Api;
using Stratis.Bitcoin.Features.BlockStore.Models;
using Stratis.Bitcoin.Features.Miner.Controllers;
using Stratis.Bitcoin.Features.Miner.Interfaces;
using Stratis.Bitcoin.Features.Miner.Models;
using Stratis.Bitcoin.Features.RPC.Models;
using Stratis.Bitcoin.Features.Wallet;
using Stratis.Bitcoin.Features.Wallet.Controllers;
using Stratis.Bitcoin.Features.Wallet.Models;
using Stratis.Bitcoin.IntegrationTests.Common;
using Stratis.Bitcoin.IntegrationTests.Common.EnvironmentMockUpHelpers;
using Stratis.Bitcoin.Tests.Common;
using Stratis.Bitcoin.Tests.Common.TestFramework;
using Xunit.Abstractions;

namespace Stratis.Bitcoin.IntegrationTests.API
{
    public partial class ApiSpecification : BddSpecification
    {
        private const string JsonContentType = "application/json";
        private const string WalletName = "mywallet";
        private const string WalletAccountName = "account 0";
        private const string WalletPassword = "password";
        private const string WalletPassphrase = "wallet_passphrase";
        private const string StratisRegTest = "StratisRegTest";

        // BlockStore
        private const string BlockUri = "api/blockstore/block";
        private const string GetBlockCountUri = "api/blockstore/getblockcount";

        // ConnectionManager
        private const string AddnodeUri = "api/connectionmanager/addnode";
        private const string GetPeerInfoUri = "api/connectionmanager/getpeerinfo";

        // Consensus
        private const string GetBestBlockHashUri = "api/consensus/getbestblockhash";
        private const string GetBlockHashUri = "api/consensus/getblockhash";

        // Mempool
        private const string GetRawMempoolUri = "api/mempool/getrawmempool";

        // Mining
        private const string GenerateUri = "api/mining/generate";

        // Node
        private const string GetBlockHeaderUri = "api/node/getblockheader";
        private const string GetRawTransactionUri = "api/node/getrawtransaction";
        private const string GetTxOutUri = "api/node/gettxout";
        private const string StatusUri = "api/node/status";
        private const string ValidateAddressUri = "api/node/validateaddress";

        // RPC
        private const string RPCCallByNameUri = "api/rpc/callbyname";
        private const string RPCListmethodsUri = "api/rpc/listmethods";

        // Staking
        private const string StartStakingUri = "api/staking/startstaking";
        private const string GetStakingInfoUri = "api/staking/getstakinginfo";

        // Wallet
        private const string AccountUri = "api/wallet/account";
        private const string GeneralInfoUri = "api/wallet/general-info";
        private const string BalanceUri = "api/wallet/balance";
        private const string RecoverViaExtPubKeyUri = "api/wallet/recover-via-extpubkey";

        private CoreNode stratisPosApiNode;
        private CoreNode firstStratisPowApiNode;
        private CoreNode secondStratisPowApiNode;

        private HttpResponseMessage response;
        private string responseText;

        private int maturity = 1;
        private HdAddress receiverAddress;
        private readonly Money transferAmount = Money.COIN * 1;
        private NodeBuilder powNodeBuilder;
        private NodeBuilder posNodeBuilder;

        private Transaction transaction;
        private uint256 block;
        private Uri apiUri;
        private HttpClient httpClient;
        private HttpClientHandler httpHandler;
        private Network powNetwork;
        private Network posNetwork;

        public ApiSpecification(ITestOutputHelper output) : base(output)
        {
        }

        protected override void BeforeTest()
        {
            this.httpHandler = new HttpClientHandler() { ServerCertificateCustomValidationCallback = (request, cert, chain, errors) => true };
            this.httpClient = new HttpClient(this.httpHandler);
            this.httpClient.DefaultRequestHeaders.Accept.Clear();
            this.httpClient.DefaultRequestHeaders.Accept.Add(new MediaTypeWithQualityHeaderValue(JsonContentType));

            this.powNodeBuilder = NodeBuilder.Create(Path.Combine(this.GetType().Name, this.CurrentTest.DisplayName));
            this.posNodeBuilder = NodeBuilder.Create(Path.Combine(this.GetType().Name, this.CurrentTest.DisplayName));

            this.powNetwork = KnownNetworks.RegTest;
            this.posNetwork = KnownNetworks.StratisRegTest;
        }

        protected override void AfterTest()
        {
            if (this.httpClient != null)
            {
                this.httpClient.Dispose();
                this.httpClient = null;
            }

            if (this.httpHandler != null)
            {
                this.httpHandler.Dispose();
                this.httpHandler = null;
            }

            this.powNodeBuilder.Dispose();
            this.posNodeBuilder.Dispose();
        }

        private void a_proof_of_stake_node_with_api_enabled()
        {
            this.stratisPosApiNode = this.posNodeBuilder.CreateStratisPosNode(this.posNetwork);
            this.stratisPosApiNode.Start();

            this.stratisPosApiNode.FullNode.NodeService<IPosMinting>(true).Should().NotBeNull();
            this.apiUri = this.stratisPosApiNode.FullNode.NodeService<ApiSettings>().ApiUri;
        }

        private void two_connected_proof_of_work_nodes_with_api_enabled()
        {
            a_proof_of_work_node_with_api_enabled();
            a_second_proof_of_work_node_with_api_enabled();
            calling_addnode_connects_two_nodes();

            this.receiverAddress = this.secondStratisPowApiNode.FullNode.WalletManager()
                .GetUnusedAddress(new WalletAccountReference(WalletName, WalletAccountName));
        }

        private void a_proof_of_work_node_with_api_enabled()
        {
            this.firstStratisPowApiNode = this.powNodeBuilder.CreateStratisPowNode(this.powNetwork);
            this.firstStratisPowApiNode.Start();
<<<<<<< HEAD
            this.firstStratisPowApiNode.NotInIBD();
            this.firstStratisPowApiNode.FullNode.WalletManager().CreateWallet(WalletPassword, WalletName, WalletPassphrase);
=======
            this.firstStratisPowApiNode.NotInIBD().WithWallet();
>>>>>>> e9bf3805

            this.firstStratisPowApiNode.FullNode.Network.Consensus.CoinbaseMaturity = this.maturity;
            this.apiUri = this.firstStratisPowApiNode.FullNode.NodeService<ApiSettings>().ApiUri;
        }

        private void a_second_proof_of_work_node_with_api_enabled()
        {
            this.secondStratisPowApiNode = this.powNodeBuilder.CreateStratisPowNode(this.powNetwork);
            this.secondStratisPowApiNode.Start();
<<<<<<< HEAD
            this.secondStratisPowApiNode.NotInIBD();
            this.secondStratisPowApiNode.FullNode.WalletManager().CreateWallet(WalletPassword, WalletName, WalletPassphrase);
=======
            this.secondStratisPowApiNode.NotInIBD().WithWallet();
>>>>>>> e9bf3805
        }

        protected void a_block_is_mined_creating_spendable_coins()
        {
            TestHelper.MineBlocks(this.firstStratisPowApiNode, 1);
        }

        private void more_blocks_mined_past_maturity_of_original_block()
        {
            TestHelper.MineBlocks(this.firstStratisPowApiNode, this.maturity);
        }

        private void a_real_transaction()
        {
            this.SendTransaction(this.BuildTransaction());
        }

        private void the_block_with_the_transaction_is_mined()
        {
<<<<<<< HEAD
            this.block = TestHelper.MineBlocks(this.firstStratisPowApiNode, 1).BlockHashes[0];
            TestHelper.MineBlocks(this.firstStratisPowApiNode, 1);
=======
            this.block = TestHelper.MineBlocks(this.firstStratisPowApiNode, 2).BlockHashes[0];
>>>>>>> e9bf3805
        }

        private void calling_startstaking()
        {
            var stakingRequest = new StartStakingRequest() { Name = WalletName, Password = WalletPassword };

<<<<<<< HEAD
            this.stratisPosApiNode.FullNode.WalletManager().CreateWallet(WalletPassword, WalletName, WalletPassphrase);
=======
            this.stratisPosApiNode.WithWallet();
>>>>>>> e9bf3805

            var httpRequestContent = new StringContent(stakingRequest.ToString(), Encoding.UTF8, JsonContentType);
            this.response = this.httpClient.PostAsync($"{this.apiUri}{StartStakingUri}", httpRequestContent).GetAwaiter().GetResult();

            this.response.StatusCode.Should().Be(HttpStatusCode.OK);
            this.responseText = this.response.Content.ReadAsStringAsync().GetAwaiter().GetResult();
            this.responseText.Should().BeEmpty();
        }

        private void calling_rpc_getblockhash_via_callbyname()
        {
            this.send_api_post_request(RPCCallByNameUri, new { methodName = "getblockhash", height = 0 });
        }

        private void calling_rpc_listmethods()
        {
            this.send_api_get_request($"{RPCListmethodsUri}");
        }

        private void calling_recover_via_extpubkey_for_account_0()
        {
            this.RecoverViaExtPubKey(WalletName, "xpub6DGguHV1FQFPvZ5Xu7VfeENyiySv4R2bdd6VtvwxWGVTVNnHUmphMNgTRkLe8j2JdAv332ogZcyhqSuz1yUPnN4trJ49cFQXmEhwNQHUqk1", 0);
        }

        private void attempting_to_add_an_account()
        {
            var request = new GetUnusedAccountModel()
            {
                WalletName = WalletName,
                Password = WalletPassword
            };

            this.response = this.httpClient.PostAsJsonAsync($"{this.apiUri}{AccountUri}", request)
                .GetAwaiter().GetResult();
        }

        private void an_extpubkey_only_wallet_with_account_0()
        {
            this.RecoverViaExtPubKey(WalletName, "xpub6DGguHV1FQFPvZ5Xu7VfeENyiySv4R2bdd6VtvwxWGVTVNnHUmphMNgTRkLe8j2JdAv332ogZcyhqSuz1yUPnN4trJ49cFQXmEhwNQHUqk1", 0);
        }

        private void calling_recover_via_extpubkey_for_account_1()
        {
            //NOTE: use legacy stratis xpub key format for this one to ensure that works too.
<<<<<<< HEAD
            this.RecoverViaExtPubKey(WalletName, "xq5hcJV8uJDLaNytrg6FphHY1vdqxP1rCPhAmp4xZwpxzYyYEscYEujAmNR5NrPfy9vzQ6BajEqtFezcyRe4zcGHH3dR6BKaKov43JHd8UYhBVy", 1);
=======
            this.RecoverViaExtPubKey("Secondary_Wallet", "xq5hcJV8uJDLaNytrg6FphHY1vdqxP1rCPhAmp4xZwpxzYyYEscYEujAmNR5NrPfy9vzQ6BajEqtFezcyRe4zcGHH3dR6BKaKov43JHd8UYhBVy", 1);
>>>>>>> e9bf3805
        }

        private void RecoverViaExtPubKey(string walletName, string extPubKey, int accountIndex)
        {
            var request = new WalletExtPubRecoveryRequest
            {
                ExtPubKey = extPubKey,
                AccountIndex = accountIndex,
                Name = walletName,
                CreationDate = DateTime.UtcNow
            };

            this.send_api_post_request(RecoverViaExtPubKeyUri, request);
            this.response.StatusCode.Should().Be(StatusCodes.Status200OK);
        }

        private void send_api_post_request<T>(string url, T request)
        {
            this.response = this.httpClient.PostAsJsonAsync($"{this.apiUri}{url}", request)
                .GetAwaiter().GetResult();
        }

        private void a_wallet_is_created_without_private_key_for_account_0()
        {
            this.CheckAccountExists(WalletName, 0);
        }

        private void a_wallet_is_created_without_private_key_for_account_1()
        {
<<<<<<< HEAD
            this.CheckAccountExists(WalletName, 1);
=======
            this.CheckAccountExists("Secondary_Wallet", 1);
>>>>>>> e9bf3805
        }

        private void CheckAccountExists(string walletName, int accountIndex)
        {
            this.send_api_get_request($"{BalanceUri}?walletname={walletName}&AccountName=account {accountIndex}");

            this.responseText.Should().Be("{\"balances\":[{\"accountName\":\"account " + accountIndex + "\",\"accountHdPath\":\"m/44'/105'/" + accountIndex + "'\",\"coinType\":105,\"amountConfirmed\":0,\"amountUnconfirmed\":0}]}");
        }

        private void calling_general_info()
        {
<<<<<<< HEAD
            this.stratisPosApiNode.FullNode.WalletManager().CreateWallet(WalletPassword, WalletName, WalletPassphrase);
=======
            this.stratisPosApiNode.WithWallet();
>>>>>>> e9bf3805
            this.send_api_get_request($"{GeneralInfoUri}?name={WalletName}");
        }

        private void calling_addnode_connects_two_nodes()
        {
            this.send_api_get_request($"{AddnodeUri}?endpoint={this.secondStratisPowApiNode.Endpoint.ToString()}&command=onetry");
            this.responseText.Should().Be("true");
            this.WaitForNodeToSync(this.firstStratisPowApiNode, this.secondStratisPowApiNode);
        }

        private void calling_block()
        {
            this.send_api_get_request($"{BlockUri}?Hash={this.block}&OutputJson=true");
        }

        private void calling_getblockcount()
        {
            this.send_api_get_request(GetBlockCountUri);
        }

        private void calling_getbestblockhash()
        {
            this.send_api_get_request(GetBestBlockHashUri);
        }

        private void calling_getpeerinfo()
        {
            this.send_api_get_request(GetPeerInfoUri);
        }

        private void calling_getblockhash()
        {
            this.send_api_get_request($"{GetBlockHashUri}?height=0");
        }

        private void calling_getblockheader()
        {
            this.send_api_get_request($"{GetBlockHeaderUri}?hash={KnownNetworks.RegTest.Consensus.HashGenesisBlock.ToString()}");
        }

        private void calling_status()
        {
            this.send_api_get_request(StatusUri);
        }

        private void calling_validateaddress()
        {
            string address = this.firstStratisPowApiNode.FullNode.WalletManager()
<<<<<<< HEAD
                .GetUnusedAddress(new WalletAccountReference(WalletName, WalletAccountName))
=======
                .GetUnusedAddress()
>>>>>>> e9bf3805
                .ScriptPubKey.GetDestinationAddress(this.firstStratisPowApiNode.FullNode.Network).ToString();
            this.send_api_get_request($"{ValidateAddressUri}?address={address}");
        }

        private void calling_getrawmempool()
        {
            this.send_api_get_request(GetRawMempoolUri);
        }

        private void calling_gettxout_notmempool()
        {
            this.send_api_get_request($"{GetTxOutUri}?trxid={this.transaction.GetHash().ToString()}&vout=1&includeMemPool=false");
        }

        private void calling_getrawtransaction_nonverbose()
        {
            this.send_api_get_request($"{GetRawTransactionUri}?trxid={this.transaction.GetHash().ToString()}&verbose=false");
        }

        private void calling_getrawtransaction_verbose()
        {
            this.send_api_get_request($"{GetRawTransactionUri}?trxid={this.transaction.GetHash().ToString()}&verbose=true");
        }

        private void calling_getstakinginfo()
        {
            this.send_api_get_request(GetStakingInfoUri);
        }

        private void calling_generate()
        {
            var request = new MiningRequest() { BlockCount = 1 };
            this.send_api_post_request(GenerateUri, request);
        }

        private void a_valid_address_is_validated()
        {
            JObject jObjectResponse = JObject.Parse(this.responseText);
            jObjectResponse["isvalid"].Value<bool>().Should().BeTrue();
        }

        private void the_consensus_tip_blockhash_is_returned()
        {
            this.responseText.Should().Be("\"" + this.firstStratisPowApiNode.FullNode.ConsensusManager().Tip.HashBlock.ToString() + "\"");
        }

        private void the_blockcount_should_match_consensus_tip_height()
        {
            this.responseText.Should().Be(this.firstStratisPowApiNode.FullNode.ConsensusManager().Tip.Height.ToString());
        }

        private void the_real_block_should_be_retrieved()
        {
            var blockResponse = JsonDataSerializer.Instance.Deserialize<BlockModel>(this.responseText);
            blockResponse.Hash.Should().Be(this.block.ToString());
        }

        private void the_block_should_contain_the_transaction()
        {
            var blockResponse = JsonDataSerializer.Instance.Deserialize<BlockModel>(this.responseText);
            blockResponse.Transactions[1].Should().Be(this.transaction.GetHash().ToString());
        }

        private void it_is_rejected_as_forbidden()
        {
            this.response.StatusCode.Should().Be(StatusCodes.Status403Forbidden);
        }

        private void the_blockhash_is_returned()
        {
            this.responseText.Should().Be("\"" + KnownNetworks.RegTest.Consensus.HashGenesisBlock.ToString() + "\"");
        }

        private void the_blockhash_is_returned_from_post()
        {
            var responseContent = this.response.Content.ReadAsStringAsync().GetAwaiter().GetResult();
            responseContent.Should().Be("\"" + KnownNetworks.RegTest.Consensus.HashGenesisBlock.ToString() + "\"");
        }

        private void a_full_list_of_available_commands_is_returned()
        {
            var commands = JsonDataSerializer.Instance.Deserialize<List<RpcCommandModel>>(this.responseText);

            commands.Count.Should().Be(16);
            commands.Should().Contain(x => x.Command == "stop");
            commands.Should().Contain(x => x.Command == "getrawtransaction <txid> [<verbose>]");
            commands.Should().Contain(x => x.Command == "gettxout <txid> <vout> [<includemempool>]");
            commands.Should().Contain(x => x.Command == "getblockcount");
            commands.Should().Contain(x => x.Command == "getinfo");
            commands.Should().Contain(x => x.Command == "getblockheader <hash> [<isjsonformat>]");
            commands.Should().Contain(x => x.Command == "validateaddress <address>");
            commands.Should().Contain(x => x.Command == "addnode <endpointstr> <command>");
            commands.Should().Contain(x => x.Command == "getpeerinfo");
            commands.Should().Contain(x => x.Command == "getbestblockhash");
            commands.Should().Contain(x => x.Command == "getblockhash <height>");
            commands.Should().Contain(x => x.Command == "getrawmempool");
            commands.Should().Contain(x => x.Command == "generate <blockcount>");
            commands.Should().Contain(x => x.Command == "startstaking <walletname> <walletpassword>");
            commands.Should().Contain(x => x.Command == "getstakinginfo [<isjsonformat>]");
            commands.Should().Contain(x => x.Command == "sendtoaddress <bitcoinaddress> <amount>");
        }

        private void status_information_is_returned()
        {
            var statusNode = this.firstStratisPowApiNode.FullNode;
            var statusResponse = JsonDataSerializer.Instance.Deserialize<StatusModel>(this.responseText);
            statusResponse.Agent.Should().Contain(statusNode.Settings.Agent);
            statusResponse.Version.Should().Be(statusNode.Version.ToString());
            statusResponse.Network.Should().Be(statusNode.Network.Name);
            statusResponse.ConsensusHeight.Should().Be(0);
            statusResponse.BlockStoreHeight.Should().Be(0);
            statusResponse.ProtocolVersion.Should().Be((uint)(statusNode.Settings.ProtocolVersion));
            statusResponse.RelayFee.Should().Be(statusNode.Settings.MinRelayTxFeeRate.FeePerK.ToUnit(MoneyUnit.BTC));
            statusResponse.DataDirectoryPath.Should().Be(statusNode.Settings.DataDir);
            statusResponse.EnabledFeatures.Should().Contain("Stratis.Bitcoin.Base.BaseFeature");
            statusResponse.EnabledFeatures.Should().Contain("Stratis.Bitcoin.Features.Api.ApiFeature");
            statusResponse.EnabledFeatures.Should().Contain("Stratis.Bitcoin.Features.BlockStore.BlockStoreFeature");
            statusResponse.EnabledFeatures.Should().Contain("Stratis.Bitcoin.Features.Consensus.ConsensusFeature");
            statusResponse.EnabledFeatures.Should().Contain("Stratis.Bitcoin.Features.MemoryPool.MempoolFeature");
            statusResponse.EnabledFeatures.Should().Contain("Stratis.Bitcoin.Features.Miner.MiningFeature");
            statusResponse.EnabledFeatures.Should().Contain("Stratis.Bitcoin.Features.RPC.RPCFeature");
            statusResponse.EnabledFeatures.Should().Contain("Stratis.Bitcoin.Features.Wallet.WalletFeature");
        }

        private void general_information_about_the_wallet_and_node_is_returned()
        {
            var generalInfoResponse = JsonDataSerializer.Instance.Deserialize<WalletGeneralInfoModel>(this.responseText);
            generalInfoResponse.WalletFilePath.Should().ContainAll(StratisRegTest, $"{WalletName}.wallet.json");
            generalInfoResponse.Network.Name.Should().Be(StratisRegTest);
            generalInfoResponse.ChainTip.Should().Be(0);
            generalInfoResponse.IsChainSynced.Should().BeFalse();
            generalInfoResponse.ConnectedNodes.Should().Be(0);
            generalInfoResponse.IsDecrypted.Should().BeTrue();
        }

        private void the_blockheader_is_returned()
        {
            var blockheaderResponse = JsonDataSerializer.Instance.Deserialize<BlockHeaderModel>(this.responseText);
            blockheaderResponse.PreviousBlockHash.Should()
                .Be("0000000000000000000000000000000000000000000000000000000000000000");
        }

        private void the_transaction_is_found_in_mempool()
        {
            List<string> transactionList = JArray.Parse(this.responseText).ToObject<List<string>>();
            transactionList[0].Should().Be(this.transaction.GetHash().ToString());
        }

        private void staking_is_enabled_but_nothing_is_staked()
        {
            var miningRpcController = this.stratisPosApiNode.FullNode.NodeService<StakingRpcController>();
            GetStakingInfoModel stakingInfo = miningRpcController.GetStakingInfo();
            stakingInfo.Should().NotBeNull();
            stakingInfo.Enabled.Should().BeTrue();
            stakingInfo.Staking.Should().BeFalse();
        }

        private void the_transaction_hash_is_returned()
        {
            this.responseText.Should().Be("\"" + this.transaction.ToHex() + "\"");
        }

        private void a_verbose_raw_transaction_is_returned()
        {
            var verboseRawTransactionResponse = JsonDataSerializer.Instance.Deserialize<TransactionVerboseModel>(this.responseText);
            verboseRawTransactionResponse.Hex.Should().Be(this.transaction.ToHex());
            verboseRawTransactionResponse.TxId.Should().Be(this.transaction.GetHash().ToString());
        }

        private void a_single_connected_peer_is_returned()
        {
            List<PeerNodeModel> getPeerInfoResponseList = JArray.Parse(this.responseText).ToObject<List<PeerNodeModel>>();
            getPeerInfoResponseList.Count.Should().Be(1);
            getPeerInfoResponseList[0].Id.Should().Be(0);
            getPeerInfoResponseList[0].Address.Should().Contain("[::ffff:127.0.0.1]");
        }

        private void the_txout_is_returned()
        {
            var txOutResponse = JsonDataSerializer.Instance.Deserialize<GetTxOutModel>(this.responseText);
            txOutResponse.Value.Should().Be(this.transferAmount);
        }

        private void staking_information_is_returned()
        {
            var stakingInfoModel = JsonDataSerializer.Instance.Deserialize<GetStakingInfoModel>(this.responseText);
            stakingInfoModel.Enabled.Should().Be(false);
            stakingInfoModel.Staking.Should().Be(false);
        }

        private void a_method_not_allowed_error_is_returned()
        {
            this.response.StatusCode.Should().Be(StatusCodes.Status405MethodNotAllowed);
        }

        private void send_api_get_request(string apiendpoint)
        {
            this.response = this.httpClient.GetAsync($"{this.apiUri}{apiendpoint}").GetAwaiter().GetResult();
            if (this.response.IsSuccessStatusCode)
            {
                this.responseText = this.response.Content.ReadAsStringAsync().GetAwaiter().GetResult();
            }
        }

        private void WaitForNodeToSync(params CoreNode[] nodes)
        {
            nodes.ToList().ForEach(n =>
                TestHelper.WaitLoop(() => TestHelper.IsNodeSynced(n)));
            nodes.Skip(1).ToList().ForEach(
                n => TestHelper.WaitLoop(() => TestHelper.AreNodesSynced(nodes.First(), n)));
        }

        private void SendTransaction(IActionResult transactionResult)
        {
            var walletTransactionModel = (WalletBuildTransactionModel)(transactionResult as JsonResult)?.Value;
            this.transaction = this.firstStratisPowApiNode.FullNode.Network.CreateTransaction(walletTransactionModel.Hex);
            this.firstStratisPowApiNode.FullNode.NodeService<WalletController>().SendTransaction(new SendTransactionRequest(walletTransactionModel.Hex));
        }

        private IActionResult BuildTransaction()
        {
            IActionResult transactionResult = this.firstStratisPowApiNode.FullNode.NodeService<WalletController>()
                .BuildTransaction(new BuildTransactionRequest
                {
                    AccountName = WalletAccountName,
                    AllowUnconfirmed = true,
                    ShuffleOutputs = false,
                    Amount = this.transferAmount.ToString(),
                    DestinationAddress = this.receiverAddress.Address,
                    FeeType = FeeType.Medium.ToString("D"),
                    Password = WalletPassword,
                    WalletName = WalletName,
                    FeeAmount = Money.Satoshis(82275).ToString() // Minimum fee
                });
            return transactionResult;
        }
    }
}<|MERGE_RESOLUTION|>--- conflicted
+++ resolved
@@ -159,12 +159,7 @@
         {
             this.firstStratisPowApiNode = this.powNodeBuilder.CreateStratisPowNode(this.powNetwork);
             this.firstStratisPowApiNode.Start();
-<<<<<<< HEAD
-            this.firstStratisPowApiNode.NotInIBD();
-            this.firstStratisPowApiNode.FullNode.WalletManager().CreateWallet(WalletPassword, WalletName, WalletPassphrase);
-=======
             this.firstStratisPowApiNode.NotInIBD().WithWallet();
->>>>>>> e9bf3805
 
             this.firstStratisPowApiNode.FullNode.Network.Consensus.CoinbaseMaturity = this.maturity;
             this.apiUri = this.firstStratisPowApiNode.FullNode.NodeService<ApiSettings>().ApiUri;
@@ -174,12 +169,7 @@
         {
             this.secondStratisPowApiNode = this.powNodeBuilder.CreateStratisPowNode(this.powNetwork);
             this.secondStratisPowApiNode.Start();
-<<<<<<< HEAD
-            this.secondStratisPowApiNode.NotInIBD();
-            this.secondStratisPowApiNode.FullNode.WalletManager().CreateWallet(WalletPassword, WalletName, WalletPassphrase);
-=======
             this.secondStratisPowApiNode.NotInIBD().WithWallet();
->>>>>>> e9bf3805
         }
 
         protected void a_block_is_mined_creating_spendable_coins()
@@ -199,23 +189,14 @@
 
         private void the_block_with_the_transaction_is_mined()
         {
-<<<<<<< HEAD
-            this.block = TestHelper.MineBlocks(this.firstStratisPowApiNode, 1).BlockHashes[0];
-            TestHelper.MineBlocks(this.firstStratisPowApiNode, 1);
-=======
             this.block = TestHelper.MineBlocks(this.firstStratisPowApiNode, 2).BlockHashes[0];
->>>>>>> e9bf3805
         }
 
         private void calling_startstaking()
         {
             var stakingRequest = new StartStakingRequest() { Name = WalletName, Password = WalletPassword };
 
-<<<<<<< HEAD
-            this.stratisPosApiNode.FullNode.WalletManager().CreateWallet(WalletPassword, WalletName, WalletPassphrase);
-=======
             this.stratisPosApiNode.WithWallet();
->>>>>>> e9bf3805
 
             var httpRequestContent = new StringContent(stakingRequest.ToString(), Encoding.UTF8, JsonContentType);
             this.response = this.httpClient.PostAsync($"{this.apiUri}{StartStakingUri}", httpRequestContent).GetAwaiter().GetResult();
@@ -260,11 +241,7 @@
         private void calling_recover_via_extpubkey_for_account_1()
         {
             //NOTE: use legacy stratis xpub key format for this one to ensure that works too.
-<<<<<<< HEAD
-            this.RecoverViaExtPubKey(WalletName, "xq5hcJV8uJDLaNytrg6FphHY1vdqxP1rCPhAmp4xZwpxzYyYEscYEujAmNR5NrPfy9vzQ6BajEqtFezcyRe4zcGHH3dR6BKaKov43JHd8UYhBVy", 1);
-=======
             this.RecoverViaExtPubKey("Secondary_Wallet", "xq5hcJV8uJDLaNytrg6FphHY1vdqxP1rCPhAmp4xZwpxzYyYEscYEujAmNR5NrPfy9vzQ6BajEqtFezcyRe4zcGHH3dR6BKaKov43JHd8UYhBVy", 1);
->>>>>>> e9bf3805
         }
 
         private void RecoverViaExtPubKey(string walletName, string extPubKey, int accountIndex)
@@ -294,11 +271,7 @@
 
         private void a_wallet_is_created_without_private_key_for_account_1()
         {
-<<<<<<< HEAD
-            this.CheckAccountExists(WalletName, 1);
-=======
             this.CheckAccountExists("Secondary_Wallet", 1);
->>>>>>> e9bf3805
         }
 
         private void CheckAccountExists(string walletName, int accountIndex)
@@ -310,11 +283,7 @@
 
         private void calling_general_info()
         {
-<<<<<<< HEAD
-            this.stratisPosApiNode.FullNode.WalletManager().CreateWallet(WalletPassword, WalletName, WalletPassphrase);
-=======
             this.stratisPosApiNode.WithWallet();
->>>>>>> e9bf3805
             this.send_api_get_request($"{GeneralInfoUri}?name={WalletName}");
         }
 
@@ -363,11 +332,7 @@
         private void calling_validateaddress()
         {
             string address = this.firstStratisPowApiNode.FullNode.WalletManager()
-<<<<<<< HEAD
-                .GetUnusedAddress(new WalletAccountReference(WalletName, WalletAccountName))
-=======
                 .GetUnusedAddress()
->>>>>>> e9bf3805
                 .ScriptPubKey.GetDestinationAddress(this.firstStratisPowApiNode.FullNode.Network).ToString();
             this.send_api_get_request($"{ValidateAddressUri}?address={address}");
         }
