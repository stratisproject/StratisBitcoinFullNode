--- conflicted
+++ resolved
@@ -78,11 +78,7 @@
         private const string GetStakingInfoUri = "api/staking/getstakinginfo";
 
         // Wallet
-<<<<<<< HEAD
-        private const string AccountUri = "api/wallet/account";
-=======
         private const string AccountUri = "api/wallet/account";  
->>>>>>> 39e7a38e
         private const string GeneralInfoUri = "api/wallet/general-info";
         private const string BalanceUri = "api/wallet/balance";
         private const string RecoverViaExtPubKeyUri = "api/wallet/recover-via-extpubkey";
@@ -355,7 +351,7 @@
         {
             this.send_api_get_request($"{GetTxOutUri}?trxid={this.transaction.GetHash().ToString()}&vout=1&includeMemPool=false");
         }
-
+    
         private void calling_getrawtransaction_nonverbose()
         {
             this.send_api_get_request($"{GetRawTransactionUri}?trxid={this.transaction.GetHash().ToString()}&verbose=false");
@@ -483,7 +479,7 @@
             List<string> transactionList = JArray.Parse(this.responseText).ToObject<List<string>>();
             transactionList[0].Should().Be(this.transaction.GetHash().ToString());
         }
-
+        
         private void staking_is_enabled_but_nothing_is_staked()
         {
             var miningRpcController = this.nodes[PosNode].FullNode.NodeService<StakingRpcController>();
@@ -502,12 +498,12 @@
         {
             var verboseRawTransactionResponse = JsonDataSerializer.Instance.Deserialize<TransactionVerboseModel>(this.responseText);
             verboseRawTransactionResponse.Hex.Should().Be(this.transaction.ToHex());
-            verboseRawTransactionResponse.TxId.Should().Be(this.transaction.GetHash().ToString());
+            verboseRawTransactionResponse.TxId.Should().Be(this.transaction.GetHash().ToString());            
         }
 
         private void a_single_connected_peer_is_returned()
         {
-            List<PeerNodeModel> getPeerInfoResponseList = JArray.Parse(this.responseText).ToObject<List<PeerNodeModel>>();
+            List<PeerNodeModel> getPeerInfoResponseList = JArray.Parse(this.responseText).ToObject<List<PeerNodeModel>>();            
             getPeerInfoResponseList.Count.Should().Be(1);
             getPeerInfoResponseList[0].Id.Should().Be(0);
             getPeerInfoResponseList[0].Address.Should().Contain("[::ffff:127.0.0.1]");
