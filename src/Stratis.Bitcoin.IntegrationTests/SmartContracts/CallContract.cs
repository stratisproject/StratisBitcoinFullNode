﻿using Stratis.SmartContracts;

[Deploy]
public class CallContract : SmartContract
{
    public CallContract(ISmartContractState state) : base(state)
    {
        Test = "Initial";
    }

    public string Test
    {
        get
        {
            return PersistentState.GetString("Test");
        }
        set
        {
            PersistentState.SetString("Test", value);
        }
    }

    public bool CallOther(string addressString)
    {

<<<<<<< HEAD
        ITransferResult result = TransferFunds(new Address(addressString), 100, new TransferFundsToContract
        {
            ContractMethodName = "IncrementCount"
        });
=======
        ITransferResult result = Call(new Address(addressString), 100, "IncrementCount");
>>>>>>> 199c7f47

        return result.Success;
    }

    public bool Tester(string addressString)
    {
        Test = "Not Initial!";
<<<<<<< HEAD
        ITransferResult result = TransferFunds(new Address(addressString), 0, new TransferFundsToContract
        {
            ContractMethodName = "Callback",
            GasBudget = 2000
        });
=======
        ITransferResult result = Call(new Address(addressString), 0, "Callback", null, 2000);
>>>>>>> 199c7f47
        return (bool)result.ReturnValue;
    }

    public bool Asserter()
    {
        return Test == "Not Initial!";
    }
}<|MERGE_RESOLUTION|>--- conflicted
+++ resolved
@@ -23,14 +23,7 @@
     public bool CallOther(string addressString)
     {
 
-<<<<<<< HEAD
-        ITransferResult result = TransferFunds(new Address(addressString), 100, new TransferFundsToContract
-        {
-            ContractMethodName = "IncrementCount"
-        });
-=======
         ITransferResult result = Call(new Address(addressString), 100, "IncrementCount");
->>>>>>> 199c7f47
 
         return result.Success;
     }
@@ -38,15 +31,7 @@
     public bool Tester(string addressString)
     {
         Test = "Not Initial!";
-<<<<<<< HEAD
-        ITransferResult result = TransferFunds(new Address(addressString), 0, new TransferFundsToContract
-        {
-            ContractMethodName = "Callback",
-            GasBudget = 2000
-        });
-=======
         ITransferResult result = Call(new Address(addressString), 0, "Callback", null, 2000);
->>>>>>> 199c7f47
         return (bool)result.ReturnValue;
     }
 
