﻿using System;
using System.Collections.Generic;
using System.IO;
using System.Linq;
using System.Runtime.CompilerServices;
using System.Text;
using System.Threading.Tasks;
using DBreeze;
using Microsoft.Extensions.Logging;
using NBitcoin;
using Stratis.Bitcoin.Base;
using Stratis.Bitcoin.Base.Deployments;
using Stratis.Bitcoin.BlockPulling;
using Stratis.Bitcoin.Configuration;
using Stratis.Bitcoin.Configuration.Logging;
using Stratis.Bitcoin.Configuration.Settings;
using Stratis.Bitcoin.Connection;
using Stratis.Bitcoin.Consensus;
using Stratis.Bitcoin.Consensus.Rules;
using Stratis.Bitcoin.Features.Consensus;
using Stratis.Bitcoin.Features.Consensus.CoinViews;
using Stratis.Bitcoin.Features.MemoryPool;
using Stratis.Bitcoin.Features.MemoryPool.Fee;
using Stratis.Bitcoin.Features.Miner;
using Stratis.Bitcoin.Features.SmartContracts;
using Stratis.Bitcoin.Features.SmartContracts.Consensus;
using Stratis.Bitcoin.Features.SmartContracts.Networks;
using Stratis.Bitcoin.IntegrationTests.Mempool;
using Stratis.Bitcoin.Mining;
using Stratis.Bitcoin.P2P;
using Stratis.Bitcoin.P2P.Peer;
using Stratis.Bitcoin.P2P.Protocol.Payloads;
using Stratis.Bitcoin.Tests.Common;
using Stratis.Bitcoin.Utilities;
using Stratis.Patricia;
using Stratis.SmartContracts;
using Stratis.SmartContracts.Core;
using Stratis.SmartContracts.Core.Receipts;
using Stratis.SmartContracts.Core.State;
using Stratis.SmartContracts.Core.Validation;
using Stratis.SmartContracts.Executor.Reflection;
using Stratis.SmartContracts.Executor.Reflection.Compilation;
using Xunit;
using Key = NBitcoin.Key;
using NewContractAddressExtension = Stratis.SmartContracts.Core.NewContractAddressExtension;


namespace Stratis.Bitcoin.IntegrationTests.SmartContracts
{
    /// <summary>
    /// This is taken from 'MinerTests.cs' and adjusted to use a different block validator.
    /// </summary>
    public sealed class SmartContractMinerTests
    {
        private static FeeRate blockMinFeeRate = new FeeRate(PowMining.DefaultBlockMinTxFee);

        public static BlockDefinition AssemblerForTest(TestContext testContext)
        {
            return new SmartContractBlockDefinition(
                testContext.cachedCoinView,
                testContext.consensus,
                testContext.date,
                testContext.executorFactory,
                new LoggerFactory(),
                testContext.mempool,
                testContext.mempoolLock,
                testContext.network,
                testContext.stateRoot);
        }

        public class Blockinfo
        {
            public int extranonce;
            public uint nonce;
        }

        public static long[,] blockinfoarr =
        {
            {4, 0xa4a3e223}, {2, 0x15c32f9e}, {1, 0x0375b547}, {1, 0x7004a8a5},
            {2, 0xce440296}, {2, 0x52cfe198}, {1, 0x77a72cd0}, {2, 0xbb5d6f84},
            {2, 0x83f30c2c}, {1, 0x48a73d5b}, {1, 0xef7dcd01}, {2, 0x6809c6c4},
            {2, 0x0883ab3c}, {1, 0x087bbbe2}, {2, 0x2104a814}, {2, 0xdffb6daa},
            {1, 0xee8a0a08}, {2, 0xba4237c1}, {1, 0xa70349dc}, {1, 0x344722bb},
            {3, 0xd6294733}, {2, 0xec9f5c94}, {2, 0xca2fbc28}, {1, 0x6ba4f406},
            {2, 0x015d4532}, {1, 0x6e119b7c}, {2, 0x43e8f314}, {2, 0x27962f38},
            {2, 0xb571b51b}, {2, 0xb36bee23}, {2, 0xd17924a8}, {2, 0x6bc212d9},
            {1, 0x630d4948}, {2, 0x9a4c4ebb}, {2, 0x554be537}, {1, 0xd63ddfc7},
            {2, 0xa10acc11}, {1, 0x759a8363}, {2, 0xfb73090d}, {1, 0xe82c6a34},
            {1, 0xe33e92d7}, {3, 0x658ef5cb}, {2, 0xba32ff22}, {5, 0x0227a10c},
            {1, 0xa9a70155}, {5, 0xd096d809}, {1, 0x37176174}, {1, 0x830b8d0f},
            {1, 0xc6e3910e}, {2, 0x823f3ca8}, {1, 0x99850849}, {1, 0x7521fb81},
            {1, 0xaacaabab}, {1, 0xd645a2eb}, {5, 0x7aea1781}, {5, 0x9d6e4b78},
            {1, 0x4ce90fd8}, {1, 0xabdc832d}, {6, 0x4a34f32a}, {2, 0xf2524c1c},
            {2, 0x1bbeb08a}, {1, 0xad47f480}, {1, 0x9f026aeb}, {1, 0x15a95049},
            {2, 0xd1cb95b2}, {2, 0xf84bbda5}, {1, 0x0fa62cd1}, {1, 0xe05f9169},
            {1, 0x78d194a9}, {5, 0x3e38147b}, {5, 0x737ba0d4}, {1, 0x63378e10},
            {1, 0x6d5f91cf}, {2, 0x88612eb8}, {2, 0xe9639484}, {1, 0xb7fabc9d},
            {2, 0x19b01592}, {1, 0x5a90dd31}, {2, 0x5bd7e028}, {2, 0x94d00323},
            {1, 0xa9b9c01a}, {1, 0x3a40de61}, {1, 0x56e7eec7}, {5, 0x859f7ef6},
            {1, 0xfd8e5630}, {1, 0x2b0c9f7f}, {1, 0xba700e26}, {1, 0x7170a408},
            {1, 0x70de86a8}, {1, 0x74d64cd5}, {1, 0x49e738a1}, {2, 0x6910b602},
            {0, 0x643c565f}, {1, 0x54264b3f}, {2, 0x97ea6396}, {2, 0x55174459},
            {2, 0x03e8779a}, {1, 0x98f34d8f}, {1, 0xc07b2b07}, {1, 0xdfe29668},
            {1, 0x3141c7c1}, {1, 0xb3b595f4}, {1, 0x735abf08}, {5, 0x623bfbce},
            {2, 0xd351e722}, {1, 0xf4ca48c9}, {1, 0x5b19c670}, {1, 0xa164bf0e},
            {2, 0xbbbeb305}, {2, 0xfe1c810a}
        };

        public bool TestSequenceLocks(TestContext testContext, ChainedHeader chainedBlock, Transaction tx, Transaction.LockTimeFlags flags, LockPoints uselock = null)
        {
            var context = new MempoolValidationContext(tx, new MempoolValidationState(false))
            {
                View = new MempoolCoinView(testContext.cachedCoinView, testContext.mempool, testContext.mempoolLock, null)
            };

            context.View.LoadViewAsync(tx).GetAwaiter().GetResult();

            return MempoolValidator.CheckSequenceLocks(testContext.network, chainedBlock, context, flags, uselock, false);
        }

        public class TestContext
        {
            public List<Blockinfo> blockinfo;
            public Network network;
            public Script scriptPubKey;
            public BlockTemplate newBlock;
            public Transaction tx, tx2;
            public Script script;
            public uint256 hash;
            public TestMemPoolEntryHelper entry;
            public ConcurrentChain chain;
            public ConsensusLoop consensus;
            public DateTimeProvider date;
            public TxMempool mempool;
            public MempoolSchedulerLock mempoolLock;
            public List<Transaction> txFirst;
            public Money BLOCKSUBSIDY = 50 * Money.COIN;
            public Money LOWFEE = Money.CENT;
            public Money HIGHFEE = Money.COIN;
            public Money HIGHERFEE = 4 * Money.COIN;
            public int baseheight;
            public CachedCoinView cachedCoinView;
            public ISmartContractResultRefundProcessor refundProcessor;
            public ContractStateRepositoryRoot stateRoot;
            public ISmartContractResultTransferProcessor transferProcessor;
            public SmartContractValidator validator;
            public IKeyEncodingStrategy keyEncodingStrategy;
            public ReflectionSmartContractExecutorFactory executorFactory;
            public DBreezeContractReceiptStorage receiptStorage;

            private bool useCheckpoints = true;
            public Key privateKey;
            private InternalTransactionExecutorFactory internalTxExecutorFactory;
            private ReflectionVirtualMachine vm;
            private ICallDataSerializer serializer;

            public TestContext()
            {
            }

            public async Task InitializeAsync([CallerMemberName] string callingMethod = "")
            {
                this.blockinfo = new List<Blockinfo>();
                var lst = blockinfoarr.Cast<long>().ToList();
                for (int i = 0; i < lst.Count; i += 2)
                    this.blockinfo.Add(new Blockinfo { extranonce = (int)lst[i], nonce = (uint)lst[i + 1] });

                // Note that by default, these tests run with size accounting enabled.
                this.network = new SmartContractsRegTest();
                this.privateKey = new Key();
                this.scriptPubKey = PayToPubkeyHashTemplate.Instance.GenerateScriptPubKey(this.privateKey.PubKey);
                this.newBlock = new BlockTemplate(this.network);

                this.entry = new TestMemPoolEntryHelper();
                this.chain = new ConcurrentChain(this.network);
                this.network.Consensus.Options = new ConsensusOptions();
                IDateTimeProvider dateTimeProvider = DateTimeProvider.Default;

                this.cachedCoinView = new CachedCoinView(new InMemoryCoinView(this.chain.Tip.HashBlock), dateTimeProvider, new LoggerFactory());

                var loggerFactory = new ExtendedLoggerFactory();
                loggerFactory.AddConsoleWithFilters();

                var nodeSettings = NodeSettings.Default();
                var consensusSettings = new ConsensusSettings(nodeSettings);
                consensusSettings.UseCheckpoints = this.useCheckpoints;

                this.keyEncodingStrategy = BasicKeyEncodingStrategy.Default;

                var folder = TestBase.AssureEmptyDir(Path.Combine(AppContext.BaseDirectory, "TestData", callingMethod));

                var engine = new DBreezeEngine(folder);
                var byteStore = new DBreezeByteStore(engine, "ContractState1");
                byteStore.Empty();
                ISource<byte[], byte[]> stateDB = new NoDeleteSource<byte[], byte[]>(byteStore);

                this.stateRoot = new ContractStateRepositoryRoot(stateDB);
                this.validator = new SmartContractValidator(new List<ISmartContractValidator>
                {
                    new SmartContractFormatValidator(ReferencedAssemblyResolver.AllowedAssemblies),
                    new SmartContractDeterminismValidator()
                });

                this.receiptStorage = new DBreezeContractReceiptStorage(new DataFolder(folder));

                this.refundProcessor = new SmartContractResultRefundProcessor(loggerFactory);
<<<<<<< HEAD
                this.transferProcessor = new SmartContractResultTransferProcessor(dateTimeProvider, loggerFactory, this.network);
=======
                this.transferProcessor = new SmartContractResultTransferProcessor(loggerFactory, this.network);
>>>>>>> b2f4ced8

                this.serializer = CallDataSerializer.Default;
                this.internalTxExecutorFactory = new InternalTransactionExecutorFactory(this.keyEncodingStrategy, loggerFactory, this.network);

                this.vm = new ReflectionVirtualMachine(this.validator, this.internalTxExecutorFactory, loggerFactory, this.network);
                this.executorFactory = new ReflectionSmartContractExecutorFactory(loggerFactory, this.serializer, this.refundProcessor, this.transferProcessor, this.vm);

                var networkPeerFactory = new NetworkPeerFactory(this.network, dateTimeProvider, loggerFactory, new PayloadProvider(), new SelfEndpointTracker());

                var peerAddressManager = new PeerAddressManager(DateTimeProvider.Default, nodeSettings.DataFolder, loggerFactory, new SelfEndpointTracker());
                var peerDiscovery = new PeerDiscovery(new AsyncLoopFactory(loggerFactory), loggerFactory, this.network, networkPeerFactory, new NodeLifetime(), nodeSettings, peerAddressManager);
                var connectionSettings = new ConnectionManagerSettings(nodeSettings);
                var connectionManager = new ConnectionManager(dateTimeProvider, loggerFactory, this.network, networkPeerFactory, nodeSettings, new NodeLifetime(), new NetworkPeerConnectionParameters(), peerAddressManager, new IPeerConnector[] { }, peerDiscovery, connectionSettings, new SmartContractVersionProvider());

                var blockPuller = new LookaheadBlockPuller(this.chain, connectionManager, new LoggerFactory());
                var peerBanning = new PeerBanning(connectionManager, loggerFactory, dateTimeProvider, peerAddressManager);
                var nodeDeployments = new NodeDeployments(this.network, this.chain);

                var smartContractRuleRegistration = new SmartContractPowRuleRegistration();
                ConsensusRules consensusRules = new SmartContractConsensusRules(this.chain, new Checkpoints(), consensusSettings, dateTimeProvider, this.executorFactory, loggerFactory, this.network, nodeDeployments, this.stateRoot, blockPuller, this.cachedCoinView, this.receiptStorage).Register(smartContractRuleRegistration);

                this.consensus = new ConsensusLoop(new AsyncLoopFactory(loggerFactory), new NodeLifetime(), this.chain, this.cachedCoinView, blockPuller, new NodeDeployments(this.network, this.chain), loggerFactory, new ChainState(new InvalidBlockHashStore(dateTimeProvider)), connectionManager, dateTimeProvider, new Signals.Signals(), consensusSettings, nodeSettings, peerBanning, consensusRules);
                await this.consensus.StartAsync();

                this.entry.Fee(11);
                this.entry.Height(11);
                var date1 = new MemoryPoolTests.DateTimeProviderSet();
                date1.time = dateTimeProvider.GetTime();
                date1.timeutc = dateTimeProvider.GetUtcNow();
                this.date = date1;
                this.mempool = new TxMempool(dateTimeProvider, new BlockPolicyEstimator(new MempoolSettings(nodeSettings), new LoggerFactory(), nodeSettings), new LoggerFactory(), nodeSettings); ;
                this.mempoolLock = new MempoolSchedulerLock();

                // Simple block creation, nothing special yet:
                this.newBlock = AssemblerForTest(this).Build(this.chain.Tip, this.scriptPubKey);
                this.chain.SetTip(this.newBlock.Block.Header);
                await this.consensus.ValidateAndExecuteBlockAsync(new PowRuleContext(new ValidationContext { Block = this.newBlock.Block }, this.network.Consensus, this.consensus.Tip, dateTimeProvider.GetTimeOffset()) { MinedBlock = true });

                // We can't make transactions until we have inputs
                // Therefore, load 100 blocks :)
                this.baseheight = 0;
                List<NBitcoin.Block> blocks = new List<NBitcoin.Block>();
                this.txFirst = new List<Transaction>();
                for (int i = 0; i < this.blockinfo.Count; ++i)
                {
                    var block = NBitcoin.Block.Load(this.newBlock.Block.ToBytes(this.network.Consensus.ConsensusFactory), this.network);
                    ((SmartContractBlockHeader)block.Header).HashStateRoot = ((SmartContractBlockHeader)this.newBlock.Block.Header).HashStateRoot;
                    block.Header.HashPrevBlock = this.chain.Tip.HashBlock;
                    block.Header.Version = 1;
                    block.Header.Time = Utils.DateTimeToUnixTime(this.chain.Tip.GetMedianTimePast()) + 1;

                    Transaction txCoinbase = this.network.CreateTransaction(block.Transactions[0].ToBytes(this.network.Consensus.ConsensusFactory));
                    txCoinbase.Inputs.Clear();
                    txCoinbase.Version = 1;
                    txCoinbase.AddInput(new TxIn(new Script(new[] { Op.GetPushOp(this.blockinfo[i].extranonce), Op.GetPushOp(this.chain.Height) })));
                    txCoinbase.AddOutput(new TxOut(Money.Zero, new Script()));
                    block.Transactions[0] = txCoinbase;

                    if (this.txFirst.Count == 0)
                        this.baseheight = this.chain.Height;

                    if (this.txFirst.Count < 4)
                        this.txFirst.Add(block.Transactions[0]);

                    block.UpdateMerkleRoot();

                    block.Header.Nonce = this.blockinfo[i].nonce;

                    this.chain.SetTip(block.Header);
                    await this.consensus.ValidateAndExecuteBlockAsync(new PowRuleContext(new ValidationContext { Block = block }, this.network.Consensus, this.consensus.Tip, dateTimeProvider.GetTimeOffset()) { MinedBlock = true });
                    blocks.Add(block);
                }

                // Just to make sure we can still make simple blocks
                this.newBlock = AssemblerForTest(this).Build(this.chain.Tip, this.scriptPubKey);
                Assert.NotNull(this.newBlock);
            }
        }

        /// <summary>
        /// Tests creation of a simple token contract
        /// </summary>
        [Fact]
        public async Task SmartContracts_CreateTokenContract_Async()
        {
            TestContext context = new TestContext();
            await context.InitializeAsync();

            ulong gasPrice = 1;
            Gas gasLimit = (Gas)1000000;
            var gasBudget = gasPrice * gasLimit;

            SmartContractCompilationResult compilationResult = SmartContractCompiler.CompileFile("SmartContracts/Token.cs");
            Assert.True(compilationResult.Success);

            var smartContractCarrier = SmartContractCarrier.CreateContract(1, compilationResult.Compilation, gasPrice, gasLimit);
            Transaction tx = this.AddTransactionToMempool(context, smartContractCarrier, context.txFirst[0].GetHash(), 0, gasBudget);
            BlockTemplate pblocktemplate = await this.BuildBlockAsync(context);
            uint160 newContractAddress = tx.GetNewContractAddress();
            byte[] ownerFromStorage = context.stateRoot.GetStorageValue(newContractAddress, Encoding.UTF8.GetBytes("Owner"));
            byte[] ownerToBytes = context.privateKey.PubKey.GetAddress(context.network).Hash.ToBytes();
            Assert.Equal(ownerFromStorage, ownerToBytes);
            Assert.NotNull(context.stateRoot.GetCode(newContractAddress));
            Assert.True(pblocktemplate.Block.Transactions[0].Outputs[1].Value > 0); // gas refund
        }

        /// <summary>
        /// Try and spend outputs we don't own
        /// </summary>
        [Fact]
        public async Task SmartContracts_TrySpendingFundsThatArentOurs_Async()
        {
            TestContext context = new TestContext();
            await context.InitializeAsync();

            ulong gasPrice = 1;
            Gas gasLimit = (Gas)1000000;
            var gasBudget = gasPrice * gasLimit;

            SmartContractCompilationResult compilationResult = SmartContractCompiler.CompileFile("SmartContracts/TransferTest.cs");
            Assert.True(compilationResult.Success);

            SmartContractCarrier contractTransaction = SmartContractCarrier.CreateContract(1, compilationResult.Compilation, gasPrice, gasLimit);
            Transaction tx = this.AddTransactionToMempool(context, contractTransaction, context.txFirst[0].GetHash(), 0, gasBudget);
            BlockTemplate pblocktemplate = await this.BuildBlockAsync(context);
            uint160 newContractAddress = tx.GetNewContractAddress();
            Assert.NotNull(context.stateRoot.GetCode(newContractAddress));
            Assert.True(pblocktemplate.Block.Transactions[0].Outputs[1].Value > 0); // gas refund

            context.mempool.Clear();

            ulong fundsToSend = 5000000000L - gasBudget;

            SmartContractCarrier transferTransaction = SmartContractCarrier.CallContract(1, newContractAddress, "Test", gasPrice, gasLimit);
            BlockTemplate pblocktemplate2 = await this.AddTransactionToMemPoolAndBuildBlockAsync(context, transferTransaction, context.txFirst[1].GetHash(), fundsToSend, gasBudget);
            Assert.Equal(3, pblocktemplate2.Block.Transactions.Count);

            context.mempool.Clear();

            var maliciousPerson = new Key();
            var entryFee = 10000;
            TestMemPoolEntryHelper entry = new TestMemPoolEntryHelper();
            var maliciousTxBuilder = new TransactionBuilder(context.network);
            var maliciousAmount = 500000000; // 5 BTC
            var maliciousPaymentScript = PayToPubkeyHashTemplate.Instance.GenerateScriptPubKey(maliciousPerson.PubKey);

            maliciousTxBuilder.AddCoins(pblocktemplate2.Block.Transactions[2]);
            maliciousTxBuilder.Send(maliciousPaymentScript, maliciousAmount);
            maliciousTxBuilder.SetChange(context.privateKey);
            maliciousTxBuilder.SendFees(entryFee);
            var maliciousTx = maliciousTxBuilder.BuildTransaction(false);

            // Signing example
            //tx.Sign(new Key[] { context.privateKey }, funds);

            context.mempool.AddUnchecked(
                maliciousTx.GetHash(),
                entry.Fee(entryFee)
                    .Time(context.date.GetTime())
                    .SpendsCoinbase(true)
                    .FromTx(maliciousTx));

            await Assert.ThrowsAsync<ConsensusErrorException>(async () =>
            {
                await this.BuildBlockAsync(context);
            });
        }

        /// <summary>
        /// Test that contracts correctly send funds to one person
        /// </summary>
        [Fact]
        public async Task SmartContracts_TransferFundsToSingleRecipient_Async()
        {
            var context = new TestContext();
            await context.InitializeAsync();

            ulong gasPrice = 1;
            Gas gasLimit = (Gas)1000000;
            var gasBudget = gasPrice * gasLimit;

            SmartContractCompilationResult compilationResult = SmartContractCompiler.CompileFile("SmartContracts/TransferTest.cs");
            Assert.True(compilationResult.Success);

            SmartContractCarrier contractTransaction = SmartContractCarrier.CreateContract(1, compilationResult.Compilation, gasPrice, gasLimit);
            Transaction tx = this.AddTransactionToMempool(context, contractTransaction, context.txFirst[0].GetHash(), 0, gasBudget);
            BlockTemplate pblocktemplate = await this.BuildBlockAsync(context);
            uint160 newContractAddress = tx.GetNewContractAddress();
            Assert.NotNull(context.stateRoot.GetCode(newContractAddress));
            Assert.True(pblocktemplate.Block.Transactions[0].Outputs[1].Value > 0); // gas refund

            context.mempool.Clear();

            ulong fundsToSend = 5000000000L - gasBudget;

            SmartContractCarrier transferTransaction = SmartContractCarrier.CallContract(1, newContractAddress, "Test", gasPrice, gasLimit);
            BlockTemplate pblocktemplate2 = await this.AddTransactionToMemPoolAndBuildBlockAsync(context, transferTransaction, context.txFirst[1].GetHash(), fundsToSend, gasBudget);
            Assert.Equal(3, pblocktemplate2.Block.Transactions.Count);
            Assert.True(pblocktemplate2.Block.Transactions[0].Outputs[1].Value > 0); // gas refund
            Assert.Single(pblocktemplate2.Block.Transactions[2].Inputs); // There is 1 input to the condensing transaction: the previous callcontract transaction
            uint256 hashOfContractCallTx = pblocktemplate2.Block.Transactions[1].GetHash();
            Assert.Equal(hashOfContractCallTx, pblocktemplate2.Block.Transactions[2].Inputs[0].PrevOut.Hash);
            Assert.Equal(fundsToSend - 100, (ulong)pblocktemplate2.Block.Transactions[2].Outputs[0].Value); // First txout should be the change to the contract, with a value of the input - 100
            Assert.Equal(100, pblocktemplate2.Block.Transactions[2].Outputs[1].Value); // Second txout should be the transfer to a new person, with a value of 100

            context.mempool.Clear();

            SmartContractCarrier transferTransaction2 = SmartContractCarrier.CallContract(1, newContractAddress, "Test", gasPrice, gasLimit);
            BlockTemplate pblocktemplate3 = await this.AddTransactionToMemPoolAndBuildBlockAsync(context, transferTransaction2, context.txFirst[2].GetHash(), fundsToSend, gasBudget);
            Assert.Equal(3, pblocktemplate3.Block.Transactions.Count); // 1 coinbase, 1 contract call, 1 condensingtx with send
            Assert.True(pblocktemplate3.Block.Transactions[0].Outputs[1].Value > 0); // gas refund
            Assert.Equal(2, pblocktemplate3.Block.Transactions[2].Inputs.Count); // There are 2 inputs to the condensing transaction: the previous callcontract transaction and the unspent from above
            uint256 hashOfPrevCondensingTx = pblocktemplate2.Block.Transactions[2].GetHash();
            uint256 hashOfContractCallTx3 = pblocktemplate3.Block.Transactions[1].GetHash();
            Assert.Equal(hashOfPrevCondensingTx, pblocktemplate3.Block.Transactions[2].Inputs[1].PrevOut.Hash);
            Assert.Equal(hashOfContractCallTx3, pblocktemplate3.Block.Transactions[2].Inputs[0].PrevOut.Hash);
            Assert.Equal(fundsToSend * 2 - 200, (ulong)pblocktemplate3.Block.Transactions[2].Outputs[0].Value); // First txout should be the change to the contract, with a value of the value given twice, - 200 (100 for each transfer)
            Assert.Equal(100, pblocktemplate3.Block.Transactions[2].Outputs[1].Value); // Second txout should be the transfer to a new person, with a value of 100
        }

        /// <summary>
        /// Send funds with create
        /// </summary>
        [Fact]
        public async Task SmartContracts_CreateWithFunds_Success_Async()
        {
            TestContext context = new TestContext();
            await context.InitializeAsync();

            ulong gasPrice = 1;
            Gas gasLimit = (Gas)1000000;
            var gasBudget = gasPrice * gasLimit;

            SmartContractCompilationResult compilationResult = SmartContractCompiler.CompileFile("SmartContracts/StorageDemo.cs");
            Assert.True(compilationResult.Success);

            var contractCarrier = SmartContractCarrier.CreateContract(1, compilationResult.Compilation, gasPrice, gasLimit);
            Transaction tx = this.AddTransactionToMempool(context, contractCarrier, context.txFirst[0].GetHash(), 100_000_000, gasBudget);
            BlockTemplate pblocktemplate = await this.BuildBlockAsync(context);
            uint160 newContractAddress = tx.GetNewContractAddress();
            Assert.NotNull(context.stateRoot.GetCode(newContractAddress));
            Assert.True(pblocktemplate.Block.Transactions[0].Outputs[1].Value > 0); // gas refund
            var unspent = context.stateRoot.GetUnspent(newContractAddress);
            context.mempool.Clear();
        }

        /// <summary>
        /// Test that contract correctly send funds to 2 people inside one contract call
        /// </summary>
        [Fact]
        public async Task SmartContracts_TransferFundsToMultipleRecipients_Async()
        {
            TestContext context = new TestContext();
            await context.InitializeAsync();

            ulong gasPrice = 1;
            Gas gasLimit = (Gas)1000000;
            var gasBudget = gasPrice * gasLimit;

            SmartContractCompilationResult compilationResult = SmartContractCompiler.CompileFile("SmartContracts/TransferTest.cs");
            Assert.True(compilationResult.Success);

            var contractCarrier = SmartContractCarrier.CreateContract(1, compilationResult.Compilation, gasPrice, gasLimit);
            Transaction tx = this.AddTransactionToMempool(context, contractCarrier, context.txFirst[0].GetHash(), 0, gasBudget);
            BlockTemplate pblocktemplate = await this.BuildBlockAsync(context);
            uint160 newContractAddress = tx.GetNewContractAddress();
            Assert.NotNull(context.stateRoot.GetCode(newContractAddress));
            Assert.True(pblocktemplate.Block.Transactions[0].Outputs[1].Value > 0); // gas refund

            context.mempool.Clear();

            ulong fundsToSend = 5000000000L - gasBudget;

            var transferTransaction = SmartContractCarrier.CallContract(1, newContractAddress, "Test2", gasPrice, gasLimit);
            BlockTemplate pblocktemplate2 = await this.AddTransactionToMemPoolAndBuildBlockAsync(context, transferTransaction, context.txFirst[1].GetHash(), fundsToSend, gasBudget);
            Assert.Equal(3, pblocktemplate2.Block.Transactions.Count);
            Assert.True(pblocktemplate2.Block.Transactions[0].Outputs[1].Value > 0); // gas refund
            Assert.Single(pblocktemplate2.Block.Transactions[2].Inputs); // There is 1 input to the condensing transaction: the previous callcontract transaction
            var hashOfContractCallTx = pblocktemplate2.Block.Transactions[1].GetHash();
            Assert.Equal(hashOfContractCallTx, pblocktemplate2.Block.Transactions[2].Inputs[0].PrevOut.Hash);
            Assert.Equal(fundsToSend - 200, (ulong)pblocktemplate2.Block.Transactions[2].Outputs[0].Value); // First txout should be the change to the contract, with a value of the input - 200
            Assert.Equal(100, pblocktemplate2.Block.Transactions[2].Outputs[1].Value); // Second txout should be the transfer to a new person, with a value of 100
            Assert.Equal(100, pblocktemplate2.Block.Transactions[2].Outputs[2].Value); // Third txout should be the transfer to a new person, with a value of 100

            context.mempool.Clear();

            transferTransaction = SmartContractCarrier.CallContract(1, newContractAddress, "Test2", gasPrice, gasLimit);
            BlockTemplate pblocktemplate3 = await this.AddTransactionToMemPoolAndBuildBlockAsync(context, transferTransaction, context.txFirst[2].GetHash(), fundsToSend, gasBudget);
            Assert.Equal(3, pblocktemplate3.Block.Transactions.Count); // 1 coinbase, 1 contract call, 1 condensingtx with send
            Assert.True(pblocktemplate3.Block.Transactions[0].Outputs[1].Value > 0); // gas refund
            Assert.Equal(2, pblocktemplate3.Block.Transactions[2].Inputs.Count); // There are 2 inputs to the condensing transaction: the previous callcontract transaction and the unspent from above
            var hashOfPrevCondensingTx = pblocktemplate2.Block.Transactions[2].GetHash();
            var hashOfContractCallTx3 = pblocktemplate3.Block.Transactions[1].GetHash();
            Assert.Equal(hashOfPrevCondensingTx, pblocktemplate3.Block.Transactions[2].Inputs[1].PrevOut.Hash);
            Assert.Equal(hashOfContractCallTx3, pblocktemplate3.Block.Transactions[2].Inputs[0].PrevOut.Hash);
            Assert.Equal(fundsToSend * 2 - 400, (ulong)pblocktemplate3.Block.Transactions[2].Outputs[0].Value); // First txout should be the change to the contract, with a value of the value given twice, - 400 (100 for each transfer)
            Assert.Equal(100, pblocktemplate3.Block.Transactions[2].Outputs[1].Value); // Second txout should be the transfer to a new person, with a value of 100
            Assert.Equal(100, pblocktemplate3.Block.Transactions[2].Outputs[2].Value); // Third txout should be the transfer to a new person, with a value of 100
        }

        /// <summary>
        /// Tests that contracts manage their UTXOs correctly when not sending funds or receiving funds.
        /// </summary>
        [Fact]
        public async Task SmartContracts_SendValue_NoTransfers_Async()
        {
            var context = new TestContext();
            await context.InitializeAsync();

            ulong gasPrice = 1;
            Gas gasLimit = (Gas)1000000;
            var gasBudget = gasPrice * gasLimit;

            SmartContractCompilationResult compilationResult = SmartContractCompiler.CompileFile("SmartContracts/TransferTest.cs");
            Assert.True(compilationResult.Success);

            SmartContractCarrier contractTransaction = SmartContractCarrier.CreateContract(1, compilationResult.Compilation, gasPrice, gasLimit);
            Transaction tx = this.AddTransactionToMempool(context, contractTransaction, context.txFirst[0].GetHash(), 0, gasBudget);
            BlockTemplate pblocktemplate = await this.BuildBlockAsync(context);
            uint160 newContractAddress = tx.GetNewContractAddress();
            Assert.NotNull(context.stateRoot.GetCode(newContractAddress));
            Assert.True(pblocktemplate.Block.Transactions[0].Outputs[1].Value > 0); // gas refund

            context.mempool.Clear();

            var transferTransaction = SmartContractCarrier.CallContract(1, newContractAddress, "DoNothing", gasPrice, gasLimit);
            BlockTemplate pblocktemplate3 = await this.AddTransactionToMemPoolAndBuildBlockAsync(context, transferTransaction, context.txFirst[2].GetHash(), 100_000, gasBudget);
            Assert.Equal(2, pblocktemplate3.Block.Transactions.Count); // In this case we are sending 0, and doing no transfers, so we don't need a condensing transaction
        }

        /// <summary>
        /// Tests that contracts manage their UTXOs correctly when not sending funds or receiving funds.
        /// </summary>
        [Fact]
        public async Task SmartContracts_NoTransfers_Async()
        {
            var context = new TestContext();
            await context.InitializeAsync();

            ulong gasPrice = 1;
            Gas gasLimit = (Gas)1000000;
            var gasBudget = gasPrice * gasLimit;

            SmartContractCompilationResult compilationResult = SmartContractCompiler.CompileFile("SmartContracts/TransferTest.cs");
            Assert.True(compilationResult.Success);

            SmartContractCarrier contractTransaction = SmartContractCarrier.CreateContract(1, compilationResult.Compilation, gasPrice, gasLimit);
            Transaction tx = this.AddTransactionToMempool(context, contractTransaction, context.txFirst[0].GetHash(), 0, gasBudget);
            BlockTemplate pblocktemplate = await this.BuildBlockAsync(context);
            uint160 newContractAddress = tx.GetNewContractAddress();
            Assert.NotNull(context.stateRoot.GetCode(newContractAddress));
            Assert.True(pblocktemplate.Block.Transactions[0].Outputs[1].Value > 0); // gas refund

            context.mempool.Clear();

            ulong fundsToSend = 5000000000L - gasBudget;
            SmartContractCarrier transferTransaction = SmartContractCarrier.CallContract(1, newContractAddress, "Test2", gasPrice, gasLimit);
            BlockTemplate pblocktemplate2 = await this.AddTransactionToMemPoolAndBuildBlockAsync(context, transferTransaction, context.txFirst[1].GetHash(), fundsToSend, gasBudget);
            Assert.Equal(3, pblocktemplate2.Block.Transactions.Count);
            Assert.True(pblocktemplate2.Block.Transactions[0].Outputs[1].Value > 0); // gas refund
            Assert.Single(pblocktemplate2.Block.Transactions[2].Inputs); // There is 1 input to the condensing transaction: the previous callcontract transaction
            var hashOfContractCallTx = pblocktemplate2.Block.Transactions[1].GetHash();
            Assert.Equal(hashOfContractCallTx, pblocktemplate2.Block.Transactions[2].Inputs[0].PrevOut.Hash);
            Assert.Equal(fundsToSend - 200, (ulong)pblocktemplate2.Block.Transactions[2].Outputs[0].Value); // First txout should be the change to the contract, with a value of the input - 200
            Assert.Equal(100, pblocktemplate2.Block.Transactions[2].Outputs[1].Value); // Second txout should be the transfer to a new person, with a value of 100
            Assert.Equal(100, pblocktemplate2.Block.Transactions[2].Outputs[2].Value); // Third txout should be the transfer to a new person, with a value of 100

            context.mempool.Clear();

            transferTransaction = SmartContractCarrier.CallContract(1, newContractAddress, "DoNothing", gasPrice, gasLimit);
            BlockTemplate pblocktemplate3 = await this.AddTransactionToMemPoolAndBuildBlockAsync(context, transferTransaction, context.txFirst[2].GetHash(), 0, gasBudget);
            Assert.Equal(2, pblocktemplate3.Block.Transactions.Count); // In this case we are sending 0, and doing no transfers, so we don't need a condensing transaction
        }

        /// <summary>
        /// Should deploy 2 contracts, and then send funds from one to the other and end up with correct balances for all.
        /// </summary>
        [Fact]
        public async Task SmartContracts_TransferToP2PKH_Async()
        {
            TestContext context = new TestContext();
            await context.InitializeAsync();

            ulong gasPrice = 1;
            // This uses a lot of gas
            Gas gasLimit = (Gas)1000000;
            var gasBudget = gasPrice * gasLimit;

            SmartContractCompilationResult compilationResult = SmartContractCompiler.CompileFile("SmartContracts/TransferTest.cs");
            Assert.True(compilationResult.Success);

            SmartContractCarrier contractTransaction = SmartContractCarrier.CreateContract(1, compilationResult.Compilation, gasPrice, gasLimit);
            Transaction tx = this.AddTransactionToMempool(context, contractTransaction, context.txFirst[0].GetHash(), 0, gasBudget);
            BlockTemplate pblocktemplate = await this.BuildBlockAsync(context);
            uint160 newContractAddress = tx.GetNewContractAddress();
            Assert.NotNull(context.stateRoot.GetCode(newContractAddress));

            context.mempool.Clear();

            ulong fundsToSend = 1000;

            SmartContractCarrier transferTransaction = SmartContractCarrier.CallContract(1, newContractAddress, "P2KTest", gasPrice, gasLimit);
            pblocktemplate = await this.AddTransactionToMemPoolAndBuildBlockAsync(context, transferTransaction, context.txFirst[1].GetHash(), fundsToSend, gasBudget);
            Assert.Equal(3, pblocktemplate.Block.Transactions.Count);
            Assert.Single(pblocktemplate.Block.Transactions[2].Inputs);
            Assert.Equal(pblocktemplate.Block.Transactions[1].GetHash(), pblocktemplate.Block.Transactions[2].Inputs[0].PrevOut.Hash); // Input should be from the call that was just made.
            Assert.Equal(900, pblocktemplate.Block.Transactions[2].Outputs[0].Value); // First txout should be the change back to the contract, with a value of 900
            Assert.Equal(100, pblocktemplate.Block.Transactions[2].Outputs[1].Value); // First txout should be the transfer to the second contract, with a value of 100
        }

        /// <summary>
        /// Should deploy 2 contracts, and then send funds from one to the other and end up with correct balances for all.
        /// </summary>
        [Fact]
        public async Task SmartContracts_TransferBetweenContracts_Async()
        {
            TestContext context = new TestContext();
            await context.InitializeAsync();

            ulong gasPrice = 1;
            // This uses a lot of gas
            Gas gasLimit = (Gas)1000000;
            var gasBudget = gasPrice * gasLimit;

            SmartContractCompilationResult compilationResult = SmartContractCompiler.CompileFile("SmartContracts/InterContract1.cs");
            Assert.True(compilationResult.Success);

            SmartContractCarrier contractTransaction = SmartContractCarrier.CreateContract(1, compilationResult.Compilation, gasPrice, gasLimit);
            Transaction tx = this.AddTransactionToMempool(context, contractTransaction, context.txFirst[0].GetHash(), 0, gasBudget);
            BlockTemplate pblocktemplate = await this.BuildBlockAsync(context);
            uint160 newContractAddress = tx.GetNewContractAddress();
            Assert.NotNull(context.stateRoot.GetCode(newContractAddress));

            context.mempool.Clear();

            compilationResult = SmartContractCompiler.CompileFile("SmartContracts/InterContract2.cs");
            Assert.True(compilationResult.Success);

            SmartContractCarrier contractTransaction2 = SmartContractCarrier.CreateContract(1, compilationResult.Compilation, gasPrice, gasLimit);
            tx = this.AddTransactionToMempool(context, contractTransaction2, context.txFirst[1].GetHash(), 0, gasBudget);
            pblocktemplate = await this.BuildBlockAsync(context);
            uint160 newContractAddress2 = tx.GetNewContractAddress();
            Assert.NotNull(context.stateRoot.GetCode(newContractAddress2));

            context.mempool.Clear();

            ulong fundsToSend = 1000;
            string[] testMethodParameters = new string[]
            {
                string.Format("{0}#{1}", (int)SmartContractCarrierDataType.String, newContractAddress.ToAddress(context.network)),
            };

            SmartContractCarrier transferTransaction = SmartContractCarrier.CallContract(1, newContractAddress2, "ContractTransfer", gasPrice, gasLimit, testMethodParameters);
            pblocktemplate = await this.AddTransactionToMemPoolAndBuildBlockAsync(context, transferTransaction, context.txFirst[2].GetHash(), fundsToSend, gasBudget);
            Assert.Equal(Encoding.UTF8.GetBytes("testString"), context.stateRoot.GetStorageValue(newContractAddress, Encoding.UTF8.GetBytes("test")));
            Assert.Equal(3, pblocktemplate.Block.Transactions.Count);
            Assert.Single(pblocktemplate.Block.Transactions[2].Inputs);
            Assert.Equal(pblocktemplate.Block.Transactions[1].GetHash(), pblocktemplate.Block.Transactions[2].Inputs[0].PrevOut.Hash); // Input should be from the call that was just made.
            Assert.Equal(900, pblocktemplate.Block.Transactions[2].Outputs[0].Value); // First txout should be the change back to the contract, with a value of 900
            Assert.Equal(100, pblocktemplate.Block.Transactions[2].Outputs[1].Value); // First txout should be the transfer to the second contract, with a value of 100

            context.mempool.Clear();

            SmartContractCarrier transferTransaction2 = SmartContractCarrier.CallContract(1, newContractAddress2, "ContractTransfer", gasPrice, gasLimit, testMethodParameters);
            pblocktemplate = await this.AddTransactionToMemPoolAndBuildBlockAsync(context, transferTransaction2, context.txFirst[3].GetHash(), 0, gasBudget);
            Assert.Equal(3, pblocktemplate.Block.Transactions.Count);
            Assert.Equal(2, pblocktemplate.Block.Transactions[2].Inputs.Count);
            Assert.Equal(800, pblocktemplate.Block.Transactions[2].Outputs[0].Value);
            Assert.Equal(200, pblocktemplate.Block.Transactions[2].Outputs[1].Value);
        }

        /// <summary>
        /// Should deploy 2 contracts, invoke a method on one, get the value from it, and persist it
        /// </summary>
        [Fact]
        public async Task SmartContracts_InvokeContract_Async()
        {
            TestContext context = new TestContext();
            await context.InitializeAsync();

            ulong gasPrice = 1;
            // This uses a lot of gas
            Gas gasLimit = (Gas)1000000;
            var gasBudget = gasPrice * gasLimit;

            SmartContractCarrier contractTransaction = SmartContractCarrier.CreateContract(1, SmartContractCompiler.CompileFile("SmartContracts/CountContract.cs").Compilation, gasPrice, gasLimit);
            Transaction tx = this.AddTransactionToMempool(context, contractTransaction, context.txFirst[0].GetHash(), 0, gasBudget);
            BlockTemplate pblocktemplate = await this.BuildBlockAsync(context);
            uint160 newContractAddress = tx.GetNewContractAddress();
            Assert.NotNull(context.stateRoot.GetCode(newContractAddress));

            context.mempool.Clear();

            SmartContractCarrier contractTransaction2 = SmartContractCarrier.CreateContract(1, SmartContractCompiler.CompileFile("SmartContracts/CallContract.cs").Compilation, gasPrice, gasLimit);
            tx = this.AddTransactionToMempool(context, contractTransaction2, context.txFirst[1].GetHash(), 0, gasBudget);
            pblocktemplate = await this.BuildBlockAsync(context);
            uint160 newContractAddress2 = tx.GetNewContractAddress();
            Assert.NotNull(context.stateRoot.GetCode(newContractAddress2));

            context.mempool.Clear();

            ulong fundsToSend = 1000;
            string[] testMethodParameters = new string[]
            {
                string.Format("{0}#{1}", (int)SmartContractCarrierDataType.String, newContractAddress.ToAddress(context.network)),
            };

            SmartContractCarrier transferTransaction = SmartContractCarrier.CallContract(1, newContractAddress2, "Tester", gasPrice, gasLimit, testMethodParameters);
            pblocktemplate = await this.AddTransactionToMemPoolAndBuildBlockAsync(context, transferTransaction, context.txFirst[2].GetHash(), fundsToSend, gasBudget);
            byte[] stateSaveValue = context.stateRoot.GetStorageValue(newContractAddress, Encoding.UTF8.GetBytes("SaveWorked"));
            Assert.NotNull(stateSaveValue);
            Assert.Single(stateSaveValue);
            Assert.True(Convert.ToBoolean(stateSaveValue[0]));
        }

        [Fact]
        public async Task SmartContracts_TransferBetweenContracts_WithException_Async()
        {
            TestContext context = new TestContext();
            await context.InitializeAsync();

            ulong gasPrice = 1;
            // This uses a lot of gas
            Gas gasLimit = (Gas)1000000;
            var gasBudget = gasPrice * gasLimit;

            SmartContractCompilationResult compilationResult = SmartContractCompiler.CompileFile("SmartContracts/InterContract1.cs");
            Assert.True(compilationResult.Success);

            SmartContractCarrier contractTransaction = SmartContractCarrier.CreateContract(1, compilationResult.Compilation, gasPrice, gasLimit);

            Transaction tx = AddTransactionToMempool(context, contractTransaction, context.txFirst[0].GetHash(), 0, gasBudget);
            BlockTemplate pblocktemplate = await BuildBlockAsync(context);
            uint160 newContractAddress = NewContractAddressExtension.GetContractAddressFromTransactionHash(tx.GetHash());

            Assert.NotNull(context.stateRoot.GetCode(newContractAddress));

            context.mempool.Clear();

            compilationResult = SmartContractCompiler.CompileFile("SmartContracts/InterContract2.cs");
            Assert.True(compilationResult.Success);

            SmartContractCarrier contractTransaction2 = SmartContractCarrier.CreateContract(1, compilationResult.Compilation, gasPrice, gasLimit);

            tx = AddTransactionToMempool(context, contractTransaction2, context.txFirst[1].GetHash(), 0, gasBudget);
            pblocktemplate = await BuildBlockAsync(context);
            uint160 newContractAddress2 = NewContractAddressExtension.GetContractAddressFromTransactionHash(tx.GetHash());

            Assert.NotNull(context.stateRoot.GetCode(newContractAddress2));

            context.mempool.Clear();

            ulong fundsToSend = 1000;
            string[] testMethodParameters = new string[]
            {
                string.Format("{0}#{1}", (int)SmartContractCarrierDataType.String, newContractAddress.ToString()),
            };
            SmartContractCarrier transferTransaction = SmartContractCarrier.CallContract(1, newContractAddress2, "ContractTransferWithFail", gasPrice, gasLimit, testMethodParameters);
            pblocktemplate = await this.AddTransactionToMemPoolAndBuildBlockAsync(context, transferTransaction, context.txFirst[2].GetHash(), fundsToSend, gasBudget);
            Assert.Equal(3, pblocktemplate.Block.Transactions.Count);
            Assert.Single(pblocktemplate.Block.Transactions[2].Inputs);
            Assert.Equal(pblocktemplate.Block.Transactions[1].GetHash(), pblocktemplate.Block.Transactions[2].Inputs[0].PrevOut.Hash); // Input should be from the call that was just made.
            Assert.Equal(1000, pblocktemplate.Block.Transactions[2].Outputs[0].Value); // Only txOut should be to contract
        }

        /// <summary>
        /// Can execute a smart contract transaction referencing a P2PKH that's in the same block, above it.
        /// </summary>
        /// <returns></returns>
        [Fact]
        public async Task SmartContract_ReferencingInputInSameBlock()
        {
            TestContext context = new TestContext();
            await context.InitializeAsync();

            // Create the transaction to be used as the input and add to mempool
            var preTransaction = context.network.Consensus.ConsensusFactory.CreateTransaction();
            var txIn = new TxIn(new OutPoint(context.txFirst[0].GetHash(), 0))
            {
                ScriptSig = context.privateKey.ScriptPubKey
            };
            preTransaction.AddInput(txIn);
            preTransaction.AddOutput(new TxOut(new Money(49, MoneyUnit.BTC), PayToPubkeyHashTemplate.Instance.GenerateScriptPubKey(context.privateKey.PubKey)));
            preTransaction.Sign(context.network, context.privateKey, false);

            var entry = new TestMemPoolEntryHelper();
            context.mempool.AddUnchecked(preTransaction.GetHash(), entry.Fee(30000).Time(context.date.GetTime()).SpendsCoinbase(true).FromTx(preTransaction));

            // Add the smart contract transaction to the mempool and mine as normal.
            ulong gasPrice = 1;
            Gas gasLimit = (Gas)1000000;
            var gasBudget = gasPrice * gasLimit;
            SmartContractCompilationResult compilationResult = SmartContractCompiler.CompileFile("SmartContracts/InterContract1.cs");
            Assert.True(compilationResult.Success);
            SmartContractCarrier contractTransaction = SmartContractCarrier.CreateContract(1, compilationResult.Compilation, gasPrice, gasLimit);
            Transaction tx = this.AddTransactionToMempool(context, contractTransaction, preTransaction.GetHash(), 0, gasBudget, false);
            BlockTemplate pblocktemplate = await this.BuildBlockAsync(context);

            // Check all went well. i.e. contract is deployed.
            uint160 newContractAddress = NewContractAddressExtension.GetContractAddressFromTransactionHash(tx.GetHash());
            Assert.NotNull(context.stateRoot.GetCode(newContractAddress));
        }

        private async Task<BlockTemplate> AddTransactionToMemPoolAndBuildBlockAsync(TestContext context, SmartContractCarrier smartContractCarrier, uint256 prevOutHash, ulong value, ulong gasBudget)
        {
            this.AddTransactionToMempool(context, smartContractCarrier, prevOutHash, value, gasBudget);
            return await this.BuildBlockAsync(context);
        }

        private Transaction AddTransactionToMempool(TestContext context, SmartContractCarrier smartContractCarrier, uint256 prevOutHash, ulong value, ulong gasBudget, bool spendsCoinbase = true)
        {
            var entryFee = gasBudget;
            TestMemPoolEntryHelper entry = new TestMemPoolEntryHelper();
            Transaction tx = new Transaction();
            var txIn = new TxIn(new OutPoint(prevOutHash, 0))
            {
                ScriptSig = context.privateKey.ScriptPubKey
            };
            tx.AddInput(txIn);
            tx.AddOutput(new TxOut(new Money(value), new Script(smartContractCarrier.Serialize())));
            tx.Sign(context.network, context.privateKey, false);
            context.mempool.AddUnchecked(tx.GetHash(), entry.Fee(entryFee).Time(context.date.GetTime()).SpendsCoinbase(spendsCoinbase).FromTx(tx));
            return tx;
        }

        private async Task<BlockTemplate> BuildBlockAsync(TestContext context)
        {
            BlockTemplate pblocktemplate = AssemblerForTest(context).Build(context.chain.Tip, context.scriptPubKey);
            context.chain.SetTip(pblocktemplate.Block.Header);
            await context.consensus.ValidateAndExecuteBlockAsync(new PowRuleContext(new ValidationContext { Block = pblocktemplate.Block }, context.network.Consensus, context.consensus.Tip, context.date.GetTimeOffset()) { MinedBlock = true });
            return pblocktemplate;
        }
    }

    public sealed class MockServiceProvider : IServiceProvider
    {
        private readonly Dictionary<Type, object> registered;

        public MockServiceProvider(
            ICoinView coinView,
            ISmartContractExecutorFactory executorFactory,
            ContractStateRepositoryRoot stateRoot,
            ILoggerFactory loggerFactory,
            ISmartContractReceiptStorage receiptStorage)
        {
            this.registered = new Dictionary<Type, object>
            {
                { typeof(ICoinView), coinView },
                { typeof(ISmartContractExecutorFactory), executorFactory },
                { typeof(ContractStateRepositoryRoot), stateRoot },
                { typeof(ILoggerFactory), loggerFactory },
                { typeof(ISmartContractReceiptStorage), receiptStorage }
            };
        }

        public object GetService(Type serviceType)
        {
            return this.registered[serviceType];
        }
    }
}<|MERGE_RESOLUTION|>--- conflicted
+++ resolved
@@ -204,11 +204,7 @@
                 this.receiptStorage = new DBreezeContractReceiptStorage(new DataFolder(folder));
 
                 this.refundProcessor = new SmartContractResultRefundProcessor(loggerFactory);
-<<<<<<< HEAD
-                this.transferProcessor = new SmartContractResultTransferProcessor(dateTimeProvider, loggerFactory, this.network);
-=======
                 this.transferProcessor = new SmartContractResultTransferProcessor(loggerFactory, this.network);
->>>>>>> b2f4ced8
 
                 this.serializer = CallDataSerializer.Default;
                 this.internalTxExecutorFactory = new InternalTransactionExecutorFactory(this.keyEncodingStrategy, loggerFactory, this.network);
