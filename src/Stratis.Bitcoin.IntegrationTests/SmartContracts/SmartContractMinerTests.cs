﻿using System;
using System.Collections.Generic;
using System.IO;
using System.Linq;
using System.Runtime.CompilerServices;
using System.Text;
using System.Threading.Tasks;
using DBreeze;
using Microsoft.Extensions.Logging;
using NBitcoin;
using Stratis.Bitcoin.Base;
using Stratis.Bitcoin.Base.Deployments;
using Stratis.Bitcoin.BlockPulling;
using Stratis.Bitcoin.Configuration;
using Stratis.Bitcoin.Configuration.Logging;
using Stratis.Bitcoin.Configuration.Settings;
using Stratis.Bitcoin.Connection;
using Stratis.Bitcoin.Features.Consensus;
using Stratis.Bitcoin.Features.Consensus.CoinViews;
using Stratis.Bitcoin.Features.Consensus.Rules;
using Stratis.Bitcoin.Features.MemoryPool;
using Stratis.Bitcoin.Features.MemoryPool.Fee;
using Stratis.Bitcoin.Features.Miner;
using Stratis.Bitcoin.Features.SmartContracts;
using Stratis.Bitcoin.Mining;
using Stratis.Bitcoin.P2P;
using Stratis.Bitcoin.P2P.Peer;
using Stratis.Bitcoin.P2P.Protocol.Payloads;
using Stratis.Bitcoin.Utilities;
using Stratis.Patricia;
using Stratis.SmartContracts;
using Stratis.SmartContracts.Core;
<<<<<<< HEAD
using Stratis.SmartContracts.Core.Receipts;
using Stratis.SmartContracts.Core.State;
using Stratis.SmartContracts.ReflectionExecutor;
using Stratis.SmartContracts.ReflectionExecutor.Compilation;
using Stratis.SmartContracts.ReflectionExecutor.ContractValidation;
using Stratis.SmartContracts.ReflectionExecutor.Serialization;
=======
using Stratis.SmartContracts.Core.Compilation;
using Stratis.SmartContracts.Core.Receipts;
using Stratis.SmartContracts.Core.State;
using Stratis.SmartContracts.Core.Validation;
>>>>>>> 83c73c11
using Xunit;
using Key = NBitcoin.Key;

namespace Stratis.Bitcoin.IntegrationTests.SmartContracts
{
    /// <summary>
    /// This is taken from 'MinerTests.cs' and adjusted to use a different block validator.
    /// </summary>
    public sealed class SmartContractMinerTests
    {
        private static FeeRate blockMinFeeRate = new FeeRate(PowMining.DefaultBlockMinTxFee);

        public static BlockDefinition AssemblerForTest(TestContext testContext)
        {
            return new SmartContractBlockDefinition(
                testContext.carrierSerializer,
                testContext.cachedCoinView,
                testContext.consensus,
                testContext.date,
                testContext.executorFactory,
                new LoggerFactory(),
                testContext.mempool,
                testContext.mempoolLock,
                testContext.network,
                testContext.stateRoot);
        }

        public class Blockinfo
        {
            public int extranonce;
            public uint nonce;
        }

        public static long[,] blockinfoarr =
        {
            {4, 0xa4a3e223}, {2, 0x15c32f9e}, {1, 0x0375b547}, {1, 0x7004a8a5},
            {2, 0xce440296}, {2, 0x52cfe198}, {1, 0x77a72cd0}, {2, 0xbb5d6f84},
            {2, 0x83f30c2c}, {1, 0x48a73d5b}, {1, 0xef7dcd01}, {2, 0x6809c6c4},
            {2, 0x0883ab3c}, {1, 0x087bbbe2}, {2, 0x2104a814}, {2, 0xdffb6daa},
            {1, 0xee8a0a08}, {2, 0xba4237c1}, {1, 0xa70349dc}, {1, 0x344722bb},
            {3, 0xd6294733}, {2, 0xec9f5c94}, {2, 0xca2fbc28}, {1, 0x6ba4f406},
            {2, 0x015d4532}, {1, 0x6e119b7c}, {2, 0x43e8f314}, {2, 0x27962f38},
            {2, 0xb571b51b}, {2, 0xb36bee23}, {2, 0xd17924a8}, {2, 0x6bc212d9},
            {1, 0x630d4948}, {2, 0x9a4c4ebb}, {2, 0x554be537}, {1, 0xd63ddfc7},
            {2, 0xa10acc11}, {1, 0x759a8363}, {2, 0xfb73090d}, {1, 0xe82c6a34},
            {1, 0xe33e92d7}, {3, 0x658ef5cb}, {2, 0xba32ff22}, {5, 0x0227a10c},
            {1, 0xa9a70155}, {5, 0xd096d809}, {1, 0x37176174}, {1, 0x830b8d0f},
            {1, 0xc6e3910e}, {2, 0x823f3ca8}, {1, 0x99850849}, {1, 0x7521fb81},
            {1, 0xaacaabab}, {1, 0xd645a2eb}, {5, 0x7aea1781}, {5, 0x9d6e4b78},
            {1, 0x4ce90fd8}, {1, 0xabdc832d}, {6, 0x4a34f32a}, {2, 0xf2524c1c},
            {2, 0x1bbeb08a}, {1, 0xad47f480}, {1, 0x9f026aeb}, {1, 0x15a95049},
            {2, 0xd1cb95b2}, {2, 0xf84bbda5}, {1, 0x0fa62cd1}, {1, 0xe05f9169},
            {1, 0x78d194a9}, {5, 0x3e38147b}, {5, 0x737ba0d4}, {1, 0x63378e10},
            {1, 0x6d5f91cf}, {2, 0x88612eb8}, {2, 0xe9639484}, {1, 0xb7fabc9d},
            {2, 0x19b01592}, {1, 0x5a90dd31}, {2, 0x5bd7e028}, {2, 0x94d00323},
            {1, 0xa9b9c01a}, {1, 0x3a40de61}, {1, 0x56e7eec7}, {5, 0x859f7ef6},
            {1, 0xfd8e5630}, {1, 0x2b0c9f7f}, {1, 0xba700e26}, {1, 0x7170a408},
            {1, 0x70de86a8}, {1, 0x74d64cd5}, {1, 0x49e738a1}, {2, 0x6910b602},
            {0, 0x643c565f}, {1, 0x54264b3f}, {2, 0x97ea6396}, {2, 0x55174459},
            {2, 0x03e8779a}, {1, 0x98f34d8f}, {1, 0xc07b2b07}, {1, 0xdfe29668},
            {1, 0x3141c7c1}, {1, 0xb3b595f4}, {1, 0x735abf08}, {5, 0x623bfbce},
            {2, 0xd351e722}, {1, 0xf4ca48c9}, {1, 0x5b19c670}, {1, 0xa164bf0e},
            {2, 0xbbbeb305}, {2, 0xfe1c810a}
        };

        public ChainedHeader CreateBlockIndex(ChainedHeader prev)
        {
            var index = new ChainedHeader(new BlockHeader(), new BlockHeader().GetHash(), prev);
            return index;
        }

        public bool TestSequenceLocks(TestContext testContext, ChainedHeader chainedBlock, Transaction tx, Transaction.LockTimeFlags flags, LockPoints uselock = null)
        {
            var context = new MempoolValidationContext(tx, new MempoolValidationState(false))
            {
                View = new MempoolCoinView(testContext.cachedCoinView, testContext.mempool, testContext.mempoolLock, null)
            };

            context.View.LoadViewAsync(tx).GetAwaiter().GetResult();

            return MempoolValidator.CheckSequenceLocks(testContext.network, chainedBlock, context, flags, uselock, false);
        }

        public class TestContext
        {
            public List<Blockinfo> blockinfo;
            public Network network;
            public Script scriptPubKey;
            public BlockTemplate newBlock;
            public Transaction tx, tx2;
            public Script script;
            public uint256 hash;
            public TestMemPoolEntryHelper entry;
            public ConcurrentChain chain;
            public ConsensusLoop consensus;
            public DateTimeProvider date;
            public TxMempool mempool;
            public MempoolSchedulerLock mempoolLock;
            public List<Transaction> txFirst;
            public Money BLOCKSUBSIDY = 50 * Money.COIN;
            public Money LOWFEE = Money.CENT;
            public Money HIGHFEE = Money.COIN;
            public Money HIGHERFEE = 4 * Money.COIN;
            public int baseheight;
            public CachedCoinView cachedCoinView;
            public ContractStateRepositoryRoot stateRoot;
            public SmartContractValidator validator;
            public IKeyEncodingStrategy keyEncodingStrategy;
            public SmartContractCarrierSerializer carrierSerializer;
            public ReflectionSmartContractExecutorFactory executorFactory;
            public DBreezeContractReceiptStorage receiptStorage;

            private bool useCheckpoints = true;
            public Key privateKey;

            public TestContext()
            {
            }

            public async Task InitializeAsync([CallerMemberName] string callingMethod = "")
            {
                this.blockinfo = new List<Blockinfo>();
                var lst = blockinfoarr.Cast<long>().ToList();
                for (int i = 0; i < lst.Count; i += 2)
                    this.blockinfo.Add(new Blockinfo { extranonce = (int)lst[i], nonce = (uint)lst[i + 1] });

                // Note that by default, these tests run with size accounting enabled.
                this.network = Network.SmartContractsRegTest;
                this.privateKey = new Key();
                this.scriptPubKey = PayToPubkeyHashTemplate.Instance.GenerateScriptPubKey(this.privateKey.PubKey);
                this.newBlock = new BlockTemplate(this.network);

                this.entry = new TestMemPoolEntryHelper();
                this.chain = new ConcurrentChain(this.network);
                this.network.Consensus.Options = new PowConsensusOptions();
                IDateTimeProvider dateTimeProvider = DateTimeProvider.Default;

                this.cachedCoinView = new CachedCoinView(new InMemoryCoinView(this.chain.Tip.HashBlock), dateTimeProvider, new LoggerFactory());

                var loggerFactory = new ExtendedLoggerFactory();
                loggerFactory.AddConsoleWithFilters();

                var nodeSettings = NodeSettings.Default();
                var consensusSettings = new ConsensusSettings().Load(nodeSettings);
                consensusSettings.UseCheckpoints = this.useCheckpoints;

                this.keyEncodingStrategy = BasicKeyEncodingStrategy.Default;

                var folder = TestDirectory.Create(Path.Combine(AppContext.BaseDirectory, "TestData", callingMethod));

                var engine = new DBreezeEngine(folder.FolderName);
                var byteStore = new DBreezeByteStore(engine, "ContractState1");
                byteStore.Empty();
                ISource<byte[], byte[]> stateDB = new NoDeleteSource<byte[], byte[]>(byteStore);

                this.stateRoot = new ContractStateRepositoryRoot(stateDB);
                this.validator = new SmartContractValidator(new List<ISmartContractValidator>
                {
                    new SmartContractFormatValidator(ReferencedAssemblyResolver.AllowedAssemblies),
                    new SmartContractDeterminismValidator()
                });

                this.receiptStorage = new DBreezeContractReceiptStorage(new DataFolder(folder.FolderName));
                this.executorFactory = new ReflectionSmartContractExecutorFactory(this.keyEncodingStrategy, loggerFactory, this.network, this.receiptStorage, this.validator);
                this.carrierSerializer = new SmartContractCarrierSerializer(new MethodParameterSerializer());
                SmartContractConsensusValidator consensusValidator = new SmartContractConsensusValidator(this.cachedCoinView, this.network, new Checkpoints(), dateTimeProvider, loggerFactory, this.stateRoot, this.executorFactory, this.carrierSerializer);

                var networkPeerFactory = new NetworkPeerFactory(this.network, dateTimeProvider, loggerFactory, new PayloadProvider(), new SelfEndpointTracker());

                var peerAddressManager = new PeerAddressManager(DateTimeProvider.Default, nodeSettings.DataFolder, loggerFactory, new SelfEndpointTracker());
                var peerDiscovery = new PeerDiscovery(new AsyncLoopFactory(loggerFactory), loggerFactory, Network.Main, networkPeerFactory, new NodeLifetime(), nodeSettings, peerAddressManager);
                var connectionSettings = new ConnectionManagerSettings();
                connectionSettings.Load(nodeSettings);
                var connectionManager = new ConnectionManager(dateTimeProvider, loggerFactory, this.network, networkPeerFactory, nodeSettings, new NodeLifetime(), new NetworkPeerConnectionParameters(), peerAddressManager, new IPeerConnector[] { }, peerDiscovery, connectionSettings);

                LookaheadBlockPuller blockPuller = new LookaheadBlockPuller(this.chain, connectionManager, new LoggerFactory());
                PeerBanning peerBanning = new PeerBanning(connectionManager, loggerFactory, dateTimeProvider, peerAddressManager);
                NodeDeployments deployments = new NodeDeployments(this.network, this.chain);
                ConsensusRules consensusRules = new PowConsensusRules(this.network, loggerFactory, dateTimeProvider, this.chain, deployments, consensusSettings, new Checkpoints(), this.cachedCoinView, blockPuller).Register(new FullNodeBuilderConsensusExtension.PowConsensusRulesRegistration());
                this.consensus = new ConsensusLoop(new AsyncLoopFactory(loggerFactory), consensusValidator, new NodeLifetime(), this.chain, this.cachedCoinView, blockPuller, new NodeDeployments(this.network, this.chain), loggerFactory, new ChainState(new InvalidBlockHashStore(dateTimeProvider)), connectionManager, dateTimeProvider, new Signals.Signals(), consensusSettings, nodeSettings, peerBanning, consensusRules);
                await this.consensus.StartAsync();

                this.entry.Fee(11);
                this.entry.Height(11);
                var date1 = new MemoryPoolTests.DateTimeProviderSet();
                date1.time = dateTimeProvider.GetTime();
                date1.timeutc = dateTimeProvider.GetUtcNow();
                this.date = date1;
                this.mempool = new TxMempool(dateTimeProvider, new BlockPolicyEstimator(new MempoolSettings(nodeSettings), new LoggerFactory(), nodeSettings), new LoggerFactory(), nodeSettings); ;
                this.mempoolLock = new MempoolSchedulerLock();

                // Simple block creation, nothing special yet:
                this.newBlock = AssemblerForTest(this).Build(this.chain.Tip, this.scriptPubKey);
                this.chain.SetTip(this.newBlock.Block.Header);
                await this.consensus.ValidateAndExecuteBlockAsync(new RuleContext(new BlockValidationContext { Block = this.newBlock.Block }, this.network.Consensus, this.consensus.Tip) { CheckPow = false, CheckMerkleRoot = false });

                // We can't make transactions until we have inputs
                // Therefore, load 100 blocks :)
                this.baseheight = 0;
                List<NBitcoin.Block> blocks = new List<NBitcoin.Block>();
                this.txFirst = new List<Transaction>();
                for (int i = 0; i < this.blockinfo.Count; ++i)
                {
                    var pblock = this.newBlock.Block.Clone(network: this.network); // pointer for convenience
                    ((SmartContractBlockHeader)pblock.Header).HashStateRoot = ((SmartContractBlockHeader)this.newBlock.Block.Header).HashStateRoot;
                    pblock.Header.HashPrevBlock = this.chain.Tip.HashBlock;
                    pblock.Header.Version = 1;
                    pblock.Header.Time = Utils.DateTimeToUnixTime(this.chain.Tip.GetMedianTimePast()) + 1;
                    Transaction txCoinbase = pblock.Transactions[0].Clone();
                    txCoinbase.Inputs.Clear();
                    txCoinbase.Version = 1;
                    txCoinbase.AddInput(new TxIn(new Script(new[] { Op.GetPushOp(this.blockinfo[i].extranonce), Op.GetPushOp(this.chain.Height) })));
                    // Ignore the (optional) segwit commitment added by CreateNewBlock (as the hardcoded nonces don't account for this)
                    txCoinbase.AddOutput(new TxOut(Money.Zero, new Script()));
                    pblock.Transactions[0] = txCoinbase;

                    if (this.txFirst.Count == 0)
                        this.baseheight = this.chain.Height;
                    if (this.txFirst.Count < 4)
                        this.txFirst.Add(pblock.Transactions[0]);
                    pblock.UpdateMerkleRoot();

                    pblock.Header.Nonce = this.blockinfo[i].nonce;

                    this.chain.SetTip(pblock.Header);
                    await this.consensus.ValidateAndExecuteBlockAsync(new RuleContext(new BlockValidationContext { Block = pblock }, this.network.Consensus, this.consensus.Tip) { CheckPow = false, CheckMerkleRoot = false });
                    blocks.Add(pblock);
                }

                // Just to make sure we can still make simple blocks
                this.newBlock = AssemblerForTest(this).Build(this.chain.Tip, this.scriptPubKey);
                Assert.NotNull(this.newBlock);
            }

            internal TestContext WithoutCheckpoints()
            {
                this.useCheckpoints = false;
                return this;
            }
        }

        /// <summary>
        /// Tests creation of a simple token contract
        /// </summary>
        [Fact]
        public async Task SmartContracts_CreateTokenContract_Async()
        {
            TestContext context = new TestContext();
            await context.InitializeAsync();

            ulong gasPrice = 1;
            Gas gasLimit = (Gas)1000000;
            var gasBudget = gasPrice * gasLimit;

            SmartContractCompilationResult compilationResult = SmartContractCompiler.CompileFile("SmartContracts/Token.cs");
            Assert.True(compilationResult.Success);

            var smartContractCarrier = SmartContractCarrier.CreateContract(1, compilationResult.Compilation, gasPrice, gasLimit);
            Transaction tx = this.AddTransactionToMempool(context, smartContractCarrier, context.txFirst[0].GetHash(), 5000000000L - gasBudget, gasBudget);
            BlockTemplate pblocktemplate = await this.BuildBlockAsync(context);
            uint160 newContractAddress = tx.GetNewContractAddress();
            byte[] ownerFromStorage = context.stateRoot.GetStorageValue(newContractAddress, Encoding.UTF8.GetBytes("Owner"));
            byte[] ownerToBytes = context.privateKey.PubKey.GetAddress(context.network).Hash.ToBytes();
            Assert.Equal(ownerFromStorage, ownerToBytes);
            Assert.NotNull(context.stateRoot.GetCode(newContractAddress));
            Assert.True(pblocktemplate.Block.Transactions[0].Outputs[1].Value > 0); // gas refund
        }

        /// <summary>
        /// Try and spend outputs we don't own
        /// </summary>
        [Fact]
        public async Task SmartContracts_TrySpendingFundsThatArentOurs_Async()
        {
            TestContext context = new TestContext();
            await context.InitializeAsync();

            ulong gasPrice = 1;
            Gas gasLimit = (Gas)1000000;
            var gasBudget = gasPrice * gasLimit;

            SmartContractCompilationResult compilationResult = SmartContractCompiler.CompileFile("SmartContracts/TransferTest.cs");
            Assert.True(compilationResult.Success);

            SmartContractCarrier contractTransaction = SmartContractCarrier.CreateContract(1, compilationResult.Compilation, gasPrice, gasLimit);
            Transaction tx = this.AddTransactionToMempool(context, contractTransaction, context.txFirst[0].GetHash(), 0, gasBudget);
            BlockTemplate pblocktemplate = await this.BuildBlockAsync(context);
            uint160 newContractAddress = tx.GetNewContractAddress();
            Assert.NotNull(context.stateRoot.GetCode(newContractAddress));
            Assert.True(pblocktemplate.Block.Transactions[0].Outputs[1].Value > 0); // gas refund

            context.mempool.Clear();

            ulong fundsToSend = 5000000000L - gasBudget;

            SmartContractCarrier transferTransaction = SmartContractCarrier.CallContract(1, newContractAddress, "Test", gasPrice, gasLimit);
            BlockTemplate pblocktemplate2 = await this.AddTransactionToMemPoolAndBuildBlockAsync(context, transferTransaction, context.txFirst[1].GetHash(), fundsToSend, gasBudget);
            Assert.Equal(3, pblocktemplate2.Block.Transactions.Count);

            context.mempool.Clear();

            var maliciousPerson = new Key();
            var entryFee = 10000;
            TestMemPoolEntryHelper entry = new TestMemPoolEntryHelper();
            var maliciousTxBuilder = new TransactionBuilder(context.network);
            var maliciousAmount = 500000000; // 5 BTC
            var maliciousPaymentScript = PayToPubkeyHashTemplate.Instance.GenerateScriptPubKey(maliciousPerson.PubKey);

            maliciousTxBuilder.AddCoins(pblocktemplate2.Block.Transactions[2]);
            maliciousTxBuilder.Send(maliciousPaymentScript, maliciousAmount);
            maliciousTxBuilder.SetChange(context.privateKey);
            maliciousTxBuilder.SendFees(entryFee);
            var maliciousTx = maliciousTxBuilder.BuildTransaction(false);

            // Signing example
            //tx.Sign(new Key[] { context.privateKey }, funds);

            context.mempool.AddUnchecked(
                maliciousTx.GetHash(),
                entry.Fee(entryFee)
                    .Time(context.date.GetTime())
                    .SpendsCoinbase(true)
                    .FromTx(maliciousTx));

            await Assert.ThrowsAsync<ConsensusErrorException>(async () =>
            {
                await this.BuildBlockAsync(context);
            });
        }

        /// <summary>
        /// Test that contracts correctly send funds to one person
        /// </summary>
        [Fact]
        public async Task SmartContracts_TransferFundsToSingleRecipient_Async()
        {
            var context = new TestContext();
            await context.InitializeAsync();

            ulong gasPrice = 1;
            Gas gasLimit = (Gas)1000000;
            var gasBudget = gasPrice * gasLimit;

            SmartContractCompilationResult compilationResult = SmartContractCompiler.CompileFile("SmartContracts/TransferTest.cs");
            Assert.True(compilationResult.Success);

            SmartContractCarrier contractTransaction = SmartContractCarrier.CreateContract(1, compilationResult.Compilation, gasPrice, gasLimit);
            Transaction tx = this.AddTransactionToMempool(context, contractTransaction, context.txFirst[0].GetHash(), 0, gasBudget);
            BlockTemplate pblocktemplate = await this.BuildBlockAsync(context);
            uint160 newContractAddress = tx.GetNewContractAddress();
            Assert.NotNull(context.stateRoot.GetCode(newContractAddress));
            Assert.True(pblocktemplate.Block.Transactions[0].Outputs[1].Value > 0); // gas refund

            context.mempool.Clear();

            ulong fundsToSend = 5000000000L - gasBudget;

            SmartContractCarrier transferTransaction = SmartContractCarrier.CallContract(1, newContractAddress, "Test", gasPrice, gasLimit);
            BlockTemplate pblocktemplate2 = await this.AddTransactionToMemPoolAndBuildBlockAsync(context, transferTransaction, context.txFirst[1].GetHash(), fundsToSend, gasBudget);
            Assert.Equal(3, pblocktemplate2.Block.Transactions.Count);
            Assert.True(pblocktemplate2.Block.Transactions[0].Outputs[1].Value > 0); // gas refund
            Assert.Single(pblocktemplate2.Block.Transactions[2].Inputs); // There is 1 input to the condensing transaction: the previous callcontract transaction
            uint256 hashOfContractCallTx = pblocktemplate2.Block.Transactions[1].GetHash();
            Assert.Equal(hashOfContractCallTx, pblocktemplate2.Block.Transactions[2].Inputs[0].PrevOut.Hash);
            Assert.Equal(fundsToSend - 100, (ulong)pblocktemplate2.Block.Transactions[2].Outputs[0].Value); // First txout should be the change to the contract, with a value of the input - 100
            Assert.Equal(100, pblocktemplate2.Block.Transactions[2].Outputs[1].Value); // Second txout should be the transfer to a new person, with a value of 100

            context.mempool.Clear();

            SmartContractCarrier transferTransaction2 = SmartContractCarrier.CallContract(1, newContractAddress, "Test", gasPrice, gasLimit);
            BlockTemplate pblocktemplate3 = await this.AddTransactionToMemPoolAndBuildBlockAsync(context, transferTransaction2, context.txFirst[2].GetHash(), fundsToSend, gasBudget);
            Assert.Equal(3, pblocktemplate3.Block.Transactions.Count); // 1 coinbase, 1 contract call, 1 condensingtx with send
            Assert.True(pblocktemplate3.Block.Transactions[0].Outputs[1].Value > 0); // gas refund
            Assert.Equal(2, pblocktemplate3.Block.Transactions[2].Inputs.Count); // There are 2 inputs to the condensing transaction: the previous callcontract transaction and the unspent from above
            uint256 hashOfPrevCondensingTx = pblocktemplate2.Block.Transactions[2].GetHash();
            uint256 hashOfContractCallTx3 = pblocktemplate3.Block.Transactions[1].GetHash();
            Assert.Equal(hashOfPrevCondensingTx, pblocktemplate3.Block.Transactions[2].Inputs[1].PrevOut.Hash);
            Assert.Equal(hashOfContractCallTx3, pblocktemplate3.Block.Transactions[2].Inputs[0].PrevOut.Hash);
            Assert.Equal(fundsToSend * 2 - 200, (ulong)pblocktemplate3.Block.Transactions[2].Outputs[0].Value); // First txout should be the change to the contract, with a value of the value given twice, - 200 (100 for each transfer)
            Assert.Equal(100, pblocktemplate3.Block.Transactions[2].Outputs[1].Value); // Second txout should be the transfer to a new person, with a value of 100
        }

        /// <summary>
        /// Test that contract correctly send funds to 2 people inside one contract call
        /// </summary>
        [Fact]
        public async Task SmartContracts_TransferFundsToMultipleRecipients_Async()
        {
            TestContext context = new TestContext();
            await context.InitializeAsync();

            ulong gasPrice = 1;
            Gas gasLimit = (Gas)1000000;
            var gasBudget = gasPrice * gasLimit;

            SmartContractCompilationResult compilationResult = SmartContractCompiler.CompileFile("SmartContracts/TransferTest.cs");
            Assert.True(compilationResult.Success);

            var contractCarrier = SmartContractCarrier.CreateContract(1, compilationResult.Compilation, gasPrice, gasLimit);
            Transaction tx = this.AddTransactionToMempool(context, contractCarrier, context.txFirst[0].GetHash(), 0, gasBudget);
            BlockTemplate pblocktemplate = await this.BuildBlockAsync(context);
            uint160 newContractAddress = tx.GetNewContractAddress();
            Assert.NotNull(context.stateRoot.GetCode(newContractAddress));
            Assert.True(pblocktemplate.Block.Transactions[0].Outputs[1].Value > 0); // gas refund

            context.mempool.Clear();

            ulong fundsToSend = 5000000000L - gasBudget;

            var transferTransaction = SmartContractCarrier.CallContract(1, newContractAddress, "Test2", gasPrice, gasLimit);
            BlockTemplate pblocktemplate2 = await this.AddTransactionToMemPoolAndBuildBlockAsync(context, transferTransaction, context.txFirst[1].GetHash(), fundsToSend, gasBudget);
            Assert.Equal(3, pblocktemplate2.Block.Transactions.Count);
            Assert.True(pblocktemplate2.Block.Transactions[0].Outputs[1].Value > 0); // gas refund
            Assert.Single(pblocktemplate2.Block.Transactions[2].Inputs); // There is 1 input to the condensing transaction: the previous callcontract transaction
            var hashOfContractCallTx = pblocktemplate2.Block.Transactions[1].GetHash();
            Assert.Equal(hashOfContractCallTx, pblocktemplate2.Block.Transactions[2].Inputs[0].PrevOut.Hash);
            Assert.Equal(fundsToSend - 200, (ulong)pblocktemplate2.Block.Transactions[2].Outputs[0].Value); // First txout should be the change to the contract, with a value of the input - 200
            Assert.Equal(100, pblocktemplate2.Block.Transactions[2].Outputs[1].Value); // Second txout should be the transfer to a new person, with a value of 100
            Assert.Equal(100, pblocktemplate2.Block.Transactions[2].Outputs[2].Value); // Third txout should be the transfer to a new person, with a value of 100

            context.mempool.Clear();

            transferTransaction = SmartContractCarrier.CallContract(1, newContractAddress, "Test2", gasPrice, gasLimit);
            BlockTemplate pblocktemplate3 = await this.AddTransactionToMemPoolAndBuildBlockAsync(context, transferTransaction, context.txFirst[2].GetHash(), fundsToSend, gasBudget);
            Assert.Equal(3, pblocktemplate3.Block.Transactions.Count); // 1 coinbase, 1 contract call, 1 condensingtx with send
            Assert.True(pblocktemplate3.Block.Transactions[0].Outputs[1].Value > 0); // gas refund
            Assert.Equal(2, pblocktemplate3.Block.Transactions[2].Inputs.Count); // There are 2 inputs to the condensing transaction: the previous callcontract transaction and the unspent from above
            var hashOfPrevCondensingTx = pblocktemplate2.Block.Transactions[2].GetHash();
            var hashOfContractCallTx3 = pblocktemplate3.Block.Transactions[1].GetHash();
            Assert.Equal(hashOfPrevCondensingTx, pblocktemplate3.Block.Transactions[2].Inputs[1].PrevOut.Hash);
            Assert.Equal(hashOfContractCallTx3, pblocktemplate3.Block.Transactions[2].Inputs[0].PrevOut.Hash);
            Assert.Equal(fundsToSend * 2 - 400, (ulong)pblocktemplate3.Block.Transactions[2].Outputs[0].Value); // First txout should be the change to the contract, with a value of the value given twice, - 400 (100 for each transfer)
            Assert.Equal(100, pblocktemplate3.Block.Transactions[2].Outputs[1].Value); // Second txout should be the transfer to a new person, with a value of 100
            Assert.Equal(100, pblocktemplate3.Block.Transactions[2].Outputs[2].Value); // Third txout should be the transfer to a new person, with a value of 100
        }

        /// <summary>
        /// Tests that contracts manage their UTXOs correctly when not sending funds or receiving funds.
        /// </summary>
        [Fact]
        public async Task SmartContracts_NoTransfers_Async()
        {
            var context = new TestContext();
            await context.InitializeAsync();

            ulong gasPrice = 1;
            Gas gasLimit = (Gas)1000000;
            var gasBudget = gasPrice * gasLimit;

            SmartContractCompilationResult compilationResult = SmartContractCompiler.CompileFile("SmartContracts/TransferTest.cs");
            Assert.True(compilationResult.Success);

            SmartContractCarrier contractTransaction = SmartContractCarrier.CreateContract(1, compilationResult.Compilation, gasPrice, gasLimit);
            Transaction tx = this.AddTransactionToMempool(context, contractTransaction, context.txFirst[0].GetHash(), 0, gasBudget);
            BlockTemplate pblocktemplate = await this.BuildBlockAsync(context);
            uint160 newContractAddress = tx.GetNewContractAddress();
            Assert.NotNull(context.stateRoot.GetCode(newContractAddress));
            Assert.True(pblocktemplate.Block.Transactions[0].Outputs[1].Value > 0); // gas refund

            context.mempool.Clear();

            ulong fundsToSend = 5000000000L - gasBudget;
            SmartContractCarrier transferTransaction = SmartContractCarrier.CallContract(1, newContractAddress, "Test2", gasPrice, gasLimit);
            BlockTemplate pblocktemplate2 = await this.AddTransactionToMemPoolAndBuildBlockAsync(context, transferTransaction, context.txFirst[1].GetHash(), fundsToSend, gasBudget);
            Assert.Equal(3, pblocktemplate2.Block.Transactions.Count);
            Assert.True(pblocktemplate2.Block.Transactions[0].Outputs[1].Value > 0); // gas refund
            Assert.Single(pblocktemplate2.Block.Transactions[2].Inputs); // There is 1 input to the condensing transaction: the previous callcontract transaction
            var hashOfContractCallTx = pblocktemplate2.Block.Transactions[1].GetHash();
            Assert.Equal(hashOfContractCallTx, pblocktemplate2.Block.Transactions[2].Inputs[0].PrevOut.Hash);
            Assert.Equal(fundsToSend - 200, (ulong)pblocktemplate2.Block.Transactions[2].Outputs[0].Value); // First txout should be the change to the contract, with a value of the input - 200
            Assert.Equal(100, pblocktemplate2.Block.Transactions[2].Outputs[1].Value); // Second txout should be the transfer to a new person, with a value of 100
            Assert.Equal(100, pblocktemplate2.Block.Transactions[2].Outputs[2].Value); // Third txout should be the transfer to a new person, with a value of 100

            context.mempool.Clear();

            transferTransaction = SmartContractCarrier.CallContract(1, newContractAddress, "DoNothing", gasPrice, gasLimit);
            BlockTemplate pblocktemplate3 = await this.AddTransactionToMemPoolAndBuildBlockAsync(context, transferTransaction, context.txFirst[2].GetHash(), 0, gasBudget);
            Assert.Equal(2, pblocktemplate3.Block.Transactions.Count); // In this case we are sending 0, and doing no transfers, so we don't need a condensing transaction
        }

        /// <summary>
        /// Should deploy 2 contracts, and then send funds from one to the other and end up with correct balances for all.
        /// </summary>
        [Fact]
        public async Task SmartContracts_TransferToP2PKH_Async()
        {
            TestContext context = new TestContext();
            await context.InitializeAsync();

            ulong gasPrice = 1;
            // This uses a lot of gas
            Gas gasLimit = (Gas)1000000;
            var gasBudget = gasPrice * gasLimit;

            SmartContractCompilationResult compilationResult = SmartContractCompiler.CompileFile("SmartContracts/TransferTest.cs");
            Assert.True(compilationResult.Success);

            SmartContractCarrier contractTransaction = SmartContractCarrier.CreateContract(1, compilationResult.Compilation, gasPrice, gasLimit);
            Transaction tx = this.AddTransactionToMempool(context, contractTransaction, context.txFirst[0].GetHash(), 0, gasBudget);
            BlockTemplate pblocktemplate = await this.BuildBlockAsync(context);
            uint160 newContractAddress = tx.GetNewContractAddress();
            Assert.NotNull(context.stateRoot.GetCode(newContractAddress));

            context.mempool.Clear();

            ulong fundsToSend = 1000;

            SmartContractCarrier transferTransaction = SmartContractCarrier.CallContract(1, newContractAddress, "P2KTest", gasPrice, gasLimit);
            pblocktemplate = await this.AddTransactionToMemPoolAndBuildBlockAsync(context, transferTransaction, context.txFirst[1].GetHash(), fundsToSend, gasBudget);
            Assert.Equal(3, pblocktemplate.Block.Transactions.Count);
            Assert.Single(pblocktemplate.Block.Transactions[2].Inputs);
            Assert.Equal(pblocktemplate.Block.Transactions[1].GetHash(), pblocktemplate.Block.Transactions[2].Inputs[0].PrevOut.Hash); // Input should be from the call that was just made.
            Assert.Equal(900, pblocktemplate.Block.Transactions[2].Outputs[0].Value); // First txout should be the change back to the contract, with a value of 900
            Assert.Equal(100, pblocktemplate.Block.Transactions[2].Outputs[1].Value); // First txout should be the transfer to the second contract, with a value of 100
        }

        /// <summary>
        /// Should deploy 2 contracts, and then send funds from one to the other and end up with correct balances for all.
        /// </summary>
        [Fact]
        public async Task SmartContracts_TransferBetweenContracts_Async()
        {
            TestContext context = new TestContext();
            await context.InitializeAsync();

            ulong gasPrice = 1;
            // This uses a lot of gas
            Gas gasLimit = (Gas)1000000;
            var gasBudget = gasPrice * gasLimit;

            SmartContractCompilationResult compilationResult = SmartContractCompiler.CompileFile("SmartContracts/InterContract1.cs");
            Assert.True(compilationResult.Success);

            SmartContractCarrier contractTransaction = SmartContractCarrier.CreateContract(1, compilationResult.Compilation, gasPrice, gasLimit);
            Transaction tx = this.AddTransactionToMempool(context, contractTransaction, context.txFirst[0].GetHash(), 0, gasBudget);
            BlockTemplate pblocktemplate = await this.BuildBlockAsync(context);
            uint160 newContractAddress = tx.GetNewContractAddress();
            Assert.NotNull(context.stateRoot.GetCode(newContractAddress));

            context.mempool.Clear();

            compilationResult = SmartContractCompiler.CompileFile("SmartContracts/InterContract2.cs");
            Assert.True(compilationResult.Success);

            SmartContractCarrier contractTransaction2 = SmartContractCarrier.CreateContract(1, compilationResult.Compilation, gasPrice, gasLimit);
            tx = this.AddTransactionToMempool(context, contractTransaction2, context.txFirst[1].GetHash(), 0, gasBudget);
            pblocktemplate = await this.BuildBlockAsync(context);
            uint160 newContractAddress2 = tx.GetNewContractAddress();
            Assert.NotNull(context.stateRoot.GetCode(newContractAddress2));

            context.mempool.Clear();

            ulong fundsToSend = 1000;
            string[] testMethodParameters = new string[]
            {
                string.Format("{0}#{1}", (int)SmartContractCarrierDataType.String, newContractAddress.ToAddress(context.network)),
            };

            SmartContractCarrier transferTransaction = SmartContractCarrier.CallContract(1, newContractAddress2, "ContractTransfer", gasPrice, gasLimit, testMethodParameters);
            pblocktemplate = await this.AddTransactionToMemPoolAndBuildBlockAsync(context, transferTransaction, context.txFirst[2].GetHash(), fundsToSend, gasBudget);
            Assert.Equal(Encoding.UTF8.GetBytes("testString"), context.stateRoot.GetStorageValue(newContractAddress, Encoding.UTF8.GetBytes("test")));
            Assert.Equal(3, pblocktemplate.Block.Transactions.Count);
            Assert.Single(pblocktemplate.Block.Transactions[2].Inputs);
            Assert.Equal(pblocktemplate.Block.Transactions[1].GetHash(), pblocktemplate.Block.Transactions[2].Inputs[0].PrevOut.Hash); // Input should be from the call that was just made.
            Assert.Equal(900, pblocktemplate.Block.Transactions[2].Outputs[0].Value); // First txout should be the change back to the contract, with a value of 900
            Assert.Equal(100, pblocktemplate.Block.Transactions[2].Outputs[1].Value); // First txout should be the transfer to the second contract, with a value of 100

            context.mempool.Clear();

            SmartContractCarrier transferTransaction2 = SmartContractCarrier.CallContract(1, newContractAddress2, "ContractTransfer", gasPrice, gasLimit, testMethodParameters);
            pblocktemplate = await this.AddTransactionToMemPoolAndBuildBlockAsync(context, transferTransaction2, context.txFirst[3].GetHash(), 0, gasBudget);
            Assert.Equal(3, pblocktemplate.Block.Transactions.Count);
            Assert.Equal(2, pblocktemplate.Block.Transactions[2].Inputs.Count);
            Assert.Equal(800, pblocktemplate.Block.Transactions[2].Outputs[0].Value);
            Assert.Equal(200, pblocktemplate.Block.Transactions[2].Outputs[1].Value);
        }

        /// <summary>
        /// Should deploy 2 contracts, invoke a method on one, get the value from it, and persist it
        /// </summary>
        [Fact]
        public async Task SmartContracts_InvokeContract_Async()
        {
            TestContext context = new TestContext();
            await context.InitializeAsync();

            ulong gasPrice = 1;
            // This uses a lot of gas
            Gas gasLimit = (Gas)1000000;
            var gasBudget = gasPrice * gasLimit;

            SmartContractCarrier contractTransaction = SmartContractCarrier.CreateContract(1, SmartContractCompiler.CompileFile("SmartContracts/CountContract.cs").Compilation, gasPrice, gasLimit);
            Transaction tx = this.AddTransactionToMempool(context, contractTransaction, context.txFirst[0].GetHash(), 0, gasBudget);
            BlockTemplate pblocktemplate = await this.BuildBlockAsync(context);
            uint160 newContractAddress = tx.GetNewContractAddress();
            Assert.NotNull(context.stateRoot.GetCode(newContractAddress));

            context.mempool.Clear();

            SmartContractCarrier contractTransaction2 = SmartContractCarrier.CreateContract(1, SmartContractCompiler.CompileFile("SmartContracts/CallContract.cs").Compilation, gasPrice, gasLimit);
            tx = this.AddTransactionToMempool(context, contractTransaction2, context.txFirst[1].GetHash(), 0, gasBudget);
            pblocktemplate = await this.BuildBlockAsync(context);
            uint160 newContractAddress2 = tx.GetNewContractAddress();
            Assert.NotNull(context.stateRoot.GetCode(newContractAddress2));

            context.mempool.Clear();

            ulong fundsToSend = 1000;
            string[] testMethodParameters = new string[]
            {
                string.Format("{0}#{1}", (int)SmartContractCarrierDataType.String, newContractAddress.ToAddress(context.network)),
            };

            SmartContractCarrier transferTransaction = SmartContractCarrier.CallContract(1, newContractAddress2, "Tester", gasPrice, gasLimit, testMethodParameters);
            pblocktemplate = await this.AddTransactionToMemPoolAndBuildBlockAsync(context, transferTransaction, context.txFirst[2].GetHash(), fundsToSend, gasBudget);
            Assert.True(Convert.ToBoolean(context.stateRoot.GetStorageValue(newContractAddress, Encoding.UTF8.GetBytes("SaveWorked"))[0]));
        }

        [Fact]
        public async Task SmartContracts_TransferBetweenContracts_WithException_Async()
        {
            TestContext context = new TestContext();
            await context.InitializeAsync();

            ulong gasPrice = 1;
            // This uses a lot of gas
            Gas gasLimit = (Gas)1000000;
            var gasBudget = gasPrice * gasLimit;

            SmartContractCompilationResult compilationResult = SmartContractCompiler.CompileFile("SmartContracts/InterContract1.cs");
            Assert.True(compilationResult.Success);

            SmartContractCarrier contractTransaction = SmartContractCarrier.CreateContract(1, compilationResult.Compilation, gasPrice, gasLimit);

            Transaction tx = AddTransactionToMempool(context, contractTransaction, context.txFirst[0].GetHash(), 0, gasBudget);
            BlockTemplate pblocktemplate = await BuildBlockAsync(context);
            uint160 newContractAddress = ((SmartContractCarrier) context.carrierSerializer.Deserialize(tx)).GetNewContractAddress();

            string newContractAddressString = newContractAddress.ToString();
            Assert.NotNull(context.stateRoot.GetCode(newContractAddress));

            context.mempool.Clear();

            compilationResult = SmartContractCompiler.CompileFile("SmartContracts/InterContract2.cs");
            Assert.True(compilationResult.Success);

            SmartContractCarrier contractTransaction2 = SmartContractCarrier.CreateContract(1, compilationResult.Compilation, gasPrice, gasLimit);

            tx = AddTransactionToMempool(context, contractTransaction2, context.txFirst[1].GetHash(), 0, gasBudget);
            pblocktemplate = await BuildBlockAsync(context);
            uint160 newContractAddress2 = ((SmartContractCarrier)context.carrierSerializer.Deserialize(tx)).GetNewContractAddress();

            Assert.NotNull(context.stateRoot.GetCode(newContractAddress2));

            context.mempool.Clear();

            ulong fundsToSend = 1000;
            string[] testMethodParameters = new string[]
            {
                string.Format("{0}#{1}", (int)SmartContractCarrierDataType.String, newContractAddress.ToString()),
            };
            SmartContractCarrier transferTransaction = SmartContractCarrier.CallContract(1, newContractAddress2, "ContractTransferWithFail", gasPrice, gasLimit, testMethodParameters);
            pblocktemplate = await this.AddTransactionToMemPoolAndBuildBlockAsync(context, transferTransaction, context.txFirst[2].GetHash(), fundsToSend, gasBudget);
            Assert.Equal(3, pblocktemplate.Block.Transactions.Count);
            Assert.Single(pblocktemplate.Block.Transactions[2].Inputs);
            Assert.Equal(pblocktemplate.Block.Transactions[1].GetHash(), pblocktemplate.Block.Transactions[2].Inputs[0].PrevOut.Hash); // Input should be from the call that was just made.
            Assert.Equal(1000, pblocktemplate.Block.Transactions[2].Outputs[0].Value); // Only txOut should be to contract
        }

        /// <summary>
        /// Can execute a smart contract transaction referencing a P2PKH that's in the same block, above it.
        /// </summary>
        /// <returns></returns>
        [Fact]
        public async Task SmartContract_ReferencingInputInSameBlock()
        {
            TestContext context = new TestContext();
            await context.InitializeAsync();

            // Create the transaction to be used as the input and add to mempool
            TestMemPoolEntryHelper entry = new TestMemPoolEntryHelper();
            Transaction preTx = new Transaction();
            var txIn = new TxIn(new OutPoint(context.txFirst[0].GetHash(), 0));
            txIn.ScriptSig = context.privateKey.ScriptPubKey;
            preTx.AddInput(txIn);
            preTx.AddOutput(new TxOut(new Money(49, MoneyUnit.BTC), PayToPubkeyHashTemplate.Instance.GenerateScriptPubKey(context.privateKey.PubKey)));
            preTx.Sign(context.network, context.privateKey, false);
            context.mempool.AddUnchecked(preTx.GetHash(), entry.Fee(30000).Time(context.date.GetTime()).SpendsCoinbase(true).FromTx(preTx));

            // Add the smart contract transaction to the mempool and mine as normal.
            ulong gasPrice = 1;
            Gas gasLimit = (Gas)1000000;
            var gasBudget = gasPrice * gasLimit;
            SmartContractCompilationResult compilationResult = SmartContractCompiler.CompileFile("SmartContracts/InterContract1.cs");
            Assert.True(compilationResult.Success);
            SmartContractCarrier contractTransaction = SmartContractCarrier.CreateContract(1, compilationResult.Compilation, gasPrice, gasLimit);
            Transaction tx = this.AddTransactionToMempool(context, contractTransaction, preTx.GetHash(), 0, gasBudget, false);
            BlockTemplate pblocktemplate = await this.BuildBlockAsync(context);

            // Check all went well. i.e. contract is deployed.
            uint160 newContractAddress = context.carrierSerializer.Deserialize(tx).GetNewContractAddress();
            string newContractAddressString = newContractAddress.ToString();
            Assert.NotNull(context.stateRoot.GetCode(newContractAddress));
        }

        private async Task<BlockTemplate> AddTransactionToMemPoolAndBuildBlockAsync(TestContext context, SmartContractCarrier smartContractCarrier, uint256 prevOutHash, ulong value, ulong gasBudget)
        {
            this.AddTransactionToMempool(context, smartContractCarrier, prevOutHash, value, gasBudget);
            return await this.BuildBlockAsync(context);
        }

        private Transaction AddTransactionToMempool(TestContext context, SmartContractCarrier smartContractCarrier, uint256 prevOutHash, ulong value, ulong gasBudget, bool spendsCoinbase = true)
        {
            var entryFee = gasBudget;
            TestMemPoolEntryHelper entry = new TestMemPoolEntryHelper();
            Transaction tx = new Transaction();
            var txIn = new TxIn(new OutPoint(prevOutHash, 0))
            {
                ScriptSig = context.privateKey.ScriptPubKey
            };
            tx.AddInput(txIn);
            tx.AddOutput(new TxOut(new Money(value), new Script(smartContractCarrier.Serialize())));
            tx.Sign(context.network, context.privateKey, false);
            context.mempool.AddUnchecked(tx.GetHash(), entry.Fee(entryFee).Time(context.date.GetTime()).SpendsCoinbase(spendsCoinbase).FromTx(tx));
            return tx;
        }

        private async Task<BlockTemplate> BuildBlockAsync(TestContext context)
        {
            BlockTemplate pblocktemplate = AssemblerForTest(context).Build(context.chain.Tip, context.scriptPubKey);
            context.chain.SetTip(pblocktemplate.Block.Header);
            await context.consensus.ValidateAndExecuteBlockAsync(new RuleContext(new BlockValidationContext { Block = pblocktemplate.Block }, context.network.Consensus, context.consensus.Tip) { CheckPow = false, CheckMerkleRoot = false });
            return pblocktemplate;
        }
    }
}<|MERGE_RESOLUTION|>--- conflicted
+++ resolved
@@ -30,19 +30,12 @@
 using Stratis.Patricia;
 using Stratis.SmartContracts;
 using Stratis.SmartContracts.Core;
-<<<<<<< HEAD
-using Stratis.SmartContracts.Core.Receipts;
-using Stratis.SmartContracts.Core.State;
-using Stratis.SmartContracts.ReflectionExecutor;
-using Stratis.SmartContracts.ReflectionExecutor.Compilation;
-using Stratis.SmartContracts.ReflectionExecutor.ContractValidation;
-using Stratis.SmartContracts.ReflectionExecutor.Serialization;
-=======
-using Stratis.SmartContracts.Core.Compilation;
 using Stratis.SmartContracts.Core.Receipts;
 using Stratis.SmartContracts.Core.State;
 using Stratis.SmartContracts.Core.Validation;
->>>>>>> 83c73c11
+using Stratis.SmartContracts.ReflectionExecutor;
+using Stratis.SmartContracts.ReflectionExecutor.Compilation;
+using Stratis.SmartContracts.ReflectionExecutor.Serialization;
 using Xunit;
 using Key = NBitcoin.Key;
 
@@ -58,7 +51,6 @@
         public static BlockDefinition AssemblerForTest(TestContext testContext)
         {
             return new SmartContractBlockDefinition(
-                testContext.carrierSerializer,
                 testContext.cachedCoinView,
                 testContext.consensus,
                 testContext.date,
@@ -206,9 +198,9 @@
                 });
 
                 this.receiptStorage = new DBreezeContractReceiptStorage(new DataFolder(folder.FolderName));
-                this.executorFactory = new ReflectionSmartContractExecutorFactory(this.keyEncodingStrategy, loggerFactory, this.network, this.receiptStorage, this.validator);
                 this.carrierSerializer = new SmartContractCarrierSerializer(new MethodParameterSerializer());
-                SmartContractConsensusValidator consensusValidator = new SmartContractConsensusValidator(this.cachedCoinView, this.network, new Checkpoints(), dateTimeProvider, loggerFactory, this.stateRoot, this.executorFactory, this.carrierSerializer);
+                this.executorFactory = new ReflectionSmartContractExecutorFactory(this.carrierSerializer,this.keyEncodingStrategy, loggerFactory, this.network, this.receiptStorage, this.validator);
+                SmartContractConsensusValidator consensusValidator = new SmartContractConsensusValidator(this.cachedCoinView, this.network, new Checkpoints(), dateTimeProvider, loggerFactory, this.stateRoot, this.executorFactory);
 
                 var networkPeerFactory = new NetworkPeerFactory(this.network, dateTimeProvider, loggerFactory, new PayloadProvider(), new SelfEndpointTracker());
 
