--- conflicted
+++ resolved
@@ -208,13 +208,8 @@
 
                 this.receiptStorage = new DBreezeContractReceiptStorage(new DataFolder(folder));
 
-<<<<<<< HEAD
-                this.refundProcessor = new SmartContractResultRefundProcessor(this.LoggerFactory);
-                this.transferProcessor = new SmartContractResultTransferProcessor(dateTimeProvider, this.LoggerFactory, this.network);
-=======
                 this.refundProcessor = new SmartContractResultRefundProcessor(loggerFactory);
                 this.transferProcessor = new SmartContractResultTransferProcessor(loggerFactory, this.network);
->>>>>>> c3409b04
 
                 this.serializer = CallDataSerializer.Default;
                 this.internalTxExecutorFactory = new InternalTransactionExecutorFactory(this.keyEncodingStrategy, this.LoggerFactory, this.network);
