--- conflicted
+++ resolved
@@ -200,15 +200,9 @@
                     new SmartContractDeterminismValidator()
                 });
 
-<<<<<<< HEAD
-                this.receiptStorage = new DBreezeContractReceiptStorage(new DataFolder(folder.FolderName));
+                this.receiptStorage = new DBreezeContractReceiptStorage(new DataFolder(folder));
+
                 this.executorFactory = new ReflectionSmartContractExecutorFactory(this.keyEncodingStrategy, loggerFactory, this.network, this.validator);
-                SmartContractConsensusValidator consensusValidator = new SmartContractConsensusValidator(this.cachedCoinView, new Checkpoints(), dateTimeProvider, this.executorFactory, loggerFactory, this.network, this.stateRoot, this.receiptStorage);
-=======
-                this.receiptStorage = new DBreezeContractReceiptStorage(new DataFolder(folder));
-
-                this.executorFactory = new ReflectionSmartContractExecutorFactory(this.keyEncodingStrategy, loggerFactory, this.network, this.receiptStorage, this.validator);
->>>>>>> dedc8fca
 
                 var networkPeerFactory = new NetworkPeerFactory(this.network, dateTimeProvider, loggerFactory, new PayloadProvider(), new SelfEndpointTracker());
 
@@ -223,7 +217,7 @@
                 var deployments = new NodeDeployments(this.network, this.chain);
 
                 var fullNodeBuilder = new Mock<IFullNodeBuilder>();
-                fullNodeBuilder.SetupGet(f => f.ServiceProvider).Returns(new MockServiceProvider(this.cachedCoinView, this.executorFactory, this.stateRoot));
+                fullNodeBuilder.SetupGet(f => f.ServiceProvider).Returns(new MockServiceProvider(this.cachedCoinView, this.executorFactory, this.stateRoot, loggerFactory, this.receiptStorage));
                 var smartContractRuleRegistration = new SmartContractRuleRegistration(fullNodeBuilder.Object);
                 smartContractRuleRegistration.SetPreviousRegistration(new PowConsensusRulesRegistration());
 
@@ -784,29 +778,28 @@
 
     public sealed class MockServiceProvider : IServiceProvider
     {
-        private readonly CoinView coinView;
-        private readonly ISmartContractExecutorFactory executorFactory;
-        private readonly ContractStateRepositoryRoot originalStateRoot;
-
-        public MockServiceProvider(CoinView coinView, ISmartContractExecutorFactory executorFactory, ContractStateRepositoryRoot originalStateRoot)
-        {
-            this.coinView = coinView;
-            this.executorFactory = executorFactory;
-            this.originalStateRoot = originalStateRoot;
+        private readonly Dictionary<Type, object> registered;
+
+        public MockServiceProvider(
+            CoinView coinView,
+            ISmartContractExecutorFactory executorFactory,
+            ContractStateRepositoryRoot stateRoot,
+            ILoggerFactory loggerFactory,
+            ISmartContractReceiptStorage receiptStorage)
+        {
+            this.registered = new Dictionary<Type, object>
+            {
+                { typeof(CoinView), coinView },
+                { typeof(ISmartContractExecutorFactory), executorFactory },
+                { typeof(ContractStateRepositoryRoot), stateRoot },
+                { typeof(ILoggerFactory), loggerFactory },
+                { typeof(ISmartContractReceiptStorage), receiptStorage }
+            };
         }
 
         public object GetService(Type serviceType)
         {
-            if (serviceType == typeof(CoinView))
-                return this.coinView;
-
-            if (serviceType == typeof(ISmartContractExecutorFactory))
-                return this.executorFactory;
-
-            if (serviceType == typeof(ContractStateRepositoryRoot))
-                return this.originalStateRoot;
-
-            return null;
+            return this.registered[serviceType];
         }
     }
 }