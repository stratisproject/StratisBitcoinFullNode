﻿using System;
using System.Collections.Generic;
using System.IO;
using System.Linq;
using System.Runtime.CompilerServices;
using System.Text;
using System.Threading.Tasks;
using DBreeze;
using Microsoft.Extensions.Logging;
using NBitcoin;
using Stratis.Bitcoin.Base;
using Stratis.Bitcoin.Base.Deployments;
using Stratis.Bitcoin.BlockPulling;
using Stratis.Bitcoin.Configuration;
using Stratis.Bitcoin.Configuration.Logging;
using Stratis.Bitcoin.Configuration.Settings;
using Stratis.Bitcoin.Connection;
using Stratis.Bitcoin.Consensus;
using Stratis.Bitcoin.Consensus.Rules;
using Stratis.Bitcoin.Features.Consensus;
using Stratis.Bitcoin.Features.Consensus.CoinViews;
using Stratis.Bitcoin.Features.MemoryPool;
using Stratis.Bitcoin.Features.MemoryPool.Fee;
using Stratis.Bitcoin.Features.Miner;
using Stratis.Bitcoin.Features.SmartContracts;
using Stratis.Bitcoin.Features.SmartContracts.Networks;
using Stratis.Bitcoin.IntegrationTests.Mempool;
using Stratis.Bitcoin.Mining;
using Stratis.Bitcoin.P2P;
using Stratis.Bitcoin.P2P.Peer;
using Stratis.Bitcoin.P2P.Protocol.Payloads;
using Stratis.Bitcoin.Tests.Common;
using Stratis.Bitcoin.Utilities;
using Stratis.Patricia;
using Stratis.SmartContracts;
using Stratis.SmartContracts.Core;
using Stratis.SmartContracts.Core.Receipts;
using Stratis.SmartContracts.Core.State;
using Stratis.SmartContracts.Core.Validation;
using Stratis.SmartContracts.Executor.Reflection;
using Stratis.SmartContracts.Executor.Reflection.Compilation;
using Xunit;
using Key = NBitcoin.Key;
using NewContractAddressExtension = Stratis.SmartContracts.Core.NewContractAddressExtension;


namespace Stratis.Bitcoin.IntegrationTests.SmartContracts
{
    /// <summary>
    /// This is taken from 'MinerTests.cs' and adjusted to use a different block validator.
    /// </summary>
    public sealed class SmartContractMinerTests
    {
        private static FeeRate blockMinFeeRate = new FeeRate(PowMining.DefaultBlockMinTxFee);

        public static BlockDefinition AssemblerForTest(TestContext testContext)
        {
            return new SmartContractBlockDefinition(
                testContext.cachedCoinView,
                testContext.consensus,
                testContext.date,
                testContext.executorFactory,
                new LoggerFactory(),
                testContext.mempool,
                testContext.mempoolLock,
                testContext.network,
                testContext.stateRoot);
        }

        public class Blockinfo
        {
            public int extranonce;
            public uint nonce;
        }

        public static long[,] blockinfoarr =
        {
            {4, 0xa4a3e223}, {2, 0x15c32f9e}, {1, 0x0375b547}, {1, 0x7004a8a5},
            {2, 0xce440296}, {2, 0x52cfe198}, {1, 0x77a72cd0}, {2, 0xbb5d6f84},
            {2, 0x83f30c2c}, {1, 0x48a73d5b}, {1, 0xef7dcd01}, {2, 0x6809c6c4},
            {2, 0x0883ab3c}, {1, 0x087bbbe2}, {2, 0x2104a814}, {2, 0xdffb6daa},
            {1, 0xee8a0a08}, {2, 0xba4237c1}, {1, 0xa70349dc}, {1, 0x344722bb},
            {3, 0xd6294733}, {2, 0xec9f5c94}, {2, 0xca2fbc28}, {1, 0x6ba4f406},
            {2, 0x015d4532}, {1, 0x6e119b7c}, {2, 0x43e8f314}, {2, 0x27962f38},
            {2, 0xb571b51b}, {2, 0xb36bee23}, {2, 0xd17924a8}, {2, 0x6bc212d9},
            {1, 0x630d4948}, {2, 0x9a4c4ebb}, {2, 0x554be537}, {1, 0xd63ddfc7},
            {2, 0xa10acc11}, {1, 0x759a8363}, {2, 0xfb73090d}, {1, 0xe82c6a34},
            {1, 0xe33e92d7}, {3, 0x658ef5cb}, {2, 0xba32ff22}, {5, 0x0227a10c},
            {1, 0xa9a70155}, {5, 0xd096d809}, {1, 0x37176174}, {1, 0x830b8d0f},
            {1, 0xc6e3910e}, {2, 0x823f3ca8}, {1, 0x99850849}, {1, 0x7521fb81},
            {1, 0xaacaabab}, {1, 0xd645a2eb}, {5, 0x7aea1781}, {5, 0x9d6e4b78},
            {1, 0x4ce90fd8}, {1, 0xabdc832d}, {6, 0x4a34f32a}, {2, 0xf2524c1c},
            {2, 0x1bbeb08a}, {1, 0xad47f480}, {1, 0x9f026aeb}, {1, 0x15a95049},
            {2, 0xd1cb95b2}, {2, 0xf84bbda5}, {1, 0x0fa62cd1}, {1, 0xe05f9169},
            {1, 0x78d194a9}, {5, 0x3e38147b}, {5, 0x737ba0d4}, {1, 0x63378e10},
            {1, 0x6d5f91cf}, {2, 0x88612eb8}, {2, 0xe9639484}, {1, 0xb7fabc9d},
            {2, 0x19b01592}, {1, 0x5a90dd31}, {2, 0x5bd7e028}, {2, 0x94d00323},
            {1, 0xa9b9c01a}, {1, 0x3a40de61}, {1, 0x56e7eec7}, {5, 0x859f7ef6},
            {1, 0xfd8e5630}, {1, 0x2b0c9f7f}, {1, 0xba700e26}, {1, 0x7170a408},
            {1, 0x70de86a8}, {1, 0x74d64cd5}, {1, 0x49e738a1}, {2, 0x6910b602},
            {0, 0x643c565f}, {1, 0x54264b3f}, {2, 0x97ea6396}, {2, 0x55174459},
            {2, 0x03e8779a}, {1, 0x98f34d8f}, {1, 0xc07b2b07}, {1, 0xdfe29668},
            {1, 0x3141c7c1}, {1, 0xb3b595f4}, {1, 0x735abf08}, {5, 0x623bfbce},
            {2, 0xd351e722}, {1, 0xf4ca48c9}, {1, 0x5b19c670}, {1, 0xa164bf0e},
            {2, 0xbbbeb305}, {2, 0xfe1c810a}
        };

        public bool TestSequenceLocks(TestContext testContext, ChainedHeader chainedBlock, Transaction tx, Transaction.LockTimeFlags flags, LockPoints uselock = null)
        {
            var context = new MempoolValidationContext(tx, new MempoolValidationState(false))
            {
                View = new MempoolCoinView(testContext.cachedCoinView, testContext.mempool, testContext.mempoolLock, null)
            };

            context.View.LoadViewAsync(tx).GetAwaiter().GetResult();

            return MempoolValidator.CheckSequenceLocks(testContext.network, chainedBlock, context, flags, uselock, false);
        }

        public class TestContext
        {
            public List<Blockinfo> blockinfo;
            public Network network;
            public Script scriptPubKey;
            public BlockTemplate newBlock;
            public Transaction tx, tx2;
            public Script script;
            public uint256 hash;
            public TestMemPoolEntryHelper entry;
            public ConcurrentChain chain;
            public ConsensusLoop consensus;
            public DateTimeProvider date;
            public TxMempool mempool;
            public MempoolSchedulerLock mempoolLock;
            public List<Transaction> txFirst;
            public Money BLOCKSUBSIDY = 50 * Money.COIN;
            public Money LOWFEE = Money.CENT;
            public Money HIGHFEE = Money.COIN;
            public Money HIGHERFEE = 4 * Money.COIN;
            public int baseheight;
            public CachedCoinView cachedCoinView;
            public ISmartContractResultRefundProcessor refundProcessor;
            public ContractStateRepositoryRoot stateRoot;
            public ISmartContractResultTransferProcessor transferProcessor;
            public SmartContractValidator validator;
            public IKeyEncodingStrategy keyEncodingStrategy;
            public ReflectionSmartContractExecutorFactory executorFactory;
            public DBreezeContractReceiptStorage receiptStorage;

            private bool useCheckpoints = true;
            public Key privateKey;
            private InternalTransactionExecutorFactory internalTxExecutorFactory;
            private ReflectionVirtualMachine vm;
            private ICallDataSerializer serializer;

            public TestContext()
            {
            }

            public async Task InitializeAsync([CallerMemberName] string callingMethod = "")
            {
                this.blockinfo = new List<Blockinfo>();
                var lst = blockinfoarr.Cast<long>().ToList();
                for (int i = 0; i < lst.Count; i += 2)
                    this.blockinfo.Add(new Blockinfo { extranonce = (int)lst[i], nonce = (uint)lst[i + 1] });

                // Note that by default, these tests run with size accounting enabled.
                this.network = new SmartContractsRegTest();
                this.privateKey = new Key();
                this.scriptPubKey = PayToPubkeyHashTemplate.Instance.GenerateScriptPubKey(this.privateKey.PubKey);
                this.newBlock = new BlockTemplate(this.network);

                this.entry = new TestMemPoolEntryHelper();
                this.chain = new ConcurrentChain(this.network);
                this.network.Consensus.Options = new ConsensusOptions();
                IDateTimeProvider dateTimeProvider = DateTimeProvider.Default;

                this.cachedCoinView = new CachedCoinView(new InMemoryCoinView(this.chain.Tip.HashBlock), dateTimeProvider, new LoggerFactory());

                var loggerFactory = new ExtendedLoggerFactory();
                loggerFactory.AddConsoleWithFilters();

                var nodeSettings = NodeSettings.Default();
                var consensusSettings = new ConsensusSettings(nodeSettings);
                consensusSettings.UseCheckpoints = this.useCheckpoints;

                this.keyEncodingStrategy = BasicKeyEncodingStrategy.Default;

                var folder = TestBase.AssureEmptyDir(Path.Combine(AppContext.BaseDirectory, "TestData", callingMethod));

                var engine = new DBreezeEngine(folder);
                var byteStore = new DBreezeByteStore(engine, "ContractState1");
                byteStore.Empty();
                ISource<byte[], byte[]> stateDB = new NoDeleteSource<byte[], byte[]>(byteStore);

                this.stateRoot = new ContractStateRepositoryRoot(stateDB);
                this.validator = new SmartContractValidator(new List<ISmartContractValidator>
                {
                    new SmartContractFormatValidator(ReferencedAssemblyResolver.AllowedAssemblies),
                    new SmartContractDeterminismValidator()
                });

                this.receiptStorage = new DBreezeContractReceiptStorage(new DataFolder(folder));

                this.refundProcessor = new SmartContractResultRefundProcessor(loggerFactory);
                this.transferProcessor = new SmartContractResultTransferProcessor(loggerFactory, this.network);
<<<<<<< HEAD
                
=======

>>>>>>> 67180ab3
                this.serializer = CallDataSerializer.Default;
                this.internalTxExecutorFactory = new InternalTransactionExecutorFactory(this.keyEncodingStrategy, loggerFactory, this.network);

                this.vm = new ReflectionVirtualMachine(this.validator, this.internalTxExecutorFactory, loggerFactory, this.network);
                this.executorFactory = new ReflectionSmartContractExecutorFactory(loggerFactory, this.serializer, this.refundProcessor, this.transferProcessor, this.vm);

                var networkPeerFactory = new NetworkPeerFactory(this.network, dateTimeProvider, loggerFactory, new PayloadProvider(), new SelfEndpointTracker());

                var peerAddressManager = new PeerAddressManager(DateTimeProvider.Default, nodeSettings.DataFolder, loggerFactory, new SelfEndpointTracker());
                var peerDiscovery = new PeerDiscovery(new AsyncLoopFactory(loggerFactory), loggerFactory, this.network, networkPeerFactory, new NodeLifetime(), nodeSettings, peerAddressManager);
                var connectionSettings = new ConnectionManagerSettings(nodeSettings);
                var connectionManager = new ConnectionManager(dateTimeProvider, loggerFactory, this.network, networkPeerFactory, nodeSettings, new NodeLifetime(), new NetworkPeerConnectionParameters(), peerAddressManager, new IPeerConnector[] { }, peerDiscovery, connectionSettings, new SmartContractVersionProvider());

                var blockPuller = new LookaheadBlockPuller(this.chain, connectionManager, new LoggerFactory());
                var peerBanning = new PeerBanning(connectionManager, loggerFactory, dateTimeProvider, peerAddressManager);
                var nodeDeployments = new NodeDeployments(this.network, this.chain);

                var smartContractRuleRegistration = new SmartContractRuleRegistration();
                ConsensusRules consensusRules = new SmartContractConsensusRules(this.chain, new Checkpoints(), consensusSettings, dateTimeProvider, this.executorFactory, loggerFactory, this.network, nodeDeployments, this.stateRoot, blockPuller, this.cachedCoinView, this.receiptStorage).Register(smartContractRuleRegistration);

                this.consensus = new ConsensusLoop(new AsyncLoopFactory(loggerFactory), new NodeLifetime(), this.chain, this.cachedCoinView, blockPuller, new NodeDeployments(this.network, this.chain), loggerFactory, new ChainState(new InvalidBlockHashStore(dateTimeProvider)), connectionManager, dateTimeProvider, new Signals.Signals(), consensusSettings, nodeSettings, peerBanning, consensusRules);
                await this.consensus.StartAsync();

                this.entry.Fee(11);
                this.entry.Height(11);
                var date1 = new MemoryPoolTests.DateTimeProviderSet();
                date1.time = dateTimeProvider.GetTime();
                date1.timeutc = dateTimeProvider.GetUtcNow();
                this.date = date1;
                this.mempool = new TxMempool(dateTimeProvider, new BlockPolicyEstimator(new MempoolSettings(nodeSettings), new LoggerFactory(), nodeSettings), new LoggerFactory(), nodeSettings); ;
                this.mempoolLock = new MempoolSchedulerLock();

                // Simple block creation, nothing special yet:
                this.newBlock = AssemblerForTest(this).Build(this.chain.Tip, this.scriptPubKey);
                this.chain.SetTip(this.newBlock.Block.Header);
                await this.consensus.ValidateAndExecuteBlockAsync(new PowRuleContext(new ValidationContext { Block = this.newBlock.Block }, this.network.Consensus, this.consensus.Tip, dateTimeProvider.GetTimeOffset()) { MinedBlock = true });

                // We can't make transactions until we have inputs
                // Therefore, load 100 blocks :)
                this.baseheight = 0;
                List<NBitcoin.Block> blocks = new List<NBitcoin.Block>();
                this.txFirst = new List<Transaction>();
                for (int i = 0; i < this.blockinfo.Count; ++i)
                {
                    var block = NBitcoin.Block.Load(this.newBlock.Block.ToBytes(this.network.Consensus.ConsensusFactory), this.network);
                    ((SmartContractBlockHeader)block.Header).HashStateRoot = ((SmartContractBlockHeader)this.newBlock.Block.Header).HashStateRoot;
                    block.Header.HashPrevBlock = this.chain.Tip.HashBlock;
                    block.Header.Version = 1;
                    block.Header.Time = Utils.DateTimeToUnixTime(this.chain.Tip.GetMedianTimePast()) + 1;

                    Transaction txCoinbase = this.network.CreateTransaction(block.Transactions[0].ToBytes(this.network.Consensus.ConsensusFactory));
                    txCoinbase.Inputs.Clear();
                    txCoinbase.Version = 1;
                    txCoinbase.AddInput(new TxIn(new Script(new[] { Op.GetPushOp(this.blockinfo[i].extranonce), Op.GetPushOp(this.chain.Height) })));
                    txCoinbase.AddOutput(new TxOut(Money.Zero, new Script()));
                    block.Transactions[0] = txCoinbase;

                    if (this.txFirst.Count == 0)
                        this.baseheight = this.chain.Height;

                    if (this.txFirst.Count < 4)
                        this.txFirst.Add(block.Transactions[0]);

                    block.UpdateMerkleRoot();

                    block.Header.Nonce = this.blockinfo[i].nonce;

                    this.chain.SetTip(block.Header);
                    await this.consensus.ValidateAndExecuteBlockAsync(new PowRuleContext(new ValidationContext { Block = block }, this.network.Consensus, this.consensus.Tip, dateTimeProvider.GetTimeOffset()) { MinedBlock = true });
                    blocks.Add(block);
                }

                // Just to make sure we can still make simple blocks
                this.newBlock = AssemblerForTest(this).Build(this.chain.Tip, this.scriptPubKey);
                Assert.NotNull(this.newBlock);
            }
        }

        /// <summary>
        /// Tests creation of a simple token contract
        /// </summary>
        [Fact]
        public async Task SmartContracts_CreateTokenContract_Async()
        {
            TestContext context = new TestContext();
            await context.InitializeAsync();

            ulong gasPrice = 1;
            Gas gasLimit = (Gas)1000000;
            var gasBudget = gasPrice * gasLimit;

            SmartContractCompilationResult compilationResult = SmartContractCompiler.CompileFile("SmartContracts/Token.cs");
            Assert.True(compilationResult.Success);

            var smartContractCarrier = SmartContractCarrier.CreateContract(1, compilationResult.Compilation, gasPrice, gasLimit);
            Transaction tx = this.AddTransactionToMempool(context, smartContractCarrier, context.txFirst[0].GetHash(), 0, gasBudget);
            BlockTemplate pblocktemplate = await this.BuildBlockAsync(context);
            uint160 newContractAddress = tx.GetNewContractAddress();
            byte[] ownerFromStorage = context.stateRoot.GetStorageValue(newContractAddress, Encoding.UTF8.GetBytes("Owner"));
            byte[] ownerToBytes = context.privateKey.PubKey.GetAddress(context.network).Hash.ToBytes();
            Assert.Equal(ownerFromStorage, ownerToBytes);
            Assert.NotNull(context.stateRoot.GetCode(newContractAddress));
            Assert.True(pblocktemplate.Block.Transactions[0].Outputs[1].Value > 0); // gas refund
        }

        /// <summary>
        /// Try and spend outputs we don't own
        /// </summary>
        [Fact]
        public async Task SmartContracts_TrySpendingFundsThatArentOurs_Async()
        {
            TestContext context = new TestContext();
            await context.InitializeAsync();

            ulong gasPrice = 1;
            Gas gasLimit = (Gas)1000000;
            var gasBudget = gasPrice * gasLimit;

            SmartContractCompilationResult compilationResult = SmartContractCompiler.CompileFile("SmartContracts/TransferTest.cs");
            Assert.True(compilationResult.Success);

            SmartContractCarrier contractTransaction = SmartContractCarrier.CreateContract(1, compilationResult.Compilation, gasPrice, gasLimit);
            Transaction tx = this.AddTransactionToMempool(context, contractTransaction, context.txFirst[0].GetHash(), 0, gasBudget);
            BlockTemplate pblocktemplate = await this.BuildBlockAsync(context);
            uint160 newContractAddress = tx.GetNewContractAddress();
            Assert.NotNull(context.stateRoot.GetCode(newContractAddress));
            Assert.True(pblocktemplate.Block.Transactions[0].Outputs[1].Value > 0); // gas refund

            context.mempool.Clear();

            ulong fundsToSend = 5000000000L - gasBudget;

            SmartContractCarrier transferTransaction = SmartContractCarrier.CallContract(1, newContractAddress, "Test", gasPrice, gasLimit);
            BlockTemplate pblocktemplate2 = await this.AddTransactionToMemPoolAndBuildBlockAsync(context, transferTransaction, context.txFirst[1].GetHash(), fundsToSend, gasBudget);
            Assert.Equal(3, pblocktemplate2.Block.Transactions.Count);

            context.mempool.Clear();

            var maliciousPerson = new Key();
            var entryFee = 10000;
            TestMemPoolEntryHelper entry = new TestMemPoolEntryHelper();
            var maliciousTxBuilder = new TransactionBuilder(context.network);
            var maliciousAmount = 500000000; // 5 BTC
            var maliciousPaymentScript = PayToPubkeyHashTemplate.Instance.GenerateScriptPubKey(maliciousPerson.PubKey);

            maliciousTxBuilder.AddCoins(pblocktemplate2.Block.Transactions[2]);
            maliciousTxBuilder.Send(maliciousPaymentScript, maliciousAmount);
            maliciousTxBuilder.SetChange(context.privateKey);
            maliciousTxBuilder.SendFees(entryFee);
            var maliciousTx = maliciousTxBuilder.BuildTransaction(false);

            // Signing example
            //tx.Sign(new Key[] { context.privateKey }, funds);

            context.mempool.AddUnchecked(
                maliciousTx.GetHash(),
                entry.Fee(entryFee)
                    .Time(context.date.GetTime())
                    .SpendsCoinbase(true)
                    .FromTx(maliciousTx));

            await Assert.ThrowsAsync<ConsensusErrorException>(async () =>
            {
                await this.BuildBlockAsync(context);
            });
        }

        /// <summary>
        /// Test that contracts correctly send funds to one person
        /// </summary>
        [Fact]
        public async Task SmartContracts_TransferFundsToSingleRecipient_Async()
        {
            var context = new TestContext();
            await context.InitializeAsync();

            ulong gasPrice = 1;
            Gas gasLimit = (Gas)1000000;
            var gasBudget = gasPrice * gasLimit;

            SmartContractCompilationResult compilationResult = SmartContractCompiler.CompileFile("SmartContracts/TransferTest.cs");
            Assert.True(compilationResult.Success);

            SmartContractCarrier contractTransaction = SmartContractCarrier.CreateContract(1, compilationResult.Compilation, gasPrice, gasLimit);
            Transaction tx = this.AddTransactionToMempool(context, contractTransaction, context.txFirst[0].GetHash(), 0, gasBudget);
            BlockTemplate pblocktemplate = await this.BuildBlockAsync(context);
            uint160 newContractAddress = tx.GetNewContractAddress();
            Assert.NotNull(context.stateRoot.GetCode(newContractAddress));
            Assert.True(pblocktemplate.Block.Transactions[0].Outputs[1].Value > 0); // gas refund

            context.mempool.Clear();

            ulong fundsToSend = 5000000000L - gasBudget;

            SmartContractCarrier transferTransaction = SmartContractCarrier.CallContract(1, newContractAddress, "Test", gasPrice, gasLimit);
            BlockTemplate pblocktemplate2 = await this.AddTransactionToMemPoolAndBuildBlockAsync(context, transferTransaction, context.txFirst[1].GetHash(), fundsToSend, gasBudget);
            Assert.Equal(3, pblocktemplate2.Block.Transactions.Count);
            Assert.True(pblocktemplate2.Block.Transactions[0].Outputs[1].Value > 0); // gas refund
            Assert.Single(pblocktemplate2.Block.Transactions[2].Inputs); // There is 1 input to the condensing transaction: the previous callcontract transaction
            uint256 hashOfContractCallTx = pblocktemplate2.Block.Transactions[1].GetHash();
            Assert.Equal(hashOfContractCallTx, pblocktemplate2.Block.Transactions[2].Inputs[0].PrevOut.Hash);
            Assert.Equal(fundsToSend - 100, (ulong)pblocktemplate2.Block.Transactions[2].Outputs[0].Value); // First txout should be the change to the contract, with a value of the input - 100
            Assert.Equal(100, pblocktemplate2.Block.Transactions[2].Outputs[1].Value); // Second txout should be the transfer to a new person, with a value of 100

            context.mempool.Clear();

            SmartContractCarrier transferTransaction2 = SmartContractCarrier.CallContract(1, newContractAddress, "Test", gasPrice, gasLimit);
            BlockTemplate pblocktemplate3 = await this.AddTransactionToMemPoolAndBuildBlockAsync(context, transferTransaction2, context.txFirst[2].GetHash(), fundsToSend, gasBudget);
            Assert.Equal(3, pblocktemplate3.Block.Transactions.Count); // 1 coinbase, 1 contract call, 1 condensingtx with send
            Assert.True(pblocktemplate3.Block.Transactions[0].Outputs[1].Value > 0); // gas refund
            Assert.Equal(2, pblocktemplate3.Block.Transactions[2].Inputs.Count); // There are 2 inputs to the condensing transaction: the previous callcontract transaction and the unspent from above
            uint256 hashOfPrevCondensingTx = pblocktemplate2.Block.Transactions[2].GetHash();
            uint256 hashOfContractCallTx3 = pblocktemplate3.Block.Transactions[1].GetHash();
            Assert.Equal(hashOfPrevCondensingTx, pblocktemplate3.Block.Transactions[2].Inputs[1].PrevOut.Hash);
            Assert.Equal(hashOfContractCallTx3, pblocktemplate3.Block.Transactions[2].Inputs[0].PrevOut.Hash);
            Assert.Equal(fundsToSend * 2 - 200, (ulong)pblocktemplate3.Block.Transactions[2].Outputs[0].Value); // First txout should be the change to the contract, with a value of the value given twice, - 200 (100 for each transfer)
            Assert.Equal(100, pblocktemplate3.Block.Transactions[2].Outputs[1].Value); // Second txout should be the transfer to a new person, with a value of 100
        }

        /// <summary>
        /// Send funds with create
        /// </summary>
        [Fact]
        public async Task SmartContracts_CreateWithFunds_Success_Async()
        {
            TestContext context = new TestContext();
            await context.InitializeAsync();

            ulong gasPrice = 1;
            Gas gasLimit = (Gas)1000000;
            var gasBudget = gasPrice * gasLimit;

            SmartContractCompilationResult compilationResult = SmartContractCompiler.CompileFile("SmartContracts/StorageDemo.cs");
            Assert.True(compilationResult.Success);

            var contractCarrier = SmartContractCarrier.CreateContract(1, compilationResult.Compilation, gasPrice, gasLimit);
            Transaction tx = this.AddTransactionToMempool(context, contractCarrier, context.txFirst[0].GetHash(), 100_000_000, gasBudget);
            BlockTemplate pblocktemplate = await this.BuildBlockAsync(context);
            uint160 newContractAddress = tx.GetNewContractAddress();
            Assert.NotNull(context.stateRoot.GetCode(newContractAddress));
            Assert.True(pblocktemplate.Block.Transactions[0].Outputs[1].Value > 0); // gas refund
            var unspent = context.stateRoot.GetUnspent(newContractAddress);
            context.mempool.Clear();
        }

        /// <summary>
        /// Test that contract correctly send funds to 2 people inside one contract call
        /// </summary>
        [Fact]
        public async Task SmartContracts_TransferFundsToMultipleRecipients_Async()
        {
            TestContext context = new TestContext();
            await context.InitializeAsync();

            ulong gasPrice = 1;
            Gas gasLimit = (Gas)1000000;
            var gasBudget = gasPrice * gasLimit;

            SmartContractCompilationResult compilationResult = SmartContractCompiler.CompileFile("SmartContracts/TransferTest.cs");
            Assert.True(compilationResult.Success);

            var contractCarrier = SmartContractCarrier.CreateContract(1, compilationResult.Compilation, gasPrice, gasLimit);
            Transaction tx = this.AddTransactionToMempool(context, contractCarrier, context.txFirst[0].GetHash(), 0, gasBudget);
            BlockTemplate pblocktemplate = await this.BuildBlockAsync(context);
            uint160 newContractAddress = tx.GetNewContractAddress();
            Assert.NotNull(context.stateRoot.GetCode(newContractAddress));
            Assert.True(pblocktemplate.Block.Transactions[0].Outputs[1].Value > 0); // gas refund

            context.mempool.Clear();

            ulong fundsToSend = 5000000000L - gasBudget;

            var transferTransaction = SmartContractCarrier.CallContract(1, newContractAddress, "Test2", gasPrice, gasLimit);
            BlockTemplate pblocktemplate2 = await this.AddTransactionToMemPoolAndBuildBlockAsync(context, transferTransaction, context.txFirst[1].GetHash(), fundsToSend, gasBudget);
            Assert.Equal(3, pblocktemplate2.Block.Transactions.Count);
            Assert.True(pblocktemplate2.Block.Transactions[0].Outputs[1].Value > 0); // gas refund
            Assert.Single(pblocktemplate2.Block.Transactions[2].Inputs); // There is 1 input to the condensing transaction: the previous callcontract transaction
            var hashOfContractCallTx = pblocktemplate2.Block.Transactions[1].GetHash();
            Assert.Equal(hashOfContractCallTx, pblocktemplate2.Block.Transactions[2].Inputs[0].PrevOut.Hash);
            Assert.Equal(fundsToSend - 200, (ulong)pblocktemplate2.Block.Transactions[2].Outputs[0].Value); // First txout should be the change to the contract, with a value of the input - 200
            Assert.Equal(100, pblocktemplate2.Block.Transactions[2].Outputs[1].Value); // Second txout should be the transfer to a new person, with a value of 100
            Assert.Equal(100, pblocktemplate2.Block.Transactions[2].Outputs[2].Value); // Third txout should be the transfer to a new person, with a value of 100

            context.mempool.Clear();

            transferTransaction = SmartContractCarrier.CallContract(1, newContractAddress, "Test2", gasPrice, gasLimit);
            BlockTemplate pblocktemplate3 = await this.AddTransactionToMemPoolAndBuildBlockAsync(context, transferTransaction, context.txFirst[2].GetHash(), fundsToSend, gasBudget);
            Assert.Equal(3, pblocktemplate3.Block.Transactions.Count); // 1 coinbase, 1 contract call, 1 condensingtx with send
            Assert.True(pblocktemplate3.Block.Transactions[0].Outputs[1].Value > 0); // gas refund
            Assert.Equal(2, pblocktemplate3.Block.Transactions[2].Inputs.Count); // There are 2 inputs to the condensing transaction: the previous callcontract transaction and the unspent from above
            var hashOfPrevCondensingTx = pblocktemplate2.Block.Transactions[2].GetHash();
            var hashOfContractCallTx3 = pblocktemplate3.Block.Transactions[1].GetHash();
            Assert.Equal(hashOfPrevCondensingTx, pblocktemplate3.Block.Transactions[2].Inputs[1].PrevOut.Hash);
            Assert.Equal(hashOfContractCallTx3, pblocktemplate3.Block.Transactions[2].Inputs[0].PrevOut.Hash);
            Assert.Equal(fundsToSend * 2 - 400, (ulong)pblocktemplate3.Block.Transactions[2].Outputs[0].Value); // First txout should be the change to the contract, with a value of the value given twice, - 400 (100 for each transfer)
            Assert.Equal(100, pblocktemplate3.Block.Transactions[2].Outputs[1].Value); // Second txout should be the transfer to a new person, with a value of 100
            Assert.Equal(100, pblocktemplate3.Block.Transactions[2].Outputs[2].Value); // Third txout should be the transfer to a new person, with a value of 100
        }

        /// <summary>
        /// Tests that contracts manage their UTXOs correctly when not sending funds or receiving funds.
        /// </summary>
        [Fact]
        public async Task SmartContracts_SendValue_NoTransfers_Async()
        {
            var context = new TestContext();
            await context.InitializeAsync();

            ulong gasPrice = 1;
            Gas gasLimit = (Gas)1000000;
            var gasBudget = gasPrice * gasLimit;

            SmartContractCompilationResult compilationResult = SmartContractCompiler.CompileFile("SmartContracts/TransferTest.cs");
            Assert.True(compilationResult.Success);

            SmartContractCarrier contractTransaction = SmartContractCarrier.CreateContract(1, compilationResult.Compilation, gasPrice, gasLimit);
            Transaction tx = this.AddTransactionToMempool(context, contractTransaction, context.txFirst[0].GetHash(), 0, gasBudget);
            BlockTemplate pblocktemplate = await this.BuildBlockAsync(context);
            uint160 newContractAddress = tx.GetNewContractAddress();
            Assert.NotNull(context.stateRoot.GetCode(newContractAddress));
            Assert.True(pblocktemplate.Block.Transactions[0].Outputs[1].Value > 0); // gas refund

            context.mempool.Clear();

            var transferTransaction = SmartContractCarrier.CallContract(1, newContractAddress, "DoNothing", gasPrice, gasLimit);
            BlockTemplate pblocktemplate3 = await this.AddTransactionToMemPoolAndBuildBlockAsync(context, transferTransaction, context.txFirst[2].GetHash(), 100_000, gasBudget);
            Assert.Equal(2, pblocktemplate3.Block.Transactions.Count); // In this case we are sending 0, and doing no transfers, so we don't need a condensing transaction
        }

        /// <summary>
        /// Tests that contracts manage their UTXOs correctly when not sending funds or receiving funds.
        /// </summary>
        [Fact]
        public async Task SmartContracts_NoTransfers_Async()
        {
            var context = new TestContext();
            await context.InitializeAsync();

            ulong gasPrice = 1;
            Gas gasLimit = (Gas)1000000;
            var gasBudget = gasPrice * gasLimit;

            SmartContractCompilationResult compilationResult = SmartContractCompiler.CompileFile("SmartContracts/TransferTest.cs");
            Assert.True(compilationResult.Success);

            SmartContractCarrier contractTransaction = SmartContractCarrier.CreateContract(1, compilationResult.Compilation, gasPrice, gasLimit);
            Transaction tx = this.AddTransactionToMempool(context, contractTransaction, context.txFirst[0].GetHash(), 0, gasBudget);
            BlockTemplate pblocktemplate = await this.BuildBlockAsync(context);
            uint160 newContractAddress = tx.GetNewContractAddress();
            Assert.NotNull(context.stateRoot.GetCode(newContractAddress));
            Assert.True(pblocktemplate.Block.Transactions[0].Outputs[1].Value > 0); // gas refund

            context.mempool.Clear();

            ulong fundsToSend = 5000000000L - gasBudget;
            SmartContractCarrier transferTransaction = SmartContractCarrier.CallContract(1, newContractAddress, "Test2", gasPrice, gasLimit);
            BlockTemplate pblocktemplate2 = await this.AddTransactionToMemPoolAndBuildBlockAsync(context, transferTransaction, context.txFirst[1].GetHash(), fundsToSend, gasBudget);
            Assert.Equal(3, pblocktemplate2.Block.Transactions.Count);
            Assert.True(pblocktemplate2.Block.Transactions[0].Outputs[1].Value > 0); // gas refund
            Assert.Single(pblocktemplate2.Block.Transactions[2].Inputs); // There is 1 input to the condensing transaction: the previous callcontract transaction
            var hashOfContractCallTx = pblocktemplate2.Block.Transactions[1].GetHash();
            Assert.Equal(hashOfContractCallTx, pblocktemplate2.Block.Transactions[2].Inputs[0].PrevOut.Hash);
            Assert.Equal(fundsToSend - 200, (ulong)pblocktemplate2.Block.Transactions[2].Outputs[0].Value); // First txout should be the change to the contract, with a value of the input - 200
            Assert.Equal(100, pblocktemplate2.Block.Transactions[2].Outputs[1].Value); // Second txout should be the transfer to a new person, with a value of 100
            Assert.Equal(100, pblocktemplate2.Block.Transactions[2].Outputs[2].Value); // Third txout should be the transfer to a new person, with a value of 100

            context.mempool.Clear();

            transferTransaction = SmartContractCarrier.CallContract(1, newContractAddress, "DoNothing", gasPrice, gasLimit);
            BlockTemplate pblocktemplate3 = await this.AddTransactionToMemPoolAndBuildBlockAsync(context, transferTransaction, context.txFirst[2].GetHash(), 0, gasBudget);
            Assert.Equal(2, pblocktemplate3.Block.Transactions.Count); // In this case we are sending 0, and doing no transfers, so we don't need a condensing transaction
        }

        /// <summary>
        /// Should deploy 2 contracts, and then send funds from one to the other and end up with correct balances for all.
        /// </summary>
        [Fact]
        public async Task SmartContracts_TransferToP2PKH_Async()
        {
            TestContext context = new TestContext();
            await context.InitializeAsync();

            ulong gasPrice = 1;
            // This uses a lot of gas
            Gas gasLimit = (Gas)1000000;
            var gasBudget = gasPrice * gasLimit;

            SmartContractCompilationResult compilationResult = SmartContractCompiler.CompileFile("SmartContracts/TransferTest.cs");
            Assert.True(compilationResult.Success);

            SmartContractCarrier contractTransaction = SmartContractCarrier.CreateContract(1, compilationResult.Compilation, gasPrice, gasLimit);
            Transaction tx = this.AddTransactionToMempool(context, contractTransaction, context.txFirst[0].GetHash(), 0, gasBudget);
            BlockTemplate pblocktemplate = await this.BuildBlockAsync(context);
            uint160 newContractAddress = tx.GetNewContractAddress();
            Assert.NotNull(context.stateRoot.GetCode(newContractAddress));

            context.mempool.Clear();

            ulong fundsToSend = 1000;

            SmartContractCarrier transferTransaction = SmartContractCarrier.CallContract(1, newContractAddress, "P2KTest", gasPrice, gasLimit);
            pblocktemplate = await this.AddTransactionToMemPoolAndBuildBlockAsync(context, transferTransaction, context.txFirst[1].GetHash(), fundsToSend, gasBudget);
            Assert.Equal(3, pblocktemplate.Block.Transactions.Count);
            Assert.Single(pblocktemplate.Block.Transactions[2].Inputs);
            Assert.Equal(pblocktemplate.Block.Transactions[1].GetHash(), pblocktemplate.Block.Transactions[2].Inputs[0].PrevOut.Hash); // Input should be from the call that was just made.
            Assert.Equal(900, pblocktemplate.Block.Transactions[2].Outputs[0].Value); // First txout should be the change back to the contract, with a value of 900
            Assert.Equal(100, pblocktemplate.Block.Transactions[2].Outputs[1].Value); // First txout should be the transfer to the second contract, with a value of 100
        }

        /// <summary>
        /// Should deploy 2 contracts, and then send funds from one to the other and end up with correct balances for all.
        /// </summary>
        [Fact]
        public async Task SmartContracts_TransferBetweenContracts_Async()
        {
            TestContext context = new TestContext();
            await context.InitializeAsync();

            ulong gasPrice = 1;
            // This uses a lot of gas
            Gas gasLimit = (Gas)1000000;
            var gasBudget = gasPrice * gasLimit;

            SmartContractCompilationResult compilationResult = SmartContractCompiler.CompileFile("SmartContracts/InterContract1.cs");
            Assert.True(compilationResult.Success);

            SmartContractCarrier contractTransaction = SmartContractCarrier.CreateContract(1, compilationResult.Compilation, gasPrice, gasLimit);
            Transaction tx = this.AddTransactionToMempool(context, contractTransaction, context.txFirst[0].GetHash(), 0, gasBudget);
            BlockTemplate pblocktemplate = await this.BuildBlockAsync(context);
            uint160 newContractAddress = tx.GetNewContractAddress();
            Assert.NotNull(context.stateRoot.GetCode(newContractAddress));

            context.mempool.Clear();

            compilationResult = SmartContractCompiler.CompileFile("SmartContracts/InterContract2.cs");
            Assert.True(compilationResult.Success);

            SmartContractCarrier contractTransaction2 = SmartContractCarrier.CreateContract(1, compilationResult.Compilation, gasPrice, gasLimit);
            tx = this.AddTransactionToMempool(context, contractTransaction2, context.txFirst[1].GetHash(), 0, gasBudget);
            pblocktemplate = await this.BuildBlockAsync(context);
            uint160 newContractAddress2 = tx.GetNewContractAddress();
            Assert.NotNull(context.stateRoot.GetCode(newContractAddress2));

            context.mempool.Clear();

            ulong fundsToSend = 1000;
            string[] testMethodParameters = new string[]
            {
                string.Format("{0}#{1}", (int)SmartContractCarrierDataType.String, newContractAddress.ToAddress(context.network)),
            };

            SmartContractCarrier transferTransaction = SmartContractCarrier.CallContract(1, newContractAddress2, "ContractTransfer", gasPrice, gasLimit, testMethodParameters);
            pblocktemplate = await this.AddTransactionToMemPoolAndBuildBlockAsync(context, transferTransaction, context.txFirst[2].GetHash(), fundsToSend, gasBudget);
            Assert.Equal(Encoding.UTF8.GetBytes("testString"), context.stateRoot.GetStorageValue(newContractAddress, Encoding.UTF8.GetBytes("test")));
            Assert.Equal(3, pblocktemplate.Block.Transactions.Count);
            Assert.Single(pblocktemplate.Block.Transactions[2].Inputs);
            Assert.Equal(pblocktemplate.Block.Transactions[1].GetHash(), pblocktemplate.Block.Transactions[2].Inputs[0].PrevOut.Hash); // Input should be from the call that was just made.
            Assert.Equal(900, pblocktemplate.Block.Transactions[2].Outputs[0].Value); // First txout should be the change back to the contract, with a value of 900
            Assert.Equal(100, pblocktemplate.Block.Transactions[2].Outputs[1].Value); // First txout should be the transfer to the second contract, with a value of 100

            context.mempool.Clear();

            SmartContractCarrier transferTransaction2 = SmartContractCarrier.CallContract(1, newContractAddress2, "ContractTransfer", gasPrice, gasLimit, testMethodParameters);
            pblocktemplate = await this.AddTransactionToMemPoolAndBuildBlockAsync(context, transferTransaction2, context.txFirst[3].GetHash(), 0, gasBudget);
            Assert.Equal(3, pblocktemplate.Block.Transactions.Count);
            Assert.Equal(2, pblocktemplate.Block.Transactions[2].Inputs.Count);
            Assert.Equal(800, pblocktemplate.Block.Transactions[2].Outputs[0].Value);
            Assert.Equal(200, pblocktemplate.Block.Transactions[2].Outputs[1].Value);
        }

        /// <summary>
        /// Should deploy 2 contracts, invoke a method on one, get the value from it, and persist it
        /// </summary>
        [Fact]
        public async Task SmartContracts_InvokeContract_Async()
        {
            TestContext context = new TestContext();
            await context.InitializeAsync();

            ulong gasPrice = 1;
            // This uses a lot of gas
            Gas gasLimit = (Gas)1000000;
            var gasBudget = gasPrice * gasLimit;

            SmartContractCarrier contractTransaction = SmartContractCarrier.CreateContract(1, SmartContractCompiler.CompileFile("SmartContracts/CountContract.cs").Compilation, gasPrice, gasLimit);
            Transaction tx = this.AddTransactionToMempool(context, contractTransaction, context.txFirst[0].GetHash(), 0, gasBudget);
            BlockTemplate pblocktemplate = await this.BuildBlockAsync(context);
            uint160 newContractAddress = tx.GetNewContractAddress();
            Assert.NotNull(context.stateRoot.GetCode(newContractAddress));

            context.mempool.Clear();

            SmartContractCarrier contractTransaction2 = SmartContractCarrier.CreateContract(1, SmartContractCompiler.CompileFile("SmartContracts/CallContract.cs").Compilation, gasPrice, gasLimit);
            tx = this.AddTransactionToMempool(context, contractTransaction2, context.txFirst[1].GetHash(), 0, gasBudget);
            pblocktemplate = await this.BuildBlockAsync(context);
            uint160 newContractAddress2 = tx.GetNewContractAddress();
            Assert.NotNull(context.stateRoot.GetCode(newContractAddress2));

            context.mempool.Clear();

            ulong fundsToSend = 1000;
            string[] testMethodParameters = new string[]
            {
                string.Format("{0}#{1}", (int)SmartContractCarrierDataType.String, newContractAddress.ToAddress(context.network)),
            };

            SmartContractCarrier transferTransaction = SmartContractCarrier.CallContract(1, newContractAddress2, "Tester", gasPrice, gasLimit, testMethodParameters);
            pblocktemplate = await this.AddTransactionToMemPoolAndBuildBlockAsync(context, transferTransaction, context.txFirst[2].GetHash(), fundsToSend, gasBudget);
            byte[] stateSaveValue = context.stateRoot.GetStorageValue(newContractAddress, Encoding.UTF8.GetBytes("SaveWorked"));
            Assert.NotNull(stateSaveValue);
            Assert.Single(stateSaveValue);
            Assert.True(Convert.ToBoolean(stateSaveValue[0]));
        }

        [Fact]
        public async Task SmartContracts_TransferBetweenContracts_WithException_Async()
        {
            TestContext context = new TestContext();
            await context.InitializeAsync();

            ulong gasPrice = 1;
            // This uses a lot of gas
            Gas gasLimit = (Gas)1000000;
            var gasBudget = gasPrice * gasLimit;

            SmartContractCompilationResult compilationResult = SmartContractCompiler.CompileFile("SmartContracts/InterContract1.cs");
            Assert.True(compilationResult.Success);

            SmartContractCarrier contractTransaction = SmartContractCarrier.CreateContract(1, compilationResult.Compilation, gasPrice, gasLimit);

            Transaction tx = AddTransactionToMempool(context, contractTransaction, context.txFirst[0].GetHash(), 0, gasBudget);
            BlockTemplate pblocktemplate = await BuildBlockAsync(context);
            uint160 newContractAddress = NewContractAddressExtension.GetContractAddressFromTransactionHash(tx.GetHash());

            Assert.NotNull(context.stateRoot.GetCode(newContractAddress));

            context.mempool.Clear();

            compilationResult = SmartContractCompiler.CompileFile("SmartContracts/InterContract2.cs");
            Assert.True(compilationResult.Success);

            SmartContractCarrier contractTransaction2 = SmartContractCarrier.CreateContract(1, compilationResult.Compilation, gasPrice, gasLimit);

            tx = AddTransactionToMempool(context, contractTransaction2, context.txFirst[1].GetHash(), 0, gasBudget);
            pblocktemplate = await BuildBlockAsync(context);
            uint160 newContractAddress2 = NewContractAddressExtension.GetContractAddressFromTransactionHash(tx.GetHash());

            Assert.NotNull(context.stateRoot.GetCode(newContractAddress2));

            context.mempool.Clear();

            ulong fundsToSend = 1000;
            string[] testMethodParameters = new string[]
            {
                string.Format("{0}#{1}", (int)SmartContractCarrierDataType.String, newContractAddress.ToString()),
            };
            SmartContractCarrier transferTransaction = SmartContractCarrier.CallContract(1, newContractAddress2, "ContractTransferWithFail", gasPrice, gasLimit, testMethodParameters);
            pblocktemplate = await this.AddTransactionToMemPoolAndBuildBlockAsync(context, transferTransaction, context.txFirst[2].GetHash(), fundsToSend, gasBudget);
            Assert.Equal(3, pblocktemplate.Block.Transactions.Count);
            Assert.Single(pblocktemplate.Block.Transactions[2].Inputs);
            Assert.Equal(pblocktemplate.Block.Transactions[1].GetHash(), pblocktemplate.Block.Transactions[2].Inputs[0].PrevOut.Hash); // Input should be from the call that was just made.
            Assert.Equal(1000, pblocktemplate.Block.Transactions[2].Outputs[0].Value); // Only txOut should be to contract
        }

        /// <summary>
        /// Can execute a smart contract transaction referencing a P2PKH that's in the same block, above it.
        /// </summary>
        /// <returns></returns>
        [Fact]
        public async Task SmartContract_ReferencingInputInSameBlock()
        {
            TestContext context = new TestContext();
            await context.InitializeAsync();

            // Create the transaction to be used as the input and add to mempool
            var preTransaction = context.network.Consensus.ConsensusFactory.CreateTransaction();
            var txIn = new TxIn(new OutPoint(context.txFirst[0].GetHash(), 0))
            {
                ScriptSig = context.privateKey.ScriptPubKey
            };
            preTransaction.AddInput(txIn);
            preTransaction.AddOutput(new TxOut(new Money(49, MoneyUnit.BTC), PayToPubkeyHashTemplate.Instance.GenerateScriptPubKey(context.privateKey.PubKey)));
            preTransaction.Sign(context.network, context.privateKey, false);

            var entry = new TestMemPoolEntryHelper();
            context.mempool.AddUnchecked(preTransaction.GetHash(), entry.Fee(30000).Time(context.date.GetTime()).SpendsCoinbase(true).FromTx(preTransaction));

            // Add the smart contract transaction to the mempool and mine as normal.
            ulong gasPrice = 1;
            Gas gasLimit = (Gas)1000000;
            var gasBudget = gasPrice * gasLimit;
            SmartContractCompilationResult compilationResult = SmartContractCompiler.CompileFile("SmartContracts/InterContract1.cs");
            Assert.True(compilationResult.Success);
            SmartContractCarrier contractTransaction = SmartContractCarrier.CreateContract(1, compilationResult.Compilation, gasPrice, gasLimit);
            Transaction tx = this.AddTransactionToMempool(context, contractTransaction, preTransaction.GetHash(), 0, gasBudget, false);
            BlockTemplate pblocktemplate = await this.BuildBlockAsync(context);

            // Check all went well. i.e. contract is deployed.
            uint160 newContractAddress = NewContractAddressExtension.GetContractAddressFromTransactionHash(tx.GetHash());
            Assert.NotNull(context.stateRoot.GetCode(newContractAddress));
        }

        private async Task<BlockTemplate> AddTransactionToMemPoolAndBuildBlockAsync(TestContext context, SmartContractCarrier smartContractCarrier, uint256 prevOutHash, ulong value, ulong gasBudget)
        {
            this.AddTransactionToMempool(context, smartContractCarrier, prevOutHash, value, gasBudget);
            return await this.BuildBlockAsync(context);
        }

        private Transaction AddTransactionToMempool(TestContext context, SmartContractCarrier smartContractCarrier, uint256 prevOutHash, ulong value, ulong gasBudget, bool spendsCoinbase = true)
        {
            var entryFee = gasBudget;
            TestMemPoolEntryHelper entry = new TestMemPoolEntryHelper();
            Transaction tx = new Transaction();
            var txIn = new TxIn(new OutPoint(prevOutHash, 0))
            {
                ScriptSig = context.privateKey.ScriptPubKey
            };
            tx.AddInput(txIn);
            tx.AddOutput(new TxOut(new Money(value), new Script(smartContractCarrier.Serialize())));
            tx.Sign(context.network, context.privateKey, false);
            context.mempool.AddUnchecked(tx.GetHash(), entry.Fee(entryFee).Time(context.date.GetTime()).SpendsCoinbase(spendsCoinbase).FromTx(tx));
            return tx;
        }

        private async Task<BlockTemplate> BuildBlockAsync(TestContext context)
        {
            BlockTemplate pblocktemplate = AssemblerForTest(context).Build(context.chain.Tip, context.scriptPubKey);
            context.chain.SetTip(pblocktemplate.Block.Header);
            await context.consensus.ValidateAndExecuteBlockAsync(new PowRuleContext(new ValidationContext { Block = pblocktemplate.Block }, context.network.Consensus, context.consensus.Tip, context.date.GetTimeOffset()) { MinedBlock = true });
            return pblocktemplate;
        }
    }

    public sealed class MockServiceProvider : IServiceProvider
    {
        private readonly Dictionary<Type, object> registered;

        public MockServiceProvider(
            ICoinView coinView,
            ISmartContractExecutorFactory executorFactory,
            ContractStateRepositoryRoot stateRoot,
            ILoggerFactory loggerFactory,
            ISmartContractReceiptStorage receiptStorage)
        {
            this.registered = new Dictionary<Type, object>
            {
                { typeof(ICoinView), coinView },
                { typeof(ISmartContractExecutorFactory), executorFactory },
                { typeof(ContractStateRepositoryRoot), stateRoot },
                { typeof(ILoggerFactory), loggerFactory },
                { typeof(ISmartContractReceiptStorage), receiptStorage }
            };
        }

        public object GetService(Type serviceType)
        {
            return this.registered[serviceType];
        }
    }
}<|MERGE_RESOLUTION|>--- conflicted
+++ resolved
@@ -204,11 +204,7 @@
 
                 this.refundProcessor = new SmartContractResultRefundProcessor(loggerFactory);
                 this.transferProcessor = new SmartContractResultTransferProcessor(loggerFactory, this.network);
-<<<<<<< HEAD
-                
-=======
-
->>>>>>> 67180ab3
+
                 this.serializer = CallDataSerializer.Default;
                 this.internalTxExecutorFactory = new InternalTransactionExecutorFactory(this.keyEncodingStrategy, loggerFactory, this.network);
 
