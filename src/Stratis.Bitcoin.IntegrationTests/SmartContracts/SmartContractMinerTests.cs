﻿using System;
using System.Collections.Generic;
using System.IO;
using System.Linq;
using System.Runtime.CompilerServices;
using System.Text;
using System.Threading.Tasks;
using DBreeze;
using Microsoft.Extensions.Logging;
using NBitcoin;
using Stratis.Bitcoin.Base;
using Stratis.Bitcoin.Base.Deployments;
using Stratis.Bitcoin.BlockPulling;
using Stratis.Bitcoin.Configuration;
using Stratis.Bitcoin.Configuration.Logging;
using Stratis.Bitcoin.Configuration.Settings;
using Stratis.Bitcoin.Connection;
using Stratis.Bitcoin.Consensus;
using Stratis.Bitcoin.Consensus.Rules;
using Stratis.Bitcoin.Features.Consensus;
using Stratis.Bitcoin.Features.Consensus.CoinViews;
using Stratis.Bitcoin.Features.MemoryPool;
using Stratis.Bitcoin.Features.MemoryPool.Fee;
using Stratis.Bitcoin.Features.Miner;
using Stratis.Bitcoin.Features.SmartContracts;
using Stratis.Bitcoin.Features.SmartContracts.Consensus;
using Stratis.Bitcoin.Features.SmartContracts.Networks;
using Stratis.Bitcoin.IntegrationTests.Mempool;
using Stratis.Bitcoin.Mining;
using Stratis.Bitcoin.P2P;
using Stratis.Bitcoin.P2P.Peer;
using Stratis.Bitcoin.P2P.Protocol.Payloads;
using Stratis.Bitcoin.Tests.Common;
using Stratis.Bitcoin.Utilities;
using Stratis.Patricia;
using Stratis.SmartContracts;
using Stratis.SmartContracts.Core;
using Stratis.SmartContracts.Core.State;
using Stratis.SmartContracts.Core.Validation;
using Stratis.SmartContracts.Executor.Reflection;
using Stratis.SmartContracts.Executor.Reflection.Compilation;
using Stratis.SmartContracts.Executor.Reflection.Loader;
using Xunit;
using Key = NBitcoin.Key;


namespace Stratis.Bitcoin.IntegrationTests.SmartContracts
{
    /// <summary>
    /// This is taken from 'MinerTests.cs' and adjusted to use a different block validator.
    /// </summary>
    public sealed class SmartContractMinerTests
    {
        private static FeeRate blockMinFeeRate = new FeeRate(PowMining.DefaultBlockMinTxFee);

        public static BlockDefinition AssemblerForTest(TestContext testContext)
        {
            return new SmartContractBlockDefinition(
                testContext.cachedCoinView,
                testContext.consensus,
                testContext.date,
                testContext.executorFactory,
                new LoggerFactory(),
                testContext.mempool,
                testContext.mempoolLock,
                new MinerSettings(testContext.nodeSettings),
                testContext.network,
                testContext.stateRoot);
        }

        public class Blockinfo
        {
            public int extranonce;
            public uint nonce;
        }

        public static long[,] blockinfoarr =
        {
            {4, 0xa4a3e223}, {2, 0x15c32f9e}, {1, 0x0375b547}, {1, 0x7004a8a5},
            {2, 0xce440296}, {2, 0x52cfe198}, {1, 0x77a72cd0}, {2, 0xbb5d6f84},
            {2, 0x83f30c2c}, {1, 0x48a73d5b}, {1, 0xef7dcd01}, {2, 0x6809c6c4},
            {2, 0x0883ab3c}, {1, 0x087bbbe2}, {2, 0x2104a814}, {2, 0xdffb6daa},
            {1, 0xee8a0a08}, {2, 0xba4237c1}, {1, 0xa70349dc}, {1, 0x344722bb},
            {3, 0xd6294733}, {2, 0xec9f5c94}, {2, 0xca2fbc28}, {1, 0x6ba4f406},
            {2, 0x015d4532}, {1, 0x6e119b7c}, {2, 0x43e8f314}, {2, 0x27962f38},
            {2, 0xb571b51b}, {2, 0xb36bee23}, {2, 0xd17924a8}, {2, 0x6bc212d9},
            {1, 0x630d4948}, {2, 0x9a4c4ebb}, {2, 0x554be537}, {1, 0xd63ddfc7},
            {2, 0xa10acc11}, {1, 0x759a8363}, {2, 0xfb73090d}, {1, 0xe82c6a34},
            {1, 0xe33e92d7}, {3, 0x658ef5cb}, {2, 0xba32ff22}, {5, 0x0227a10c},
            {1, 0xa9a70155}, {5, 0xd096d809}, {1, 0x37176174}, {1, 0x830b8d0f},
            {1, 0xc6e3910e}, {2, 0x823f3ca8}, {1, 0x99850849}, {1, 0x7521fb81},
            {1, 0xaacaabab}, {1, 0xd645a2eb}, {5, 0x7aea1781}, {5, 0x9d6e4b78},
            {1, 0x4ce90fd8}, {1, 0xabdc832d}, {6, 0x4a34f32a}, {2, 0xf2524c1c},
            {2, 0x1bbeb08a}, {1, 0xad47f480}, {1, 0x9f026aeb}, {1, 0x15a95049},
            {2, 0xd1cb95b2}, {2, 0xf84bbda5}, {1, 0x0fa62cd1}, {1, 0xe05f9169},
            {1, 0x78d194a9}, {5, 0x3e38147b}, {5, 0x737ba0d4}, {1, 0x63378e10},
            {1, 0x6d5f91cf}, {2, 0x88612eb8}, {2, 0xe9639484}, {1, 0xb7fabc9d},
            {2, 0x19b01592}, {1, 0x5a90dd31}, {2, 0x5bd7e028}, {2, 0x94d00323},
            {1, 0xa9b9c01a}, {1, 0x3a40de61}, {1, 0x56e7eec7}, {5, 0x859f7ef6},
            {1, 0xfd8e5630}, {1, 0x2b0c9f7f}, {1, 0xba700e26}, {1, 0x7170a408},
            {1, 0x70de86a8}, {1, 0x74d64cd5}, {1, 0x49e738a1}, {2, 0x6910b602},
            {0, 0x643c565f}, {1, 0x54264b3f}, {2, 0x97ea6396}, {2, 0x55174459},
            {2, 0x03e8779a}, {1, 0x98f34d8f}, {1, 0xc07b2b07}, {1, 0xdfe29668},
            {1, 0x3141c7c1}, {1, 0xb3b595f4}, {1, 0x735abf08}, {5, 0x623bfbce},
            {2, 0xd351e722}, {1, 0xf4ca48c9}, {1, 0x5b19c670}, {1, 0xa164bf0e},
            {2, 0xbbbeb305}, {2, 0xfe1c810a}
        };

        public bool TestSequenceLocks(TestContext testContext, ChainedHeader chainedBlock, Transaction tx, Transaction.LockTimeFlags flags, LockPoints uselock = null)
        {
            var context = new MempoolValidationContext(tx, new MempoolValidationState(false))
            {
                View = new MempoolCoinView(testContext.cachedCoinView, testContext.mempool, testContext.mempoolLock, null)
            };

            context.View.LoadViewAsync(tx).GetAwaiter().GetResult();

            return MempoolValidator.CheckSequenceLocks(testContext.network, chainedBlock, context, flags, uselock, false);
        }

        public class TestContext
        {
            public List<Blockinfo> blockinfo;
            public Network network;
            public NodeSettings nodeSettings;
            public Script scriptPubKey;
            public BlockTemplate newBlock;
            public Transaction tx, tx2;
            public Script script;
            public uint256 hash;
            public TestMemPoolEntryHelper entry;
            public ConcurrentChain chain;
            public ConsensusLoop consensus;
            public DateTimeProvider date;
            public TxMempool mempool;
            public MempoolSchedulerLock mempoolLock;
            public List<Transaction> txFirst;
            public Money BLOCKSUBSIDY = 50 * Money.COIN;
            public Money LOWFEE = Money.CENT;
            public Money HIGHFEE = Money.COIN;
            public Money HIGHERFEE = 4 * Money.COIN;
            public int baseheight;
            public CachedCoinView cachedCoinView;
            public ISmartContractResultRefundProcessor refundProcessor;
            public ContractStateRepositoryRoot stateRoot;
            public ISmartContractResultTransferProcessor transferProcessor;
            public SmartContractValidator validator;
            public IKeyEncodingStrategy keyEncodingStrategy;
            public ReflectionSmartContractExecutorFactory executorFactory;

            private bool useCheckpoints = true;
            public Key privateKey;
            private InternalTransactionExecutorFactory internalTxExecutorFactory;
            private ReflectionVirtualMachine vm;
            private ICallDataSerializer serializer;
            private ContractAssemblyLoader assemblyLoader;
            public AddressGenerator AddressGenerator { get; set; }

            public TestContext()
            {
            }

            public async Task InitializeAsync([CallerMemberName] string callingMethod = "")
            {
                this.blockinfo = new List<Blockinfo>();
                var lst = blockinfoarr.Cast<long>().ToList();
                for (int i = 0; i < lst.Count; i += 2)
                    this.blockinfo.Add(new Blockinfo { extranonce = (int)lst[i], nonce = (uint)lst[i + 1] });

                // Note that by default, these tests run with size accounting enabled.
                this.network = new SmartContractsRegTest();
                this.privateKey = new Key();
                this.scriptPubKey = PayToPubkeyHashTemplate.Instance.GenerateScriptPubKey(this.privateKey.PubKey);
                this.newBlock = new BlockTemplate(this.network);

                this.entry = new TestMemPoolEntryHelper();
                this.chain = new ConcurrentChain(this.network);
                this.network.Consensus.Options = new ConsensusOptions();
                this.network.Consensus.Rules = new SmartContractPowRuleRegistration().GetRules();

                IDateTimeProvider dateTimeProvider = DateTimeProvider.Default;

                this.cachedCoinView = new CachedCoinView(new InMemoryCoinView(this.chain.Tip.HashBlock), dateTimeProvider, new LoggerFactory());

                var loggerFactory = new ExtendedLoggerFactory();
                loggerFactory.AddConsoleWithFilters();

                this.nodeSettings = NodeSettings.Default();
                var consensusSettings = new ConsensusSettings(this.nodeSettings);
                consensusSettings.UseCheckpoints = this.useCheckpoints;

                this.keyEncodingStrategy = BasicKeyEncodingStrategy.Default;

                var folder = TestBase.AssureEmptyDir(Path.Combine(AppContext.BaseDirectory, "TestData", callingMethod));

                var engine = new DBreezeEngine(folder);
                var byteStore = new DBreezeByteStore(engine, "ContractState1");
                byteStore.Empty();
                ISource<byte[], byte[]> stateDB = new NoDeleteSource<byte[], byte[]>(byteStore);

                this.stateRoot = new ContractStateRepositoryRoot(stateDB);
                this.validator = new SmartContractValidator();

                this.refundProcessor = new SmartContractResultRefundProcessor(loggerFactory);
                this.transferProcessor = new SmartContractResultTransferProcessor(loggerFactory, this.network);

                this.serializer = CallDataSerializer.Default;
                this.internalTxExecutorFactory = new InternalTransactionExecutorFactory(this.keyEncodingStrategy, loggerFactory, this.network);
                this.AddressGenerator = new AddressGenerator();
                this.assemblyLoader = new ContractAssemblyLoader();
                this.vm = new ReflectionVirtualMachine(this.validator, this.internalTxExecutorFactory, loggerFactory, this.network, this.AddressGenerator, this.assemblyLoader);
                this.executorFactory = new ReflectionSmartContractExecutorFactory(loggerFactory, this.serializer, this.refundProcessor, this.transferProcessor, this.vm);

                var networkPeerFactory = new NetworkPeerFactory(this.network, dateTimeProvider, loggerFactory, new PayloadProvider(), new SelfEndpointTracker());
                var peerAddressManager = new PeerAddressManager(DateTimeProvider.Default, nodeSettings.DataFolder, loggerFactory, new SelfEndpointTracker());
                var peerDiscovery = new PeerDiscovery(new AsyncLoopFactory(loggerFactory), loggerFactory, this.network, networkPeerFactory, new NodeLifetime(), nodeSettings, peerAddressManager);
                var connectionSettings = new ConnectionManagerSettings(nodeSettings);
                var selfEndpointTracker = new SelfEndpointTracker();
                var connectionManager = new ConnectionManager(dateTimeProvider, loggerFactory, this.network, networkPeerFactory, nodeSettings, new NodeLifetime(), new NetworkPeerConnectionParameters(), peerAddressManager, new IPeerConnector[] { }, peerDiscovery, selfEndpointTracker, connectionSettings, new SmartContractVersionProvider());
                var blockPuller = new LookaheadBlockPuller(this.chain, connectionManager, new LoggerFactory());
                var peerBanning = new PeerBanning(connectionManager, loggerFactory, dateTimeProvider, peerAddressManager);
                var nodeDeployments = new NodeDeployments(this.network, this.chain);

                var smartContractRuleRegistration = new SmartContractPowRuleRegistration();
<<<<<<< HEAD
                ConsensusRules consensusRules = new SmartContractPowConsensusRuleEngine(this.chain, new Checkpoints(), consensusSettings, dateTimeProvider, this.executorFactory, loggerFactory, this.network, nodeDeployments, this.stateRoot, blockPuller, new ReceiptRepository(), this.cachedCoinView).Register();
=======
                ConsensusRules consensusRules = new SmartContractPowConsensusRuleEngine(this.chain, new Checkpoints(), consensusSettings, dateTimeProvider, this.executorFactory, loggerFactory, this.network, nodeDeployments, this.stateRoot, blockPuller, this.cachedCoinView).Register();
>>>>>>> a270dd69

                this.consensus = new ConsensusLoop(new AsyncLoopFactory(loggerFactory), new NodeLifetime(), this.chain, this.cachedCoinView, blockPuller, new NodeDeployments(this.network, this.chain), loggerFactory, new ChainState(new InvalidBlockHashStore(dateTimeProvider)), connectionManager, dateTimeProvider, new Signals.Signals(), consensusSettings, this.nodeSettings, peerBanning, consensusRules);
                await this.consensus.StartAsync();

                this.entry.Fee(11);
                this.entry.Height(11);
                var date1 = new MemoryPoolTests.DateTimeProviderSet();
                date1.time = dateTimeProvider.GetTime();
                date1.timeutc = dateTimeProvider.GetUtcNow();
                this.date = date1;
                this.mempool = new TxMempool(dateTimeProvider, new BlockPolicyEstimator(new MempoolSettings(this.nodeSettings), new LoggerFactory(), this.nodeSettings), new LoggerFactory(), this.nodeSettings); ;
                this.mempoolLock = new MempoolSchedulerLock();

                // Simple block creation, nothing special yet:
                this.newBlock = AssemblerForTest(this).Build(this.chain.Tip, this.scriptPubKey);
                this.chain.SetTip(this.newBlock.Block.Header);
                await this.consensus.ValidateAndExecuteBlockAsync(new PowRuleContext(new ValidationContext { Block = this.newBlock.Block }, this.network.Consensus, this.consensus.Tip, dateTimeProvider.GetTimeOffset()) { MinedBlock = true });

                // We can't make transactions until we have inputs
                // Therefore, load 100 blocks :)
                this.baseheight = 0;
                List<NBitcoin.Block> blocks = new List<NBitcoin.Block>();
                this.txFirst = new List<Transaction>();
                for (int i = 0; i < this.blockinfo.Count; ++i)
                {
                    var block = NBitcoin.Block.Load(this.newBlock.Block.ToBytes(this.network.Consensus.ConsensusFactory), this.network);
                    ((SmartContractBlockHeader)block.Header).HashStateRoot = ((SmartContractBlockHeader)this.newBlock.Block.Header).HashStateRoot;
                    block.Header.HashPrevBlock = this.chain.Tip.HashBlock;
                    block.Header.Version = 1;
                    block.Header.Time = Utils.DateTimeToUnixTime(this.chain.Tip.GetMedianTimePast()) + 1;

                    Transaction txCoinbase = this.network.CreateTransaction(block.Transactions[0].ToBytes(this.network.Consensus.ConsensusFactory));
                    txCoinbase.Inputs.Clear();
                    txCoinbase.Version = 1;
                    txCoinbase.AddInput(new TxIn(new Script(new[] { Op.GetPushOp(this.blockinfo[i].extranonce), Op.GetPushOp(this.chain.Height) })));
                    txCoinbase.AddOutput(new TxOut(Money.Zero, new Script()));
                    block.Transactions[0] = txCoinbase;

                    if (this.txFirst.Count == 0)
                        this.baseheight = this.chain.Height;

                    if (this.txFirst.Count < 4)
                        this.txFirst.Add(block.Transactions[0]);

                    block.UpdateMerkleRoot();

                    block.Header.Nonce = this.blockinfo[i].nonce;

                    this.chain.SetTip(block.Header);
                    await this.consensus.ValidateAndExecuteBlockAsync(new PowRuleContext(new ValidationContext { Block = block }, this.network.Consensus, this.consensus.Tip, dateTimeProvider.GetTimeOffset()) { MinedBlock = true });
                    blocks.Add(block);
                }

                // Just to make sure we can still make simple blocks
                this.newBlock = AssemblerForTest(this).Build(this.chain.Tip, this.scriptPubKey);
                Assert.NotNull(this.newBlock);
            }
        }

        /// <summary>
        /// Tests creation of a simple token contract
        /// </summary>
        [Fact]
        public async Task SmartContracts_CreateTokenContract_Async()
        {
            TestContext context = new TestContext();
            await context.InitializeAsync();

            ulong gasPrice = 1;
            Gas gasLimit = (Gas)1000000;
            var gasBudget = gasPrice * gasLimit;

            SmartContractCompilationResult compilationResult = SmartContractCompiler.CompileFile("SmartContracts/Token.cs");
            Assert.True(compilationResult.Success);

            var smartContractCarrier = SmartContractCarrier.CreateContract(1, compilationResult.Compilation, gasPrice, gasLimit);
            Transaction tx = this.AddTransactionToMempool(context, smartContractCarrier, context.txFirst[0].GetHash(), 0, gasBudget);
            BlockTemplate pblocktemplate = await this.BuildBlockAsync(context);
            uint160 newContractAddress = context.AddressGenerator.GenerateAddress(tx.GetHash(), 0);
            byte[] ownerFromStorage = context.stateRoot.GetStorageValue(newContractAddress, Encoding.UTF8.GetBytes("Owner"));
            byte[] ownerToBytes = context.privateKey.PubKey.GetAddress(context.network).Hash.ToBytes();
            Assert.Equal(ownerFromStorage, ownerToBytes);
            Assert.NotNull(context.stateRoot.GetCode(newContractAddress));
            Assert.True(pblocktemplate.Block.Transactions[0].Outputs[1].Value > 0); // gas refund
        }

        /// <summary>
        /// Try and spend outputs we don't own
        /// </summary>
        [Fact]
        public async Task SmartContracts_TrySpendingFundsThatArentOurs_Async()
        {
            TestContext context = new TestContext();
            await context.InitializeAsync();

            ulong gasPrice = 1;
            Gas gasLimit = (Gas)1000000;
            var gasBudget = gasPrice * gasLimit;

            SmartContractCompilationResult compilationResult = SmartContractCompiler.CompileFile("SmartContracts/TransferTest.cs");
            Assert.True(compilationResult.Success);

            SmartContractCarrier contractTransaction = SmartContractCarrier.CreateContract(1, compilationResult.Compilation, gasPrice, gasLimit);
            Transaction tx = this.AddTransactionToMempool(context, contractTransaction, context.txFirst[0].GetHash(), 0, gasBudget);
            BlockTemplate pblocktemplate = await this.BuildBlockAsync(context);
            uint160 newContractAddress = context.AddressGenerator.GenerateAddress(tx.GetHash(), 0);
            Assert.NotNull(context.stateRoot.GetCode(newContractAddress));
            Assert.True(pblocktemplate.Block.Transactions[0].Outputs[1].Value > 0); // gas refund

            context.mempool.Clear();

            ulong fundsToSend = 5000000000L - gasBudget;

            SmartContractCarrier transferTransaction = SmartContractCarrier.CallContract(1, newContractAddress, "Test", gasPrice, gasLimit);
            BlockTemplate pblocktemplate2 = await this.AddTransactionToMemPoolAndBuildBlockAsync(context, transferTransaction, context.txFirst[1].GetHash(), fundsToSend, gasBudget);
            Assert.Equal(3, pblocktemplate2.Block.Transactions.Count);

            context.mempool.Clear();

            var maliciousPerson = new Key();
            var entryFee = 10000;
            TestMemPoolEntryHelper entry = new TestMemPoolEntryHelper();
            var maliciousTxBuilder = new TransactionBuilder(context.network);
            var maliciousAmount = 500000000; // 5 BTC
            var maliciousPaymentScript = PayToPubkeyHashTemplate.Instance.GenerateScriptPubKey(maliciousPerson.PubKey);

            maliciousTxBuilder.AddCoins(pblocktemplate2.Block.Transactions[2]);
            maliciousTxBuilder.Send(maliciousPaymentScript, maliciousAmount);
            maliciousTxBuilder.SetChange(context.privateKey);
            maliciousTxBuilder.SendFees(entryFee);
            var maliciousTx = maliciousTxBuilder.BuildTransaction(false);

            // Signing example
            //tx.Sign(new Key[] { context.privateKey }, funds);

            context.mempool.AddUnchecked(
                maliciousTx.GetHash(),
                entry.Fee(entryFee)
                    .Time(context.date.GetTime())
                    .SpendsCoinbase(true)
                    .FromTx(maliciousTx));

            await Assert.ThrowsAsync<ConsensusErrorException>(async () =>
            {
                await this.BuildBlockAsync(context);
            });
        }

        /// <summary>
        /// Test that contracts correctly send funds to one person
        /// </summary>
        [Fact]
        public async Task SmartContracts_TransferFundsToSingleRecipient_Async()
        {
            var context = new TestContext();
            await context.InitializeAsync();

            ulong gasPrice = 1;
            Gas gasLimit = (Gas)1000000;
            var gasBudget = gasPrice * gasLimit;

            SmartContractCompilationResult compilationResult = SmartContractCompiler.CompileFile("SmartContracts/TransferTest.cs");
            Assert.True(compilationResult.Success);

            SmartContractCarrier contractTransaction = SmartContractCarrier.CreateContract(1, compilationResult.Compilation, gasPrice, gasLimit);
            Transaction tx = this.AddTransactionToMempool(context, contractTransaction, context.txFirst[0].GetHash(), 0, gasBudget);
            BlockTemplate pblocktemplate = await this.BuildBlockAsync(context);
            uint160 newContractAddress = context.AddressGenerator.GenerateAddress(tx.GetHash(), 0);
            Assert.NotNull(context.stateRoot.GetCode(newContractAddress));
            Assert.True(pblocktemplate.Block.Transactions[0].Outputs[1].Value > 0); // gas refund

            context.mempool.Clear();

            ulong fundsToSend = 5000000000L - gasBudget;

            SmartContractCarrier transferTransaction = SmartContractCarrier.CallContract(1, newContractAddress, "Test", gasPrice, gasLimit);
            BlockTemplate pblocktemplate2 = await this.AddTransactionToMemPoolAndBuildBlockAsync(context, transferTransaction, context.txFirst[1].GetHash(), fundsToSend, gasBudget);
            Assert.Equal(3, pblocktemplate2.Block.Transactions.Count);
            Assert.True(pblocktemplate2.Block.Transactions[0].Outputs[1].Value > 0); // gas refund
            Assert.Single(pblocktemplate2.Block.Transactions[2].Inputs); // There is 1 input to the condensing transaction: the previous callcontract transaction
            uint256 hashOfContractCallTx = pblocktemplate2.Block.Transactions[1].GetHash();
            Assert.Equal(hashOfContractCallTx, pblocktemplate2.Block.Transactions[2].Inputs[0].PrevOut.Hash);
            Assert.Equal(fundsToSend - 100, (ulong)pblocktemplate2.Block.Transactions[2].Outputs[0].Value); // First txout should be the change to the contract, with a value of the input - 100
            Assert.Equal(100, pblocktemplate2.Block.Transactions[2].Outputs[1].Value); // Second txout should be the transfer to a new person, with a value of 100

            context.mempool.Clear();

            SmartContractCarrier transferTransaction2 = SmartContractCarrier.CallContract(1, newContractAddress, "Test", gasPrice, gasLimit);
            BlockTemplate pblocktemplate3 = await this.AddTransactionToMemPoolAndBuildBlockAsync(context, transferTransaction2, context.txFirst[2].GetHash(), fundsToSend, gasBudget);
            Assert.Equal(3, pblocktemplate3.Block.Transactions.Count); // 1 coinbase, 1 contract call, 1 condensingtx with send
            Assert.True(pblocktemplate3.Block.Transactions[0].Outputs[1].Value > 0); // gas refund
            Assert.Equal(2, pblocktemplate3.Block.Transactions[2].Inputs.Count); // There are 2 inputs to the condensing transaction: the previous callcontract transaction and the unspent from above
            uint256 hashOfPrevCondensingTx = pblocktemplate2.Block.Transactions[2].GetHash();
            uint256 hashOfContractCallTx3 = pblocktemplate3.Block.Transactions[1].GetHash();
            Assert.Equal(hashOfPrevCondensingTx, pblocktemplate3.Block.Transactions[2].Inputs[1].PrevOut.Hash);
            Assert.Equal(hashOfContractCallTx3, pblocktemplate3.Block.Transactions[2].Inputs[0].PrevOut.Hash);
            Assert.Equal(fundsToSend * 2 - 200, (ulong)pblocktemplate3.Block.Transactions[2].Outputs[0].Value); // First txout should be the change to the contract, with a value of the value given twice, - 200 (100 for each transfer)
            Assert.Equal(100, pblocktemplate3.Block.Transactions[2].Outputs[1].Value); // Second txout should be the transfer to a new person, with a value of 100
        }

        /// <summary>
        /// Send funds with create
        /// </summary>
        [Fact]
        public async Task SmartContracts_CreateWithFunds_Success_Async()
        {
            TestContext context = new TestContext();
            await context.InitializeAsync();

            ulong gasPrice = 1;
            Gas gasLimit = (Gas)1000000;
            var gasBudget = gasPrice * gasLimit;

            SmartContractCompilationResult compilationResult = SmartContractCompiler.CompileFile("SmartContracts/StorageDemo.cs");
            Assert.True(compilationResult.Success);

            var contractCarrier = SmartContractCarrier.CreateContract(1, compilationResult.Compilation, gasPrice, gasLimit);
            Transaction tx = this.AddTransactionToMempool(context, contractCarrier, context.txFirst[0].GetHash(), 100_000_000, gasBudget);
            BlockTemplate pblocktemplate = await this.BuildBlockAsync(context);
            uint160 newContractAddress = context.AddressGenerator.GenerateAddress(tx.GetHash(), 0);
            Assert.NotNull(context.stateRoot.GetCode(newContractAddress));
            Assert.True(pblocktemplate.Block.Transactions[0].Outputs[1].Value > 0); // gas refund
            var unspent = context.stateRoot.GetUnspent(newContractAddress);
            context.mempool.Clear();
        }

        /// <summary>
        /// Test that contract correctly send funds to 2 people inside one contract call
        /// </summary>
        [Fact]
        public async Task SmartContracts_TransferFundsToMultipleRecipients_Async()
        {
            TestContext context = new TestContext();
            await context.InitializeAsync();

            ulong gasPrice = 1;
            Gas gasLimit = (Gas)1000000;
            var gasBudget = gasPrice * gasLimit;

            SmartContractCompilationResult compilationResult = SmartContractCompiler.CompileFile("SmartContracts/TransferTest.cs");
            Assert.True(compilationResult.Success);

            var contractCarrier = SmartContractCarrier.CreateContract(1, compilationResult.Compilation, gasPrice, gasLimit);
            Transaction tx = this.AddTransactionToMempool(context, contractCarrier, context.txFirst[0].GetHash(), 0, gasBudget);
            BlockTemplate pblocktemplate = await this.BuildBlockAsync(context);
            uint160 newContractAddress = context.AddressGenerator.GenerateAddress(tx.GetHash(), 0);
            Assert.NotNull(context.stateRoot.GetCode(newContractAddress));
            Assert.True(pblocktemplate.Block.Transactions[0].Outputs[1].Value > 0); // gas refund

            context.mempool.Clear();

            ulong fundsToSend = 5000000000L - gasBudget;

            var transferTransaction = SmartContractCarrier.CallContract(1, newContractAddress, "Test2", gasPrice, gasLimit);
            BlockTemplate pblocktemplate2 = await this.AddTransactionToMemPoolAndBuildBlockAsync(context, transferTransaction, context.txFirst[1].GetHash(), fundsToSend, gasBudget);
            Assert.Equal(3, pblocktemplate2.Block.Transactions.Count);
            Assert.True(pblocktemplate2.Block.Transactions[0].Outputs[1].Value > 0); // gas refund
            Assert.Single(pblocktemplate2.Block.Transactions[2].Inputs); // There is 1 input to the condensing transaction: the previous callcontract transaction
            var hashOfContractCallTx = pblocktemplate2.Block.Transactions[1].GetHash();
            Assert.Equal(hashOfContractCallTx, pblocktemplate2.Block.Transactions[2].Inputs[0].PrevOut.Hash);
            Assert.Equal(fundsToSend - 200, (ulong)pblocktemplate2.Block.Transactions[2].Outputs[0].Value); // First txout should be the change to the contract, with a value of the input - 200
            Assert.Equal(100, pblocktemplate2.Block.Transactions[2].Outputs[1].Value); // Second txout should be the transfer to a new person, with a value of 100
            Assert.Equal(100, pblocktemplate2.Block.Transactions[2].Outputs[2].Value); // Third txout should be the transfer to a new person, with a value of 100

            context.mempool.Clear();

            transferTransaction = SmartContractCarrier.CallContract(1, newContractAddress, "Test2", gasPrice, gasLimit);
            BlockTemplate pblocktemplate3 = await this.AddTransactionToMemPoolAndBuildBlockAsync(context, transferTransaction, context.txFirst[2].GetHash(), fundsToSend, gasBudget);
            Assert.Equal(3, pblocktemplate3.Block.Transactions.Count); // 1 coinbase, 1 contract call, 1 condensingtx with send
            Assert.True(pblocktemplate3.Block.Transactions[0].Outputs[1].Value > 0); // gas refund
            Assert.Equal(2, pblocktemplate3.Block.Transactions[2].Inputs.Count); // There are 2 inputs to the condensing transaction: the previous callcontract transaction and the unspent from above
            var hashOfPrevCondensingTx = pblocktemplate2.Block.Transactions[2].GetHash();
            var hashOfContractCallTx3 = pblocktemplate3.Block.Transactions[1].GetHash();
            Assert.Equal(hashOfPrevCondensingTx, pblocktemplate3.Block.Transactions[2].Inputs[1].PrevOut.Hash);
            Assert.Equal(hashOfContractCallTx3, pblocktemplate3.Block.Transactions[2].Inputs[0].PrevOut.Hash);
            Assert.Equal(fundsToSend * 2 - 400, (ulong)pblocktemplate3.Block.Transactions[2].Outputs[0].Value); // First txout should be the change to the contract, with a value of the value given twice, - 400 (100 for each transfer)
            Assert.Equal(100, pblocktemplate3.Block.Transactions[2].Outputs[1].Value); // Second txout should be the transfer to a new person, with a value of 100
            Assert.Equal(100, pblocktemplate3.Block.Transactions[2].Outputs[2].Value); // Third txout should be the transfer to a new person, with a value of 100
        }

        /// <summary>
        /// Tests that contracts manage their UTXOs correctly when not sending funds or receiving funds.
        /// </summary>
        [Fact]
        public async Task SmartContracts_SendValue_NoTransfers_Async()
        {
            var context = new TestContext();
            await context.InitializeAsync();

            ulong gasPrice = 1;
            Gas gasLimit = (Gas)1000000;
            var gasBudget = gasPrice * gasLimit;

            SmartContractCompilationResult compilationResult = SmartContractCompiler.CompileFile("SmartContracts/TransferTest.cs");
            Assert.True(compilationResult.Success);

            SmartContractCarrier contractTransaction = SmartContractCarrier.CreateContract(1, compilationResult.Compilation, gasPrice, gasLimit);
            Transaction tx = this.AddTransactionToMempool(context, contractTransaction, context.txFirst[0].GetHash(), 0, gasBudget);
            BlockTemplate pblocktemplate = await this.BuildBlockAsync(context);
            uint160 newContractAddress = context.AddressGenerator.GenerateAddress(tx.GetHash(), 0);
            Assert.NotNull(context.stateRoot.GetCode(newContractAddress));
            Assert.True(pblocktemplate.Block.Transactions[0].Outputs[1].Value > 0); // gas refund

            context.mempool.Clear();

            var transferTransaction = SmartContractCarrier.CallContract(1, newContractAddress, "DoNothing", gasPrice, gasLimit);
            BlockTemplate pblocktemplate3 = await this.AddTransactionToMemPoolAndBuildBlockAsync(context, transferTransaction, context.txFirst[2].GetHash(), 100_000, gasBudget);
            Assert.Equal(2, pblocktemplate3.Block.Transactions.Count); // In this case we are sending 0, and doing no transfers, so we don't need a condensing transaction
        }

        /// <summary>
        /// Tests that contracts manage their UTXOs correctly when not sending funds or receiving funds.
        /// </summary>
        [Fact]
        public async Task SmartContracts_NoTransfers_Async()
        {
            var context = new TestContext();
            await context.InitializeAsync();

            ulong gasPrice = 1;
            Gas gasLimit = (Gas)1000000;
            var gasBudget = gasPrice * gasLimit;

            SmartContractCompilationResult compilationResult = SmartContractCompiler.CompileFile("SmartContracts/TransferTest.cs");
            Assert.True(compilationResult.Success);

            SmartContractCarrier contractTransaction = SmartContractCarrier.CreateContract(1, compilationResult.Compilation, gasPrice, gasLimit);
            Transaction tx = this.AddTransactionToMempool(context, contractTransaction, context.txFirst[0].GetHash(), 0, gasBudget);
            BlockTemplate pblocktemplate = await this.BuildBlockAsync(context);
            uint160 newContractAddress = context.AddressGenerator.GenerateAddress(tx.GetHash(), 0);
            Assert.NotNull(context.stateRoot.GetCode(newContractAddress));
            Assert.True(pblocktemplate.Block.Transactions[0].Outputs[1].Value > 0); // gas refund

            context.mempool.Clear();

            ulong fundsToSend = 5000000000L - gasBudget;
            SmartContractCarrier transferTransaction = SmartContractCarrier.CallContract(1, newContractAddress, "Test2", gasPrice, gasLimit);
            BlockTemplate pblocktemplate2 = await this.AddTransactionToMemPoolAndBuildBlockAsync(context, transferTransaction, context.txFirst[1].GetHash(), fundsToSend, gasBudget);
            Assert.Equal(3, pblocktemplate2.Block.Transactions.Count);
            Assert.True(pblocktemplate2.Block.Transactions[0].Outputs[1].Value > 0); // gas refund
            Assert.Single(pblocktemplate2.Block.Transactions[2].Inputs); // There is 1 input to the condensing transaction: the previous callcontract transaction
            var hashOfContractCallTx = pblocktemplate2.Block.Transactions[1].GetHash();
            Assert.Equal(hashOfContractCallTx, pblocktemplate2.Block.Transactions[2].Inputs[0].PrevOut.Hash);
            Assert.Equal(fundsToSend - 200, (ulong)pblocktemplate2.Block.Transactions[2].Outputs[0].Value); // First txout should be the change to the contract, with a value of the input - 200
            Assert.Equal(100, pblocktemplate2.Block.Transactions[2].Outputs[1].Value); // Second txout should be the transfer to a new person, with a value of 100
            Assert.Equal(100, pblocktemplate2.Block.Transactions[2].Outputs[2].Value); // Third txout should be the transfer to a new person, with a value of 100

            context.mempool.Clear();

            transferTransaction = SmartContractCarrier.CallContract(1, newContractAddress, "DoNothing", gasPrice, gasLimit);
            BlockTemplate pblocktemplate3 = await this.AddTransactionToMemPoolAndBuildBlockAsync(context, transferTransaction, context.txFirst[2].GetHash(), 0, gasBudget);
            Assert.Equal(2, pblocktemplate3.Block.Transactions.Count); // In this case we are sending 0, and doing no transfers, so we don't need a condensing transaction
        }

        /// <summary>
        /// Should deploy 2 contracts, and then send funds from one to the other and end up with correct balances for all.
        /// </summary>
        [Fact]
        public async Task SmartContracts_TransferToP2PKH_Async()
        {
            TestContext context = new TestContext();
            await context.InitializeAsync();

            ulong gasPrice = 1;
            // This uses a lot of gas
            Gas gasLimit = (Gas)1000000;
            var gasBudget = gasPrice * gasLimit;

            SmartContractCompilationResult compilationResult = SmartContractCompiler.CompileFile("SmartContracts/TransferTest.cs");
            Assert.True(compilationResult.Success);

            SmartContractCarrier contractTransaction = SmartContractCarrier.CreateContract(1, compilationResult.Compilation, gasPrice, gasLimit);
            Transaction tx = this.AddTransactionToMempool(context, contractTransaction, context.txFirst[0].GetHash(), 0, gasBudget);
            BlockTemplate pblocktemplate = await this.BuildBlockAsync(context);
            uint160 newContractAddress = context.AddressGenerator.GenerateAddress(tx.GetHash(), 0);
            Assert.NotNull(context.stateRoot.GetCode(newContractAddress));

            context.mempool.Clear();

            ulong fundsToSend = 1000;

            SmartContractCarrier transferTransaction = SmartContractCarrier.CallContract(1, newContractAddress, "P2KTest", gasPrice, gasLimit);
            pblocktemplate = await this.AddTransactionToMemPoolAndBuildBlockAsync(context, transferTransaction, context.txFirst[1].GetHash(), fundsToSend, gasBudget);
            Assert.Equal(3, pblocktemplate.Block.Transactions.Count);
            Assert.Single(pblocktemplate.Block.Transactions[2].Inputs);
            Assert.Equal(pblocktemplate.Block.Transactions[1].GetHash(), pblocktemplate.Block.Transactions[2].Inputs[0].PrevOut.Hash); // Input should be from the call that was just made.
            Assert.Equal(900, pblocktemplate.Block.Transactions[2].Outputs[0].Value); // First txout should be the change back to the contract, with a value of 900
            Assert.Equal(100, pblocktemplate.Block.Transactions[2].Outputs[1].Value); // First txout should be the transfer to the second contract, with a value of 100
        }

        /// <summary>
        /// Should deploy 2 contracts, and then send funds from one to the other and end up with correct balances for all.
        /// </summary>
        [Fact]
        public async Task SmartContracts_TransferBetweenContracts_Async()
        {
            TestContext context = new TestContext();
            await context.InitializeAsync();

            ulong gasPrice = 1;
            // This uses a lot of gas
            Gas gasLimit = (Gas)1000000;
            var gasBudget = gasPrice * gasLimit;

            SmartContractCompilationResult compilationResult = SmartContractCompiler.CompileFile("SmartContracts/InterContract1.cs");
            Assert.True(compilationResult.Success);

            SmartContractCarrier contractTransaction = SmartContractCarrier.CreateContract(1, compilationResult.Compilation, gasPrice, gasLimit);
            Transaction tx = this.AddTransactionToMempool(context, contractTransaction, context.txFirst[0].GetHash(), 0, gasBudget);
            BlockTemplate pblocktemplate = await this.BuildBlockAsync(context);
            uint160 newContractAddress = context.AddressGenerator.GenerateAddress(tx.GetHash(), 0);
            Assert.NotNull(context.stateRoot.GetCode(newContractAddress));

            context.mempool.Clear();

            compilationResult = SmartContractCompiler.CompileFile("SmartContracts/InterContract2.cs");
            Assert.True(compilationResult.Success);

            SmartContractCarrier contractTransaction2 = SmartContractCarrier.CreateContract(1, compilationResult.Compilation, gasPrice, gasLimit);
            tx = this.AddTransactionToMempool(context, contractTransaction2, context.txFirst[1].GetHash(), 0, gasBudget);
            pblocktemplate = await this.BuildBlockAsync(context);
            uint160 newContractAddress2 = context.AddressGenerator.GenerateAddress(tx.GetHash(), 0);
            Assert.NotNull(context.stateRoot.GetCode(newContractAddress2));

            context.mempool.Clear();

            ulong fundsToSend = 1000;
            string[] testMethodParameters = new string[]
            {
                string.Format("{0}#{1}", (int)SmartContractCarrierDataType.String, newContractAddress.ToAddress(context.network)),
            };

            SmartContractCarrier transferTransaction = SmartContractCarrier.CallContract(1, newContractAddress2, "ContractTransfer", gasPrice, gasLimit, testMethodParameters);
            pblocktemplate = await this.AddTransactionToMemPoolAndBuildBlockAsync(context, transferTransaction, context.txFirst[2].GetHash(), fundsToSend, gasBudget);
            Assert.Equal(Encoding.UTF8.GetBytes("testString"), context.stateRoot.GetStorageValue(newContractAddress, Encoding.UTF8.GetBytes("test")));
            Assert.Equal(3, pblocktemplate.Block.Transactions.Count);
            Assert.Single(pblocktemplate.Block.Transactions[2].Inputs);
            Assert.Equal(pblocktemplate.Block.Transactions[1].GetHash(), pblocktemplate.Block.Transactions[2].Inputs[0].PrevOut.Hash); // Input should be from the call that was just made.
            Assert.Equal(900, pblocktemplate.Block.Transactions[2].Outputs[0].Value); // First txout should be the change back to the contract, with a value of 900
            Assert.Equal(100, pblocktemplate.Block.Transactions[2].Outputs[1].Value); // First txout should be the transfer to the second contract, with a value of 100

            context.mempool.Clear();

            SmartContractCarrier transferTransaction2 = SmartContractCarrier.CallContract(1, newContractAddress2, "ContractTransfer", gasPrice, gasLimit, testMethodParameters);
            pblocktemplate = await this.AddTransactionToMemPoolAndBuildBlockAsync(context, transferTransaction2, context.txFirst[3].GetHash(), 0, gasBudget);
            Assert.Equal(3, pblocktemplate.Block.Transactions.Count);
            Assert.Equal(2, pblocktemplate.Block.Transactions[2].Inputs.Count);
            Assert.Equal(800, pblocktemplate.Block.Transactions[2].Outputs[0].Value);
            Assert.Equal(200, pblocktemplate.Block.Transactions[2].Outputs[1].Value);
        }

        /// <summary>
        /// Should deploy 2 contracts, invoke a method on one, get the value from it, and persist it
        /// </summary>
        [Fact]
        public async Task SmartContracts_InvokeContract_Async()
        {
            TestContext context = new TestContext();
            await context.InitializeAsync();

            ulong gasPrice = 1;
            // This uses a lot of gas
            Gas gasLimit = (Gas)1000000;
            var gasBudget = gasPrice * gasLimit;

            SmartContractCarrier contractTransaction = SmartContractCarrier.CreateContract(1, SmartContractCompiler.CompileFile("SmartContracts/CountContract.cs").Compilation, gasPrice, gasLimit);
            Transaction tx = this.AddTransactionToMempool(context, contractTransaction, context.txFirst[0].GetHash(), 0, gasBudget);
            BlockTemplate pblocktemplate = await this.BuildBlockAsync(context);
            uint160 newContractAddress = context.AddressGenerator.GenerateAddress(tx.GetHash(), 0);
            Assert.NotNull(context.stateRoot.GetCode(newContractAddress));

            context.mempool.Clear();

            SmartContractCarrier contractTransaction2 = SmartContractCarrier.CreateContract(1, SmartContractCompiler.CompileFile("SmartContracts/CallContract.cs").Compilation, gasPrice, gasLimit);
            tx = this.AddTransactionToMempool(context, contractTransaction2, context.txFirst[1].GetHash(), 0, gasBudget);
            pblocktemplate = await this.BuildBlockAsync(context);
            uint160 newContractAddress2 = context.AddressGenerator.GenerateAddress(tx.GetHash(), 0);
            Assert.NotNull(context.stateRoot.GetCode(newContractAddress2));

            context.mempool.Clear();

            ulong fundsToSend = 1000;
            string[] testMethodParameters = new string[]
            {
                string.Format("{0}#{1}", (int)SmartContractCarrierDataType.String, newContractAddress.ToAddress(context.network)),
            };

            SmartContractCarrier transferTransaction = SmartContractCarrier.CallContract(1, newContractAddress2, "Tester", gasPrice, gasLimit, testMethodParameters);
            pblocktemplate = await this.AddTransactionToMemPoolAndBuildBlockAsync(context, transferTransaction, context.txFirst[2].GetHash(), fundsToSend, gasBudget);
            byte[] stateSaveValue = context.stateRoot.GetStorageValue(newContractAddress, Encoding.UTF8.GetBytes("SaveWorked"));
            Assert.NotNull(stateSaveValue);
            Assert.Single(stateSaveValue);
            Assert.True(Convert.ToBoolean(stateSaveValue[0]));
        }

        [Fact]
        public async Task SmartContracts_TransferBetweenContracts_WithException_Async()
        {
            TestContext context = new TestContext();
            await context.InitializeAsync();

            ulong gasPrice = 1;
            // This uses a lot of gas
            Gas gasLimit = (Gas)1000000;
            var gasBudget = gasPrice * gasLimit;

            SmartContractCompilationResult compilationResult = SmartContractCompiler.CompileFile("SmartContracts/InterContract1.cs");
            Assert.True(compilationResult.Success);

            SmartContractCarrier contractTransaction = SmartContractCarrier.CreateContract(1, compilationResult.Compilation, gasPrice, gasLimit);

            Transaction tx = AddTransactionToMempool(context, contractTransaction, context.txFirst[0].GetHash(), 0, gasBudget);
            BlockTemplate pblocktemplate = await BuildBlockAsync(context);
            uint160 newContractAddress = context.AddressGenerator.GenerateAddress(tx.GetHash(), 0);

            Assert.NotNull(context.stateRoot.GetCode(newContractAddress));

            context.mempool.Clear();

            compilationResult = SmartContractCompiler.CompileFile("SmartContracts/InterContract2.cs");
            Assert.True(compilationResult.Success);

            SmartContractCarrier contractTransaction2 = SmartContractCarrier.CreateContract(1, compilationResult.Compilation, gasPrice, gasLimit);

            tx = AddTransactionToMempool(context, contractTransaction2, context.txFirst[1].GetHash(), 0, gasBudget);
            pblocktemplate = await BuildBlockAsync(context);
            uint160 newContractAddress2 = context.AddressGenerator.GenerateAddress(tx.GetHash(), 0);

            Assert.NotNull(context.stateRoot.GetCode(newContractAddress2));

            context.mempool.Clear();

            ulong fundsToSend = 1000;
            string[] testMethodParameters = new string[]
            {
                string.Format("{0}#{1}", (int)SmartContractCarrierDataType.String, newContractAddress.ToString()),
            };
            SmartContractCarrier transferTransaction = SmartContractCarrier.CallContract(1, newContractAddress2, "ContractTransferWithFail", gasPrice, gasLimit, testMethodParameters);
            pblocktemplate = await this.AddTransactionToMemPoolAndBuildBlockAsync(context, transferTransaction, context.txFirst[2].GetHash(), fundsToSend, gasBudget);
            Assert.Equal(3, pblocktemplate.Block.Transactions.Count);
            Assert.Single(pblocktemplate.Block.Transactions[2].Inputs);
            Assert.Equal(pblocktemplate.Block.Transactions[1].GetHash(), pblocktemplate.Block.Transactions[2].Inputs[0].PrevOut.Hash); // Input should be from the call that was just made.
            Assert.Equal(1000, pblocktemplate.Block.Transactions[2].Outputs[0].Value); // Only txOut should be to contract
        }

        /// <summary>
        /// Can execute a smart contract transaction referencing a P2PKH that's in the same block, above it.
        /// </summary>
        /// <returns></returns>
        [Fact]
        public async Task SmartContract_ReferencingInputInSameBlock()
        {
            TestContext context = new TestContext();
            await context.InitializeAsync();

            // Create the transaction to be used as the input and add to mempool
            var preTransaction = context.network.Consensus.ConsensusFactory.CreateTransaction();
            var txIn = new TxIn(new OutPoint(context.txFirst[0].GetHash(), 0))
            {
                ScriptSig = context.privateKey.ScriptPubKey
            };
            preTransaction.AddInput(txIn);
            preTransaction.AddOutput(new TxOut(new Money(49, MoneyUnit.BTC), PayToPubkeyHashTemplate.Instance.GenerateScriptPubKey(context.privateKey.PubKey)));
            preTransaction.Sign(context.network, context.privateKey, false);

            var entry = new TestMemPoolEntryHelper();
            context.mempool.AddUnchecked(preTransaction.GetHash(), entry.Fee(30000).Time(context.date.GetTime()).SpendsCoinbase(true).FromTx(preTransaction));

            // Add the smart contract transaction to the mempool and mine as normal.
            ulong gasPrice = 1;
            Gas gasLimit = (Gas)1000000;
            var gasBudget = gasPrice * gasLimit;
            SmartContractCompilationResult compilationResult = SmartContractCompiler.CompileFile("SmartContracts/InterContract1.cs");
            Assert.True(compilationResult.Success);
            SmartContractCarrier contractTransaction = SmartContractCarrier.CreateContract(1, compilationResult.Compilation, gasPrice, gasLimit);
            Transaction tx = this.AddTransactionToMempool(context, contractTransaction, preTransaction.GetHash(), 0, gasBudget, false);
            BlockTemplate pblocktemplate = await this.BuildBlockAsync(context);

            // Check all went well. i.e. contract is deployed.
            uint160 newContractAddress = context.AddressGenerator.GenerateAddress(tx.GetHash(), 0);
            Assert.NotNull(context.stateRoot.GetCode(newContractAddress));
        }

        private async Task<BlockTemplate> AddTransactionToMemPoolAndBuildBlockAsync(TestContext context, SmartContractCarrier smartContractCarrier, uint256 prevOutHash, ulong value, ulong gasBudget)
        {
            this.AddTransactionToMempool(context, smartContractCarrier, prevOutHash, value, gasBudget);
            return await this.BuildBlockAsync(context);
        }

        private Transaction AddTransactionToMempool(TestContext context, SmartContractCarrier smartContractCarrier, uint256 prevOutHash, ulong value, ulong gasBudget, bool spendsCoinbase = true)
        {
            var entryFee = gasBudget;
            TestMemPoolEntryHelper entry = new TestMemPoolEntryHelper();
            Transaction tx = new Transaction();
            var txIn = new TxIn(new OutPoint(prevOutHash, 0))
            {
                ScriptSig = context.privateKey.ScriptPubKey
            };
            tx.AddInput(txIn);
            tx.AddOutput(new TxOut(new Money(value), new Script(smartContractCarrier.Serialize())));
            tx.Sign(context.network, context.privateKey, false);
            context.mempool.AddUnchecked(tx.GetHash(), entry.Fee(entryFee).Time(context.date.GetTime()).SpendsCoinbase(spendsCoinbase).FromTx(tx));
            return tx;
        }

        private async Task<BlockTemplate> BuildBlockAsync(TestContext context)
        {
            BlockTemplate pblocktemplate = AssemblerForTest(context).Build(context.chain.Tip, context.scriptPubKey);
            context.chain.SetTip(pblocktemplate.Block.Header);
            await context.consensus.ValidateAndExecuteBlockAsync(new PowRuleContext(new ValidationContext { Block = pblocktemplate.Block }, context.network.Consensus, context.consensus.Tip, context.date.GetTimeOffset()) { MinedBlock = true });
            return pblocktemplate;
        }
    }

    public sealed class MockServiceProvider : IServiceProvider
    {
        private readonly Dictionary<Type, object> registered;

        public MockServiceProvider(
            ICoinView coinView,
            ISmartContractExecutorFactory executorFactory,
            ContractStateRepositoryRoot stateRoot,
            ILoggerFactory loggerFactory)
        {
            this.registered = new Dictionary<Type, object>
            {
                { typeof(ICoinView), coinView },
                { typeof(ISmartContractExecutorFactory), executorFactory },
                { typeof(ContractStateRepositoryRoot), stateRoot },
                { typeof(ILoggerFactory), loggerFactory }
            };
        }

        public object GetService(Type serviceType)
        {
            return this.registered[serviceType];
        }
    }
}<|MERGE_RESOLUTION|>--- conflicted
+++ resolved
@@ -35,6 +35,7 @@
 using Stratis.Patricia;
 using Stratis.SmartContracts;
 using Stratis.SmartContracts.Core;
+using Stratis.SmartContracts.Core.Receipts;
 using Stratis.SmartContracts.Core.State;
 using Stratis.SmartContracts.Core.Validation;
 using Stratis.SmartContracts.Executor.Reflection;
@@ -222,11 +223,8 @@
                 var nodeDeployments = new NodeDeployments(this.network, this.chain);
 
                 var smartContractRuleRegistration = new SmartContractPowRuleRegistration();
-<<<<<<< HEAD
+
                 ConsensusRules consensusRules = new SmartContractPowConsensusRuleEngine(this.chain, new Checkpoints(), consensusSettings, dateTimeProvider, this.executorFactory, loggerFactory, this.network, nodeDeployments, this.stateRoot, blockPuller, new ReceiptRepository(), this.cachedCoinView).Register();
-=======
-                ConsensusRules consensusRules = new SmartContractPowConsensusRuleEngine(this.chain, new Checkpoints(), consensusSettings, dateTimeProvider, this.executorFactory, loggerFactory, this.network, nodeDeployments, this.stateRoot, blockPuller, this.cachedCoinView).Register();
->>>>>>> a270dd69
 
                 this.consensus = new ConsensusLoop(new AsyncLoopFactory(loggerFactory), new NodeLifetime(), this.chain, this.cachedCoinView, blockPuller, new NodeDeployments(this.network, this.chain), loggerFactory, new ChainState(new InvalidBlockHashStore(dateTimeProvider)), connectionManager, dateTimeProvider, new Signals.Signals(), consensusSettings, this.nodeSettings, peerBanning, consensusRules);
                 await this.consensus.StartAsync();
