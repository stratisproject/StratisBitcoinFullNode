--- conflicted
+++ resolved
@@ -149,25 +149,14 @@
             public Money HIGHERFEE = 4 * Money.COIN;
             public int baseheight;
             public CachedCoinView cachedCoinView;
-<<<<<<< HEAD
-            public ISmartContractResultRefundProcessor refundProcessor;
-            public ContractStateRoot stateRoot;
-            public ISmartContractResultTransferProcessor transferProcessor;
-            public SmartContractValidator validator;
-            public IKeyEncodingStrategy keyEncodingStrategy;
-            public ReflectionSmartContractExecutorFactory executorFactory;
-
+
+            #region Smart Contract Components
+
+            internal AddressGenerator AddressGenerator { get; private set; }
             private bool useCheckpoints = true;
             public Key privateKey;
-            private IInternalTransactionExecutorFactory internalTxExecutorFactory;
             private ReflectionVirtualMachine vm;
             private ICallDataSerializer serializer;
-=======
-
-            #region Smart Contract Components
-
-            internal AddressGenerator AddressGenerator { get; private set; }
->>>>>>> c0760a28
             private ContractAssemblyLoader assemblyLoader;
             private ICallDataSerializer callDataSerializer;
             internal ReflectionSmartContractExecutorFactory ExecutorFactory { get; private set; }
@@ -176,11 +165,6 @@
             private IKeyEncodingStrategy keyEncodingStrategy;
             private IContractModuleDefinitionReader moduleDefinitionReader;
             private StateFactory stateFactory;
-<<<<<<< HEAD
-            private StateProcessor stateProcessor;
-            private SmartContractStateFactory smartContractStateFactory;
-            public AddressGenerator AddressGenerator { get; set; }
-=======
             private IContractPrimitiveSerializer primitiveSerializer;
             internal Key PrivateKey { get; private set; }
             private ReflectionVirtualMachine reflectionVirtualMachine;
@@ -188,7 +172,8 @@
             internal ContractStateRoot StateRoot { get; private set; }
             private ISmartContractResultTransferProcessor transferProcessor;
             private SmartContractValidator validator;
->>>>>>> c0760a28
+            private StateProcessor stateProcessor;
+            private SmartContractStateFactory smartContractStateFactory;
 
             #endregion
 
@@ -218,32 +203,7 @@
                 this.NodeSettings = new NodeSettings(args: new string[] { "-checkpoints" });
                 var consensusSettings = new ConsensusSettings(this.NodeSettings);
 
-<<<<<<< HEAD
-                this.serializer = CallDataSerializer.Default;
-                this.AddressGenerator = new AddressGenerator();
-                this.assemblyLoader = new ContractAssemblyLoader();
-                this.moduleDefinitionReader = new ContractModuleDefinitionReader();
-                this.contractPrimitiveSerializer = new ContractPrimitiveSerializer(this.network);
-                this.vm = new ReflectionVirtualMachine(this.validator, loggerFactory, this.network, this.assemblyLoader, this.moduleDefinitionReader);
-
-                this.stateProcessor = new StateProcessor(this.vm, this.AddressGenerator);
-                this.internalTxExecutorFactory = new InternalTransactionExecutorFactory(loggerFactory, this.network, this.stateProcessor);
-                this.smartContractStateFactory = new SmartContractStateFactory(this.contractPrimitiveSerializer, this.network, this.internalTxExecutorFactory);
-                this.stateFactory = new StateFactory(this.network, this.smartContractStateFactory);
-                this.executorFactory = new ReflectionSmartContractExecutorFactory(loggerFactory, this.serializer, this.refundProcessor, this.transferProcessor, this.network, this.stateFactory, this.stateProcessor, this.contractPrimitiveSerializer);
-
-                var networkPeerFactory = new NetworkPeerFactory(this.network, dateTimeProvider, loggerFactory, new PayloadProvider(), new SelfEndpointTracker(loggerFactory), new Mock<IInitialBlockDownloadState>().Object, new ConnectionManagerSettings());
-                var peerAddressManager = new PeerAddressManager(DateTimeProvider.Default, nodeSettings.DataFolder, loggerFactory, new SelfEndpointTracker(loggerFactory));
-
-                var peerDiscovery = new PeerDiscovery(new AsyncLoopFactory(loggerFactory), loggerFactory, this.network, networkPeerFactory, new NodeLifetime(), nodeSettings, peerAddressManager);
-                var connectionSettings = new ConnectionManagerSettings(nodeSettings);
-                var selfEndpointTracker = new SelfEndpointTracker(loggerFactory);
-                var connectionManager = new ConnectionManager(dateTimeProvider, loggerFactory, this.network, networkPeerFactory, nodeSettings, new NodeLifetime(), new NetworkPeerConnectionParameters(), peerAddressManager, new IPeerConnector[] { }, peerDiscovery, selfEndpointTracker, connectionSettings, new SmartContractVersionProvider());
-                var blockPuller = new LookaheadBlockPuller(this.chain, connectionManager, new LoggerFactory());
-                var peerBanning = new PeerBanning(connectionManager, loggerFactory, dateTimeProvider, peerAddressManager);
-=======
                 var networkPeerFactory = new NetworkPeerFactory(this.network, DateTimeProvider.Default, this.loggerFactory, new PayloadProvider().DiscoverPayloads(), new SelfEndpointTracker(this.loggerFactory), new Mock<IInitialBlockDownloadState>().Object, new ConnectionManagerSettings());
->>>>>>> c0760a28
                 var nodeDeployments = new NodeDeployments(this.network, this.chain);
                 var peerAddressManager = new PeerAddressManager(DateTimeProvider.Default, this.NodeSettings.DataFolder, this.loggerFactory, new SelfEndpointTracker(this.loggerFactory));
                 var peerDiscovery = new PeerDiscovery(new AsyncLoopFactory(this.loggerFactory), this.loggerFactory, this.network, networkPeerFactory, new NodeLifetime(), this.NodeSettings, peerAddressManager);
@@ -379,12 +339,14 @@
                 this.AddressGenerator = new AddressGenerator();
                 this.assemblyLoader = new ContractAssemblyLoader();
                 this.callDataSerializer = CallDataSerializer.Default;
-                this.internalTxExecutorFactory = new InternalTransactionExecutorFactory(this.loggerFactory, this.network);
                 this.moduleDefinitionReader = new ContractModuleDefinitionReader();
+                this.reflectionVirtualMachine = new ReflectionVirtualMachine(this.validator, this.loggerFactory, this.network, this.assemblyLoader, this.moduleDefinitionReader);
+                this.stateProcessor = new StateProcessor(this.reflectionVirtualMachine, this.AddressGenerator);
+                this.internalTxExecutorFactory = new InternalTransactionExecutorFactory(this.loggerFactory, this.network, this.stateProcessor);
                 this.primitiveSerializer = new ContractPrimitiveSerializer(this.network);
-                this.reflectionVirtualMachine = new ReflectionVirtualMachine(this.validator, this.loggerFactory, this.network, this.assemblyLoader, this.moduleDefinitionReader);
-                this.stateFactory = new StateFactory(this.network, this.primitiveSerializer, this.reflectionVirtualMachine, this.AddressGenerator, this.internalTxExecutorFactory);
-                this.ExecutorFactory = new ReflectionSmartContractExecutorFactory(this.loggerFactory, this.callDataSerializer, this.refundProcessor, this.transferProcessor, this.network, this.stateFactory);
+                this.smartContractStateFactory = new SmartContractStateFactory(this.primitiveSerializer, this.network, this.internalTxExecutorFactory);
+                this.stateFactory = new StateFactory(this.network, this.smartContractStateFactory);
+                this.ExecutorFactory = new ReflectionSmartContractExecutorFactory(this.loggerFactory, this.callDataSerializer, this.refundProcessor, this.transferProcessor, this.network, this.stateFactory, this.stateProcessor, this.primitiveSerializer);
             }
         }
 
