--- conflicted
+++ resolved
@@ -324,11 +324,7 @@
                 TestHelper.WaitLoop(() => TestHelper.IsNodeSynced(scSender));
 
                 var total = scSender.FullNode.WalletManager().GetSpendableTransactionsInWallet(WalletName).Sum(s => s.Transaction.Amount);
-<<<<<<< HEAD
-                Assert.Equal(Money.COIN * (10 - maturity + 1) * 50, total);
-=======
                 Assert.Equal(Money.COIN * 2 * 50, total);
->>>>>>> b2f420cd
 
                 SmartContractsController senderSmartContractsController = scSender.FullNode.NodeService<SmartContractsController>();
                 SmartContractWalletController senderWalletController = scSender.FullNode.NodeService<SmartContractWalletController>();
@@ -508,11 +504,7 @@
                 TestHelper.WaitLoop(() => TestHelper.IsNodeSynced(scSender));
 
                 var total = scSender.FullNode.WalletManager().GetSpendableTransactionsInWallet(WalletName).Sum(s => s.Transaction.Amount);
-<<<<<<< HEAD
-                Assert.Equal(Money.COIN * (10 - maturity + 1) * 50, total);
-=======
                 Assert.Equal(Money.COIN * 2 * 50, total);
->>>>>>> b2f420cd
 
                 SmartContractsController senderSmartContractsController = scSender.FullNode.NodeService<SmartContractsController>();
                 SmartContractWalletController senderWalletController = scSender.FullNode.NodeService<SmartContractWalletController>();
