--- conflicted
+++ resolved
@@ -255,13 +255,9 @@
 
                 scSender.NotInIBD();
 
-<<<<<<< HEAD
+                var maturity = (int)scSender.FullNode.Network.Consensus.CoinbaseMaturity;
+
                 scSender.FullNode.WalletManager().CreateWallet(Password, WalletName, Password);
-=======
-                var maturity = (int)scSender.FullNode.Network.Consensus.CoinbaseMaturity;
-
-                scSender.FullNode.WalletManager().CreateWallet(Password, WalletName);
->>>>>>> b33dbe4d
                 HdAddress addr = scSender.FullNode.WalletManager().GetUnusedAddress(new WalletAccountReference(WalletName, AccountName));
                 Features.Wallet.Wallet wallet = scSender.FullNode.WalletManager().GetWalletByName(WalletName);
                 Key key = wallet.GetExtendedPrivateKeyForAddress(Password, addr).PrivateKey;
@@ -310,17 +306,12 @@
                 scSender.NotInIBD();
                 scReceiver.NotInIBD();
 
-<<<<<<< HEAD
-                scSender.FullNode.WalletManager().CreateWallet(Password, WalletName, Password);
-                scReceiver.FullNode.WalletManager().CreateWallet(Password, WalletName, Password);
-=======
                 scSender.FullNode.Network.Consensus.CoinbaseMaturity = 1L;
                 scReceiver.FullNode.Network.Consensus.CoinbaseMaturity = 1L;
                 int maturity = (int)scReceiver.FullNode.Network.Consensus.CoinbaseMaturity;
 
-                scSender.FullNode.WalletManager().CreateWallet(Password, WalletName);
-                scReceiver.FullNode.WalletManager().CreateWallet(Password, WalletName);
->>>>>>> b33dbe4d
+                scSender.FullNode.WalletManager().CreateWallet(Password, WalletName, Password);
+                scReceiver.FullNode.WalletManager().CreateWallet(Password, WalletName, Password);
                 HdAddress addr = scSender.FullNode.WalletManager().GetUnusedAddress(new WalletAccountReference(WalletName, AccountName));
                 Features.Wallet.Wallet wallet = scSender.FullNode.WalletManager().GetWalletByName(WalletName);
                 Key key = wallet.GetExtendedPrivateKeyForAddress(Password, addr).PrivateKey;
@@ -485,17 +476,12 @@
                 scSender.NotInIBD();
                 scReceiver.NotInIBD();
 
-<<<<<<< HEAD
-                scSender.FullNode.WalletManager().CreateWallet(Password, WalletName, Password);
-                scReceiver.FullNode.WalletManager().CreateWallet(Password, WalletName, Password);
-=======
                 scSender.FullNode.Network.Consensus.CoinbaseMaturity = 1L;
                 scReceiver.FullNode.Network.Consensus.CoinbaseMaturity = 1L;
                 int maturity = (int)scReceiver.FullNode.Network.Consensus.CoinbaseMaturity;
 
-                scSender.FullNode.WalletManager().CreateWallet(Password, WalletName);
-                scReceiver.FullNode.WalletManager().CreateWallet(Password, WalletName);
->>>>>>> b33dbe4d
+                scSender.FullNode.WalletManager().CreateWallet(Password, WalletName, Password);
+                scReceiver.FullNode.WalletManager().CreateWallet(Password, WalletName, Password);
                 HdAddress addr = scSender.FullNode.WalletManager().GetUnusedAddress(new WalletAccountReference(WalletName, AccountName));
                 Features.Wallet.Wallet wallet = scSender.FullNode.WalletManager().GetWalletByName(WalletName);
                 Key key = wallet.GetExtendedPrivateKeyForAddress(Password, addr).PrivateKey;
