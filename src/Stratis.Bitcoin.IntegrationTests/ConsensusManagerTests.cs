--- conflicted
+++ resolved
@@ -97,17 +97,9 @@
         {
             using (NodeBuilder builder = NodeBuilder.Create(this))
             {
-<<<<<<< HEAD
                 var minerA = builder.CreateStratisPosNode(this.posNetwork).NotInIBD().WithDummyWallet();
                 var minerB = builder.CreateStratisPosNode(this.posNetwork).NotInIBD().WithDummyWallet();
                 var syncer = builder.CreateStratisPosNode(this.posNetwork).NotInIBD();
-
-                builder.StartAll();
-=======
-                var minerA = builder.CreateStratisPosNode(this.posNetwork).NotInIBD().WithWallet().Start();
-                var minerB = builder.CreateStratisPosNode(this.posNetwork).NotInIBD().WithWallet().Start();
-                var syncer = builder.CreateStratisPosNode(this.posNetwork).NotInIBD().Start();
->>>>>>> 08864267
 
                 // MinerA mines to height 10.
                 TestHelper.MineBlocks(minerA, 10);
@@ -150,19 +142,11 @@
         {
             using (NodeBuilder builder = NodeBuilder.Create(this))
             {
-<<<<<<< HEAD
                 var overrideConsensusOptionsNetwork = new StratisOverrideConsensusOptionsNetwork();
 
-                var minerA = builder.CreateStratisPosNode(overrideConsensusOptionsNetwork).NotInIBD().WithWallet();
-                var minerB = builder.CreateStratisPosNode(overrideConsensusOptionsNetwork).NotInIBD();
-                var syncer = builder.CreateStratisPosNode(overrideConsensusOptionsNetwork).NotInIBD();
-
-                builder.StartAll();
-=======
-                var minerA = builder.CreateStratisPosNode(this.posNetwork).NotInIBD().WithWallet().Start();
-                var minerB = builder.CreateStratisPosNode(this.posNetwork).NotInIBD().Start();
-                var syncer = builder.CreateStratisPosNode(this.posNetwork).NotInIBD().Start();
->>>>>>> 08864267
+                var minerA = builder.CreateStratisPosNode(overrideConsensusOptionsNetwork).NotInIBD().WithWallet().Start();
+                var minerB = builder.CreateStratisPosNode(overrideConsensusOptionsNetwork).NotInIBD().Start();
+                var syncer = builder.CreateStratisPosNode(overrideConsensusOptionsNetwork).NotInIBD().Start();
 
                 // MinerA mines to height 55.
                 TestHelper.MineBlocks(minerA, 55);
@@ -214,18 +198,10 @@
         {
             using (NodeBuilder builder = NodeBuilder.Create(this))
             {
-<<<<<<< HEAD
                 var maxReorgOverrideNetwork = new StratisOverrideMaxReorgNetwork();
-                var minerA = builder.CreateStratisPosNode(maxReorgOverrideNetwork).NotInIBD().WithDummyWallet();
-                var minerB = builder.CreateStratisPosNode(maxReorgOverrideNetwork).NotInIBD().WithDummyWallet();
-                var syncer = builder.CreateStratisPosNode(maxReorgOverrideNetwork).NotInIBD();
-
-                builder.StartAll();
-=======
-                var minerA = builder.CreateStratisPosNode(this.posNetwork).NotInIBD().WithWallet().Start();
-                var minerB = builder.CreateStratisPosNode(this.posNetwork).NotInIBD().WithWallet().Start();
-                var syncer = builder.CreateStratisPosNode(this.posNetwork).NotInIBD().Start();
->>>>>>> 08864267
+                var minerA = builder.CreateStratisPosNode(maxReorgOverrideNetwork).NotInIBD().WithDummyWallet().Start();
+                var minerB = builder.CreateStratisPosNode(maxReorgOverrideNetwork).NotInIBD().WithDummyWallet().Start();
+                var syncer = builder.CreateStratisPosNode(maxReorgOverrideNetwork).NotInIBD().Start();
 
                 // MinerA mines to height 20.
                 TestHelper.MineBlocks(minerA, 20);
@@ -268,17 +244,9 @@
         {
             using (NodeBuilder builder = NodeBuilder.Create(this))
             {
-<<<<<<< HEAD
-                var minerA = builder.CreateStratisPowNode(this.powNetwork).NotInIBD().WithDummyWallet();
-                var minerB = builder.CreateStratisPowNode(this.powNetwork).NotInIBD().WithDummyWallet();
-                var syncer = builder.CreateStratisPowNode(this.powNetwork).NotInIBD();
-
-                builder.StartAll();
-=======
-                var minerA = builder.CreateStratisPowNode(this.powNetwork).NotInIBD().WithWallet().Start();
-                var minerB = builder.CreateStratisPowNode(this.powNetwork).NotInIBD().WithWallet().Start();
+                var minerA = builder.CreateStratisPowNode(this.powNetwork).NotInIBD().WithDummyWallet().Start();
+                var minerB = builder.CreateStratisPowNode(this.powNetwork).NotInIBD().WithDummyWallet().Start();
                 var syncer = builder.CreateStratisPowNode(this.powNetwork).NotInIBD().Start();
->>>>>>> 08864267
 
                 // MinerA mines to height 10.
                 TestHelper.MineBlocks(minerA, 10);
@@ -325,17 +293,9 @@
             {
                 var syncerNetwork = new StratisOverrideRegTest();
 
-<<<<<<< HEAD
-                var minerA = builder.CreateStratisPosNode(this.posNetwork).NotInIBD().WithDummyWallet();
-                var minerB = builder.CreateStratisPosNode(this.posNetwork).NotInIBD().WithDummyWallet();
-                var syncer = builder.CreateStratisPosNode(syncerNetwork).NotInIBD();
-
-                builder.StartAll();
-=======
-                var minerA = builder.CreateStratisPosNode(this.posNetwork).NotInIBD().WithWallet().Start();
-                var minerB = builder.CreateStratisPosNode(this.posNetwork).NotInIBD().WithWallet().Start();
+                var minerA = builder.CreateStratisPosNode(this.posNetwork).NotInIBD().WithDummyWallet().Start();
+                var minerB = builder.CreateStratisPosNode(this.posNetwork).NotInIBD().WithDummyWallet().Start();
                 var syncer = builder.CreateStratisPosNode(syncerNetwork).NotInIBD().Start();
->>>>>>> 08864267
 
                 // MinerA mines to height 10.
                 TestHelper.MineBlocks(minerA, 10);
@@ -383,17 +343,9 @@
             {
                 var syncerNetwork = new BitcoinOverrideRegTest();
 
-<<<<<<< HEAD
-                var minerA = builder.CreateStratisPowNode(this.powNetwork).NotInIBD().WithDummyWallet();
-                var minerB = builder.CreateStratisPowNode(this.powNetwork).NotInIBD().WithDummyWallet();
-                var syncer = builder.CreateStratisPowNode(syncerNetwork).NotInIBD();
-
-                builder.StartAll();
-=======
-                var minerA = builder.CreateStratisPowNode(this.powNetwork).NotInIBD().WithWallet().Start();
-                var minerB = builder.CreateStratisPowNode(this.powNetwork).NotInIBD().WithWallet().Start();
+                var minerA = builder.CreateStratisPowNode(this.powNetwork).NotInIBD().WithDummyWallet().Start();
+                var minerB = builder.CreateStratisPowNode(this.powNetwork).NotInIBD().WithDummyWallet().Start();
                 var syncer = builder.CreateStratisPowNode(syncerNetwork).NotInIBD().Start();
->>>>>>> 08864267
 
                 // MinerA mines to height 10.
                 TestHelper.MineBlocks(minerA, 10);
@@ -437,11 +389,7 @@
             {
                 var syncerNetwork = new StratisOverrideRegTest();
 
-<<<<<<< HEAD
-                var minerA = builder.CreateStratisPosNode(this.posNetwork).NotInIBD().WithDummyWallet().Start();
-=======
                 var minerA = builder.CreateStratisPosNode(this.posNetwork).NotInIBD().WithWallet().Start();
->>>>>>> 08864267
                 var syncer = builder.CreateStratisPosNode(syncerNetwork).NotInIBD().Start();
 
                 // Miner A mines to height 11.
