--- conflicted
+++ resolved
@@ -20,11 +20,7 @@
 
         public void MineBlocks(int blockCount, CoreNode node, string accountName, string toWalletName, string withPassword, long expectedFees = 0)
         {
-<<<<<<< HEAD
             this.WaitForNodeToSync(node);
-=======
-            this.WaitForNodesToSync(node);
->>>>>>> 31162e56
 
             var address = node.FullNode.WalletManager().GetUnusedAddress(new WalletAccountReference(toWalletName, accountName));
 
@@ -47,18 +43,13 @@
 
             var balanceIncrease = balanceAfterMining - balanceBeforeMining;
 
-<<<<<<< HEAD
             this.WaitForNodeToSync(node);
-=======
-            this.WaitForNodesToSync(node);
->>>>>>> 31162e56
 
             var rewardCoinCount = blockCount * Money.COIN * 50;
 
             balanceIncrease.Should().Be(rewardCoinCount + expectedFees);
         }
 
-<<<<<<< HEAD
         public void MinePremineBlocks(CoreNode node, string walletName, string walletAccount, string walletPassword)
         {
             this.WaitForNodeToSync(node);
@@ -77,22 +68,12 @@
         }
 
         public void WaitForNodeToSync(params CoreNode[] nodes)
-=======
-        public void WaitForNodesToSync(params CoreNode[] nodes)
->>>>>>> 31162e56
         {
             nodes.ToList().ForEach(n => 
                 TestHelper.WaitLoop(() => TestHelper.IsNodeSynced(n)));
 
-<<<<<<< HEAD
-            for (int i = 1; i < nodes.Length; i++)
-            {
-                TestHelper.WaitLoop(() => TestHelper.AreNodesSynced(nodes[i - 1], nodes[i]));
-            }
-=======
             nodes.Skip(1).ToList().ForEach(
                 n => TestHelper.WaitLoop(() => TestHelper.AreNodesSynced(nodes.First(), n)));
->>>>>>> 31162e56
         }
     }
 }