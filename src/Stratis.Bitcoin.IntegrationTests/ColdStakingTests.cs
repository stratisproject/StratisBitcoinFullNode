--- conflicted
+++ resolved
@@ -37,12 +37,8 @@
                 var network = new StratisOverrideRegTest();
 
                 // Set the date ranges such that ColdStaking will 'Start' immediately after the initial confirmation window.
-<<<<<<< HEAD
                 // Also reduce the minimum number of 'votes' required within the conformation window to reach 'LockedIn' state.
-                network.Consensus.BIP9Deployments[StratisBIP9Deployments.ColdStaking] = new BIP9DeploymentsParameters(1, 0, DateTime.Now.AddDays(50).ToUnixTimestamp(), 8);
-=======
-                network.Consensus.BIP9Deployments[StratisBIP9Deployments.ColdStaking] = new BIP9DeploymentsParameters("Test", 1, 0, DateTime.Now.AddDays(50).ToUnixTimestamp());
->>>>>>> 68e218bc
+                network.Consensus.BIP9Deployments[StratisBIP9Deployments.ColdStaking] = new BIP9DeploymentsParameters("Test", 1, 0, DateTime.Now.AddDays(50).ToUnixTimestamp(), 8);
 
                 // Set a small confirmation window to reduce time taken by this test.
                 network.Consensus.MinerConfirmationWindow = 10;
