﻿using System;
using System.Collections.Generic;
using System.Diagnostics;
using System.IO;
using System.IO.Compression;
using System.Linq;
using System.Net;
using System.Net.Http;
using System.Net.Sockets;
using System.Runtime.CompilerServices;
using System.Runtime.InteropServices;
using System.Text;
using System.Threading;
using System.Threading.Tasks;
using Microsoft.Extensions.DependencyInjection;
using NBitcoin;
using NBitcoin.DataEncoders;
using NBitcoin.Protocol;
using NBitcoin.RPC;
using Stratis.Bitcoin.Builder;
using Stratis.Bitcoin.Configuration;
using Stratis.Bitcoin.Features.BlockStore;
using Stratis.Bitcoin.Features.Consensus;
using Stratis.Bitcoin.Features.Consensus.CoinViews;
using Stratis.Bitcoin.Features.MemoryPool;
using Stratis.Bitcoin.Features.Miner;
using Stratis.Bitcoin.Features.RPC;
using Stratis.Bitcoin.Features.Wallet;
using Stratis.Bitcoin.Features.Wallet.Interfaces;
using Stratis.Bitcoin.Utilities;
using static Stratis.Bitcoin.BlockPulling.BlockPuller;

namespace Stratis.Bitcoin.IntegrationTests
{
    static class FullNodeExt
    {
        public static WalletManager WalletManager(this FullNode fullNode)
        {
            return fullNode.NodeService<IWalletManager>() as WalletManager;
        }

        public static WalletTransactionHandler WalletTransactionHandler(this FullNode fullNode)
        {
            return fullNode.NodeService<IWalletTransactionHandler>() as WalletTransactionHandler;
        }

        public static ConsensusLoop ConsensusLoop(this FullNode fullNode)
        {
            return fullNode.NodeService<ConsensusLoop>();
        }

        public static CoinView CoinView(this FullNode fullNode)
        {
            return fullNode.NodeService<CoinView>();
        }

        public static MempoolManager MempoolManager(this FullNode fullNode)
        {
            return fullNode.NodeService<MempoolManager>();
        }

        public static BlockStoreManager BlockStoreManager(this FullNode fullNode)
        {
            return fullNode.NodeService<BlockStoreManager>();
        }

        public static ChainedBlock HighestPersistedBlock(this FullNode fullNode)
        {
            return (fullNode.NodeService<Features.BlockStore.IBlockRepository>() as BlockRepository).HighestPersistedBlock;
        }
    }

    public enum CoreNodeState
    {
        Stopped,
        Starting,
        Running,
        Killed
    }

    public interface INodeRunner
    {
        bool HasExited { get; }

        void Kill();
        void Start(string dataDir);
    }

    public class StratisBitcoinPosRunner : INodeRunner
    {
        private Action<IFullNodeBuilder> callback;

        public StratisBitcoinPosRunner(Action<IFullNodeBuilder> callback = null) : base()
        {
            this.callback = callback;
        }

        public bool HasExited
        {
            get { return this.FullNode.HasExited; }
        }

        public void Kill()
        {
            if (this.FullNode != null)
            {
                this.FullNode.Dispose();
            }
        }

        public void Start(string dataDir)
        {
            var args = NodeSettings.FromArguments(new string[] { "-conf=stratis.conf", "-datadir=" + dataDir }, "stratis", InitStratisRegTest(), ProtocolVersion.ALT_PROTOCOL_VERSION);

            var node = BuildFullNode(args, this.callback);

            this.FullNode = node;
            this.FullNode.Start();
        }

        public static FullNode BuildFullNode(NodeSettings args, Action<IFullNodeBuilder> callback = null)
        {
            FullNode node;

            if (callback != null)
            {
                var builder = new FullNodeBuilder().UseNodeSettings(args);

                callback(builder);

                node = (FullNode)builder.Build();
            }
            else
            {
                node = (FullNode)new FullNodeBuilder()
                    .UseNodeSettings(args)
                    .UseStratisConsensus()
                    .UseBlockStore()
                    .UseMempool()
                    .UseWallet()
                    .AddPowPosMining()
                    .AddRPC()
                    .Build();
            }

            return node;
        }

        public FullNode FullNode;

        private static Network InitStratisRegTest()
        {
            // TODO: move this to Networks
            var net = Network.GetNetwork("StratisRegTest");
            if (net != null)
                return net;

            Block.BlockSignature = true;
            Transaction.TimeStamp = true;

            var consensus = Network.StratisTest.Consensus.Clone();
            consensus.PowLimit = new Target(uint256.Parse("7fffffffffffffffffffffffffffffffffffffffffffffffffffffffffffffff"));

            consensus.PowAllowMinDifficultyBlocks = true;
            consensus.PowNoRetargeting = true;

            // The message start string is designed to be unlikely to occur in normal data.
            // The characters are rarely used upper ASCII, not valid as UTF-8, and produce
            // a large 4-byte int at any alignment.
            var pchMessageStart = new byte[4];
            pchMessageStart[0] = 0xcd;
            pchMessageStart[1] = 0xf2;
            pchMessageStart[2] = 0xc0;
            pchMessageStart[3] = 0xef;
            var magic = BitConverter.ToUInt32(pchMessageStart, 0); //0x5223570;

            var genesis = Network.StratisMain.GetGenesis().Clone();
            genesis.Header.Time = 1494909211;
            genesis.Header.Nonce = 2433759;
            genesis.Header.Bits = consensus.PowLimit;
            consensus.HashGenesisBlock = genesis.GetHash();

            Guard.Assert(consensus.HashGenesisBlock == uint256.Parse("0x93925104d664314f581bc7ecb7b4bad07bcfabd1cfce4256dbd2faddcf53bd1f"));

            var builder = new NetworkBuilder()
                .SetName("StratisRegTest")
                .SetConsensus(consensus)
                .SetMagic(magic)
                .SetGenesis(genesis)
                .SetPort(18444)
                .SetRPCPort(18442)
                .SetBase58Bytes(Base58Type.PUBKEY_ADDRESS, new byte[] { (65) })
                .SetBase58Bytes(Base58Type.SCRIPT_ADDRESS, new byte[] { (196) })
                .SetBase58Bytes(Base58Type.SECRET_KEY, new byte[] { (65 + 128) })
                .SetBase58Bytes(Base58Type.ENCRYPTED_SECRET_KEY_NO_EC, new byte[] { 0x01, 0x42 })
                .SetBase58Bytes(Base58Type.ENCRYPTED_SECRET_KEY_EC, new byte[] { 0x01, 0x43 })
                .SetBase58Bytes(Base58Type.EXT_PUBLIC_KEY, new byte[] { (0x04), (0x88), (0xB2), (0x1E) })
                .SetBase58Bytes(Base58Type.EXT_SECRET_KEY, new byte[] { (0x04), (0x88), (0xAD), (0xE4) });

            return builder.BuildAndRegister();
        }

    }

    public class StratisBitcoinPowRunner : INodeRunner
    {
        private Action<IFullNodeBuilder> callback;

        public StratisBitcoinPowRunner(Action<IFullNodeBuilder> callback = null) : base()
        {
            this.callback = callback;
        }

        public bool HasExited
        {
            get { return this.FullNode.HasExited; }
        }

        public void Kill()
        {
            if (this.FullNode != null)
            {
                this.FullNode.Dispose();
            }
        }

        public void Start(string dataDir)
        {

            var args = NodeSettings.FromArguments(new string[] { "-conf=bitcoin.conf", "-datadir=" + dataDir });

            var node = BuildFullNode(args, this.callback);

            this.FullNode = node;
            this.FullNode.Start();
        }

        public static FullNode BuildFullNode(NodeSettings args, Action<IFullNodeBuilder> callback = null)
        {
            FullNode node;

            if (callback != null)
            {
                var builder = new FullNodeBuilder().UseNodeSettings(args);

                callback(builder);

                node = (FullNode)builder.Build();
            }
            else
            {
                node = (FullNode)new FullNodeBuilder()
                    .UseNodeSettings(args)
                    .UseConsensus()
                    .UseBlockStore()
                    .UseMempool()
                    .AddMining()
                    .UseWallet()
                    .AddRPC()
                    .Build();
            }

            return node;
        }

        public FullNode FullNode;
    }

    public class BitcoinCoreRunner : INodeRunner
    {
        private string bitcoinD;

        public BitcoinCoreRunner(string bitcoinD)
        {
            this.bitcoinD = bitcoinD;
        }

        private Process process;

        public bool HasExited
        {
            get { return this.process == null && this.process.HasExited; }
        }

        public void Kill()
        {
            if (!this.HasExited)
            {
                this.process.Kill();
                this.process.WaitForExit();
            }
        }

        public void Start(string dataDir)
        {
            this.process = Process.Start(new FileInfo(this.bitcoinD).FullName,
                "-conf=bitcoin.conf" + " -datadir=" + dataDir + " -debug=net");
        }
    }

    public class NodeConfigParameters : Dictionary<string, string>
    {
        public void Import(NodeConfigParameters configParameters)
        {
            foreach (var kv in configParameters)
            {
                if (!ContainsKey(kv.Key))
                    Add(kv.Key, kv.Value);
            }
        }

        public override string ToString()
        {
            StringBuilder builder = new StringBuilder();
            foreach (var kv in this)
                builder.AppendLine(kv.Key + "=" + kv.Value);
            return builder.ToString();
        }
    }

    public class NodeBuilder : IDisposable
    {
        /// <summary>
        /// Deletes test folders. Stops "bitcoind" if required.
        /// </summary>
        /// <param name="folder">The folder to remove.</param>
        /// <param name="tryKill">If set to true will try to stop "bitcoind" if running.</param>
        /// <returns>Returns true if the folder was successfully removed and false otherwise.</returns>
        public static bool CleanupTestFolder(string folder, bool tryKill = true)
        {
            for (int retry = 0; retry < 2; retry++)
            {
                try
                {
                    Directory.Delete(folder, true);
                    return true;
                }
                catch (DirectoryNotFoundException)
                {
                    return true;
                }
                catch (Exception)
                {
                }

                if (tryKill)
                {
                    tryKill = false;

                    foreach (var bitcoind in Process.GetProcessesByName("bitcoind"))
                        if (bitcoind.MainModule.FileName.Contains("Stratis.Bitcoin.IntegrationTests"))
                            bitcoind.Kill();

                    Thread.Sleep(1000);
                }
            }

            return false;
        }

        public static NodeBuilder Create([CallerMemberName] string caller = null, string version = "0.13.1")
        {
            Directory.CreateDirectory("TestData");
            var path = EnsureDownloaded(version);
            caller = Path.Combine("TestData", caller);
            CleanupTestFolder(caller);
            Directory.CreateDirectory(caller);
            return new NodeBuilder(caller, path);
        }

        public void SyncNodes()
        {
            foreach (var node in this.Nodes)
            {
                foreach (var node2 in this.Nodes)
                {
                    if (node != node2)
                        node.Sync(node2, true);
                }
            }
        }

        private static string EnsureDownloaded(string version)
        {
            //is a file
            if (version.Length >= 2 && version[1] == ':')
            {
                return version;
            }

            if (RuntimeInformation.IsOSPlatform(OSPlatform.Windows))
            {
                var bitcoind = string.Format("TestData/bitcoin-{0}/bin/bitcoind.exe", version);
                if (File.Exists(bitcoind))
                    return bitcoind;
                var zip = string.Format("TestData/bitcoin-{0}-win32.zip", version);
                string url = string.Format("https://bitcoin.org/bin/bitcoin-core-{0}/" + Path.GetFileName(zip), version);
                HttpClient client = new HttpClient();
                client.Timeout = TimeSpan.FromMinutes(10.0);
                var data = client.GetByteArrayAsync(url).GetAwaiter().GetResult();
                File.WriteAllBytes(zip, data);
                ZipFile.ExtractToDirectory(zip, new FileInfo(zip).Directory.FullName);
                return bitcoind;
            }
            else
            {
                string bitcoind = string.Format("TestData/bitcoin-{0}/bin/bitcoind", version);
                if (File.Exists(bitcoind))
                    return bitcoind;

                var zip = RuntimeInformation.IsOSPlatform(OSPlatform.Linux)
                    ? string.Format("TestData/bitcoin-{0}-x86_64-linux-gnu.tar.gz", version)
                    : string.Format("TestData/bitcoin-{0}-osx64.tar.gz", version);

                string url = string.Format("https://bitcoin.org/bin/bitcoin-core-{0}/" + Path.GetFileName(zip), version);
                HttpClient client = new HttpClient();
                client.Timeout = TimeSpan.FromMinutes(10.0);
                var data = client.GetByteArrayAsync(url).GetAwaiter().GetResult();
                File.WriteAllBytes(zip, data);
                Process.Start("tar", "-zxvf " + zip + " -C TestData");
                return bitcoind;
            }
        }

        private int last = 0;
        private string root;
        private string bitcoinD;

        public NodeBuilder(string root, string bitcoindPath)
        {
            this.root = root;
            this.bitcoinD = bitcoindPath;
        }

        public string BitcoinD
        {
            get { return this.bitcoinD; }
        }


        private readonly List<CoreNode> nodes = new List<CoreNode>();

        public List<CoreNode> Nodes
        {
            get { return this.nodes; }
        }


        private readonly NodeConfigParameters configParameters = new NodeConfigParameters();

        public NodeConfigParameters ConfigParameters
        {
            get { return this.configParameters; }
        }

        public CoreNode CreateNode(bool start = false)
        {
            string child = CreateNewEmptyFolder();
            var node = new CoreNode(child, new BitcoinCoreRunner(this.bitcoinD), this);
            this.Nodes.Add(node);
            if (start)
                node.Start();
            return node;
        }

        public CoreNode CreateStratisPowNode(bool start = false, Action<IFullNodeBuilder> callback = null)
        {
            string child = CreateNewEmptyFolder();
            var node = new CoreNode(child, new StratisBitcoinPowRunner(callback), this);
            this.Nodes.Add(node);
            if (start)
                node.Start();
            return node;
        }

        public CoreNode CreateStratisPosNode(bool start = false, Action<IFullNodeBuilder> callback = null)
        {
            string child = CreateNewEmptyFolder();
            var node = new CoreNode(child, new StratisBitcoinPosRunner(callback), this, configfile: "stratis.conf");
            this.Nodes.Add(node);
            if (start)
                node.Start();
            return node;
        }

        public CoreNode CloneStratisNode(CoreNode cloneNode)
        {
            var node = new CoreNode(cloneNode.Folder, new StratisBitcoinPowRunner(), this, false);
            this.Nodes.Add(node);
            this.Nodes.Remove(cloneNode);
            return node;
        }

        private string CreateNewEmptyFolder()
        {
            var child = Path.Combine(this.root, this.last.ToString());
            this.last++;

            NodeBuilder.CleanupTestFolder(child);

            return child;
        }

        public void StartAll()
        {
            Task.WaitAll(this.Nodes.Where(n => n.State == CoreNodeState.Stopped).Select(n => n.StartAsync()).ToArray());
        }

        public void Dispose()
        {
            foreach (var node in this.Nodes)
                node.Kill();
            foreach (var disposable in this.disposables)
                disposable.Dispose();
        }

        List<IDisposable> disposables = new List<IDisposable>();

        internal void AddDisposable(IDisposable group)
        {
            this.disposables.Add(group);
        }
    }

    public class CoreNode
    {
        private readonly NodeBuilder builder;
        private string folder;
        private readonly NodeConfigParameters configParameters = new NodeConfigParameters();
        private string config;
        private CoreNodeState state;
        private int[] ports;
        private INodeRunner runner;
        private readonly string dataDir;
        private readonly NetworkCredential creds;
        private List<Transaction> transactions = new List<Transaction>();
        private HashSet<OutPoint> locked = new HashSet<OutPoint>();
        private Money fee = Money.Coins(0.0001m);
        private object lockObject = new object();

        public string Folder { get { return this.folder; } }        

        /// <summary>Location of the data directory for the node.</summary>
        public string DataFolder { get { return this.dataDir; } }

        public IPEndPoint Endpoint { get { return new IPEndPoint(IPAddress.Parse("127.0.0.1"), this.ports[0]); } }

        public string Config { get { return this.config; } }

        public NodeConfigParameters ConfigParameters { get { return this.configParameters; } }

        public CoreNode(string folder, INodeRunner runner, NodeBuilder builder, bool cleanfolders = true, string configfile = "bitcoin.conf")
        {
            this.runner = runner;
            this.builder = builder;
            this.folder = folder;
            this.state = CoreNodeState.Stopped;
            if (cleanfolders)
                CleanFolder();
            Directory.CreateDirectory(folder);
            this.dataDir = Path.Combine(folder, "data");
            Directory.CreateDirectory(this.dataDir);
            var pass = Encoders.Hex.EncodeData(RandomUtils.GetBytes(20));
            this.creds = new NetworkCredential(pass, pass);
            this.config = Path.Combine(this.dataDir, configfile);
            this.ConfigParameters.Import(builder.ConfigParameters);
            this.ports = new int[2];
            FindPorts(this.ports);
        }

        /// <summary>Get stratis full node if possible.</summary>
        public FullNode FullNode
        {
            get
            {
<<<<<<< HEAD
                if (this._Runner is StratisBitcoinPosRunner)
                    return ((StratisBitcoinPosRunner)this._Runner).FullNode;

                return ((StratisBitcoinPowRunner)this._Runner).FullNode;
=======
                if(this.runner is StratisBitcoinPosRunner)
                   return ((StratisBitcoinPosRunner)this.runner).FullNode;

                return ((StratisBitcoinPowRunner) this.runner).FullNode;
>>>>>>> 644db80e
            }
        }

        private void CleanFolder()
        {
<<<<<<< HEAD
            NodeBuilder.CleanupTestFolder(this._Folder);
=======
            try
            {
                Directory.Delete(this.folder, true);
            }
            catch (DirectoryNotFoundException)
            {
            }
>>>>>>> 644db80e
        }

#if !NOSOCKET
        public void Sync(CoreNode node, bool keepConnection = false)
        {
            var rpc = CreateRPCClient();
            var rpc1 = node.CreateRPCClient();
            rpc.AddNode(node.Endpoint, true);
            while (rpc.GetBestBlockHash() != rpc1.GetBestBlockHash())
            {
                Thread.Sleep(200);
            }
            if (!keepConnection)
                rpc.RemoveNode(node.Endpoint);
        }
#endif
        public CoreNodeState State
        {
            get { return this.state; }
        }

        public int ProtocolPort
        {
            get { return this.ports[0]; }
        }

        public void NotInIBD()
        {
            // not in IBD
            this.FullNode.ChainBehaviorState.SetIsInitialBlockDownload(false, DateTime.UtcNow.AddMinutes(5));
        }

        public void Start()
        {
            StartAsync().Wait();
        }

        public RPCClient CreateRPCClient()
        {
            return new RPCClient(this.creds, new Uri("http://127.0.0.1:" + this.ports[1].ToString() + "/"), Network.RegTest);
        }

        public RestClient CreateRESTClient()
        {
            return new RestClient(new Uri("http://127.0.0.1:" + this.ports[1].ToString() + "/"));
        }

#if !NOSOCKET
        public Node CreateNodeClient()
        {
            return Node.Connect(Network.RegTest, "127.0.0.1:" + this.ports[0].ToString());
        }

        public Node CreateNodeClient(NodeConnectionParameters parameters)
        {
            return Node.Connect(Network.RegTest, "127.0.0.1:" + this.ports[0].ToString(), parameters);
        }
#endif

        public async Task StartAsync()
        {
            NodeConfigParameters config = new NodeConfigParameters();
            config.Add("regtest", "1");
            config.Add("rest", "1");
            config.Add("server", "1");
            config.Add("txindex", "1");
            config.Add("rpcuser", this.creds.UserName);
            config.Add("rpcpassword", this.creds.Password);
            config.Add("port", this.ports[0].ToString());
            config.Add("rpcport", this.ports[1].ToString());
            config.Add("printtoconsole", "1");
            config.Add("keypool", "10");
            config.Import(this.ConfigParameters);
            File.WriteAllText(this.config, config.ToString());
            lock (this.lockObject)
            {
                this.runner.Start(this.dataDir);
                this.state = CoreNodeState.Starting;
            }
            while (true)
            {
                try
                {
                    await CreateRPCClient().GetBlockHashAsync(0);
                    this.state = CoreNodeState.Running;
                    break;
                }
                catch
                {
                }
                if (this.runner.HasExited)
                    break;
            }
        }

        private void FindPorts(int[] ports)
        {
            int i = 0;
            while (i < ports.Length)
            {
                var port = RandomUtils.GetUInt32() % 4000;
                port = port + 10000;
                if (ports.Any(p => p == port))
                    continue;
                try
                {
                    TcpListener l = new TcpListener(IPAddress.Loopback, (int)port);
                    l.Start();
                    l.Stop();
                    ports[i] = (int)port;
                    i++;
                }
                catch (SocketException)
                {
                }
            }
        }

        public Transaction GiveMoney(Script destination, Money amount, bool broadcast = true)
        {
            var rpc = CreateRPCClient();
            TransactionBuilder builder = new TransactionBuilder();
            builder.AddKeys(rpc.ListSecrets().OfType<ISecret>().ToArray());
            builder.AddCoins(rpc.ListUnspent().Where(c => !this.locked.Contains(c.OutPoint)).Select(c => c.AsCoin()));
            builder.Send(destination, amount);
            builder.SendFees(this.fee);
            builder.SetChange(GetFirstSecret(rpc));
            var tx = builder.BuildTransaction(true);
            foreach (var outpoint in tx.Inputs.Select(i => i.PrevOut))
            {
                this.locked.Add(outpoint);
            }
            if (broadcast)
                Broadcast(tx);
            else
                this.transactions.Add(tx);
            return tx;
        }

        public void Rollback(Transaction tx)
        {
            this.transactions.Remove(tx);
            foreach (var outpoint in tx.Inputs.Select(i => i.PrevOut))
            {
                this.locked.Remove(outpoint);
            }

        }

#if !NOSOCKET
        public void Broadcast(Transaction transaction)
        {
            using (var node = CreateNodeClient())
            {
                node.VersionHandshake();
                node.SendMessageAsync(new InvPayload(transaction));
                node.SendMessageAsync(new TxPayload(transaction));
                node.PingPong();
            }
        }
#else
        public void Broadcast(Transaction transaction)
        {
            var rpc = CreateRPCClient();
            rpc.SendRawTransaction(transaction);
        }
#endif

        public void SelectMempoolTransactions()
        {
            var rpc = CreateRPCClient();
            var txs = rpc.GetRawMempool();
            var tasks = txs.Select(t => rpc.GetRawTransactionAsync(t)).ToArray();
            Task.WaitAll(tasks);
            this.transactions.AddRange(tasks.Select(t => t.Result).ToArray());
        }

        public void Split(Money amount, int parts)
        {
            var rpc = CreateRPCClient();
            TransactionBuilder builder = new TransactionBuilder();
            builder.AddKeys(rpc.ListSecrets().OfType<ISecret>().ToArray());
            builder.AddCoins(rpc.ListUnspent().Select(c => c.AsCoin()));
            var secret = GetFirstSecret(rpc);
            foreach (var part in (amount - this.fee).Split(parts))
            {
                builder.Send(secret, part);
            }
            builder.SendFees(this.fee);
            builder.SetChange(secret);
            var tx = builder.BuildTransaction(true);
            Broadcast(tx);
        }

        public void Kill(bool cleanFolder = true)
        {
            lock (this.lockObject)
            {
                this.runner.Kill();
                this.state = CoreNodeState.Killed;
                if (cleanFolder)
                    CleanFolder();
            }
        }

        public DateTimeOffset? MockTime { get; set; }

        public void SetMinerSecret(BitcoinSecret secret)
        {
            CreateRPCClient().ImportPrivKey(secret);
            this.MinerSecret = secret;
        }

        public void SetDummyMinerSecret(BitcoinSecret secret)
        {
            this.MinerSecret = secret;
        }

        public BitcoinSecret MinerSecret { get; private set; }

        public Block[] Generate(int blockCount, bool includeUnbroadcasted = true, bool broadcast = true)
        {
            var rpc = CreateRPCClient();
            BitcoinSecret dest = GetFirstSecret(rpc);
            var bestBlock = rpc.GetBestBlockHash();
            ConcurrentChain chain = null;
            List<Block> blocks = new List<Block>();
            DateTimeOffset now = this.MockTime == null ? DateTimeOffset.UtcNow : this.MockTime.Value;
#if !NOSOCKET
            using (var node = CreateNodeClient())
            {

                node.VersionHandshake();
                chain = bestBlock == node.Network.GenesisHash ? new ConcurrentChain(node.Network) : node.GetChain();
                for (int i = 0; i < blockCount; i++)
                {
                    uint nonce = 0;
                    Block block = new Block();
                    block.Header.HashPrevBlock = chain.Tip.HashBlock;
                    block.Header.Bits = block.Header.GetWorkRequired(rpc.Network, chain.Tip);
                    block.Header.UpdateTime(now, rpc.Network, chain.Tip);
                    var coinbase = new Transaction();
                    coinbase.AddInput(TxIn.CreateCoinbase(chain.Height + 1));
                    coinbase.AddOutput(new TxOut(rpc.Network.GetReward(chain.Height + 1), dest.GetAddress()));
                    block.AddTransaction(coinbase);
                    if (includeUnbroadcasted)
                    {
                        this.transactions = Reorder(this.transactions);
                        block.Transactions.AddRange(this.transactions);
                        this.transactions.Clear();
                    }
                    block.UpdateMerkleRoot();
                    while (!block.CheckProofOfWork())
                        block.Header.Nonce = ++nonce;
                    blocks.Add(block);
                    chain.SetTip(block.Header);
                }
                if (broadcast)
                    BroadcastBlocks(blocks.ToArray(), node);
            }
            return blocks.ToArray();
#endif
        }

        public bool AddToStratisMempool(Transaction trx)
        {
            var fullNode = (this.runner as StratisBitcoinPowRunner).FullNode;
            var state = new MempoolValidationState(true);

            return fullNode.MempoolManager().Validator.AcceptToMemoryPool(state, trx).Result;
        }

        public List<uint256> GenerateStratisWithMiner(int blockCount)
        {
            return this.FullNode.Services.ServiceProvider.GetService<PowMining>().GenerateBlocks(new ReserveScript { reserveSfullNodecript = this.MinerSecret.ScriptPubKey }, (ulong)blockCount, uint.MaxValue);
        }

        public Block[] GenerateStratis(int blockCount, List<Transaction> passedTransactions = null, bool broadcast = true)
        {
            var fullNode = (this.runner as StratisBitcoinPowRunner).FullNode;
            BitcoinSecret dest = this.MinerSecret;
            List<Block> blocks = new List<Block>();
            DateTimeOffset now = this.MockTime == null ? DateTimeOffset.UtcNow : this.MockTime.Value;
#if !NOSOCKET

            for (int i = 0; i < blockCount; i++)
            {
                uint nonce = 0;
                Block block = new Block();
                block.Header.HashPrevBlock = fullNode.Chain.Tip.HashBlock;
                block.Header.Bits = block.Header.GetWorkRequired(fullNode.Network, fullNode.Chain.Tip);
                block.Header.UpdateTime(now, fullNode.Network, fullNode.Chain.Tip);
                var coinbase = new Transaction();
                coinbase.AddInput(TxIn.CreateCoinbase(fullNode.Chain.Height + 1));
                coinbase.AddOutput(new TxOut(fullNode.Network.GetReward(fullNode.Chain.Height + 1), dest.GetAddress()));
                block.AddTransaction(coinbase);
                if (passedTransactions?.Any() ?? false)
                {
                    passedTransactions = Reorder(passedTransactions);
                    block.Transactions.AddRange(passedTransactions);
                }
                block.UpdateMerkleRoot();
                while (!block.CheckProofOfWork())
                    block.Header.Nonce = ++nonce;
                blocks.Add(block);
                if (broadcast)
                {
                    uint256 blockHash = block.GetHash();
                    var newChain = new ChainedBlock(block.Header, blockHash, fullNode.Chain.Tip);
                    var oldTip = fullNode.Chain.SetTip(newChain);
                    fullNode.ConsensusLoop().Puller.InjectBlock(blockHash, new DownloadedBlock { Length = block.GetSerializedSize(), Block = block }, CancellationToken.None);

                    //try
                    //{


                    //    var blockResult = new BlockResult { Block = block };
                    //    fullNode.ConsensusLoop.AcceptBlock(blockResult);


                    //    // similar logic to what's in the full node code
                    //    if (blockResult.Error == null)
                    //    {
                    //        fullNode.ChainBehaviorState.ConsensusTip = fullNode.ConsensusLoop.Tip;
                    //        //if (fullNode.Chain.Tip.HashBlock == blockResult.ChainedBlock.HashBlock)
                    //        //{
                    //        //    var unused = cache.FlushAsync();
                    //        //}
                    //        fullNode.Signals.Blocks.Broadcast(block);
                    //    }
                    //}
                    //catch (ConsensusErrorException)
                    //{
                    //    // set back the old tip
                    //    fullNode.Chain.SetTip(oldTip);
                    //}
                }
            }

            return blocks.ToArray();
#endif
        }

        public void BroadcastBlocks(Block[] blocks)
        {
            using (var node = CreateNodeClient())
            {
                node.VersionHandshake();
                BroadcastBlocks(blocks, node);
            }
        }

        public void BroadcastBlocks(Block[] blocks, Node node)
        {
            Block lastSent = null;
            foreach (var block in blocks)
            {
                node.SendMessageAsync(new InvPayload(block));
                node.SendMessageAsync(new BlockPayload(block));
                lastSent = block;
            }
            node.PingPong();
        }

        public Block[] FindBlock(int blockCount = 1, bool includeMempool = true)
        {
            SelectMempoolTransactions();
            return Generate(blockCount, includeMempool);
        }

        private class TransactionNode
        {
            public uint256 Hash = null;
            public Transaction Transaction = null;
            public List<TransactionNode> DependsOn = new List<TransactionNode>();

            public TransactionNode(Transaction tx)
            {
                this.Transaction = tx;
                this.Hash = tx.GetHash();
            }
        }

        private List<Transaction> Reorder(List<Transaction> transactions)
        {
            if (transactions.Count == 0)
                return transactions;

            var result = new List<Transaction>();
            var dictionary = transactions.ToDictionary(t => t.GetHash(), t => new TransactionNode(t));
            foreach (var transaction in dictionary.Select(d => d.Value))
            {
                foreach (var input in transaction.Transaction.Inputs)
                {
                    var node = dictionary.TryGet(input.PrevOut.Hash);
                    if (node != null)
                    {
                        transaction.DependsOn.Add(node);
                    }
                }
            }

            while (dictionary.Count != 0)
            {
                foreach (var node in dictionary.Select(d => d.Value).ToList())
                {
                    foreach (var parent in node.DependsOn.ToList())
                    {
                        if (!dictionary.ContainsKey(parent.Hash))
                            node.DependsOn.Remove(parent);
                    }

                    if (node.DependsOn.Count == 0)
                    {
                        result.Add(node.Transaction);
                        dictionary.Remove(node.Hash);
                    }
                }
            }

            return result;
        }

        private BitcoinSecret GetFirstSecret(RPCClient rpc)
        {
            if (this.MinerSecret != null)
                return this.MinerSecret;

            var dest = rpc.ListSecrets().FirstOrDefault();
            if (dest == null)
            {
                var address = rpc.GetNewAddress();
                dest = rpc.DumpPrivKey(address);
            }
            return dest;
        }
    }
}<|MERGE_RESOLUTION|>--- conflicted
+++ resolved
@@ -573,33 +573,16 @@
         {
             get
             {
-<<<<<<< HEAD
-                if (this._Runner is StratisBitcoinPosRunner)
-                    return ((StratisBitcoinPosRunner)this._Runner).FullNode;
-
-                return ((StratisBitcoinPowRunner)this._Runner).FullNode;
-=======
                 if(this.runner is StratisBitcoinPosRunner)
                    return ((StratisBitcoinPosRunner)this.runner).FullNode;
 
                 return ((StratisBitcoinPowRunner) this.runner).FullNode;
->>>>>>> 644db80e
             }
         }
 
         private void CleanFolder()
         {
-<<<<<<< HEAD
-            NodeBuilder.CleanupTestFolder(this._Folder);
-=======
-            try
-            {
-                Directory.Delete(this.folder, true);
-            }
-            catch (DirectoryNotFoundException)
-            {
-            }
->>>>>>> 644db80e
+            NodeBuilder.CleanupTestFolder(this.folder);
         }
 
 #if !NOSOCKET
