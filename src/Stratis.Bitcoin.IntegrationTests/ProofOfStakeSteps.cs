﻿using System;
using System.Collections.Generic;
using System.IO;
using System.Linq;
using FluentAssertions;
using NBitcoin;
using Stratis.Bitcoin.Features.Miner.Interfaces;
using Stratis.Bitcoin.Features.Miner.Staking;
using Stratis.Bitcoin.Features.Wallet;
using Stratis.Bitcoin.IntegrationTests.Common;
using Stratis.Bitcoin.IntegrationTests.Common.EnvironmentMockUpHelpers;
using Stratis.Bitcoin.Tests.Common;

namespace Stratis.Bitcoin.IntegrationTests
{
    public class ProofOfStakeSteps
    {
<<<<<<< HEAD
        private IDictionary<string, CoreNode> nodes;
        public readonly NodeGroupBuilder NodeGroupBuilder;
=======
        private readonly SharedSteps sharedSteps;
        public readonly NodeBuilder nodeBuilder;
        public CoreNode PremineNodeWithCoins;
>>>>>>> 8c659db0

        public readonly string PremineNode = "PremineNode";
        public readonly string PremineWallet = "preminewallet";
        public readonly string PremineWalletAccount = "account 0";
        public readonly string PremineWalletPassword = "preminewalletpassword";
        public readonly string PremineWalletPassphrase = "";

        private readonly HashSet<uint256> transactionsBeforeStaking = new HashSet<uint256>();

        public ProofOfStakeSteps(string displayName)
        {
<<<<<<< HEAD
            this.NodeGroupBuilder = new NodeGroupBuilder(Path.Combine(this.GetType().Name, displayName), KnownNetworks.StratisRegTest);
=======
            this.sharedSteps = new SharedSteps();
            this.nodeBuilder = NodeBuilder.Create(Path.Combine(this.GetType().Name, displayName));
>>>>>>> 8c659db0
        }

        public void GenerateCoins()
        {
            PremineNodeWithWallet();
            MineGenesisAndPremineBlocks();
            MineCoinsToMaturity();
            PremineNodeMinesTenBlocksMoreEnsuringTheyCanBeStaked();
            PremineNodeStartsStaking();
            PremineNodeWalletHasEarnedCoinsThroughStaking();
        }

        public void PremineNodeWithWallet()
        {
            this.PremineNodeWithCoins = this.nodeBuilder.CreateStratisPosNode(KnownNetworks.StratisRegTest);
            this.PremineNodeWithCoins.Start();
            this.PremineNodeWithCoins.NotInIBD();
            this.PremineNodeWithCoins.FullNode.WalletManager().CreateWallet(this.PremineWalletPassword, this.PremineWallet, this.PremineWalletPassphrase);
        }

        public void MineGenesisAndPremineBlocks()
        {
<<<<<<< HEAD
            int premineBlockCount = 2;
            
            var addressUsed = TestHelper.MineBlocks(this.nodes[this.PremineNode], this.PremineWallet, this.PremineWalletPassword, this.PremineWalletAccount, (uint)premineBlockCount).AddressUsed;

            // Since the pre-mine will not be immediately spendable, the transactions have to be counted directly from the address.
            addressUsed.Transactions.Count().Should().Be(premineBlockCount);

            IConsensus consensus = this.nodes[this.PremineNode].FullNode.Network.Consensus;

            addressUsed.Transactions.Sum(s => s.Amount).Should().Be(consensus.PremineReward + consensus.ProofOfWorkReward);
=======
            this.sharedSteps.MinePremineBlocks(this.PremineNodeWithCoins, this.PremineWallet, this.PremineWalletAccount, this.PremineWalletPassword);
>>>>>>> 8c659db0
        }

        public void MineCoinsToMaturity()
        {
<<<<<<< HEAD
            this.nodes[this.PremineNode].GenerateStratisWithMiner(Convert.ToInt32(this.nodes[this.PremineNode].FullNode.Network.Consensus.CoinbaseMaturity));
            TestHelper.WaitForNodeToSync(this.nodes[this.PremineNode]);
=======
            this.PremineNodeWithCoins.GenerateStratisWithMiner(Convert.ToInt32(this.PremineNodeWithCoins.FullNode.Network.Consensus.CoinbaseMaturity));
            this.sharedSteps.WaitForNodeToSync(this.PremineNodeWithCoins);
>>>>>>> 8c659db0
        }

        public void PremineNodeMinesTenBlocksMoreEnsuringTheyCanBeStaked()
        {
            this.PremineNodeWithCoins.GenerateStratisWithMiner(10);
        }

        public void PremineNodeStartsStaking()
        {
            // Get set of transaction IDs present in wallet before staking is started.
            this.transactionsBeforeStaking.Clear();
            foreach (TransactionData transactionData in this.PremineNodeWithCoins.FullNode.WalletManager().Wallets
                .First()
                .GetAllTransactionsByCoinType((CoinType)this.PremineNodeWithCoins.FullNode.Network.Consensus
                    .CoinType))
            {
                this.transactionsBeforeStaking.Add(transactionData.Id);
            }

            var minter = this.PremineNodeWithCoins.FullNode.NodeService<IPosMinting>();
            minter.Stake(new WalletSecret() { WalletName = PremineWallet, WalletPassword = PremineWalletPassword });
        }

        public void PremineNodeWalletHasEarnedCoinsThroughStaking()
        {
            // If new transactions are appearing in the wallet, staking has been successful. Due to coin maturity settings the
            // spendable balance of the wallet actually drops after staking, so the wallet balance should not be used to
            // determine whether staking occurred.
            TestHelper.WaitLoop(() =>
            {
                foreach (TransactionData transactionData in this.PremineNodeWithCoins.FullNode.WalletManager().Wallets
                    .First()
                    .GetAllTransactionsByCoinType((CoinType)this.PremineNodeWithCoins.FullNode.Network.Consensus
                        .CoinType))
                {
                    if (!this.transactionsBeforeStaking.Contains(transactionData.Id) && (transactionData.IsCoinStake ?? false))
                    {
                        return true;
                    }
                }

                return false;
            });
        }
    }
}<|MERGE_RESOLUTION|>--- conflicted
+++ resolved
@@ -15,14 +15,9 @@
 {
     public class ProofOfStakeSteps
     {
-<<<<<<< HEAD
-        private IDictionary<string, CoreNode> nodes;
-        public readonly NodeGroupBuilder NodeGroupBuilder;
-=======
-        private readonly SharedSteps sharedSteps;
+
         public readonly NodeBuilder nodeBuilder;
         public CoreNode PremineNodeWithCoins;
->>>>>>> 8c659db0
 
         public readonly string PremineNode = "PremineNode";
         public readonly string PremineWallet = "preminewallet";
@@ -34,12 +29,8 @@
 
         public ProofOfStakeSteps(string displayName)
         {
-<<<<<<< HEAD
-            this.NodeGroupBuilder = new NodeGroupBuilder(Path.Combine(this.GetType().Name, displayName), KnownNetworks.StratisRegTest);
-=======
-            this.sharedSteps = new SharedSteps();
+
             this.nodeBuilder = NodeBuilder.Create(Path.Combine(this.GetType().Name, displayName));
->>>>>>> 8c659db0
         }
 
         public void GenerateCoins()
@@ -62,31 +53,13 @@
 
         public void MineGenesisAndPremineBlocks()
         {
-<<<<<<< HEAD
-            int premineBlockCount = 2;
-            
-            var addressUsed = TestHelper.MineBlocks(this.nodes[this.PremineNode], this.PremineWallet, this.PremineWalletPassword, this.PremineWalletAccount, (uint)premineBlockCount).AddressUsed;
-
-            // Since the pre-mine will not be immediately spendable, the transactions have to be counted directly from the address.
-            addressUsed.Transactions.Count().Should().Be(premineBlockCount);
-
-            IConsensus consensus = this.nodes[this.PremineNode].FullNode.Network.Consensus;
-
-            addressUsed.Transactions.Sum(s => s.Amount).Should().Be(consensus.PremineReward + consensus.ProofOfWorkReward);
-=======
             this.sharedSteps.MinePremineBlocks(this.PremineNodeWithCoins, this.PremineWallet, this.PremineWalletAccount, this.PremineWalletPassword);
->>>>>>> 8c659db0
         }
 
         public void MineCoinsToMaturity()
         {
-<<<<<<< HEAD
-            this.nodes[this.PremineNode].GenerateStratisWithMiner(Convert.ToInt32(this.nodes[this.PremineNode].FullNode.Network.Consensus.CoinbaseMaturity));
-            TestHelper.WaitForNodeToSync(this.nodes[this.PremineNode]);
-=======
             this.PremineNodeWithCoins.GenerateStratisWithMiner(Convert.ToInt32(this.PremineNodeWithCoins.FullNode.Network.Consensus.CoinbaseMaturity));
             this.sharedSteps.WaitForNodeToSync(this.PremineNodeWithCoins);
->>>>>>> 8c659db0
         }
 
         public void PremineNodeMinesTenBlocksMoreEnsuringTheyCanBeStaked()
