﻿using System;
using System.Collections.Generic;
using System.IO;
using System.Linq;
using System.Threading;
using NBitcoin;
using Stratis.Bitcoin.Features.Miner.Interfaces;
using Stratis.Bitcoin.Features.Miner.Staking;
using Stratis.Bitcoin.Features.Wallet;
using Stratis.Bitcoin.IntegrationTests.Common;
using Stratis.Bitcoin.IntegrationTests.Common.Builders;
using Stratis.Bitcoin.IntegrationTests.Common.EnvironmentMockUpHelpers;
using Stratis.Bitcoin.Tests.Common;

namespace Stratis.Bitcoin.IntegrationTests
{
    public class ProofOfStakeSteps
    {
        private IDictionary<string, CoreNode> nodes;
        public readonly NodeGroupBuilder NodeGroupBuilder;
        private readonly SharedSteps sharedSteps;

        public readonly string PremineNode = "PremineNode";
        public readonly string PremineWallet = "preminewallet";
        public readonly string PremineWalletAccount = "account 0";
        public readonly string PremineWalletPassword = "preminewalletpassword";

        private HashSet<uint256> transactionsBeforeStaking = new HashSet<uint256>();

        public ProofOfStakeSteps(string displayName)
        {
            this.sharedSteps = new SharedSteps();
            this.NodeGroupBuilder = new NodeGroupBuilder(Path.Combine(this.GetType().Name, displayName), KnownNetworks.StratisRegTest);
        }

        public void GenerateCoins()
        {
            PremineNodeWithWallet();
            MineGenesisAndPremineBlocks();
            MineCoinsToMaturity();
            PremineNodeMinesTenBlocksMoreEnsuringTheyCanBeStaked();
            PremineNodeStartsStaking();
            PremineNodeWalletHasEarnedCoinsThroughStaking();
        }

        public CoreNode PremineNodeWithCoins => this.nodes?[this.PremineNode];

        public void PremineNodeWithWallet()
        {
            this.nodes = this.NodeGroupBuilder
                    .CreateStratisPosNode(this.PremineNode)
                    .Start()
                    .NotInIBD()
                    .WithWallet(this.PremineWallet, this.PremineWalletPassword)
                    .Build();
        }

        public void MineGenesisAndPremineBlocks()
        {
            this.sharedSteps.MinePremineBlocks(this.nodes[this.PremineNode], this.PremineWallet, this.PremineWalletAccount, this.PremineWalletPassword);
        }

        public void MineCoinsToMaturity()
        {
            this.nodes[this.PremineNode].GenerateStratisWithMiner(Convert.ToInt32(this.nodes[this.PremineNode].FullNode.Network.Consensus.CoinbaseMaturity));
            this.sharedSteps.WaitForNodeToSync(this.nodes[this.PremineNode]);
        }

        public void PremineNodeMinesTenBlocksMoreEnsuringTheyCanBeStaked()
        {
            this.nodes[this.PremineNode].GenerateStratisWithMiner(10);
        }

        public void PremineNodeStartsStaking()
        {
            // Get set of transaction IDs present in wallet before staking is started.
            this.transactionsBeforeStaking.Clear();
            foreach (TransactionData transactionData in this.nodes[this.PremineNode].FullNode.WalletManager().Wallets
                .First()
                .GetAllTransactionsByCoinType((CoinType)this.nodes[this.PremineNode].FullNode.Network.Consensus
                    .CoinType))
            {
                this.transactionsBeforeStaking.Add(transactionData.Id);
            }

            var minter = this.nodes[this.PremineNode].FullNode.NodeService<IPosMinting>();
            minter.Stake(new WalletSecret() { WalletName = PremineWallet, WalletPassword = PremineWalletPassword });
        }

        public void PremineNodeWalletHasEarnedCoinsThroughStaking()
        {
<<<<<<< HEAD
            var network = this.nodes[this.PremineNode].FullNode.Network;
            var premine = network.Consensus.ProofOfWorkReward + network.Consensus.PremineReward;
            var mineToMaturity = network.Consensus.ProofOfWorkReward * 110;
            var balanceShouldBe = premine + mineToMaturity;

            var spendable = this.nodes[this.PremineNode].FullNode.WalletManager().GetSpendableTransactionsInWallet(this.PremineWallet, includeImmature: true);

            TestHelper.WaitLoop(() =>
            {
                long staked = this.nodes[this.PremineNode].FullNode.WalletManager().GetSpendableTransactionsInWallet(this.PremineWallet, includeImmature: true).Sum(s => s.Transaction.Amount);
                return staked > balanceShouldBe;
=======
            // If new transactions are appearing in the wallet, staking has been successful. Due to coin maturity settings the
            // spendable balance of the wallet actually drops after staking, so the wallet balance should not be used to
            // determine whether staking occurred.
            TestHelper.WaitLoop(() =>
            {
                foreach (TransactionData transactionData in this.nodes[this.PremineNode].FullNode.WalletManager().Wallets
                    .First()
                    .GetAllTransactionsByCoinType((CoinType)this.nodes[this.PremineNode].FullNode.Network.Consensus
                        .CoinType))
                {
                    if (!this.transactionsBeforeStaking.Contains(transactionData.Id))
                    {
                        this.nodes[this.PremineNode].FullNode.WalletManager().SaveWallets();
                        return true;
                    }
                }

                return false;
>>>>>>> b2f420cd
            });
        }
    }
}<|MERGE_RESOLUTION|>--- conflicted
+++ resolved
@@ -89,19 +89,6 @@
 
         public void PremineNodeWalletHasEarnedCoinsThroughStaking()
         {
-<<<<<<< HEAD
-            var network = this.nodes[this.PremineNode].FullNode.Network;
-            var premine = network.Consensus.ProofOfWorkReward + network.Consensus.PremineReward;
-            var mineToMaturity = network.Consensus.ProofOfWorkReward * 110;
-            var balanceShouldBe = premine + mineToMaturity;
-
-            var spendable = this.nodes[this.PremineNode].FullNode.WalletManager().GetSpendableTransactionsInWallet(this.PremineWallet, includeImmature: true);
-
-            TestHelper.WaitLoop(() =>
-            {
-                long staked = this.nodes[this.PremineNode].FullNode.WalletManager().GetSpendableTransactionsInWallet(this.PremineWallet, includeImmature: true).Sum(s => s.Transaction.Amount);
-                return staked > balanceShouldBe;
-=======
             // If new transactions are appearing in the wallet, staking has been successful. Due to coin maturity settings the
             // spendable balance of the wallet actually drops after staking, so the wallet balance should not be used to
             // determine whether staking occurred.
@@ -120,7 +107,6 @@
                 }
 
                 return false;
->>>>>>> b2f420cd
             });
         }
     }
