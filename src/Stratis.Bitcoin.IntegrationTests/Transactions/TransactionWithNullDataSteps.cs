﻿using System.Collections.Generic;
using System.IO;
using System.Linq;
using System.Text;
using System.Threading.Tasks;
using FluentAssertions;
using NBitcoin;
using Stratis.Bitcoin.Features.Wallet;
using Stratis.Bitcoin.Features.Wallet.Controllers;
using Stratis.Bitcoin.Features.Wallet.Models;
using Stratis.Bitcoin.IntegrationTests.Common;
using Stratis.Bitcoin.IntegrationTests.Common.EnvironmentMockUpHelpers;
using Stratis.Bitcoin.Tests.Common;
using Stratis.Bitcoin.Tests.Common.TestFramework;
using Xunit.Abstractions;

namespace Stratis.Bitcoin.IntegrationTests.Transactions
{
    public partial class TransactionWithNullDataSpecification : BddSpecification
    {
        private NodeBuilder builder;
        private CoreNode senderNode;
        private CoreNode receiverNode;
        private Features.Wallet.Wallet sendingWallet;
        private HdAddress senderAddress;
        private HdAddress receiverAddress;
        private WalletAccountReference sendingWalletAccountReference;
        private Transaction transaction;
        private Key key;
        private uint256 blockWithOpReturnId;
        private long preserveMaturity;

        private readonly string password = "p@ssw0rd";
        private readonly string opReturnContent = "extra informations!";
        private readonly int transferAmount = 31415;

        public TransactionWithNullDataSpecification(ITestOutputHelper output) : base(output)
        {
        }

        protected override void BeforeTest()
        {
            this.builder = NodeBuilder.Create(Path.Combine(this.GetType().Name, this.CurrentTest.DisplayName));
        }

        protected override void AfterTest()
        {
            this.senderNode.FullNode.Network.Consensus.CoinbaseMaturity = this.preserveMaturity;
            this.receiverNode.FullNode.Network.Consensus.CoinbaseMaturity = this.preserveMaturity;

            this.builder?.Dispose();
        }

        private void two_proof_of_work_nodes()
        {
            this.senderNode = this.builder.CreateStratisPowNode(KnownNetworks.RegTest);
            this.receiverNode = this.builder.CreateStratisPowNode(KnownNetworks.RegTest);
            this.builder.StartAll();
            this.senderNode.NotInIBD();
            this.receiverNode.NotInIBD();
            this.preserveMaturity = this.senderNode.FullNode.Network.Consensus.CoinbaseMaturity;
            this.senderNode.FullNode.Network.Consensus.CoinbaseMaturity = 1L;
            this.receiverNode.FullNode.Network.Consensus.CoinbaseMaturity = 1L;
        }

        private void a_sending_and_a_receiving_wallet()
        {
            this.receiverNode.FullNode.WalletManager().CreateWallet(this.password, "receiver");
            this.receiverAddress = this.receiverNode.FullNode.WalletManager().GetUnusedAddress(new WalletAccountReference("receiver", "account 0"));
            this.sendingWallet = this.receiverNode.FullNode.WalletManager().GetWalletByName("receiver");

            this.senderNode.FullNode.WalletManager().CreateWallet(this.password, "sender");
            this.sendingWalletAccountReference = new WalletAccountReference("sender", "account 0");
            this.senderAddress = this.senderNode.FullNode.WalletManager().GetUnusedAddress(this.sendingWalletAccountReference);
            this.sendingWallet = this.senderNode.FullNode.WalletManager().GetWalletByName("sender");
        }
        private void some_funds_in_the_sending_wallet()
        {
            this.key = this.sendingWallet.GetExtendedPrivateKeyForAddress(this.password, this.senderAddress).PrivateKey;
            this.senderNode.SetDummyMinerSecret(new BitcoinSecret(this.key, this.senderNode.FullNode.Network));
            int maturity = (int)this.senderNode.FullNode.Network.Consensus.CoinbaseMaturity;
            this.senderNode.GenerateStratisWithMiner(maturity + 5);
            TestHelper.WaitLoop(() => TestHelper.IsNodeSynced(this.senderNode));

            this.senderNode.FullNode.WalletManager().GetSpendableTransactionsInWallet("sender")
                .Sum(utxo => utxo.Transaction.Amount)
<<<<<<< HEAD
                .Should().Be(Money.COIN * (105 - maturity + 1) * 50);
=======
                .Should().Be(Money.COIN * 6 * 50);
>>>>>>> b2f420cd
        }

        private void no_fund_in_the_receiving_wallet()
        {
            this.receiverNode.FullNode.WalletManager().GetSpendableTransactionsInWallet("receiver")
                .Sum(utxo => utxo.Transaction.Amount)
                .Should().Be(Money.Zero);
        }

        private void the_wallets_are_in_sync()
        {
            this.senderNode.CreateRPCClient().AddNode(this.receiverNode.Endpoint, true);
            TestHelper.WaitLoop(() => TestHelper.AreNodesSynced(this.senderNode, this.receiverNode));
        }

        private void a_nulldata_transaction()
        {
            var maturity = (int)this.senderNode.FullNode.Network.Consensus.CoinbaseMaturity;
            var transactionBuildContext = new TransactionBuildContext(this.senderNode.FullNode.Network)
            {
                AccountReference = this.sendingWalletAccountReference,
                MinConfirmations = maturity,
                OpReturnData = this.opReturnContent,
                WalletPassword = this.password,
                Recipients = new List<Recipient>() { new Recipient() { Amount = this.transferAmount, ScriptPubKey = this.receiverAddress.ScriptPubKey } }
            };

            this.transaction = this.senderNode.FullNode.WalletTransactionHandler().BuildTransaction(transactionBuildContext);

            this.transaction.Outputs.Single(t => t.ScriptPubKey.IsUnspendable).Value.Should().Be(Money.Zero);
        }

        private void the_transaction_is_broadcasted()
        {
            this.senderNode.FullNode.NodeService<WalletController>()
                .SendTransaction(new SendTransactionRequest(this.transaction.ToHex()));
        }
        private void the_block_is_mined()
        {
            this.blockWithOpReturnId = this.senderNode.GenerateStratisWithMiner(1).Single();
            this.senderNode.GenerateStratisWithMiner(1);
            TestHelper.WaitLoop(() => TestHelper.IsNodeSynced(this.senderNode));
            TestHelper.WaitLoop(() => TestHelper.AreNodesSynced(this.senderNode, this.receiverNode));
        }

        private void the_transaction_should_get_confirmed()
        {
            this.receiverNode.FullNode.WalletManager().GetSpendableTransactionsInWallet("receiver", 2)
                .First().Transaction.Amount.Satoshi
                .Should().Be(this.transferAmount);
        }

        private async Task the_transaction_should_appear_in_the_blockchain()
        {
            Block block = await this.senderNode.FullNode.BlockStoreManager().BlockRepository
                    .GetAsync(this.blockWithOpReturnId);

            Transaction transactionFromBlock = block.Transactions
                .Single(t => t.ToHex() == this.transaction.ToHex());

            TxOut opReturnOutputFromBlock = transactionFromBlock.Outputs.Single(t => t.ScriptPubKey.IsUnspendable);
            opReturnOutputFromBlock.Value.Satoshi.Should().Be(0);
            List<Op> ops = opReturnOutputFromBlock.ScriptPubKey.ToOps().ToList();
            ops.First().Code.Should().Be(OpcodeType.OP_RETURN);
            ops.Last().PushData.Should().BeEquivalentTo(Encoding.UTF8.GetBytes(this.opReturnContent));
        }
    }
}<|MERGE_RESOLUTION|>--- conflicted
+++ resolved
@@ -84,11 +84,7 @@
 
             this.senderNode.FullNode.WalletManager().GetSpendableTransactionsInWallet("sender")
                 .Sum(utxo => utxo.Transaction.Amount)
-<<<<<<< HEAD
-                .Should().Be(Money.COIN * (105 - maturity + 1) * 50);
-=======
                 .Should().Be(Money.COIN * 6 * 50);
->>>>>>> b2f420cd
         }
 
         private void no_fund_in_the_receiving_wallet()
