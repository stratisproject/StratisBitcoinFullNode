--- conflicted
+++ resolved
@@ -62,18 +62,10 @@
 
         private void a_sending_and_a_receiving_wallet()
         {
-<<<<<<< HEAD
-            this.receiverAddress = this.receiverNode.FullNode.WalletManager().GetUnusedAddress(new WalletAccountReference(this.walletName, this.walletAccount));
-            this.sendingWallet = this.receiverNode.FullNode.WalletManager().GetWalletByName(this.walletName);
-
-            this.sendingWalletAccountReference = new WalletAccountReference(this.walletName, this.walletAccount);
-            this.senderAddress = this.senderNode.FullNode.WalletManager().GetUnusedAddress(this.sendingWalletAccountReference);
-=======
             this.receiverAddress = this.receiverNode.FullNode.WalletManager().GetUnusedAddress();
             this.sendingWallet = this.receiverNode.FullNode.WalletManager().GetWalletByName(this.walletName);
 
             this.senderAddress = this.senderNode.FullNode.WalletManager().GetUnusedAddress();
->>>>>>> e9bf3805
             this.sendingWallet = this.senderNode.FullNode.WalletManager().GetWalletByName(this.walletName);
         }
 
@@ -124,12 +116,7 @@
         }
         private void the_block_is_mined()
         {
-<<<<<<< HEAD
-            this.blockWithOpReturnId = TestHelper.MineBlocks(this.senderNode, 1).BlockHashes.Single();
-            TestHelper.MineBlocks(this.senderNode, 1);
-=======
             this.blockWithOpReturnId = TestHelper.MineBlocks(this.senderNode, 2).BlockHashes[0];
->>>>>>> e9bf3805
 
             TestHelper.WaitLoop(() => TestHelper.AreNodesSynced(this.senderNode, this.receiverNode));
         }
