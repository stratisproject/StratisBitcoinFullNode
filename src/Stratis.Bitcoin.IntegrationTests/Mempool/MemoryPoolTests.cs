--- conflicted
+++ resolved
@@ -174,22 +174,14 @@
                 // Test 2: ... and should be rejected if spend1 is in the memory pool
                 tipBeforeBlockCreation = stratisNodeSync.FullNode.Chain.Tip;
                 Assert.True(stratisNodeSync.AddToStratisMempool(spends[0]));
-<<<<<<< HEAD
-                Assert.Throws<ConsensusException>(() => { Block block = stratisNodeSync.GenerateBlockManually(spends, 100000); });
-=======
                 Assert.Throws<ConsensusException>(() => { Block block = TestHelper.GenerateBlockManually(stratisNodeSync, spends, 100_000); });
->>>>>>> 159da608
                 Assert.True(stratisNodeSync.FullNode.Chain.Tip.HashBlock == tipBeforeBlockCreation.HashBlock);
                 stratisNodeSync.FullNode.MempoolManager().Clear().Wait();
 
                 // Test 3: ... and should be rejected if spend2 is in the memory pool
                 tipBeforeBlockCreation = stratisNodeSync.FullNode.Chain.Tip;
                 Assert.True(stratisNodeSync.AddToStratisMempool(spends[1]));
-<<<<<<< HEAD
-                Assert.Throws<ConsensusException>(() => { Block block = stratisNodeSync.GenerateBlockManually(spends, 100000000); });
-=======
                 Assert.Throws<ConsensusException>(() => { Block block = TestHelper.GenerateBlockManually(stratisNodeSync, spends, 100_000_000); });
->>>>>>> 159da608
                 Assert.True(stratisNodeSync.FullNode.Chain.Tip.HashBlock == tipBeforeBlockCreation.HashBlock);
                 stratisNodeSync.FullNode.MempoolManager().Clear().Wait();
 
