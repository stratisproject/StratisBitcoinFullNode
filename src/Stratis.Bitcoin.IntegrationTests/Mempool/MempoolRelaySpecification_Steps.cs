--- conflicted
+++ resolved
@@ -69,11 +69,7 @@
 
         protected void nodeA_creates_a_transaction_and_propagates_to_nodeB()
         {
-<<<<<<< HEAD
-            Block block = this.nodeA.FullNode.BlockStore().GetBlock(this.nodeA.FullNode.ChainIndexer.GetBlock(1).HashBlock);
-=======
             Block block = this.nodeA.FullNode.BlockStore().GetBlockAsync(this.nodeA.FullNode.ChainIndexer.GetHeader(1).HashBlock).Result;
->>>>>>> ef895c17
             Transaction prevTrx = block.Transactions.First();
             var dest = new BitcoinSecret(new Key(), this.nodeA.FullNode.Network);
 
