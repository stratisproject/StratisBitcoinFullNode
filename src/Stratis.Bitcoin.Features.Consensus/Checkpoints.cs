﻿using System.Collections.Generic;
using System.Linq;
using NBitcoin;
using Stratis.Bitcoin.Utilities;

namespace Stratis.Bitcoin.Features.Consensus
{
    /// <summary>
    /// Interface of block header hash checkpoint provider.
    /// </summary>
    public interface ICheckpoints
    {
        /// <summary>
        /// Obtains a height of the last checkpointed block.
        /// </summary>
        /// <returns>Height of the last checkpointed block, or 0 if no checkpoint is available.</returns>
        int GetLastCheckpointHeight();

        /// <summary>
        /// Checks if a block header hash at specific height is in violation with the hardcoded checkpoints.
        /// </summary>
        /// <param name="height">Height of the block.</param>
        /// <param name="hash">Block header hash to check.</param>
        /// <returns><c>true</c> if either there is no checkpoint for the given height, or if the checkpointed block header hash equals to the checked <paramref name="hash"/>.
        /// <c>false</c> if there is a checkpoint for the given <paramref name="height"/>, but the checkpointed block header hash is not the same as the checked <paramref name="hash"/>.</returns>
        bool CheckHardened(int height, uint256 hash);

        /// <summary>
        /// Retrieves checkpoint for a block at given height.
        /// </summary>
        /// <param name="height">Height of the block.</param>
        /// <returns>Checkpoint information or <c>null</c> if a checkpoint does not exist for given <paramref name="height"/>.</returns>
        CheckpointInfo GetCheckpoint(int height);
    }

    /// <summary>
    /// Checkpoints is a mechanism on how to avoid validation of historic blocks for which there
    /// already is a consensus on the network. This allows speeding up IBD, especially on POS networks.
    /// </summary>
    /// <remarks>
    /// From https://github.com/bitcoin/bitcoin/blob/b1973d6181eacfaaf45effb67e0c449ea3a436b8/src/chainparams.cpp#L66 :
    /// What makes a good checkpoint block? It is surrounded by blocks with reasonable timestamps
    //  (no blocks before with a timestamp after, none after with timestamp before). It also contains
    //  no strange transactions.
    /// </remarks>
    public class Checkpoints : ICheckpoints
    {
        /// <summary>The current network. </summary>
        private Network network;

        /// <summary>Consensus settings for the full node.</summary>
        private ConsensusSettings consensusSettings { get; }

        /// <summary>
        /// Initializes a new instance of the object.
        /// </summary>
        public Checkpoints()
        {
        }

        /// <summary>
        /// Initializes a new instance of the object.
        /// </summary>
        /// <param name="network">Specification of the network the node runs on - regtest/testnet/mainnet/stratis test/main.</param>
        /// <param name="consensusSettings">Consensus settings for node - used to see if checkpoints have been disabled or not.</param>
        public Checkpoints(Network network, ConsensusSettings consensusSettings)
        {
            Guard.NotNull(network, nameof(network));
            Guard.NotNull(consensusSettings, nameof(consensusSettings));

<<<<<<< HEAD
            this.ConsensusSettings = consensusSettings;

            this.networkSpecificCheckpoints = new Dictionary<int, CheckpointInfo>();

            //if (network == Network.Main) this.networkSpecificCheckpoints = bitcoinMainnetCheckpoints;
            //else if (network == Network.TestNet) this.networkSpecificCheckpoints = bitcoinTestnetCheckpoints;
            //else if (network == Network.RegTest) this.networkSpecificCheckpoints = new Dictionary<int, CheckpointInfo>();
            //else if (network == Network.StratisMain) this.networkSpecificCheckpoints = stratisMainnetCheckpoints;
            //else if (network == Network.StratisTest) this.networkSpecificCheckpoints = stratisTestnetCheckpoints;
            //else if (network == Network.SmartContractsTest) this.networkSpecificCheckpoints = new Dictionary<int, CheckpointInfo>();
            //else this.networkSpecificCheckpoints = new Dictionary<int, CheckpointInfo>();
=======
            this.consensusSettings = consensusSettings;
            this.network = network;
>>>>>>> ac669459
        }

        /// <inheritdoc />
        public int GetLastCheckpointHeight()
        {
            var checkpoints = this.GetCheckpoints();
            return checkpoints.Count > 0 ? checkpoints.Keys.Last() : 0;
        }

        /// <inheritdoc />
        public bool CheckHardened(int height, uint256 hash)
        {
            CheckpointInfo checkpoint;
            if (!this.GetCheckpoints().TryGetValue(height, out checkpoint)) return true;

            return checkpoint.Hash.Equals(hash);
        }

        /// <inheritdoc />
        public CheckpointInfo GetCheckpoint(int height)
        {
            CheckpointInfo checkpoint;
            this.GetCheckpoints().TryGetValue(height, out checkpoint);
            return checkpoint;
        }

        private Dictionary<int, CheckpointInfo> GetCheckpoints()
        {
            if (this.consensusSettings == null || !this.consensusSettings.UseCheckpoints)
                return new Dictionary<int, CheckpointInfo>();

            return this.network.Checkpoints;
        }
    }
}<|MERGE_RESOLUTION|>--- conflicted
+++ resolved
@@ -68,22 +68,8 @@
             Guard.NotNull(network, nameof(network));
             Guard.NotNull(consensusSettings, nameof(consensusSettings));
 
-<<<<<<< HEAD
-            this.ConsensusSettings = consensusSettings;
-
-            this.networkSpecificCheckpoints = new Dictionary<int, CheckpointInfo>();
-
-            //if (network == Network.Main) this.networkSpecificCheckpoints = bitcoinMainnetCheckpoints;
-            //else if (network == Network.TestNet) this.networkSpecificCheckpoints = bitcoinTestnetCheckpoints;
-            //else if (network == Network.RegTest) this.networkSpecificCheckpoints = new Dictionary<int, CheckpointInfo>();
-            //else if (network == Network.StratisMain) this.networkSpecificCheckpoints = stratisMainnetCheckpoints;
-            //else if (network == Network.StratisTest) this.networkSpecificCheckpoints = stratisTestnetCheckpoints;
-            //else if (network == Network.SmartContractsTest) this.networkSpecificCheckpoints = new Dictionary<int, CheckpointInfo>();
-            //else this.networkSpecificCheckpoints = new Dictionary<int, CheckpointInfo>();
-=======
             this.consensusSettings = consensusSettings;
             this.network = network;
->>>>>>> ac669459
         }
 
         /// <inheritdoc />
