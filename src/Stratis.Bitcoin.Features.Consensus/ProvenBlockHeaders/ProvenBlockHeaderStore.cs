--- conflicted
+++ resolved
@@ -326,19 +326,7 @@
                 this.pendingTipHashHeight = null;
             }
 
-<<<<<<< HEAD
-            // Make sure the proven block header height keys, within the pendingBatch, are in sequence.
-            List<int> sortedHeaderHeights = pendingBatch.OrderBy(s => s.Key).Select(s => s.Key).ToList();
-
-            if (!sortedHeaderHeights.SequenceEqual(pendingBatch.Select(s => s.Key)))
-            {
-                this.logger.LogTrace("(-)[PENDING_BATCH_INCORRECT_SEQEUNCE]");
-
-                throw new ProvenBlockHeaderException("Invalid ProvenBlockHeader pending batch sequence - unable to save to the database repository.");
-            }
-=======
             this.CheckItemsAreInSequence(pendingBatch);
->>>>>>> 452aa069
 
             // Save the items to disk.
             using (new StopwatchDisposable(o => this.performanceCounter.AddInsertTime(o)))
@@ -351,7 +339,6 @@
         }
 
         /// <summary>
-<<<<<<< HEAD
         /// Will set the <see cref="IProvenBlockHeaderStore"/> tip to the last <see cref="ProvenBlockHeader"/> that exists both in the repository and in the <see cref="ConcurrentChain"/>.
         /// </summary>
         private async Task<ChainedHeader> RecoverStoreTipAsync()
@@ -386,7 +373,9 @@
             this.logger.LogWarning("Proven block header store tip recovered to block '{0}'.", newTip);
 
             return newTip;
-=======
+        }
+
+        /// <summary>
         /// Checks whether <see cref="ProvenBlockHeader"/> block height keys are in sequence.
         /// </summary>
         /// <param name="items"><see cref="List{KeyValuePair{int, ProvenBlockHeader}}"/> to check if block height is in sequence.</param>
@@ -402,7 +391,6 @@
 
                 throw new InvalidOperationException("Proven block headers are not in the correct sequence.");
             }
->>>>>>> 452aa069
         }
 
         private void AddBenchStats(StringBuilder benchLog)
