﻿using System.Linq;
using System.Runtime.CompilerServices;
using System.Threading;
using System.Threading.Tasks;
using Microsoft.Extensions.Logging;
using NBitcoin;
using Stratis.Bitcoin.Base;
using Stratis.Bitcoin.Base.Deployments;
using Stratis.Bitcoin.BlockPulling;
using Stratis.Bitcoin.Configuration;
using Stratis.Bitcoin.Configuration.Settings;
using Stratis.Bitcoin.Connection;
using Stratis.Bitcoin.Consensus;
using Stratis.Bitcoin.Consensus.Rules;
using Stratis.Bitcoin.Features.Consensus.CoinViews;
using Stratis.Bitcoin.Features.Consensus.Interfaces;
using Stratis.Bitcoin.Features.Consensus.Rules;
using Stratis.Bitcoin.Interfaces;
using Stratis.Bitcoin.P2P.Protocol.Payloads;
using Stratis.Bitcoin.Utilities;

[assembly: InternalsVisibleTo("Stratis.Bitcoin.IntegrationTests")]
[assembly: InternalsVisibleTo("Stratis.Bitcoin.Features.MemoryPool.Tests")]

namespace Stratis.Bitcoin.Features.Consensus
{
    /// <summary>
    /// Consumes incoming blocks, validates and executes them.
    /// </summary>
    /// <remarks>
    /// <para>
    /// Blocks are coming from <see cref="ILookaheadBlockPuller"/> or Miner/Staker and get validated by get validated by the <see cref="IConsensusRules" /> engine.
    /// See either the <see cref="FullNodeBuilderConsensusExtension.PowConsensusRulesRegistration"/> for PoW or the <see cref="FullNodeBuilderConsensusExtension.PowConsensusRulesRegistration"/> for PoS.
    /// </para>
    /// <para>
    /// When consensus loop is being initialized we rewind it in case block store is behind or the <see cref="Tip"/> is not part of the best chain.
    /// </para>
    /// </remarks>
    public class ConsensusLoop : IConsensusLoop, INetworkDifficulty, IGetUnspentTransaction
    {
        /// <summary>Instance logger.</summary>
        private readonly ILogger logger;

        /// <summary>Information holding POS data chained.</summary>
        public IStakeChain StakeChain { get; }

        /// <summary>A puller that can pull blocks from peers on demand.</summary>
        public LookaheadBlockPuller Puller { get; }

        /// <summary>A chain of headers all the way to genesis.</summary>
        public ConcurrentChain Chain { get; }

        /// <summary>The consensus db, containing all unspent UTXO in the chain.</summary>
        public CoinView UTXOSet { get; }

        /// <summary>The current tip of the chain that has been validated.</summary>
        public ChainedHeader Tip { get; private set; }

        /// <summary>Contain information about deployment and activation of features in the chain.</summary>
        public NodeDeployments NodeDeployments { get; private set; }

        /// <summary>Factory for creating and also possibly starting application defined tasks inside async loop.</summary>
        private readonly IAsyncLoopFactory asyncLoopFactory;

        /// <summary>The async loop we need to wait upon before we can shut down this feature.</summary>
        private IAsyncLoop asyncLoop;

        /// <summary>Global application life cycle control - triggers when application shuts down.</summary>
        private readonly INodeLifetime nodeLifetime;

        /// <summary>Holds state related to the block chain.</summary>
        private readonly IChainState chainState;

        /// <summary>Connection manager of all the currently connected peers.</summary>
        private readonly IConnectionManager connectionManager;

        /// <summary>A signaler that used to signal messages between features.</summary>
        private readonly Signals.Signals signals;

        /// <summary>A lock object that synchronizes access to the <see cref="ConsensusLoop.AcceptBlockAsync"/> and the reorg part of <see cref="ConsensusLoop.PullerLoopAsync"/> methods.</summary>
        private readonly AsyncLock consensusLock;

        /// <summary>Settings for the full node.</summary>
        private readonly NodeSettings nodeSettings;

        /// <summary>Handles the banning of peers.</summary>
        private readonly IPeerBanning peerBanning;

        /// <summary>Consensus rules engine.</summary>
        public IConsensusRules ConsensusRules { get; }

        /// <summary>Provider of time functions.</summary>
        private readonly IDateTimeProvider dateTimeProvider;

        /// <summary>
        /// Specifies time threshold which is used to determine if flush is required.
        /// When consensus tip timestamp is greater than current time minus the threshold the flush is required. 
        /// </summary>
        /// <remarks>Used only on blockchains without max reorg property.</remarks>
        private const int FlushRequiredThresholdSeconds = 2 * 24 * 60 * 60;

        /// <summary>
        /// Initialize a new instance of <see cref="ConsensusLoop"/>.
        /// </summary>
        /// <param name="asyncLoopFactory">The async loop we need to wait upon before we can shut down this feature.</param>
        /// <param name="nodeLifetime">Contain information about the life time of the node, its used on startup and shutdown.</param>
        /// <param name="chain">A chain of headers all the way to genesis.</param>
        /// <param name="utxoSet">The consensus db, containing all unspent UTXO in the chain.</param>
        /// <param name="puller">A puller that can pull blocks from peers on demand.</param>
        /// <param name="nodeDeployments">Contain information about deployment and activation of features in the chain.</param>
        /// <param name="loggerFactory">A factory to provide logger instances.</param>
        /// <param name="chainState">Holds state related to the block chain.</param>
        /// <param name="connectionManager">Connection manager of all the currently connected peers.</param>
        /// <param name="dateTimeProvider">Provider of time functions.</param>
        /// <param name="signals">A signaler that used to signal messages between features.</param>
        /// <param name="consensusSettings">Consensus settings for the full node.</param>
        /// <param name="nodeSettings">Settings for the full node.</param>
        /// <param name="peerBanning">Handles the banning of peers.</param>
        /// <param name="consensusRules">The consensus rules to validate.</param>
        /// <param name="stakeChain">Information holding POS data chained.</param>
        public ConsensusLoop(
            IAsyncLoopFactory asyncLoopFactory,
            INodeLifetime nodeLifetime,
            ConcurrentChain chain,
            CoinView utxoSet,
            LookaheadBlockPuller puller,
            NodeDeployments nodeDeployments,
            ILoggerFactory loggerFactory,
            IChainState chainState,
            IConnectionManager connectionManager,
            IDateTimeProvider dateTimeProvider,
            Signals.Signals signals,
            ConsensusSettings consensusSettings,
            NodeSettings nodeSettings,
            IPeerBanning peerBanning,
            IConsensusRules consensusRules,
            IStakeChain stakeChain = null)
        {
            Guard.NotNull(asyncLoopFactory, nameof(asyncLoopFactory));
            Guard.NotNull(nodeLifetime, nameof(nodeLifetime));
            Guard.NotNull(chain, nameof(chain));
            Guard.NotNull(utxoSet, nameof(utxoSet));
            Guard.NotNull(puller, nameof(puller));
            Guard.NotNull(nodeDeployments, nameof(nodeDeployments));
            Guard.NotNull(connectionManager, nameof(connectionManager));
            Guard.NotNull(chainState, nameof(chainState));
            Guard.NotNull(signals, nameof(signals));
            Guard.NotNull(consensusSettings, nameof(consensusSettings));
            Guard.NotNull(nodeSettings, nameof(nodeSettings));
            Guard.NotNull(peerBanning, nameof(peerBanning));
            Guard.NotNull(consensusRules, nameof(consensusRules));

            this.consensusLock = new AsyncLock();

            this.logger = loggerFactory.CreateLogger(this.GetType().FullName);

            this.asyncLoopFactory = asyncLoopFactory;
            this.nodeLifetime = nodeLifetime;
            this.chainState = chainState;
            this.connectionManager = connectionManager;
            this.signals = signals;
            this.Chain = chain;
            this.UTXOSet = utxoSet;
            this.Puller = puller;
            this.NodeDeployments = nodeDeployments;
            this.dateTimeProvider = dateTimeProvider;
            this.nodeSettings = nodeSettings;
            this.peerBanning = peerBanning;
            this.ConsensusRules = consensusRules;

            // chain of stake info can be null if POS is not enabled
            this.StakeChain = stakeChain;
        }

        /// <inheritdoc/>
        public async Task StartAsync()
        {
            this.logger.LogTrace("()");

            uint256 utxoHash = await this.UTXOSet.GetBlockHashAsync().ConfigureAwait(false);
            bool blockStoreDisabled = this.chainState.BlockStoreTip == null;

            while (true)
            {
                this.Tip = this.Chain.GetBlock(utxoHash);
               
                if ((this.Tip != null) && (blockStoreDisabled || (this.chainState.BlockStoreTip.Height >= this.Tip.Height)))
                    break;

                // In case block store initialized behind, rewind until or before the block store tip.
                // The node will complete loading before connecting to peers so the chain will never know if a reorg happened.
                utxoHash = await this.UTXOSet.Rewind().ConfigureAwait(false);
            }

            this.Chain.SetTip(this.Tip);

            this.Puller.SetLocation(this.Tip);

            this.asyncLoop = this.asyncLoopFactory.Run($"Consensus Loop", async (token) =>
            {
                await this.PullerLoopAsync().ConfigureAwait(false);
            },
            this.nodeLifetime.ApplicationStopping,
            repeatEvery: TimeSpans.RunOnce);

            this.logger.LogTrace("(-)");
        }

        /// <inheritdoc/>
        public void Stop()
        {
            this.Puller.Dispose();
            this.asyncLoop?.Dispose();
            this.consensusLock.Dispose();
        }

        /// <summary>
        /// A puller method that will continuously loop and ask for the next block  in the chain from peers.
        /// The block will then be passed to the consensus validation.
        /// </summary>
        /// <remarks>
        /// If the <see cref="Block"/> returned from the puller is <c>null</c> that means the puller is signaling a reorg was detected.
        /// In this case a rewind of the <see cref="CoinView"/> db will be triggered to roll back consensus until a block is found that is in the best chain.
        /// </remarks>
        private async Task PullerLoopAsync()
        {
            this.logger.LogTrace("()");

            while (!this.nodeLifetime.ApplicationStopping.IsCancellationRequested)
            {
                ValidationContext validationContext = new ValidationContext();

                using (new StopwatchDisposable(o => this.ConsensusRules.PerformanceCounter.AddBlockFetchingTime(o)))
                {
                    // Save the current consensus tip to later check if it changed.
                    ChainedHeader consensusTip = this.Tip;

                    this.logger.LogTrace("Asking block puller to deliver next block.");

                    // This method will block until the next block is downloaded.
                    LookaheadResult lookaheadResult = this.Puller.NextBlock(this.nodeLifetime.ApplicationStopping);

                    if (lookaheadResult.Block == null)
                    {
                        using (await this.consensusLock.LockAsync(this.nodeLifetime.ApplicationStopping).ConfigureAwait(false))
                        {
                            this.logger.LogTrace("No block received from puller due to reorganization.");

                            if (!consensusTip.Equals(this.Tip))
                            {
                                this.logger.LogTrace("Consensus tip changed from '{0}' to '{1}', no rewinding.", consensusTip, this.Tip);
                                continue;
                            }

                            this.logger.LogTrace("Rewinding.");
                            await this.RewindCoinViewLockedAsync().ConfigureAwait(false);

                            continue;
                        }
                    }

                    validationContext.Block = lookaheadResult.Block;
                    validationContext.Peer = lookaheadResult.Peer;
                }

                this.logger.LogTrace("Block received from puller.");
                await this.AcceptBlockAsync(validationContext).ConfigureAwait(false);
            }

            this.logger.LogTrace("(-)");
        }

        /// <summary>
        /// Rewinds coinview to a block that exists on the current best chain.
        /// Also resets consensus tip, puller's tip and chain state's consensus tip to that block.
        /// </summary>
        /// <remarks>The caller of this method is responsible for holding <see cref="consensusLock"/>.</remarks>
        private async Task RewindCoinViewLockedAsync()
        {
            this.logger.LogTrace("()");

            ChainedHeader lastTip = this.Tip;
            CancellationToken token = this.nodeLifetime.ApplicationStopping;

            ChainedHeader rewinded = null;
            while (rewinded == null)
            {
                token.ThrowIfCancellationRequested();

                uint256 hash = await this.UTXOSet.Rewind().ConfigureAwait(false);
                rewinded = this.Chain.GetBlock(hash);
                if (rewinded == null)
                {
                    this.logger.LogTrace("Rewound to '{0}', which is still not a part of the current best chain, rewinding further.", hash);
                }
            }

            this.Tip = rewinded;
            this.Puller.SetLocation(rewinded);
            this.chainState.ConsensusTip = this.Tip;
            this.logger.LogInformation("Reorg detected, rewinding from '{0}' to '{1}'.", lastTip, this.Tip);

            this.logger.LogTrace("(-)");
        }

        /// <inheritdoc/>
        public async Task AcceptBlockAsync(ValidationContext validationContext)
        {
            this.logger.LogTrace("()");

            using (await this.consensusLock.LockAsync(this.nodeLifetime.ApplicationStopping).ConfigureAwait(false))
            {
                validationContext.RuleContext = this.ConsensusRules.CreateRuleContext(validationContext, this.Tip);
                
                // TODO: Once all code is migrated to rules this can be uncommented and the logic in this method moved to the IConsensusRules.AcceptBlockAsync()
                // await this.consensusRules.AcceptBlockAsync(blockValidationContext);

                try
                {
                    await this.ValidateAndExecuteBlockAsync(validationContext.RuleContext).ConfigureAwait(false);
                }
                catch (ConsensusErrorException ex)
                {
                    validationContext.Error = ex.ConsensusError;
                }

                if (validationContext.Error != null)
                {
                    uint256 rejectedBlockHash = validationContext.Block.GetHash();
                    this.logger.LogError("Block '{0}' rejected: {1}", rejectedBlockHash, validationContext.Error.Message);

                    // Check if the error is a consensus failure.
                    if (validationContext.Error == ConsensusErrors.InvalidPrevTip)
                    {
                        if (!this.Chain.Contains(this.Tip.HashBlock))
                        {
                            // Our consensus tip is not on the best chain, which means that the current block
                            // we are processing might be rejected only because of that. The consensus is on wrong chain
                            // and need to be reset.
                            await this.RewindCoinViewLockedAsync().ConfigureAwait(false);
                        }

                        this.logger.LogTrace("(-)[INVALID_PREV_TIP]");
                        return;
                    }

                    // Pull again.
                    this.Puller.SetLocation(this.Tip);

                    if (validationContext.Error == ConsensusErrors.BadWitnessNonceSize)
                    {
                        this.logger.LogInformation("You probably need witness information, activating witness requirement for peers.");
                        this.connectionManager.AddDiscoveredNodesRequirement(NetworkPeerServices.NODE_WITNESS);
                        this.Puller.RequestOptions(TransactionOptions.Witness);

                        this.logger.LogTrace("(-)[BAD_WITNESS_NONCE_SIZE]");
                        return;
                    }

                    // Set the chain back to ConsensusLoop.Tip.
                    this.Chain.SetTip(this.Tip);
                    this.logger.LogTrace("Chain reverted back to block '{0}'.", this.Tip);

                    bool peerShouldGetBanned =
                        validationContext.BanDurationSeconds != ValidationContext.BanDurationNoBan;
                    if ((validationContext.Peer != null) && peerShouldGetBanned)
                    {
                        int banDuration = validationContext.BanDurationSeconds == ValidationContext.BanDurationDefaultBan ? this.connectionManager.ConnectionSettings.BanTimeSeconds : validationContext.BanDurationSeconds;
                        this.peerBanning.BanPeer(validationContext.Peer, banDuration, $"Invalid block received: {validationContext.Error.Message}");
                    }

                    if (validationContext.Error != ConsensusErrors.BadTransactionDuplicate)
                    {
                        // Since ChainHeadersBehavior check PoW, MarkBlockInvalid can't be spammed.
                        this.logger.LogError("Marking block '{0}' as invalid{1}.", rejectedBlockHash, validationContext.RejectUntil != null ? string.Format(" until {0:yyyy-MM-dd HH:mm:ss}", validationContext.RejectUntil.Value) : "");
                        this.chainState.MarkBlockInvalid(rejectedBlockHash, validationContext.RejectUntil);
                    } 
                }
                else
                {
                    this.logger.LogTrace("Block '{0}' accepted.", this.Tip);

                    this.chainState.ConsensusTip = this.Tip;
<<<<<<< HEAD

                    // We really want to flush if we are at the top of the chain.
                    // Otherwise, we just allow the flush to happen if it is needed.
                    bool forceFlush = this.Chain.Tip.HashBlock == validationContext.ChainedHeader?.HashBlock;
=======
                    
                    bool forceFlush = this.FlushRequired();
>>>>>>> 7778e0c6
                    await this.FlushAsync(forceFlush).ConfigureAwait(false);

                    if (this.Tip.ChainWork > this.Chain.Tip.ChainWork)
                    {
                        // This is a newly mined block.
                        this.Chain.SetTip(this.Tip);
                        this.Puller.SetLocation(this.Tip);

                        this.logger.LogDebug("Block extends best chain tip to '{0}'.", this.Tip);
                    }

                    this.signals.SignalBlock(validationContext.Block);
                }
            }

            this.logger.LogTrace("(-):*.{0}='{1}',*.{2}='{3}'", nameof(validationContext.ChainedHeader), validationContext.ChainedHeader, nameof(validationContext.Error), validationContext.Error?.Message);
        }

        /// <summary>
        /// Calculates if coinview flush is required.
        /// </summary>
        /// <remarks>
        /// For blockchains with max reorg property flush is required when consensus tip is less than max reorg blocks behind the chain tip.
        /// If there is no max reorg property - flush is required when consensus tip timestamp is less than <see cref="FlushRequiredThresholdSeconds"/> behind the adjusted time.
        /// </remarks>
        private bool FlushRequired()
        {
            if (this.chainState.MaxReorgLength != 0)
                return this.Chain.Height - this.Tip.Height < this.chainState.MaxReorgLength;
            
            return this.Tip.Header.Time > this.dateTimeProvider.GetAdjustedTimeAsUnixTimestamp() - FlushRequiredThresholdSeconds;
        }

        /// <inheritdoc/>
        public void ValidateBlock(RuleContext context)
        {
            this.logger.LogTrace("()");

            this.ConsensusRules.ValidateAsync(context).GetAwaiter().GetResult();

            this.logger.LogTrace("(-)[OK]");
        }

        /// <summary>
        /// Validates a block using the consensus rules and executes it (processes it and adds it as a tip to consensus).
        /// </summary>
        /// <param name="context">A context that contains all information required to validate the block.</param>
        internal async Task ValidateAndExecuteBlockAsync(RuleContext context)
        {
            this.logger.LogTrace("()");

            await this.ConsensusRules.ValidateAndExecuteAsync(context);

            // Persist the changes to the coinview. This will likely only be stored in memory,
            // unless the coinview treashold is reached.
            this.logger.LogTrace("Saving coinview changes.");
            UtxoRuleContext utxoRuleContext = context as UtxoRuleContext;
            await this.UTXOSet.SaveChangesAsync(utxoRuleContext.UnspentOutputSet.GetCoins(this.UTXOSet), null, this.Tip.HashBlock, context.ValidationContext.ChainedHeader.HashBlock).ConfigureAwait(false);

            // Set the new tip.
            this.Tip = context.ValidationContext.ChainedHeader;
            this.logger.LogTrace("(-)[OK]");
        }

        /// <inheritdoc/>
        public async Task FlushAsync(bool force)
        {
            this.logger.LogTrace("({0}:{1})", nameof(force), force);

            if (this.UTXOSet is CachedCoinView cachedCoinView)
                await cachedCoinView.FlushAsync(force).ConfigureAwait(false);

            this.logger.LogTrace("(-)");
        }

        /// <inheritdoc/>
        public Target GetNetworkDifficulty()
        {
            return this.Tip?.GetWorkRequired(this.nodeSettings.Network.Consensus);
        }

        /// <inheritdoc />
        public async Task<UnspentOutputs> GetUnspentTransactionAsync(uint256 trxid)
        {
            CoinViews.FetchCoinsResponse response = null;
            if (this.UTXOSet != null)
                response = await this.UTXOSet.FetchCoinsAsync(new[] { trxid }).ConfigureAwait(false);
            return response?.UnspentOutputs?.SingleOrDefault();
        }
    }
}<|MERGE_RESOLUTION|>--- conflicted
+++ resolved
@@ -381,15 +381,8 @@
                     this.logger.LogTrace("Block '{0}' accepted.", this.Tip);
 
                     this.chainState.ConsensusTip = this.Tip;
-<<<<<<< HEAD
-
-                    // We really want to flush if we are at the top of the chain.
-                    // Otherwise, we just allow the flush to happen if it is needed.
-                    bool forceFlush = this.Chain.Tip.HashBlock == validationContext.ChainedHeader?.HashBlock;
-=======
                     
                     bool forceFlush = this.FlushRequired();
->>>>>>> 7778e0c6
                     await this.FlushAsync(forceFlush).ConfigureAwait(false);
 
                     if (this.Tip.ChainWork > this.Chain.Tip.ChainWork)
