﻿using System;
using System.Collections.Generic;
using System.Linq;
using System.Net;
using System.Runtime.CompilerServices;
using System.Threading;
using System.Threading.Tasks;
using Microsoft.Extensions.Logging;
using NBitcoin;
using Stratis.Bitcoin.Base;
using Stratis.Bitcoin.Base.Deployments;
using Stratis.Bitcoin.BlockPulling;
using Stratis.Bitcoin.Configuration;
using Stratis.Bitcoin.Configuration.Settings;
using Stratis.Bitcoin.Connection;
using Stratis.Bitcoin.Features.Consensus.CoinViews;
using Stratis.Bitcoin.Features.Consensus.Rules;
using Stratis.Bitcoin.P2P.Protocol.Payloads;
using Stratis.Bitcoin.Utilities;

[assembly: InternalsVisibleTo("Stratis.Bitcoin.IntegrationTests")]
[assembly: InternalsVisibleTo("Stratis.Bitcoin.Features.MemoryPool.Tests")]

namespace Stratis.Bitcoin.Features.Consensus
{
    /// <summary>
    /// Information about a block that is required for its validation.
    /// It is used when a new block is downloaded or mined.
    /// </summary>
    public class BlockValidationContext
    {
        /// <summary>A value indicating the peer should not be banned.</summary>
        public const int BanDurationNoBan = -1;

        /// <summary>A value indicating the peer ban time should be <see cref="ConnectionManagerSettings.BanTimeSeconds"/>.</summary>
        public const int BanDurationDefaultBan = 0;

        /// <summary>The chain of headers associated with the block.</summary>
        public ChainedBlock ChainedBlock { get; set; }

        /// <summary>Downloaded or mined block to be validated.</summary>
        public Block Block { get; set; }

        /// <summary>
        /// The peer this block came from, <c>null</c> if the block was mined.
        /// </summary>
        public IPEndPoint Peer { get; set; }

        /// <summary>If the block validation failed this will be set with the reason of failure.</summary>
        public ConsensusError Error { get; set; }

        /// <summary>
        /// If the block validation failed with <see cref="ConsensusErrors.BlockTimestampTooFar"/>
        /// then this is set to a time until which the block should be marked as invalid. Otherwise it is <c>null</c>.
        /// </summary>
        public DateTime? RejectUntil { get; set; }

        /// <summary>
        /// If the block validation failed with a <see cref="ConsensusError"/> that is considered malicious the peer will get banned.
        /// The ban, unless specified otherwise, will default to <see cref="ConnectionManagerSettings.BanTimeSeconds"/>.
        /// </summary>
        /// <remarks>
        /// Setting this value to be <see cref="BanDurationNoBan"/> will prevent the peer from being banned.
        /// Setting this value to be <see cref="BanDurationDefaultBan"/> will default to <see cref="ConnectionManagerSettings.BanTimeSeconds"/>.
        /// </remarks>
        public int BanDurationSeconds { get; set; }

        /// <summary>The context of the validation processes.</summary>
        public RuleContext RuleContext { get; set; }
    }

    /// <summary>
    /// Consumes incoming blocks, validates and executes them.
    /// </summary>
    /// <remarks>
    /// <para>
    /// Blocks are coming from <see cref="ILookaheadBlockPuller"/> or Miner/Staker and get validated by
    /// either the <see cref="PowConsensusValidator"/> for PoW or the <see cref="PosConsensusValidator"/> for PoS.
    /// </para>
    /// </remarks>
    public class ConsensusLoop
    {
        /// <summary>Instance logger.</summary>
        private readonly ILogger logger;

        /// <summary>Information holding POS data chained.</summary>
        public StakeChain StakeChain { get; }

        /// <summary>A puller that can pull blocks from peers on demand.</summary>
        public LookaheadBlockPuller Puller { get; }

        /// <summary>A chain of headers all the way to genesis.</summary>
        public ConcurrentChain Chain { get; }

        /// <summary>The consensus db, containing all unspent UTXO in the chain.</summary>
        public CoinView UTXOSet { get; }

        /// <summary>The validation logic for the consensus rules.</summary>
        public PowConsensusValidator Validator { get; }

        /// <summary>The current tip of the chain that has been validated.</summary>
        public ChainedBlock Tip { get; private set; }

        /// <summary>Contain information about deployment and activation of features in the chain.</summary>
        public NodeDeployments NodeDeployments { get; private set; }

        /// <summary>Factory for creating and also possibly starting application defined tasks inside async loop.</summary>
        private readonly IAsyncLoopFactory asyncLoopFactory;

        /// <summary>The async loop we need to wait upon before we can shut down this feature.</summary>
        private IAsyncLoop asyncLoop;

        /// <summary>Global application life cycle control - triggers when application shuts down.</summary>
        private readonly INodeLifetime nodeLifetime;

        /// <summary>Holds state related to the block chain.</summary>
        private readonly ChainState chainState;

        /// <summary>Connection manager of all the currently connected peers.</summary>
        private readonly IConnectionManager connectionManager;

        /// <summary>A signaler that used to signal messages between features.</summary>
        private readonly Signals.Signals signals;

        /// <summary>A lock object that synchronizes access to the <see cref="ConsensusLoop.AcceptBlockAsync"/> and the reorg part of <see cref="ConsensusLoop.PullerLoopAsync"/> methods.</summary>
        private readonly AsyncLock consensusLock;

        /// <summary>Settings for the full node.</summary>
        private readonly NodeSettings nodeSettings;

        /// <summary>Handles the banning of peers.</summary>
        private readonly IPeerBanning peerBanning;

        /// <summary>Consensus rules engine.</summary>
        private readonly IConsensusRules consensusRules;

        /// <summary>Provider of time functions.</summary>
        private readonly IDateTimeProvider dateTimeProvider;

        /// <summary>
        /// Initialize a new instance of <see cref="ConsensusLoop"/>.
        /// </summary>
        /// <param name="asyncLoopFactory">The async loop we need to wait upon before we can shut down this feature.</param>
        /// <param name="validator">The validation logic for the consensus rules.</param>
        /// <param name="nodeLifetime">Contain information about the life time of the node, its used on startup and shutdown.</param>
        /// <param name="chain">A chain of headers all the way to genesis.</param>
        /// <param name="utxoSet">The consensus db, containing all unspent UTXO in the chain.</param>
        /// <param name="puller">A puller that can pull blocks from peers on demand.</param>
        /// <param name="nodeDeployments">Contain information about deployment and activation of features in the chain.</param>
        /// <param name="loggerFactory">A factory to provide logger instances.</param>
        /// <param name="chainState">Holds state related to the block chain.</param>
        /// <param name="connectionManager">Connection manager of all the currently connected peers.</param>
        /// <param name="dateTimeProvider">Provider of time functions.</param>
        /// <param name="signals">A signaler that used to signal messages between features.</param>
        /// <param name="consensusSettings">Consensus settings for the full node.</param>
        /// <param name="nodeSettings">Settings for the full node.</param>
        /// <param name="peerBanning">Handles the banning of peers.</param>
        /// <param name="consensusRules">The consensus rules to validate.</param>
        /// <param name="stakeChain">Information holding POS data chained.</param>
        public ConsensusLoop(
            IAsyncLoopFactory asyncLoopFactory,
            PowConsensusValidator validator,
            INodeLifetime nodeLifetime,
            ConcurrentChain chain,
            CoinView utxoSet,
            LookaheadBlockPuller puller,
            NodeDeployments nodeDeployments,
            ILoggerFactory loggerFactory,
            ChainState chainState,
            IConnectionManager connectionManager,
            IDateTimeProvider dateTimeProvider,
            Signals.Signals signals,
            ConsensusSettings consensusSettings,
            NodeSettings nodeSettings,
            IPeerBanning peerBanning,
            IConsensusRules consensusRules,
            StakeChain stakeChain = null)
        {
            Guard.NotNull(asyncLoopFactory, nameof(asyncLoopFactory));
            Guard.NotNull(validator, nameof(validator));
            Guard.NotNull(nodeLifetime, nameof(nodeLifetime));
            Guard.NotNull(chain, nameof(chain));
            Guard.NotNull(utxoSet, nameof(utxoSet));
            Guard.NotNull(puller, nameof(puller));
            Guard.NotNull(nodeDeployments, nameof(nodeDeployments));
            Guard.NotNull(connectionManager, nameof(connectionManager));
            Guard.NotNull(chainState, nameof(chainState));
            Guard.NotNull(signals, nameof(signals));
            Guard.NotNull(consensusSettings, nameof(consensusSettings));
            Guard.NotNull(nodeSettings, nameof(nodeSettings));
            Guard.NotNull(peerBanning, nameof(peerBanning));
            Guard.NotNull(consensusRules, nameof(consensusRules));

            this.consensusLock = new AsyncLock();

            this.logger = loggerFactory.CreateLogger(this.GetType().FullName);

            this.asyncLoopFactory = asyncLoopFactory;
            this.Validator = validator;
            this.nodeLifetime = nodeLifetime;
            this.chainState = chainState;
            this.connectionManager = connectionManager;
            this.signals = signals;
            this.Chain = chain;
            this.UTXOSet = utxoSet;
            this.Puller = puller;
            this.NodeDeployments = nodeDeployments;
            this.dateTimeProvider = dateTimeProvider;
            this.nodeSettings = nodeSettings;
            this.peerBanning = peerBanning;
            this.consensusRules = consensusRules;

            // chain of stake info can be null if POS is not enabled
            this.StakeChain = stakeChain;
        }

        /// <summary>
        /// Initialize components in <see cref="ConsensusLoop"/>.
        /// </summary>
        public async Task StartAsync()
        {
            this.logger.LogTrace("()");

            uint256 utxoHash = await this.UTXOSet.GetBlockHashAsync().ConfigureAwait(false);
            while (true)
            {
                this.Tip = this.Chain.GetBlock(utxoHash);
                if (this.Tip != null)
                    break;

                // TODO: this rewind code may never happen.
                // The node will complete loading before connecting to peers so the
                // chain will never know if a reorg happened.
                utxoHash = await this.UTXOSet.Rewind().ConfigureAwait(false);
            }
            this.Puller.SetLocation(this.Tip);

            this.asyncLoop = this.asyncLoopFactory.Run($"Consensus Loop", async (token) =>
            {
                await this.PullerLoopAsync().ConfigureAwait(false);
            },
            this.nodeLifetime.ApplicationStopping,
            repeatEvery: TimeSpans.RunOnce);

            this.logger.LogTrace("(-)");
        }

        /// <summary>
        /// Dispose components in <see cref="ConsensusLoop"/>.
        /// </summary>
        public void Stop()
        {
            this.Puller.Dispose();
            this.asyncLoop.Dispose();
        }

        /// <summary>
        /// A puller method that will continuously loop and ask for the next block  in the chain from peers.
        /// The block will then be passed to the consensus validation.
        /// </summary>
        /// <remarks>
        /// If the <see cref="Block"/> returned from the puller is <c>null</c> that means the puller is signaling a reorg was detected.
        /// In this case a rewind of the <see cref="CoinView"/> db will be triggered to roll back consensus until a block is found that is in the best chain.
        /// </remarks>
        private async Task PullerLoopAsync()
        {
            this.logger.LogTrace("()");

            while (!this.nodeLifetime.ApplicationStopping.IsCancellationRequested)
            {
                BlockValidationContext blockValidationContext = new BlockValidationContext();

                using (new StopwatchDisposable(o => this.Validator.PerformanceCounter.AddBlockFetchingTime(o)))
                {
                    // Save the current consensus tip to later check if it changed.
                    ChainedBlock consensusTip = this.Tip;

                    this.logger.LogTrace("Asking block puller to deliver next block.");

                    // This method will block until the next block is downloaded.
                    LookaheadResult lookaheadResult = this.Puller.NextBlock(this.nodeLifetime.ApplicationStopping);

                    if (lookaheadResult.Block == null)
                    {
                        using (await this.consensusLock.LockAsync(this.nodeLifetime.ApplicationStopping).ConfigureAwait(false))
                        {
                            this.logger.LogTrace("No block received from puller due to reorganization.");

                            if (!consensusTip.Equals(this.Tip))
                            {
                                this.logger.LogTrace("Consensus tip changed from '{0}' to '{1}', no rewinding.", consensusTip, this.Tip);
                                continue;
                            }

                            this.logger.LogTrace("Rewinding.");
                            await this.RewindCoinViewLockedAsync().ConfigureAwait(false);

                            continue;
                        }
                    }

                    blockValidationContext.Block = lookaheadResult.Block;
                    blockValidationContext.Peer = lookaheadResult.Peer;
                }

                this.logger.LogTrace("Block received from puller.");
                await this.AcceptBlockAsync(blockValidationContext).ConfigureAwait(false);
            }

            this.logger.LogTrace("(-)");
        }

        /// <summary>
        /// Rewinds coinview to a block that exists on the current best chain.
        /// Also resets consensus tip, puller's tip and chain state's consensus tip to that block.
        /// </summary>
        /// <remarks>The caller of this method is responsible for holding <see cref="consensusLock"/>.</remarks>
        private async Task RewindCoinViewLockedAsync()
        {
            this.logger.LogTrace("()");

            ChainedBlock lastTip = this.Tip;
            CancellationToken token = this.nodeLifetime.ApplicationStopping;

            ChainedBlock rewinded = null;
            while (rewinded == null)
            {
                token.ThrowIfCancellationRequested();

                uint256 hash = await this.UTXOSet.Rewind().ConfigureAwait(false);
                rewinded = this.Chain.GetBlock(hash);
                if (rewinded == null)
                {
                    this.logger.LogTrace("Rewound to '{0}', which is still not a part of the current best chain, rewinding further.", hash);
                }
            }

            this.Tip = rewinded;
            this.Puller.SetLocation(rewinded);
            this.chainState.ConsensusTip = this.Tip;
            this.logger.LogInformation("Reorg detected, rewinding from '{0}' to '{1}'.", lastTip, this.Tip);

            this.logger.LogTrace("(-)");
        }

        /// <summary>
        /// A method that will accept a new block to the node.
        /// The block will be validated and the <see cref="CoinView"/> db will be updated.
        /// If it's a new block that was mined or staked it will extend the chain and the new block will set <see cref="ConcurrentChain.Tip"/>.
        /// </summary>
        /// <param name="blockValidationContext">Information about the block to validate.</param>
        public async Task AcceptBlockAsync(BlockValidationContext blockValidationContext)
        {
            this.logger.LogTrace("()");

            using (await this.consensusLock.LockAsync(this.nodeLifetime.ApplicationStopping).ConfigureAwait(false))
            {
                blockValidationContext.RuleContext = new RuleContext(blockValidationContext, this.Validator.ConsensusParams, this.Tip);

                await this.consensusRules.ExecuteAsync(blockValidationContext);

                try
                {
                    await this.ValidateAndExecuteBlockAsync(blockValidationContext.RuleContext, true).ConfigureAwait(false);
                }
                catch (ConsensusErrorException ex)
                {
                    blockValidationContext.Error = ex.ConsensusError;
                }

                if (blockValidationContext.Error != null)
                {
                    uint256 rejectedBlockHash = blockValidationContext.Block.GetHash();
                    this.logger.LogError("Block '{0}' rejected: {1}", rejectedBlockHash, blockValidationContext.Error.Message);

                    // Check if the error is a consensus failure.
                    if (blockValidationContext.Error == ConsensusErrors.InvalidPrevTip)
                    {
                        if (!this.Chain.Contains(this.Tip.HashBlock))
                        {
                            // Our consensus tip is not on the best chain, which means that the current block
                            // we are processing might be rejected only because of that. The consensus is on wrong chain
                            // and need to be reset.
                            await this.RewindCoinViewLockedAsync().ConfigureAwait(false);
                        }

                        this.logger.LogTrace("(-)[INVALID_PREV_TIP]");
                        return;
                    }

                    // Pull again.
                    this.Puller.SetLocation(this.Tip);

                    if (blockValidationContext.Error == ConsensusErrors.BadWitnessNonceSize)
                    {
                        this.logger.LogInformation("You probably need witness information, activating witness requirement for peers.");
                        this.connectionManager.AddDiscoveredNodesRequirement(NetworkPeerServices.NODE_WITNESS);
                        this.Puller.RequestOptions(NetworkOptions.Witness);

                        this.logger.LogTrace("(-)[BAD_WITNESS_NONCE_SIZE]");
                        return;
                    }

                    // Set the chain back to ConsensusLoop.Tip.
                    this.Chain.SetTip(this.Tip);
                    this.logger.LogTrace("Chain reverted back to block '{0}'.", this.Tip);

                    if ((blockValidationContext.Peer != null) && (blockValidationContext.BanDurationSeconds != BlockValidationContext.BanDurationNoBan))
                    {
                        int banDuration = blockValidationContext.BanDurationSeconds == BlockValidationContext.BanDurationDefaultBan ? this.nodeSettings.ConnectionManager.BanTimeSeconds : blockValidationContext.BanDurationSeconds;
                        this.peerBanning.BanPeer(blockValidationContext.Peer, banDuration, $"Invalid block received: {blockValidationContext.Error.Message}");
                    }

                    // Since ChainHeadersBehavior check PoW, MarkBlockInvalid can't be spammed.
                    this.logger.LogError("Marking block '{0}' as invalid{1}.", rejectedBlockHash, blockValidationContext.RejectUntil != null ? string.Format(" until {0:yyyy-MM-dd HH:mm:ss}", blockValidationContext.RejectUntil.Value) : "");
                    this.chainState.MarkBlockInvalid(rejectedBlockHash, blockValidationContext.RejectUntil);
                }
                else
                {
                    this.logger.LogTrace("Block '{0}' accepted.", this.Tip);

                    this.chainState.ConsensusTip = this.Tip;

                    // We really want to flush if we are at the top of the chain.
                    // Otherwise, we just allow the flush to happen if it is needed.
                    bool forceFlush = this.Chain.Tip.HashBlock == blockValidationContext.ChainedBlock?.HashBlock;
                    await this.FlushAsync(forceFlush).ConfigureAwait(false);

                    if (this.Tip.ChainWork > this.Chain.Tip.ChainWork)
                    {
                        // This is a newly mined block.
                        this.Chain.SetTip(this.Tip);
                        this.Puller.SetLocation(this.Tip);

                        this.logger.LogDebug("Block extends best chain tip to '{0}'.", this.Tip);
                    }

                    this.signals.SignalBlock(blockValidationContext.Block);
                }
            }

            this.logger.LogTrace("(-):*.{0}='{1}',*.{2}='{3}'", nameof(blockValidationContext.ChainedBlock), blockValidationContext.ChainedBlock, nameof(blockValidationContext.Error), blockValidationContext.Error?.Message);
        }

        /// <summary>
        /// Validates a block using the consensus rules.
        /// </summary>
        public void ValidateBlock(RuleContext context, bool skipRules = false)
        {
            this.logger.LogTrace("()");

            using (new StopwatchDisposable(o => this.Validator.PerformanceCounter.AddBlockProcessingTime(o)))
            {
                // TODO: Remove the flag skipRules when all rules where migrated to the ConesnsusRules framework.
                // The skip rules is here temporary while we run both old and new consensus rules side by side
                if (!skipRules)
                {
                    this.consensusRules.ValidateAsync(context).GetAwaiter().GetResult();
                }

<<<<<<< HEAD
=======
                // Check that the current block has not been reorged.
                // Catching a reorg at this point will not require a rewind.
                if (context.BlockValidationContext.Block.Header.HashPrevBlock != this.Tip.HashBlock)
                {
                    this.logger.LogTrace("Reorganization detected.");
                    ConsensusErrors.InvalidPrevTip.Throw();
                }

                this.logger.LogTrace("Validating new block.");

                // Build the next block in the chain of headers. The chain header is most likely already created by
                // one of the peers so after we create a new chained block (mainly for validation)
                // we ask the chain headers for its version (also to prevent memory leaks).
                context.BlockValidationContext.ChainedBlock = new ChainedBlock(context.BlockValidationContext.Block.Header,
                    context.BlockValidationContext.Block.Header.GetHash(this.nodeSettings.Network.NetworkOptions), this.Tip);

                // Liberate from memory the block created above if possible.
                context.BlockValidationContext.ChainedBlock = this.Chain.GetBlock(context.BlockValidationContext.ChainedBlock.HashBlock) ?? context.BlockValidationContext.ChainedBlock;
                context.SetBestBlock(this.dateTimeProvider.GetTimeOffset());

                // == Validation flow ==

>>>>>>> a2f63d02
                // Check the block header is correct.
                this.Validator.CheckBlockHeader(context);
                this.Validator.ContextualCheckBlockHeader(context);

                if (!context.SkipValidation)
                {
                    this.Validator.ContextualCheckBlock(context);

                    // Check the block itself.
                    this.Validator.CheckBlock(context);
                }
                else this.logger.LogTrace("Block validator skipped for block at height {0}.", context.BlockValidationContext.ChainedBlock.Height);
            }

            this.logger.LogTrace("(-)[OK]");
        }

        /// <summary>
        /// Validates a block using the consensus rules and executes it (processes it and adds it as a tip to consensus).
        /// </summary>
        /// <param name="context">A context that contains all information required to validate the block.</param>
        internal async Task ValidateAndExecuteBlockAsync(RuleContext context, bool skipRules = false)
        {
            this.logger.LogTrace("()");

            this.ValidateBlock(context, skipRules);

            // Load the UTXO set of the current block. UTXO may be loaded from cache or from disk.
            // The UTXO set is stored in the context.
            this.logger.LogTrace("Loading UTXO set of the new block.");
            context.Set = new UnspentOutputSet();
            using (new StopwatchDisposable(o => this.Validator.PerformanceCounter.AddUTXOFetchingTime(o)))
            {
                uint256[] ids = this.GetIdsToFetch(context.BlockValidationContext.Block, context.Flags.EnforceBIP30);
                FetchCoinsResponse coins = await this.UTXOSet.FetchCoinsAsync(ids).ConfigureAwait(false);
                context.Set.SetCoins(coins.UnspentOutputs);
            }

            // Attempt to load into the cache the next set of UTXO to be validated.
            // The task is not awaited so will not stall main validation process.
            this.TryPrefetchAsync(context.Flags);

            // Validate the UTXO set is correctly spent.
            this.logger.LogTrace("Executing block.");
            using (new StopwatchDisposable(o => this.Validator.PerformanceCounter.AddBlockProcessingTime(o)))
            {
                this.Validator.ExecuteBlock(context);
            }

            // Persist the changes to the coinview. This will likely only be stored in memory,
            // unless the coinview treashold is reached.
            this.logger.LogTrace("Saving coinview changes.");
            await this.UTXOSet.SaveChangesAsync(context.Set.GetCoins(this.UTXOSet), null, this.Tip.HashBlock, context.BlockValidationContext.ChainedBlock.HashBlock).ConfigureAwait(false);

            // Set the new tip.
            this.Tip = context.BlockValidationContext.ChainedBlock;
            this.logger.LogTrace("(-)[OK]");
        }

        /// <summary>
        /// Flushes changes in the cached coinview to the disk.
        /// </summary>
        /// <param name="force"><c>true</c> to enforce flush, <c>false</c> to flush only if the cached coinview itself wants to be flushed.</param>
        public async Task FlushAsync(bool force)
        {
            this.logger.LogTrace("({0}:{1})", nameof(force), force);

            if (this.UTXOSet is CachedCoinView cachedCoinView)
                await cachedCoinView.FlushAsync(force).ConfigureAwait(false);

            this.logger.LogTrace("(-)");
        }

        /// <summary>
        /// This method try to load from cache the UTXO of the next block in a background task.
        /// </summary>
        /// <param name="flags">Information about activated features.</param>
        private async void TryPrefetchAsync(DeploymentFlags flags)
        {
            this.logger.LogTrace("({0}:{1})", nameof(flags), flags);

            if (this.UTXOSet is CachedCoinView)
            {
                Block nextBlock = this.Puller.TryGetLookahead(0);
                if (nextBlock != null)
                    await this.UTXOSet.FetchCoinsAsync(this.GetIdsToFetch(nextBlock, flags.EnforceBIP30)).ConfigureAwait(false);
            }

            this.logger.LogTrace("(-)");
        }

        /// <summary>
        /// Get transaction identifiers to try to pre-fetch them from cache.
        /// </summary>
        /// <param name="block">The block containing transactions to fetch.</param>
        /// <param name="enforceBIP30"><c>true</c> to enforce BIP30.</param>
        /// <returns>List of transaction ids.</returns>
        public uint256[] GetIdsToFetch(Block block, bool enforceBIP30)
        {
            this.logger.LogTrace("({0}:'{1}',{2}:{3})", nameof(block), block.GetHash(NetworkOptions.TemporaryOptions), nameof(enforceBIP30), enforceBIP30);

            HashSet<uint256> ids = new HashSet<uint256>();
            foreach (Transaction tx in block.Transactions)
            {
                if (enforceBIP30)
                {
                    var txId = tx.GetHash();
                    ids.Add(txId);
                }

                if (!tx.IsCoinBase)
                {
                    foreach (TxIn input in tx.Inputs)
                    {
                        ids.Add(input.PrevOut.Hash);
                    }
                }
            }

            uint256[] res = ids.ToArray();
            this.logger.LogTrace("(-):*.{0}={1}", nameof(res.Length), res.Length);
            return res;
        }
    }
}<|MERGE_RESOLUTION|>--- conflicted
+++ resolved
@@ -458,31 +458,6 @@
                     this.consensusRules.ValidateAsync(context).GetAwaiter().GetResult();
                 }
 
-<<<<<<< HEAD
-=======
-                // Check that the current block has not been reorged.
-                // Catching a reorg at this point will not require a rewind.
-                if (context.BlockValidationContext.Block.Header.HashPrevBlock != this.Tip.HashBlock)
-                {
-                    this.logger.LogTrace("Reorganization detected.");
-                    ConsensusErrors.InvalidPrevTip.Throw();
-                }
-
-                this.logger.LogTrace("Validating new block.");
-
-                // Build the next block in the chain of headers. The chain header is most likely already created by
-                // one of the peers so after we create a new chained block (mainly for validation)
-                // we ask the chain headers for its version (also to prevent memory leaks).
-                context.BlockValidationContext.ChainedBlock = new ChainedBlock(context.BlockValidationContext.Block.Header,
-                    context.BlockValidationContext.Block.Header.GetHash(this.nodeSettings.Network.NetworkOptions), this.Tip);
-
-                // Liberate from memory the block created above if possible.
-                context.BlockValidationContext.ChainedBlock = this.Chain.GetBlock(context.BlockValidationContext.ChainedBlock.HashBlock) ?? context.BlockValidationContext.ChainedBlock;
-                context.SetBestBlock(this.dateTimeProvider.GetTimeOffset());
-
-                // == Validation flow ==
-
->>>>>>> a2f63d02
                 // Check the block header is correct.
                 this.Validator.CheckBlockHeader(context);
                 this.Validator.ContextualCheckBlockHeader(context);
