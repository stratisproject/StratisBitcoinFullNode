﻿using System.Linq;
using System.Runtime.CompilerServices;
using System.Threading;
using System.Threading.Tasks;
using Microsoft.Extensions.Logging;
using NBitcoin;
using Stratis.Bitcoin.Base;
using Stratis.Bitcoin.Base.Deployments;
using Stratis.Bitcoin.BlockPulling;
using Stratis.Bitcoin.Configuration;
using Stratis.Bitcoin.Configuration.Settings;
using Stratis.Bitcoin.Connection;
using Stratis.Bitcoin.Consensus;
using Stratis.Bitcoin.Consensus.Rules;
using Stratis.Bitcoin.Features.Consensus.CoinViews;
using Stratis.Bitcoin.Features.Consensus.Interfaces;
using Stratis.Bitcoin.Features.Consensus.Rules;
using Stratis.Bitcoin.Interfaces;
using Stratis.Bitcoin.P2P.Protocol.Payloads;
using Stratis.Bitcoin.Utilities;

[assembly: InternalsVisibleTo("Stratis.Bitcoin.IntegrationTests")]
[assembly: InternalsVisibleTo("Stratis.Bitcoin.Features.MemoryPool.Tests")]

namespace Stratis.Bitcoin.Features.Consensus
{
    /// <summary>
    /// Consumes incoming blocks, validates and executes them.
    /// </summary>
    /// <remarks>
    /// <para>
    /// Blocks are coming from <see cref="ILookaheadBlockPuller"/> or Miner/Staker and get validated by get validated by the <see cref="IConsensusRules" /> engine.
    /// See either the <see cref="FullNodeBuilderConsensusExtension.PowConsensusRulesRegistration"/> for PoW or the <see cref="FullNodeBuilderConsensusExtension.PowConsensusRulesRegistration"/> for PoS.
    /// </para>
    /// <para>
    /// When consensus loop is being initialized we rewind it in case block store is behind or the <see cref="Tip"/> is not part of the best chain.
    /// </para>
    /// </remarks>
    public class ConsensusLoop : IConsensusLoop, INetworkDifficulty, IGetUnspentTransaction
    {
        /// <summary>Instance logger.</summary>
        private readonly ILogger logger;

        /// <summary>Information holding POS data chained.</summary>
        public IStakeChain StakeChain { get; }

        /// <summary>A puller that can pull blocks from peers on demand.</summary>
        public LookaheadBlockPuller Puller { get; }

        /// <summary>A chain of headers all the way to genesis.</summary>
        public ConcurrentChain Chain { get; }

        /// <summary>The consensus db, containing all unspent UTXO in the chain.</summary>
        public CoinView UTXOSet { get; }

        /// <summary>The current tip of the chain that has been validated.</summary>
        public ChainedHeader Tip { get; private set; }

        /// <summary>Contain information about deployment and activation of features in the chain.</summary>
        public NodeDeployments NodeDeployments { get; private set; }

        /// <summary>Factory for creating and also possibly starting application defined tasks inside async loop.</summary>
        private readonly IAsyncLoopFactory asyncLoopFactory;

        /// <summary>The async loop we need to wait upon before we can shut down this feature.</summary>
        private IAsyncLoop asyncLoop;

        /// <summary>Global application life cycle control - triggers when application shuts down.</summary>
        private readonly INodeLifetime nodeLifetime;

        /// <summary>Holds state related to the block chain.</summary>
        private readonly IChainState chainState;

        /// <summary>Connection manager of all the currently connected peers.</summary>
        private readonly IConnectionManager connectionManager;

        /// <summary>A signaler that used to signal messages between features.</summary>
        private readonly Signals.Signals signals;

        /// <summary>A lock object that synchronizes access to the <see cref="ConsensusLoop.AcceptBlockAsync"/> and the reorg part of <see cref="ConsensusLoop.PullerLoopAsync"/> methods.</summary>
        private readonly AsyncLock consensusLock;

        /// <summary>Settings for the full node.</summary>
        private readonly NodeSettings nodeSettings;

        /// <summary>Handles the banning of peers.</summary>
        private readonly IPeerBanning peerBanning;

        /// <summary>Consensus rules engine.</summary>
        public IConsensusRules ConsensusRules { get; }

        /// <summary>Provider of time functions.</summary>
        private readonly IDateTimeProvider dateTimeProvider;

        /// <summary>
        /// Specifies time threshold which is used to determine if flush is required.
        /// When consensus tip timestamp is greater than current time minus the threshold the flush is required. 
        /// </summary>
        /// <remarks>Used only on blockchains without max reorg property.</remarks>
        private const int FlushRequiredThresholdSeconds = 2 * 24 * 60 * 60;

        /// <summary>
        /// Initialize a new instance of <see cref="ConsensusLoop"/>.
        /// </summary>
        /// <param name="asyncLoopFactory">The async loop we need to wait upon before we can shut down this feature.</param>
        /// <param name="nodeLifetime">Contain information about the life time of the node, its used on startup and shutdown.</param>
        /// <param name="chain">A chain of headers all the way to genesis.</param>
        /// <param name="utxoSet">The consensus db, containing all unspent UTXO in the chain.</param>
        /// <param name="puller">A puller that can pull blocks from peers on demand.</param>
        /// <param name="nodeDeployments">Contain information about deployment and activation of features in the chain.</param>
        /// <param name="loggerFactory">A factory to provide logger instances.</param>
        /// <param name="chainState">Holds state related to the block chain.</param>
        /// <param name="connectionManager">Connection manager of all the currently connected peers.</param>
        /// <param name="dateTimeProvider">Provider of time functions.</param>
        /// <param name="signals">A signaler that used to signal messages between features.</param>
        /// <param name="consensusSettings">Consensus settings for the full node.</param>
        /// <param name="nodeSettings">Settings for the full node.</param>
        /// <param name="peerBanning">Handles the banning of peers.</param>
        /// <param name="consensusRules">The consensus rules to validate.</param>
        /// <param name="stakeChain">Information holding POS data chained.</param>
        public ConsensusLoop(
            IAsyncLoopFactory asyncLoopFactory,
            INodeLifetime nodeLifetime,
            ConcurrentChain chain,
            CoinView utxoSet,
            LookaheadBlockPuller puller,
            NodeDeployments nodeDeployments,
            ILoggerFactory loggerFactory,
            IChainState chainState,
            IConnectionManager connectionManager,
            IDateTimeProvider dateTimeProvider,
            Signals.Signals signals,
            ConsensusSettings consensusSettings,
            NodeSettings nodeSettings,
            IPeerBanning peerBanning,
            IConsensusRules consensusRules,
            IStakeChain stakeChain = null)
        {
            Guard.NotNull(asyncLoopFactory, nameof(asyncLoopFactory));
            Guard.NotNull(nodeLifetime, nameof(nodeLifetime));
            Guard.NotNull(chain, nameof(chain));
            Guard.NotNull(utxoSet, nameof(utxoSet));
            Guard.NotNull(puller, nameof(puller));
            Guard.NotNull(nodeDeployments, nameof(nodeDeployments));
            Guard.NotNull(connectionManager, nameof(connectionManager));
            Guard.NotNull(chainState, nameof(chainState));
            Guard.NotNull(signals, nameof(signals));
            Guard.NotNull(consensusSettings, nameof(consensusSettings));
            Guard.NotNull(nodeSettings, nameof(nodeSettings));
            Guard.NotNull(peerBanning, nameof(peerBanning));
            Guard.NotNull(consensusRules, nameof(consensusRules));

            this.consensusLock = new AsyncLock();

            this.logger = loggerFactory.CreateLogger(this.GetType().FullName);

            this.asyncLoopFactory = asyncLoopFactory;
            this.nodeLifetime = nodeLifetime;
            this.chainState = chainState;
            this.connectionManager = connectionManager;
            this.signals = signals;
            this.Chain = chain;
            this.UTXOSet = utxoSet;
            this.Puller = puller;
            this.NodeDeployments = nodeDeployments;
            this.dateTimeProvider = dateTimeProvider;
            this.nodeSettings = nodeSettings;
            this.peerBanning = peerBanning;
            this.ConsensusRules = consensusRules;

            // chain of stake info can be null if POS is not enabled
            this.StakeChain = stakeChain;
        }

        /// <inheritdoc/>
        public async Task StartAsync()
        {
            this.logger.LogTrace("()");

            uint256 utxoHash = await this.UTXOSet.GetBlockHashAsync().ConfigureAwait(false);
            bool blockStoreDisabled = this.chainState.BlockStoreTip == null;

            while (true)
            {
                this.Tip = this.Chain.GetBlock(utxoHash);
               
                if ((this.Tip != null) && (blockStoreDisabled || (this.chainState.BlockStoreTip.Height >= this.Tip.Height)))
                    break;

                // In case block store initialized behind, rewind until or before the block store tip.
                // The node will complete loading before connecting to peers so the chain will never know if a reorg happened.
                utxoHash = await this.UTXOSet.Rewind().ConfigureAwait(false);
            }

            this.Chain.SetTip(this.Tip);

            this.Puller.SetLocation(this.Tip);

            this.asyncLoop = this.asyncLoopFactory.Run($"Consensus Loop", async (token) =>
            {
                await this.PullerLoopAsync().ConfigureAwait(false);
            },
            this.nodeLifetime.ApplicationStopping,
            repeatEvery: TimeSpans.RunOnce);

            this.logger.LogTrace("(-)");
        }

        /// <inheritdoc/>
        public void Stop()
        {
            this.Puller.Dispose();
            this.asyncLoop?.Dispose();
            this.consensusLock.Dispose();
        }

        /// <summary>
        /// A puller method that will continuously loop and ask for the next block  in the chain from peers.
        /// The block will then be passed to the consensus validation.
        /// </summary>
        /// <remarks>
        /// If the <see cref="Block"/> returned from the puller is <c>null</c> that means the puller is signaling a reorg was detected.
        /// In this case a rewind of the <see cref="CoinView"/> db will be triggered to roll back consensus until a block is found that is in the best chain.
        /// </remarks>
        private async Task PullerLoopAsync()
        {
            this.logger.LogTrace("()");

            while (!this.nodeLifetime.ApplicationStopping.IsCancellationRequested)
            {
<<<<<<< HEAD
                var blockValidationContext = new BlockValidationContext();
=======
                ValidationContext validationContext = new ValidationContext();
>>>>>>> f6192954

                using (new StopwatchDisposable(o => this.ConsensusRules.PerformanceCounter.AddBlockFetchingTime(o)))
                {
                    // Save the current consensus tip to later check if it changed.
                    ChainedHeader consensusTip = this.Tip;

                    this.logger.LogTrace("Asking block puller to deliver next block.");

                    // This method will block until the next block is downloaded.
                    LookaheadResult lookaheadResult = this.Puller.NextBlock(this.nodeLifetime.ApplicationStopping);

                    if (lookaheadResult.Block == null)
                    {
                        using (await this.consensusLock.LockAsync(this.nodeLifetime.ApplicationStopping).ConfigureAwait(false))
                        {
                            this.logger.LogTrace("No block received from puller due to reorganization.");

                            if (!consensusTip.Equals(this.Tip))
                            {
                                this.logger.LogTrace("Consensus tip changed from '{0}' to '{1}', no rewinding.", consensusTip, this.Tip);
                                continue;
                            }

                            this.logger.LogTrace("Rewinding.");
                            await this.RewindCoinViewLockedAsync().ConfigureAwait(false);

                            continue;
                        }
                    }

                    validationContext.Block = lookaheadResult.Block;
                    validationContext.Peer = lookaheadResult.Peer;
                }

                this.logger.LogTrace("Block received from puller.");
                await this.AcceptBlockAsync(validationContext).ConfigureAwait(false);
            }

            this.logger.LogTrace("(-)");
        }

        /// <summary>
        /// Rewinds coinview to a block that exists on the current best chain.
        /// Also resets consensus tip, puller's tip and chain state's consensus tip to that block.
        /// </summary>
        /// <remarks>The caller of this method is responsible for holding <see cref="consensusLock"/>.</remarks>
        private async Task RewindCoinViewLockedAsync()
        {
            this.logger.LogTrace("()");

            ChainedHeader lastTip = this.Tip;
            CancellationToken token = this.nodeLifetime.ApplicationStopping;

            ChainedHeader rewinded = null;
            while (rewinded == null)
            {
                token.ThrowIfCancellationRequested();

                uint256 hash = await this.UTXOSet.Rewind().ConfigureAwait(false);
                rewinded = this.Chain.GetBlock(hash);
                if (rewinded == null)
                {
                    this.logger.LogTrace("Rewound to '{0}', which is still not a part of the current best chain, rewinding further.", hash);
                }
            }

            this.Tip = rewinded;
            this.Puller.SetLocation(rewinded);
            this.chainState.ConsensusTip = this.Tip;
            this.logger.LogInformation("Reorg detected, rewinding from '{0}' to '{1}'.", lastTip, this.Tip);

            this.logger.LogTrace("(-)");
        }

        /// <inheritdoc/>
        public async Task AcceptBlockAsync(ValidationContext validationContext)
        {
            this.logger.LogTrace("()");

            using (await this.consensusLock.LockAsync(this.nodeLifetime.ApplicationStopping).ConfigureAwait(false))
            {
                validationContext.RuleContext = this.ConsensusRules.CreateRuleContext(validationContext, this.Tip);
                
                // TODO: Once all code is migrated to rules this can be uncommented and the logic in this method moved to the IConsensusRules.AcceptBlockAsync()
                // await this.consensusRules.AcceptBlockAsync(blockValidationContext);

                try
                {
                    await this.ValidateAndExecuteBlockAsync(validationContext.RuleContext).ConfigureAwait(false);
                }
                catch (ConsensusErrorException ex)
                {
                    validationContext.Error = ex.ConsensusError;
                }

                if (validationContext.Error != null)
                {
                    uint256 rejectedBlockHash = validationContext.Block.GetHash();
                    this.logger.LogError("Block '{0}' rejected: {1}", rejectedBlockHash, validationContext.Error.Message);

                    // Check if the error is a consensus failure.
                    if (validationContext.Error == ConsensusErrors.InvalidPrevTip)
                    {
                        if (!this.Chain.Contains(this.Tip.HashBlock))
                        {
                            // Our consensus tip is not on the best chain, which means that the current block
                            // we are processing might be rejected only because of that. The consensus is on wrong chain
                            // and need to be reset.
                            await this.RewindCoinViewLockedAsync().ConfigureAwait(false);
                        }

                        this.logger.LogTrace("(-)[INVALID_PREV_TIP]");
                        return;
                    }

                    // Pull again.
                    this.Puller.SetLocation(this.Tip);

                    if (validationContext.Error == ConsensusErrors.BadWitnessNonceSize)
                    {
                        this.logger.LogInformation("You probably need witness information, activating witness requirement for peers.");
                        this.connectionManager.AddDiscoveredNodesRequirement(NetworkPeerServices.NODE_WITNESS);
                        this.Puller.RequestOptions(TransactionOptions.Witness);

                        this.logger.LogTrace("(-)[BAD_WITNESS_NONCE_SIZE]");
                        return;
                    }

                    // Set the chain back to ConsensusLoop.Tip.
                    this.Chain.SetTip(this.Tip);
                    this.logger.LogTrace("Chain reverted back to block '{0}'.", this.Tip);

                    bool peerShouldGetBanned =
                        validationContext.BanDurationSeconds != ValidationContext.BanDurationNoBan;
                    if ((validationContext.Peer != null) && peerShouldGetBanned)
                    {
                        int banDuration = validationContext.BanDurationSeconds == ValidationContext.BanDurationDefaultBan ? this.connectionManager.ConnectionSettings.BanTimeSeconds : validationContext.BanDurationSeconds;
                        this.peerBanning.BanPeer(validationContext.Peer, banDuration, $"Invalid block received: {validationContext.Error.Message}");
                    }

                    if (validationContext.Error != ConsensusErrors.BadTransactionDuplicate)
                    {
                        // Since ChainHeadersBehavior check PoW, MarkBlockInvalid can't be spammed.
                        this.logger.LogError("Marking block '{0}' as invalid{1}.", rejectedBlockHash, validationContext.RejectUntil != null ? string.Format(" until {0:yyyy-MM-dd HH:mm:ss}", validationContext.RejectUntil.Value) : "");
                        this.chainState.MarkBlockInvalid(rejectedBlockHash, validationContext.RejectUntil);
                    } 
                }
                else
                {
                    this.logger.LogTrace("Block '{0}' accepted.", this.Tip);

                    this.chainState.ConsensusTip = this.Tip;
                    
                    bool forceFlush = this.FlushRequired();
                    await this.FlushAsync(forceFlush).ConfigureAwait(false);

                    if (this.Tip.ChainWork > this.Chain.Tip.ChainWork)
                    {
                        // This is a newly mined block.
                        this.Chain.SetTip(this.Tip);
                        this.Puller.SetLocation(this.Tip);

                        this.logger.LogDebug("Block extends best chain tip to '{0}'.", this.Tip);
                    }

                    this.signals.SignalBlock(validationContext.Block);
                }
            }

            this.logger.LogTrace("(-):*.{0}='{1}',*.{2}='{3}'", nameof(validationContext.ChainedHeader), validationContext.ChainedHeader, nameof(validationContext.Error), validationContext.Error?.Message);
        }

        /// <summary>
        /// Calculates if coinview flush is required.
        /// </summary>
        /// <remarks>
        /// For blockchains with max reorg property flush is required when consensus tip is less than max reorg blocks behind the chain tip.
        /// If there is no max reorg property - flush is required when consensus tip timestamp is less than <see cref="FlushRequiredThresholdSeconds"/> behind the adjusted time.
        /// </remarks>
        private bool FlushRequired()
        {
            if (this.chainState.MaxReorgLength != 0)
                return this.Chain.Height - this.Tip.Height < this.chainState.MaxReorgLength;
            
            return this.Tip.Header.Time > this.dateTimeProvider.GetAdjustedTimeAsUnixTimestamp() - FlushRequiredThresholdSeconds;
        }

        /// <inheritdoc/>
        public void ValidateBlock(RuleContext context)
        {
            this.logger.LogTrace("()");

            this.ConsensusRules.ValidateAsync(context).GetAwaiter().GetResult();

            this.logger.LogTrace("(-)[OK]");
        }

        /// <summary>
        /// Validates a block using the consensus rules and executes it (processes it and adds it as a tip to consensus).
        /// </summary>
        /// <param name="context">A context that contains all information required to validate the block.</param>
        internal async Task ValidateAndExecuteBlockAsync(RuleContext context)
        {
            this.logger.LogTrace("()");

            await this.ConsensusRules.ValidateAndExecuteAsync(context);

            // Persist the changes to the coinview. This will likely only be stored in memory,
            // unless the coinview treashold is reached.
            this.logger.LogTrace("Saving coinview changes.");
            UtxoRuleContext utxoRuleContext = context as UtxoRuleContext;
            await this.UTXOSet.SaveChangesAsync(utxoRuleContext.UnspentOutputSet.GetCoins(this.UTXOSet), null, this.Tip.HashBlock, context.ValidationContext.ChainedHeader.HashBlock).ConfigureAwait(false);

            // Set the new tip.
            this.Tip = context.ValidationContext.ChainedHeader;
            this.logger.LogTrace("(-)[OK]");
        }

        /// <inheritdoc/>
        public async Task FlushAsync(bool force)
        {
            this.logger.LogTrace("({0}:{1})", nameof(force), force);

            if (this.UTXOSet is CachedCoinView cachedCoinView)
                await cachedCoinView.FlushAsync(force).ConfigureAwait(false);

            this.logger.LogTrace("(-)");
        }

        /// <inheritdoc/>
        public Target GetNetworkDifficulty()
        {
            return this.Tip?.GetWorkRequired(this.nodeSettings.Network.Consensus);
        }

        /// <inheritdoc />
        public async Task<UnspentOutputs> GetUnspentTransactionAsync(uint256 trxid)
        {
            CoinViews.FetchCoinsResponse response = null;
            if (this.UTXOSet != null)
                response = await this.UTXOSet.FetchCoinsAsync(new[] { trxid }).ConfigureAwait(false);
            return response?.UnspentOutputs?.SingleOrDefault();
        }
    }
}<|MERGE_RESOLUTION|>--- conflicted
+++ resolved
@@ -228,11 +228,7 @@
 
             while (!this.nodeLifetime.ApplicationStopping.IsCancellationRequested)
             {
-<<<<<<< HEAD
-                var blockValidationContext = new BlockValidationContext();
-=======
                 ValidationContext validationContext = new ValidationContext();
->>>>>>> f6192954
 
                 using (new StopwatchDisposable(o => this.ConsensusRules.PerformanceCounter.AddBlockFetchingTime(o)))
                 {
