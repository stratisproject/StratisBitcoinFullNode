--- conflicted
+++ resolved
@@ -469,11 +469,7 @@
         /// Validates a block using the consensus rules and executes it (processes it and adds it as a tip to consensus).
         /// </summary>
         /// <param name="context">A context that contains all information required to validate the block.</param>
-<<<<<<< HEAD
-        public async Task ValidateAndExecuteBlockAsync(RuleContext context)
-=======
         internal async Task ValidateAndExecuteBlockAsync(RuleContext context, bool skipRules = false)
->>>>>>> 5502dfe2
         {
             this.logger.LogTrace("()");
 
