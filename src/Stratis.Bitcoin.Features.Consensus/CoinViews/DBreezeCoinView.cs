--- conflicted
+++ resolved
@@ -296,137 +296,90 @@
         }
 
         /// <inheritdoc />
-<<<<<<< HEAD
-        public Task<uint256> RewindAsync(int? targetHeight = null)
-=======
-        public uint256 Rewind()
->>>>>>> b6436665
-        {
-            uint256 res = null;
-            using (DBreeze.Transactions.Transaction transaction = this.CreateTransaction())
-            {
-<<<<<<< HEAD
-                int currentHeight;
+        public uint256 Rewind(int? targetHeight = null)
+        {
+            int currentHeight;
+
+            using (DBreeze.Transactions.Transaction transaction = this.CreateTransaction())
+            {
+                currentHeight = this.GetRewindIndex(transaction);
+                targetHeight = targetHeight ?? (currentHeight - 1);
+
+                if (targetHeight <= 0)
+                {
+                    transaction.SynchronizeTables("BlockHash", "Coins", "Rewind");
+                    transaction.RemoveAllKeys("Coins", true);
+                    transaction.RemoveAllKeys("Rewind", true);
+                    this.SetBlockHash(transaction, this.network.GenesisHash);
+
+                    return this.network.GenesisHash;
+                }
+            }
+
+            RewindData firstRewindData = null;
+
+            while (targetHeight < currentHeight)
+            {
+                // Do a batch of blocks.
+                var keysToRemove = new List<int>();
+                var transactionsToRemove = new List<uint256>();
+                var outputsToRestore = new List<UnspentOutputs>();
 
                 using (DBreeze.Transactions.Transaction transaction = this.CreateTransaction())
                 {
-                    currentHeight = this.GetRewindIndex(transaction);
-                    targetHeight = targetHeight ?? (currentHeight - 1);
-
-                    if (targetHeight <= 0)
+                    transaction.ValuesLazyLoadingIsOn = false;
+                    int firstBlockToRewind = Math.Max(currentHeight - MaxBlocksToRewind + 1, (int)targetHeight + 1);
+
+                    for (int height = firstBlockToRewind; height <= currentHeight; height++)
+                    {
+                        Row<int, byte[]> row = transaction.Select<int, byte[]>("Rewind", height);
+                        if (!row.Exists)
+                            continue;
+
+                        keysToRemove.Add(row.Key);
+                        var rewindData = this.dBreezeSerializer.Deserialize<RewindData>(row.Value);
+
+                        if (height == (targetHeight + 1))
+                            firstRewindData = rewindData;
+
+                        foreach (uint256 txId in rewindData.TransactionsToRemove)
+                        {
+                            this.logger.LogTrace("Outputs of transaction ID '{0}' will be removed.", txId);
+                            transactionsToRemove.Add(txId);
+                        }
+
+                        foreach (UnspentOutputs coin in rewindData.OutputsToRestore)
+                        {
+                            this.logger.LogTrace("Outputs of transaction ID '{0}' will be restored.", coin.TransactionId);
+                            outputsToRestore.Add(coin);
+                        }
+                    }
+
+                    if (keysToRemove.Count > 0)
                     {
                         transaction.SynchronizeTables("BlockHash", "Coins", "Rewind");
-                        transaction.RemoveAllKeys("Coins", true);
-                        transaction.RemoveAllKeys("Rewind", true);
-                        this.SetBlockHash(transaction, this.network.GenesisHash);
-
-                        return this.network.GenesisHash;
-                    }
-                }
-
-                RewindData firstRewindData = null;
-
-                while (targetHeight < currentHeight)
-                {
-                    // Do a batch of blocks.
-                    var keysToRemove = new List<int>();
-                    var transactionsToRemove = new List<uint256>();
-                    var outputsToRestore = new List<UnspentOutputs>();
-
-                    using (DBreeze.Transactions.Transaction transaction = this.CreateTransaction())
-                    {
-                        transaction.ValuesLazyLoadingIsOn = false;
-                        int firstBlockToRewind = Math.Max(currentHeight - MaxBlocksToRewind + 1, (int)targetHeight + 1);
-
-                        for (int height = firstBlockToRewind; height <= currentHeight; height++)
-                        {
-                            Row<int, byte[]> row = transaction.Select<int, byte[]>("Rewind", height);
-                            if (!row.Exists)
-                                continue;
-
-                            keysToRemove.Add(row.Key);
-                            var rewindData = this.dBreezeSerializer.Deserialize<RewindData>(row.Value);
-
-                            if (height == (targetHeight + 1))
-                                firstRewindData = rewindData;
-
-                            foreach (uint256 txId in rewindData.TransactionsToRemove)
-                            {
-                                this.logger.LogTrace("Outputs of transaction ID '{0}' will be removed.", txId);
-                                transactionsToRemove.Add(txId);
-                            }
-
-                            foreach (UnspentOutputs coin in rewindData.OutputsToRestore)
-                            {
-                                this.logger.LogTrace("Outputs of transaction ID '{0}' will be restored.", coin.TransactionId);
-                                outputsToRestore.Add(coin);
-                            }
-                        }
-
-                        if (keysToRemove.Count > 0)
-                        {
-                            transaction.SynchronizeTables("BlockHash", "Coins", "Rewind");
-
-                            var byteListComparer = new ByteListComparer();
-
-                            foreach (int key in keysToRemove.OrderBy(k => k))
-                                transaction.RemoveKey("Rewind", key);
-
-                            foreach (uint256 txId in transactionsToRemove.OrderBy(t => t.ToBytes(false), byteListComparer))
-                                transaction.RemoveKey("Coins", txId.ToBytes(false));
-
-                            foreach (UnspentOutputs coin in outputsToRestore.OrderBy(c => c.TransactionId.ToBytes(false), byteListComparer))
-                                transaction.Insert("Coins", coin.TransactionId.ToBytes(false), this.dBreezeSerializer.Serialize(coin.ToCoins()));
-
-                            this.SetBlockHash(transaction, firstRewindData.PreviousBlockHash);
-
-                            transaction.Commit();
-                        }
-
-                        currentHeight = firstBlockToRewind - 1;
-                    }
-                }
-
-                return firstRewindData.PreviousBlockHash;
-            });
-=======
-                transaction.SynchronizeTables("BlockHash", "Coins", "Rewind");
-                if (this.GetRewindIndex(transaction) == 0)
-                {
-                    transaction.RemoveAllKeys("Coins", true);
-                    this.SetBlockHash(transaction, this.network.GenesisHash);
-
-                    res = this.network.GenesisHash;
-                }
-                else
-                {
-                    transaction.ValuesLazyLoadingIsOn = false;
-
-                    Row<int, byte[]> firstRow = transaction.SelectBackward<int, byte[]>("Rewind").FirstOrDefault();
-                    transaction.RemoveKey("Rewind", firstRow.Key);
-                    var rewindData = this.dBreezeSerializer.Deserialize<RewindData>(firstRow.Value);
-                    this.SetBlockHash(transaction, rewindData.PreviousBlockHash);
-
-                    foreach (uint256 txId in rewindData.TransactionsToRemove)
-                    {
-                        this.logger.LogTrace("Outputs of transaction ID '{0}' will be removed.", txId);
-                        transaction.RemoveKey("Coins", txId.ToBytes(false));
-                    }
-
-                    foreach (UnspentOutputs coin in rewindData.OutputsToRestore)
-                    {
-                        this.logger.LogTrace("Outputs of transaction ID '{0}' will be restored.", coin.TransactionId);
-                        transaction.Insert("Coins", coin.TransactionId.ToBytes(false), this.dBreezeSerializer.Serialize(coin.ToCoins()));
-                    }
-
-                    res = rewindData.PreviousBlockHash;
-                }
-
-                transaction.Commit();
-            }
->>>>>>> b6436665
-
-            return res;
+
+                        var byteListComparer = new ByteListComparer();
+
+                        foreach (int key in keysToRemove.OrderBy(k => k))
+                            transaction.RemoveKey("Rewind", key);
+
+                        foreach (uint256 txId in transactionsToRemove.OrderBy(t => t.ToBytes(false), byteListComparer))
+                            transaction.RemoveKey("Coins", txId.ToBytes(false));
+
+                        foreach (UnspentOutputs coin in outputsToRestore.OrderBy(c => c.TransactionId.ToBytes(false), byteListComparer))
+                            transaction.Insert("Coins", coin.TransactionId.ToBytes(false), this.dBreezeSerializer.Serialize(coin.ToCoins()));
+
+                        this.SetBlockHash(transaction, firstRewindData.PreviousBlockHash);
+
+                        transaction.Commit();
+                    }
+
+                    currentHeight = firstBlockToRewind - 1;
+                }
+            }
+
+            return firstRewindData.PreviousBlockHash;
         }
 
         /// <summary>
