﻿using System;
using System.Collections.Generic;
using System.IO;
using System.Linq;
using System.Text;
using System.Threading;
using DBreeze;
using DBreeze.DataTypes;
using DBreeze.Utils;
using Microsoft.Extensions.Logging;
using NBitcoin;
using NBitcoin.BitcoinCore;
using Stratis.Bitcoin.Configuration;
using Stratis.Bitcoin.Utilities;

namespace Stratis.Bitcoin.Features.Consensus.CoinViews
{
    /// <summary>
    /// Persistent implementation of coinview using dBreeze database.
    /// </summary>
    public class DBreezeCoinView : ICoinView, IDisposable
    {
        public const int MaxBlocksToRewind = 1000;

        /// <summary>Database key under which the block hash of the coin view's current tip is stored.</summary>
        private static readonly byte[] blockHashKey = new byte[0];

        /// <summary>Instance logger.</summary>
        private readonly ILogger logger;

        /// <summary>Specification of the network the node runs on - regtest/testnet/mainnet.</summary>
        private readonly Network network;

        /// <summary>Hash of the block which is currently the tip of the coinview.</summary>
        private uint256 blockHash;

        /// <summary>Performance counter to measure performance of the database insert and query operations.</summary>
        private readonly BackendPerformanceCounter performanceCounter;

        private BackendPerformanceSnapshot latestPerformanceSnapShot;

        /// <summary>Access to dBreeze database.</summary>
        private readonly DBreezeEngine dBreeze;

        private DBreezeSerializer dBreezeSerializer;

        /// <summary>
        /// Initializes a new instance of the object.
        /// </summary>
        /// <param name="network">Specification of the network the node runs on - regtest/testnet/mainnet.</param>
        /// <param name="dataFolder">Information about path locations to important folders and files on disk.</param>
        /// <param name="dateTimeProvider">Provider of time functions.</param>
        /// <param name="loggerFactory">Factory to be used to create logger for the puller.</param>
        /// <param name="dBreezeSerializer">The serializer to use for <see cref="IBitcoinSerializable"/> objects.</param>
        public DBreezeCoinView(Network network, DataFolder dataFolder, IDateTimeProvider dateTimeProvider,
            ILoggerFactory loggerFactory, INodeStats nodeStats, DBreezeSerializer dBreezeSerializer)
            : this(network, dataFolder.CoinViewPath, dateTimeProvider, loggerFactory, nodeStats, dBreezeSerializer)
        {
        }

        /// <summary>
        /// Initializes a new instance of the object.
        /// </summary>
        /// <param name="network">Specification of the network the node runs on - regtest/testnet/mainnet.</param>
        /// <param name="folder">Path to the folder with coinview database files.</param>
        /// <param name="dateTimeProvider">Provider of time functions.</param>
        /// <param name="loggerFactory">Factory to be used to create logger for the puller.</param>
        /// <param name="nodeStats"></param>
        /// <param name="dBreezeSerializer">The serializer to use for <see cref="IBitcoinSerializable"/> objects.</param>
        public DBreezeCoinView(Network network, string folder, IDateTimeProvider dateTimeProvider,
            ILoggerFactory loggerFactory, INodeStats nodeStats, DBreezeSerializer dBreezeSerializer)
        {
            Guard.NotNull(network, nameof(network));
            Guard.NotEmpty(folder, nameof(folder));

            this.dBreezeSerializer = dBreezeSerializer;

            // Create the coinview folder if it does not exist.
            Directory.CreateDirectory(folder);

            this.logger = loggerFactory.CreateLogger(this.GetType().FullName);
            this.dBreeze = new DBreezeEngine(folder);
            this.network = network;
            this.performanceCounter = new BackendPerformanceCounter(dateTimeProvider);

            nodeStats.RegisterStats(this.AddBenchStats, StatsType.Benchmark, 400);

        }

        /// <summary>
        /// Initializes the database tables used by the coinview.
        /// </summary>
        public void Initialize()
        {
            Block genesis = this.network.GetGenesis();

            using (DBreeze.Transactions.Transaction transaction = this.CreateTransaction())
            {
                transaction.ValuesLazyLoadingIsOn = false;
                transaction.SynchronizeTables("BlockHash");

                if (this.GetTipHash(transaction) == null)
                {
                    this.SetBlockHash(transaction, genesis.GetHash());

                    // Genesis coin is unspendable so do not add the coins.
                    transaction.Commit();
                }
            }
        }

        /// <inheritdoc />
        public uint256 GetTipHash(CancellationToken cancellationToken = default(CancellationToken))
        {
            uint256 tipHash;

            using (DBreeze.Transactions.Transaction transaction = this.CreateTransaction())
            {
                transaction.ValuesLazyLoadingIsOn = false;
                tipHash = this.GetTipHash(transaction);
            }

            return tipHash;
        }

        /// <inheritdoc />
        public FetchCoinsResponse FetchCoins(uint256[] txIds, CancellationToken cancellationToken = default(CancellationToken))
        {
            FetchCoinsResponse res = null;
            using (DBreeze.Transactions.Transaction transaction = this.CreateTransaction())
            {
                transaction.SynchronizeTables("BlockHash", "Coins");
                transaction.ValuesLazyLoadingIsOn = false;

                using (new StopwatchDisposable(o => this.performanceCounter.AddQueryTime(o)))
                {
                    uint256 blockHash = this.GetTipHash(transaction);
                    var result = new UnspentOutputs[txIds.Length];
                    this.performanceCounter.AddQueriedEntities(txIds.Length);

                    int i = 0;
                    foreach (uint256 input in txIds)
                    {
                        Row<byte[], byte[]> row = transaction.Select<byte[], byte[]>("Coins", input.ToBytes(false));
                        UnspentOutputs outputs = row.Exists ? new UnspentOutputs(input, this.dBreezeSerializer.Deserialize<Coins>(row.Value)) : null;

                        this.logger.LogDebug("Outputs for '{0}' were {1}.", input, outputs == null ? "NOT loaded" : "loaded");

                        result[i++] = outputs;
                    }

                    res = new FetchCoinsResponse(result, blockHash);
                }
            }

            return res;
        }

        /// <summary>
        /// Obtains a block header hash of the coinview's current tip.
        /// </summary>
        /// <param name="transaction">Open dBreeze transaction.</param>
        /// <returns>Block header hash of the coinview's current tip.</returns>
        private uint256 GetTipHash(DBreeze.Transactions.Transaction transaction)
        {
            if (this.blockHash == null)
            {
                Row<byte[], byte[]> row = transaction.Select<byte[], byte[]>("BlockHash", blockHashKey);
                if (row.Exists)
                    this.blockHash = new uint256(row.Value);
            }

            return this.blockHash;
        }

        /// <summary>
        /// Set's the tip of the coinview to a new block hash.
        /// </summary>
        /// <param name="transaction">Open dBreeze transaction.</param>
        /// <param name="nextBlockHash">Hash of the block to become the new tip.</param>
        private void SetBlockHash(DBreeze.Transactions.Transaction transaction, uint256 nextBlockHash)
        {
            this.blockHash = nextBlockHash;
            transaction.Insert<byte[], byte[]>("BlockHash", blockHashKey, nextBlockHash.ToBytes());
        }

        /// <inheritdoc />
        public void SaveChanges(IList<UnspentOutputs> unspentOutputs, IEnumerable<TxOut[]> originalOutputs, uint256 oldBlockHash, uint256 nextBlockHash, int height, List<RewindData> rewindDataList = null)
        {
            int insertedEntities = 0;

            using (DBreeze.Transactions.Transaction transaction = this.CreateTransaction())
            {
                transaction.ValuesLazyLoadingIsOn = false;
                transaction.SynchronizeTables("BlockHash", "Coins", "Rewind");

                // Speed can degrade when keys are in random order and, especially, if these keys have high entropy.
                // This settings helps with speed, see dBreeze documentations about details.
                // We should double check if this settings help in our scenario, or sorting keys and operations is enough.
                // Refers to issue #2483. https://github.com/stratisproject/StratisBitcoinFullNode/issues/2483
                transaction.Technical_SetTable_OverwriteIsNotAllowed("Coins");

                using (new StopwatchDisposable(o => this.performanceCounter.AddInsertTime(o)))
                {
                    uint256 current = this.GetTipHash(transaction);
                    if (current != oldBlockHash)
                    {
                        this.logger.LogTrace("(-)[BLOCKHASH_MISMATCH]");
                        throw new InvalidOperationException("Invalid oldBlockHash");
                    }

                    this.SetBlockHash(transaction, nextBlockHash);

                    // Here we'll add items to be inserted in a second pass.
                    List<UnspentOutputs> toInsert = new List<UnspentOutputs>();

                    foreach (var coin in unspentOutputs.OrderBy(utxo => utxo.TransactionId, new UInt256Comparer()))
                    {
                        if (coin.IsPrunable)
                        {
                            this.logger.LogDebug("Outputs of transaction ID '{0}' are prunable and will be removed from the database.", coin.TransactionId);
                            transaction.RemoveKey("Coins", coin.TransactionId.ToBytes(false));
                        }
                        else
                        {
                            // Add the item to another list that will be used in the second pass.
                            // This is for performance reasons: dBreeze is optimized to run the same kind of operations, sorted.
                            toInsert.Add(coin);
                        }
                    }

                    for (int i = 0; i < toInsert.Count; i++)
                    {
                        var coin = toInsert[i];
                        this.logger.LogDebug("Outputs of transaction ID '{0}' are NOT PRUNABLE and will be inserted into the database. {1}/{2}.", coin.TransactionId, i, toInsert.Count);

                        transaction.Insert("Coins", coin.TransactionId.ToBytes(false), this.dBreezeSerializer.Serialize(coin.ToCoins()));
                    }

                    if (rewindDataList != null)
                    {
                        int nextRewindIndex = this.GetRewindIndex(transaction) + 1;
                        foreach (RewindData rewindData in rewindDataList)
                        {
                            this.logger.LogDebug("Rewind state #{0} created.", nextRewindIndex);

                            transaction.Insert("Rewind", nextRewindIndex, this.dBreezeSerializer.Serialize(rewindData));
                            nextRewindIndex++;
                        }
                    }

                    insertedEntities += unspentOutputs.Count;
                    transaction.Commit();
                }
            }

            this.performanceCounter.AddInsertedEntities(insertedEntities);
        }

        /// <summary>
        /// Creates new disposable DBreeze transaction.
        /// </summary>
        /// <returns>Transaction object.</returns>
        public DBreeze.Transactions.Transaction CreateTransaction()
        {
            return this.dBreeze.GetTransaction();
        }

        /// <summary>
        /// Obtains order number of the last saved rewind state in the database.
        /// </summary>
        /// <param name="transaction">Open dBreeze transaction.</param>
        /// <returns>Order number of the last saved rewind state, or <c>0</c> if no rewind state is found in the database.</returns>
        /// <remarks>TODO: Using <c>0</c> is hacky here, and <see cref="SaveChanges"/> exploits that in a way that if no such rewind data exist
        /// the order number of the first rewind data is 0 + 1 = 1.</remarks>
        private int GetRewindIndex(DBreeze.Transactions.Transaction transaction)
        {
            bool prevLazySettings = transaction.ValuesLazyLoadingIsOn;

            transaction.ValuesLazyLoadingIsOn = true;
            Row<int, byte[]> firstRow = transaction.SelectBackward<int, byte[]>("Rewind").FirstOrDefault();
            transaction.ValuesLazyLoadingIsOn = prevLazySettings;

            return firstRow != null ? firstRow.Key : 0;
        }

        public RewindData GetRewindData(int height)
        {
            using (DBreeze.Transactions.Transaction transaction = this.CreateTransaction())
            {
                transaction.SynchronizeTables("BlockHash", "Coins", "Rewind");
                Row<int, byte[]> row = transaction.Select<int, byte[]>("Rewind", height);
                return row.Exists ? this.dBreezeSerializer.Deserialize<RewindData>(row.Value) : null;
            }
        }

        /// <inheritdoc />
        public uint256 Rewind(int? targetHeight = null)
        {
            uint256 res = null;
            using (DBreeze.Transactions.Transaction transaction = this.CreateTransaction())
            {
                int currentHeight = this.GetRewindIndex(transaction);

                targetHeight = targetHeight ?? (currentHeight - 1);

                Guard.Assert(targetHeight >= 0 && targetHeight < currentHeight);

                transaction.SynchronizeTables("BlockHash", "Coins", "Rewind");

                if (targetHeight == 0)
                {
                    transaction.RemoveAllKeys("Coins", true);
                    transaction.RemoveAllKeys("Rewind", true);

                    res = this.network.GenesisHash;
                }
                else
                {
                    transaction.ValuesLazyLoadingIsOn = false;

                    var keysToRemove = new List<int>();
                    var changes = new Dictionary<uint256, Coins>();

                    for (;  currentHeight > targetHeight; currentHeight--)
                    {
<<<<<<< HEAD
                        Row<int, byte[]> firstRow = transaction.Select<int, byte[]>("Rewind", currentHeight);
                        var rewindData = this.dBreezeSerializer.Deserialize<RewindData>(firstRow.Value);
                        keysToRemove.Add(firstRow.Key);

                        foreach (uint256 txId in rewindData.TransactionsToRemove)
                        {
                            this.logger.LogTrace("Outputs of transaction ID '{0}' will be removed.", txId);
                            changes[txId] = null;
                        }

                        foreach (UnspentOutputs coin in rewindData.OutputsToRestore)
                        {
                            this.logger.LogTrace("Outputs of transaction ID '{0}' will be restored.", coin.TransactionId);
                            changes[coin.TransactionId] = coin.ToCoins();
                        }

                        res = rewindData.PreviousBlockHash;
=======
                        this.logger.LogDebug("Outputs of transaction ID '{0}' will be removed.", txId);
                        transaction.RemoveKey("Coins", txId.ToBytes(false));
                    }

                    foreach (UnspentOutputs coin in rewindData.OutputsToRestore)
                    {
                        this.logger.LogDebug("Outputs of transaction ID '{0}' will be restored.", coin.TransactionId);
                        transaction.Insert("Coins", coin.TransactionId.ToBytes(false), this.dBreezeSerializer.Serialize(coin.ToCoins()));
>>>>>>> 61303f53
                    }

                    var byteListComparer = new ByteListComparer();

                    foreach (int key in keysToRemove.OrderBy(k => k))
                        transaction.RemoveKey("Rewind", key);

                    foreach (uint256 txId in changes.Where(x => x.Value == null).Select(x => x.Key).OrderBy(t => t.ToBytes(false), byteListComparer))
                        transaction.RemoveKey("Coins", txId.ToBytes(false));

                    foreach (KeyValuePair<uint256, Coins> kv in changes.Where(x => x.Value != null).OrderBy(c => c.Key.ToBytes(false), byteListComparer))
                        transaction.Insert("Coins", kv.Key.ToBytes(false), this.dBreezeSerializer.Serialize(kv.Value));
                }

                this.SetBlockHash(transaction, res);

                transaction.Commit();

            }

            return res;
        }

        /// <summary>
        /// Persists unsaved POS blocks information to the database.
        /// </summary>
        /// <param name="stakeEntries">List of POS block information to be examined and persists if unsaved.</param>
        public void PutStake(IEnumerable<StakeItem> stakeEntries)
        {
            using (DBreeze.Transactions.Transaction transaction = this.CreateTransaction())
            {
                transaction.SynchronizeTables("Stake");
                this.PutStakeInternal(transaction, stakeEntries);
                transaction.Commit();
            }
        }

        /// <summary>
        /// Persists unsaved POS blocks information to the database.
        /// </summary>
        /// <param name="transaction">Open dBreeze transaction.</param>
        /// <param name="stakeEntries">List of POS block information to be examined and persists if unsaved.</param>
        private void PutStakeInternal(DBreeze.Transactions.Transaction transaction, IEnumerable<StakeItem> stakeEntries)
        {
            foreach (StakeItem stakeEntry in stakeEntries)
            {
                if (!stakeEntry.InStore)
                {
                    transaction.Insert("Stake", stakeEntry.BlockId.ToBytes(false), this.dBreezeSerializer.Serialize(stakeEntry.BlockStake));
                    stakeEntry.InStore = true;
                }
            }
        }

        /// <summary>
        /// Retrieves POS blocks information from the database.
        /// </summary>
        /// <param name="blocklist">List of partially initialized POS block information that is to be fully initialized with the values from the database.</param>
        public void GetStake(IEnumerable<StakeItem> blocklist)
        {
            using (DBreeze.Transactions.Transaction transaction = this.CreateTransaction())
            {
                transaction.SynchronizeTables("Stake");
                transaction.ValuesLazyLoadingIsOn = false;

                foreach (StakeItem blockStake in blocklist)
                {
                    this.logger.LogDebug("Loading POS block hash '{0}' from the database.", blockStake.BlockId);
                    Row<byte[], byte[]> stakeRow = transaction.Select<byte[], byte[]>("Stake", blockStake.BlockId.ToBytes(false));

                    if (stakeRow.Exists)
                    {
                        blockStake.BlockStake = this.dBreezeSerializer.Deserialize<BlockStake>(stakeRow.Value);
                        blockStake.InStore = true;
                    }
                }
            }
        }

        private void AddBenchStats(StringBuilder log)
        {
            log.AppendLine("======DBreezeCoinView Bench======");

            BackendPerformanceSnapshot snapShot = this.performanceCounter.Snapshot();

            if (this.latestPerformanceSnapShot == null)
                log.AppendLine(snapShot.ToString());
            else
                log.AppendLine((snapShot - this.latestPerformanceSnapShot).ToString());

            this.latestPerformanceSnapShot = snapShot;
        }

        /// <inheritdoc />
        public void Dispose()
        {
            this.dBreeze.Dispose();
        }
    }
}<|MERGE_RESOLUTION|>--- conflicted
+++ resolved
@@ -324,7 +324,6 @@
 
                     for (;  currentHeight > targetHeight; currentHeight--)
                     {
-<<<<<<< HEAD
                         Row<int, byte[]> firstRow = transaction.Select<int, byte[]>("Rewind", currentHeight);
                         var rewindData = this.dBreezeSerializer.Deserialize<RewindData>(firstRow.Value);
                         keysToRemove.Add(firstRow.Key);
@@ -342,16 +341,6 @@
                         }
 
                         res = rewindData.PreviousBlockHash;
-=======
-                        this.logger.LogDebug("Outputs of transaction ID '{0}' will be removed.", txId);
-                        transaction.RemoveKey("Coins", txId.ToBytes(false));
-                    }
-
-                    foreach (UnspentOutputs coin in rewindData.OutputsToRestore)
-                    {
-                        this.logger.LogDebug("Outputs of transaction ID '{0}' will be restored.", coin.TransactionId);
-                        transaction.Insert("Coins", coin.TransactionId.ToBytes(false), this.dBreezeSerializer.Serialize(coin.ToCoins()));
->>>>>>> 61303f53
                     }
 
                     var byteListComparer = new ByteListComparer();
