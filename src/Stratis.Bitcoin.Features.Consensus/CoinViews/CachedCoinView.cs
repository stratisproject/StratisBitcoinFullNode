﻿using System;
using System.Collections.Generic;
using System.Diagnostics;
using System.Linq;
using System.Text;
using System.Threading;
using System.Threading.Tasks;
using Microsoft.Extensions.Logging;
using NBitcoin;
using NLog.Config;
using Stratis.Bitcoin.Utilities;

namespace Stratis.Bitcoin.Features.Consensus.CoinViews
{
    /// <summary>
    /// Cache layer for coinview prevents too frequent updates of the data in the underlying storage.
    /// </summary>
    public class CachedCoinView : ICoinView, IBackedCoinView, IDisposable
    {
        /// <summary>
        /// Item of the coinview cache that holds information about the unspent outputs
        /// as well as the status of the item in relation to the underlying storage.
        /// </summary>
        private class CacheItem
        {
            /// <summary>Information about transaction's outputs. Spent outputs are nulled.</summary>
            public UnspentOutputs UnspentOutputs;

            /// <summary><c>true</c> if the unspent output information is stored in the underlying storage, <c>false</c> otherwise.</summary>
            public bool ExistInInner;

            /// <summary><c>true</c> if the information in the cache is different than the information in the underlying storage.</summary>
            public bool IsDirty;
        }

        /// <summary>
        /// Hashes of transactions that have been put into multiple blocks before fully spent.
        /// <para>
        /// Historically, these two transactions violated rules that are currently applied
        /// in Bitcoin consensus. This was only possible for coinbase transactions when the miner
        /// used the same target address to receive the reward. Miners were not required to add
        /// an additional entropy (block height) to the coinbase transaction, which could result
        /// in the same hash output.
        /// </para>
        /// <para>
        /// BIP 0030 and BIP 0034 were then introduced to limit such behavior in the future.
        /// </para>
        /// </summary>
        /// <seealso cref="https://github.com/bitcoin/bips/blob/master/bip-0030.mediawiki"/>
        /// <seealso cref="https://github.com/bitcoin/bips/blob/master/bip-0034.mediawiki"/>
        private static readonly uint256[] duplicateTransactions = new[]
        {
            new uint256("e3bf3d07d4b0375638d5f1db5255fe07ba2c4cb067cd81b84ee974b6585fb468"),
            new uint256("d5d27987d2a3dfc724e359870c6644b40e497bdc0589a033220fe15429d88599")
        };

        /// <summary>Default maximum number of transactions in the cache.</summary>
        public const int CacheMaxItemsDefault = 100000;

        /// <summary>Length of the coinview cache flushing interval in seconds.</summary>
        /// <seealso cref="lastCacheFlushTime"/>
        public const int CacheFlushTimeIntervalSeconds = 60;

        /// <summary>Instance logger.</summary>
        private readonly ILogger logger;

        /// <summary>Maximum number of transactions in the cache.</summary>
        public int MaxItems { get; set; }

        /// <summary>Statistics of hits and misses in the cache.</summary>
        private CachePerformanceCounter performanceCounter { get; set; }

        /// <summary>Lock object to protect access to <see cref="cachedUtxoItems"/>, <see cref="blockHash"/>, <see cref="cachedRewindDataList"/>, and <see cref="innerBlockHash"/>.</summary>
        private readonly AsyncLock lockobj;

        /// <summary>Hash of the block headers of the tip of the coinview.</summary>
        /// <remarks>All access to this object has to be protected by <see cref="lockobj"/>.</remarks>
        private uint256 blockHash;

        /// <summary>Hash of the block headers of the tip of the underlaying coinview.</summary>
        /// <remarks>All access to this object has to be protected by <see cref="lockobj"/>.</remarks>
        private uint256 innerBlockHash;

        /// <summary>Coin view at one layer below this implementaiton.</summary>
        private readonly ICoinView inner;

        /// <summary>Pending list of rewind data to be persisted to a persistent storage.</summary>
        /// <remarks>All access to this list has to be protected by <see cref="lockobj"/>.</remarks>
        private readonly List<RewindData> cachedRewindDataList;

        /// <inheritdoc />
        public ICoinView Inner => this.inner;

        /// <summary>Storage of POS block information.</summary>
        private readonly StakeChainStore stakeChainStore;

        /// <summary>Information about cached items mapped by transaction IDs the cached item's unspent outputs belong to.</summary>
        /// <remarks>All access to this object has to be protected by <see cref="lockobj"/>.</remarks>
        private readonly Dictionary<uint256, CacheItem> cachedUtxoItems;

        /// <summary>Number of items in the cache.</summary>
        /// <remarks>The getter violates the lock contract on <see cref="cachedUtxoItems"/>, but the lock here is unnecessary as the <see cref="cachedUtxoItems"/> is marked as readonly.</remarks>
        private int cacheEntryCount => this.cachedUtxoItems.Count;

        /// <summary>Provider of time functions.</summary>
        private readonly IDateTimeProvider dateTimeProvider;

        /// <summary>Time of the last cache flush.</summary>
        private DateTime lastCacheFlushTime;

        private CachePerformanceSnapshot latestPerformanceSnapShot;

        private readonly Random random;

        /// <summary>
        /// Initializes instance of the object based on DBreeze based coinview.
        /// </summary>
        /// <param name="inner">Underlying coinview with database storage.</param>
        /// <param name="dateTimeProvider">Provider of time functions.</param>
        /// <param name="loggerFactory">Factory to be used to create logger for the puller.</param>
        /// <param name="stakeChainStore">Storage of POS block information.</param>
        public CachedCoinView(DBreezeCoinView inner, IDateTimeProvider dateTimeProvider, ILoggerFactory loggerFactory, INodeStats nodeStats, StakeChainStore stakeChainStore = null) :
            this(dateTimeProvider, loggerFactory, nodeStats, stakeChainStore)
        {
            Guard.NotNull(inner, nameof(inner));
            this.inner = inner;
        }

        /// <summary>
        /// Initializes instance of the object based on memory based coinview.
        /// </summary>
        /// <param name="inner">Underlying coinview with memory based storage.</param>
        /// <param name="dateTimeProvider">Provider of time functions.</param>
        /// <param name="loggerFactory">Factory to be used to create logger for the puller.</param>
        /// <param name="stakeChainStore">Storage of POS block information.</param>
        /// <remarks>
        /// This is used for testing the coinview.
        /// It allows a coin view that only has in-memory entries.
        /// </remarks>
        public CachedCoinView(InMemoryCoinView inner, IDateTimeProvider dateTimeProvider, ILoggerFactory loggerFactory, INodeStats nodeStats, StakeChainStore stakeChainStore = null) :
            this(dateTimeProvider, loggerFactory, nodeStats, stakeChainStore)
        {
            Guard.NotNull(inner, nameof(inner));
            this.inner = inner;
        }

        /// <summary>
        /// Initializes instance of the object based.
        /// </summary>
        /// <param name="dateTimeProvider">Provider of time functions.</param>
        /// <param name="loggerFactory">Factory to be used to create logger for the puller.</param>
        /// <param name="stakeChainStore">Storage of POS block information.</param>
        private CachedCoinView(IDateTimeProvider dateTimeProvider, ILoggerFactory loggerFactory, INodeStats nodeStats, StakeChainStore stakeChainStore = null)
        {
            this.logger = loggerFactory.CreateLogger(this.GetType().FullName);
            this.dateTimeProvider = dateTimeProvider;
            this.stakeChainStore = stakeChainStore;
            this.MaxItems = CacheMaxItemsDefault;
            this.lockobj = new AsyncLock();
            this.cachedUtxoItems = new Dictionary<uint256, CacheItem>();
            this.performanceCounter = new CachePerformanceCounter(this.dateTimeProvider);
            this.lastCacheFlushTime = this.dateTimeProvider.GetUtcNow();
            this.cachedRewindDataList = new List<RewindData>();
            this.random = new Random();

            nodeStats.RegisterStats(this.AddBenchStats, StatsType.Benchmark, 300);
        }

        /// <inheritdoc />
        public async Task<uint256> GetTipHashAsync(CancellationToken cancellationToken = default(CancellationToken))
        {
            if (this.blockHash == null)
            {
                FetchCoinsResponse response = await this.FetchCoinsAsync(new uint256[0], cancellationToken).ConfigureAwait(false);

                this.innerBlockHash = response.BlockHash;
                this.blockHash = this.innerBlockHash;
            }
            
            return this.blockHash;
        }

        /// <inheritdoc />
        public async Task<FetchCoinsResponse> FetchCoinsAsync(uint256[] txIds, CancellationToken cancellationToken = default(CancellationToken))
        {
            Guard.NotNull(txIds, nameof(txIds));

            FetchCoinsResponse result = null;
            var outputs = new UnspentOutputs[txIds.Length];
            var miss = new List<int>();
            var missedTxIds = new List<uint256>();
            using (await this.lockobj.LockAsync(cancellationToken).ConfigureAwait(false))
            {
                for (int i = 0; i < txIds.Length; i++)
                {
                    CacheItem cache;
                    if (!this.cachedUtxoItems.TryGetValue(txIds[i], out cache))
                    {
                        this.logger.LogTrace("Cache missed for transaction ID '{0}'.", txIds[i]);
                        miss.Add(i);
                        missedTxIds.Add(txIds[i]);
                    }
                    else
                    {
                        this.logger.LogTrace("Cache hit for transaction ID '{0}'.", txIds[i]);
                        outputs[i] = cache.UnspentOutputs == null ? null :
                                     cache.UnspentOutputs.IsPrunable ? null :
                                     cache.UnspentOutputs.Clone();
                    }
                }

                this.performanceCounter.AddMissCount(miss.Count);
                this.performanceCounter.AddHitCount(txIds.Length - miss.Count);
            }

            this.logger.LogTrace("{0} cache missed transaction needs to be loaded from underlying CoinView.", missedTxIds.Count);
            FetchCoinsResponse fetchedCoins = await this.Inner.FetchCoinsAsync(missedTxIds.ToArray(), cancellationToken).ConfigureAwait(false);

            using (await this.lockobj.LockAsync(cancellationToken).ConfigureAwait(false))
            {
                uint256 innerblockHash = fetchedCoins.BlockHash;
                if (this.blockHash == null)
                {
                    Debug.Assert(this.cachedUtxoItems.Count == 0);
                    this.innerBlockHash = innerblockHash;
                    this.blockHash = this.innerBlockHash;
                }

                for (int i = 0; i < miss.Count; i++)
                {
                    int index = miss[i];
                    UnspentOutputs unspent = fetchedCoins.UnspentOutputs[i];
                    outputs[index] = unspent;
                    var cache = new CacheItem();
                    cache.ExistInInner = unspent != null;
                    cache.IsDirty = false;
                    cache.UnspentOutputs = unspent?.Clone();
                    this.cachedUtxoItems.TryAdd(txIds[index], cache);
                }
                result = new FetchCoinsResponse(outputs, this.blockHash);

                int cacheEntryCount = this.cacheEntryCount;
                if (cacheEntryCount > this.MaxItems)
                {
                    this.logger.LogTrace("Cache is full now with {0} entries, evicting.", cacheEntryCount);
                    this.EvictLocked();
                }
            }

            return result;
        }

        /// <summary>
        /// Finds all changed records in the cache and persists them to the underlying coinview.
        /// </summary>
        /// <param name="force"><c>true</c> to enforce flush, <c>false</c> to flush only if <see cref="lastCacheFlushTime"/> is older than <see cref="CacheFlushTimeIntervalSeconds"/>.</param>
        /// <remarks>
        /// WARNING: This method can only be run from <see cref="ConsensusLoop.Execute(System.Threading.CancellationToken)"/> thread context
        /// or when consensus loop is stopped. Otherwise, there is a risk of race condition when the consensus loop accepts new block.
        /// </remarks>
        public async Task FlushAsync(bool force = true)
        {
            DateTime now = this.dateTimeProvider.GetUtcNow();
            if (!force && ((now - this.lastCacheFlushTime).TotalSeconds < CacheFlushTimeIntervalSeconds))
            {
                this.logger.LogTrace("(-)[NOT_NOW]");
                return;
            }

            // Before flushing the coinview persist the stake store
            // the stake store depends on the last block hash
            // to be stored after the stake store is persisted.
            if (this.stakeChainStore != null)
                await this.stakeChainStore.FlushAsync(true);

            if (this.innerBlockHash == null)
                this.innerBlockHash = await this.inner.GetTipHashAsync().ConfigureAwait(false);

            using (await this.lockobj.LockAsync().ConfigureAwait(false))
            {
                if (this.innerBlockHash == null)
                {
                    this.logger.LogTrace("(-)[NULL_INNER_TIP]");
                    return;
                }

                KeyValuePair<uint256, CacheItem>[] unspent = this.cachedUtxoItems.Where(u => u.Value.IsDirty).ToArray();

                foreach (KeyValuePair<uint256, CacheItem> u in unspent)
                {
                    u.Value.IsDirty = false;
                    u.Value.ExistInInner = true;
                }

                await this.Inner.SaveChangesAsync(unspent.Select(u => u.Value.UnspentOutputs).ToArray(), null, this.innerBlockHash, this.blockHash, this.cachedRewindDataList).ConfigureAwait(false);

                // Remove prunable entries from cache as they were flushed down.
                IEnumerable<KeyValuePair<uint256, CacheItem>> prunableEntries = unspent.Where(c => (c.Value.UnspentOutputs != null) && c.Value.UnspentOutputs.IsPrunable);
                foreach (KeyValuePair<uint256, CacheItem> entry in prunableEntries)
                    this.cachedUtxoItems.Remove(entry.Key);

                this.cachedRewindDataList.Clear();
                this.innerBlockHash = this.blockHash;
            }

            this.lastCacheFlushTime = this.dateTimeProvider.GetUtcNow();
        }

        /// <summary>
        /// Deletes some items from the cache to free space for new items.
        /// Only items that are persisted in the underlaying storage can be deleted from the cache.
        /// </summary>
        /// <remarks>Should be protected by <see cref="lockobj"/>.</remarks>
        private void EvictLocked()
        {
<<<<<<< HEAD
            using (await this.lockobj.LockAsync().ConfigureAwait(false))
=======
            this.logger.LogTrace("()");

            foreach (KeyValuePair<uint256, CacheItem> entry in this.cachedUtxoItems.ToList())
>>>>>>> 958674fb
            {
                if (!entry.Value.IsDirty && entry.Value.ExistInInner)
                {
                    if ((this.random.Next() % 3) == 0)
                    {
                        this.logger.LogTrace("Transaction ID '{0}' selected to be removed from the cache.", entry.Key);
                        this.cachedUtxoItems.Remove(entry.Key);
                    }
                }
            }
        }

        /// <inheritdoc />
        public async Task SaveChangesAsync(IEnumerable<UnspentOutputs> unspentOutputs, IEnumerable<TxOut[]> originalOutputs, uint256 oldBlockHash, uint256 nextBlockHash, List<RewindData> rewindDataList = null)
        {
            Guard.NotNull(oldBlockHash, nameof(oldBlockHash));
            Guard.NotNull(nextBlockHash, nameof(nextBlockHash));
            Guard.NotNull(unspentOutputs, nameof(unspentOutputs));

            using (await this.lockobj.LockAsync().ConfigureAwait(false))
            {
                if ((this.blockHash != null) && (oldBlockHash != this.blockHash))
                {
                    this.logger.LogTrace("(-)[BLOCKHASH_MISMATCH]");
                    throw new InvalidOperationException("Invalid oldBlockHash");
                }

                this.blockHash = nextBlockHash;
                var rewindData = new RewindData(oldBlockHash);

                foreach (UnspentOutputs unspent in unspentOutputs)
                {
                    if (!this.cachedUtxoItems.TryGetValue(unspent.TransactionId, out CacheItem cacheItem))
                    {
                        // This can happen very rarely in the case where we fetch items from
                        // disk but immediately call the Evict method which then removes the cached item(s).

                        this.logger.LogTrace("Outputs of transaction ID '{0}' are not found in cache, creating them.", unspent.TransactionId);

                        FetchCoinsResponse result = await this.inner.FetchCoinsAsync(new[] {unspent.TransactionId}).ConfigureAwait(false);

                        UnspentOutputs unspentOutput = result.UnspentOutputs[0];

                        cacheItem = new CacheItem();
                        cacheItem.ExistInInner = unspentOutput != null;
                        cacheItem.IsDirty = false;

                        cacheItem.UnspentOutputs = unspentOutput?.Clone();

                        this.cachedUtxoItems.TryAdd(unspent.TransactionId, cacheItem);
                    }
                    else
                    {
                        this.logger.LogTrace("Outputs of transaction ID '{0}' are in cache already, updating them.", unspent.TransactionId);
                    }

                    // If cacheItem.UnspentOutputs is null this means the trx was not stored in the disk,
                    // that means the trx (and UTXO) is new and all the UTXOs need to be stored in cache
                    // otherwise we store to cache only the UTXO that have been spent.

                    if (cacheItem.UnspentOutputs != null)
                    {
                        // To handle rewind we'll need to restore the original outputs,
                        // so we clone it and save it in rewind data.
                        UnspentOutputs clone = unspent.Clone();

                        // We take the original items that are in cache and put them in rewind data.
                        clone.Outputs = cacheItem.UnspentOutputs.Outputs.ToArray();
                        rewindData.OutputsToRestore.Add(clone);

                        // Now modify the cached items with the mutated data.
                        cacheItem.UnspentOutputs.Spend(unspent);
                    }
                    else
                    {
                        // New trx so it needs to be deleted if a rewind happens.
                        rewindData.TransactionsToRemove.Add(unspent.TransactionId);

                        // Put in the cache the new UTXOs.
                        cacheItem.UnspentOutputs = unspent;
                    }

                    cacheItem.IsDirty = true;

                    // Inner does not need to know pruned unspent that it never saw.
                    if (cacheItem.UnspentOutputs.IsPrunable && !cacheItem.ExistInInner)
                    {
                        this.logger.LogTrace("Outputs of transaction ID '{0}' are prunable and not in underlaying coinview, removing from cache.", unspent.TransactionId);
                        this.cachedUtxoItems.Remove(unspent.TransactionId);
                    }
                }

                this.cachedRewindDataList.Add(rewindData);
            }
        }

        /// <inheritdoc />
        public async Task<uint256> Rewind()
        {
            if (this.innerBlockHash == null)
                this.innerBlockHash = await this.inner.GetTipHashAsync().ConfigureAwait(false);

            using (await this.lockobj.LockAsync().ConfigureAwait(false))
            {
                // Check if rewind data is available in local cache. If it is
                // we can rewind and there is no need to check underlying storage.
                if (this.cachedRewindDataList.Count > 0)
                {
                    RewindData lastRewindData = this.cachedRewindDataList.Last();

                    this.RemoveTransactions(lastRewindData);
                    this.RestoreOutputs(lastRewindData);

                    // Change current block hash to the one from the rewind data.
                    this.blockHash = lastRewindData.PreviousBlockHash;

                    this.cachedRewindDataList.RemoveAt(this.cachedRewindDataList.Count - 1);
                    this.logger.LogTrace("(-)[REMOVED_FROM_BATCH]:'{0}'", this.blockHash);
                    return this.blockHash;
                }

                // Rewind data was not found in cache, try underlying storage.
                uint256 hash = await this.inner.Rewind().ConfigureAwait(false);

                // All the cached utxos are now on disk so we can clear the cached entry list.
                this.cachedUtxoItems.Clear();

                this.innerBlockHash = hash;
                this.blockHash = hash;
                
                return hash;
            }
        }

        private void RestoreOutputs(RewindData rewindData)
        {
            foreach (UnspentOutputs unspentToRestore in rewindData.OutputsToRestore)
            {
                this.logger.LogTrace("Outputs of transaction ID '{0}' will be restored.", unspentToRestore.TransactionId);

                if (this.cachedUtxoItems.TryGetValue(unspentToRestore.TransactionId, out CacheItem cacheItem))
                {
                    cacheItem.UnspentOutputs = unspentToRestore;
                    cacheItem.IsDirty = true;
                }
                else
                {
                    this.logger.LogTrace("Outputs of transaction ID '{0}' not found in cache, inserting them.", unspentToRestore.TransactionId);

                    cacheItem = new CacheItem
                    {
                        UnspentOutputs = unspentToRestore,
                        IsDirty = true
                    };

                    this.cachedUtxoItems.Add(unspentToRestore.TransactionId, cacheItem);
                }
            }
        }

        private void RemoveTransactions(RewindData rewindData)
        {
            foreach (uint256 transactionToRemove in rewindData.TransactionsToRemove)
            {
                this.logger.LogTrace("Attempt to remove transaction with ID '{0}'.", transactionToRemove);
                this.cachedUtxoItems.Remove(transactionToRemove);
            }
        }

        private void AddBenchStats(StringBuilder log)
        {
            log.AppendLine("======CashedCoinView Bench======");

            log.AppendLine("Cache entries".PadRight(20) + this.cacheEntryCount);

            CachePerformanceSnapshot snapShot = this.performanceCounter.Snapshot();

            if (this.latestPerformanceSnapShot == null)
                log.AppendLine(snapShot.ToString());
            else
                log.AppendLine((snapShot - this.latestPerformanceSnapShot).ToString());

            this.latestPerformanceSnapShot = snapShot;
        }

        /// <inheritdoc />
        public void Dispose()
        {
            this.lockobj.Dispose();
        }
    }
}<|MERGE_RESOLUTION|>--- conflicted
+++ resolved
@@ -169,6 +169,8 @@
         /// <inheritdoc />
         public async Task<uint256> GetTipHashAsync(CancellationToken cancellationToken = default(CancellationToken))
         {
+            this.logger.LogTrace("()");
+
             if (this.blockHash == null)
             {
                 FetchCoinsResponse response = await this.FetchCoinsAsync(new uint256[0], cancellationToken).ConfigureAwait(false);
@@ -176,7 +178,8 @@
                 this.innerBlockHash = response.BlockHash;
                 this.blockHash = this.innerBlockHash;
             }
-            
+
+            this.logger.LogTrace("(-):'{0}'", this.blockHash);
             return this.blockHash;
         }
 
@@ -184,6 +187,7 @@
         public async Task<FetchCoinsResponse> FetchCoinsAsync(uint256[] txIds, CancellationToken cancellationToken = default(CancellationToken))
         {
             Guard.NotNull(txIds, nameof(txIds));
+            this.logger.LogTrace("({0}.{1}:{2})", nameof(txIds), nameof(txIds.Length), txIds.Length);
 
             FetchCoinsResponse result = null;
             var outputs = new UnspentOutputs[txIds.Length];
@@ -247,6 +251,7 @@
                 }
             }
 
+            this.logger.LogTrace("(-):*.{0}='{1}',*.{2}.{3}={4}", nameof(result.BlockHash), result.BlockHash, nameof(result.UnspentOutputs), nameof(result.UnspentOutputs.Length), result.UnspentOutputs.Length);
             return result;
         }
 
@@ -260,6 +265,8 @@
         /// </remarks>
         public async Task FlushAsync(bool force = true)
         {
+            this.logger.LogTrace("({0}:{1})", nameof(force), force);
+
             DateTime now = this.dateTimeProvider.GetUtcNow();
             if (!force && ((now - this.lastCacheFlushTime).TotalSeconds < CacheFlushTimeIntervalSeconds))
             {
@@ -304,6 +311,8 @@
             }
 
             this.lastCacheFlushTime = this.dateTimeProvider.GetUtcNow();
+
+            this.logger.LogTrace("(-)");
         }
 
         /// <summary>
@@ -313,13 +322,9 @@
         /// <remarks>Should be protected by <see cref="lockobj"/>.</remarks>
         private void EvictLocked()
         {
-<<<<<<< HEAD
-            using (await this.lockobj.LockAsync().ConfigureAwait(false))
-=======
             this.logger.LogTrace("()");
 
             foreach (KeyValuePair<uint256, CacheItem> entry in this.cachedUtxoItems.ToList())
->>>>>>> 958674fb
             {
                 if (!entry.Value.IsDirty && entry.Value.ExistInInner)
                 {
@@ -330,6 +335,8 @@
                     }
                 }
             }
+
+            this.logger.LogTrace("(-)");
         }
 
         /// <inheritdoc />
@@ -338,6 +345,7 @@
             Guard.NotNull(oldBlockHash, nameof(oldBlockHash));
             Guard.NotNull(nextBlockHash, nameof(nextBlockHash));
             Guard.NotNull(unspentOutputs, nameof(unspentOutputs));
+            this.logger.LogTrace("({0}.Count():{1},{2}.Count():{3},{4}:'{5}',{6}:'{7}')", nameof(unspentOutputs), unspentOutputs.Count(), nameof(originalOutputs), originalOutputs?.Count(), nameof(oldBlockHash), oldBlockHash, nameof(nextBlockHash), nextBlockHash);
 
             using (await this.lockobj.LockAsync().ConfigureAwait(false))
             {
@@ -414,11 +422,15 @@
 
                 this.cachedRewindDataList.Add(rewindData);
             }
+
+            this.logger.LogTrace("(-)");
         }
 
         /// <inheritdoc />
         public async Task<uint256> Rewind()
         {
+            this.logger.LogTrace("()");
+
             if (this.innerBlockHash == null)
                 this.innerBlockHash = await this.inner.GetTipHashAsync().ConfigureAwait(false);
 
@@ -449,13 +461,16 @@
 
                 this.innerBlockHash = hash;
                 this.blockHash = hash;
-                
+
+                this.logger.LogTrace("(-):'{0}'", hash);
                 return hash;
             }
         }
 
         private void RestoreOutputs(RewindData rewindData)
         {
+            this.logger.LogTrace("()");
+
             foreach (UnspentOutputs unspentToRestore in rewindData.OutputsToRestore)
             {
                 this.logger.LogTrace("Outputs of transaction ID '{0}' will be restored.", unspentToRestore.TransactionId);
@@ -478,19 +493,27 @@
                     this.cachedUtxoItems.Add(unspentToRestore.TransactionId, cacheItem);
                 }
             }
+
+            this.logger.LogTrace("(-)");
         }
 
         private void RemoveTransactions(RewindData rewindData)
         {
+            this.logger.LogTrace("()");
+
             foreach (uint256 transactionToRemove in rewindData.TransactionsToRemove)
             {
                 this.logger.LogTrace("Attempt to remove transaction with ID '{0}'.", transactionToRemove);
                 this.cachedUtxoItems.Remove(transactionToRemove);
             }
+
+            this.logger.LogTrace("(-)");
         }
 
         private void AddBenchStats(StringBuilder log)
         {
+            this.logger.LogTrace("()");
+
             log.AppendLine("======CashedCoinView Bench======");
 
             log.AppendLine("Cache entries".PadRight(20) + this.cacheEntryCount);
@@ -503,6 +526,8 @@
                 log.AppendLine((snapShot - this.latestPerformanceSnapShot).ToString());
 
             this.latestPerformanceSnapShot = snapShot;
+
+            this.logger.LogTrace("(-)");
         }
 
         /// <inheritdoc />
