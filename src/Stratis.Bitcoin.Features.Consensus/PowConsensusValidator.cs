﻿using System.Collections.Generic;
using System.IO;
using System.Linq;
using System.Threading.Tasks;
using Microsoft.Extensions.Logging;
using NBitcoin;
using Stratis.Bitcoin.Base.Deployments;
using Stratis.Bitcoin.Features.Consensus.Interfaces;
using Stratis.Bitcoin.Features.Consensus.Rules.CommonRules;
using Stratis.Bitcoin.Utilities;

namespace Stratis.Bitcoin.Features.Consensus
{
    /// <summary>
    /// Provides functionality for verifying validity of PoW block.
    /// </summary>
    /// <remarks>PoW blocks are not accepted after block with height <see cref="Consensus.LastPOWBlock"/>.</remarks>
    public class PowConsensusValidator : IPowConsensusValidator
    {
        /// <summary>Flags that determine how transaction should be validated in non-consensus code.</summary>
        public static Transaction.LockTimeFlags StandardLocktimeVerifyFlags = Transaction.LockTimeFlags.VerifySequence | Transaction.LockTimeFlags.MedianTimePast;

        /// <summary>Instance logger.</summary>
        private readonly ILogger logger;

        /// <summary>Provider of block header hash checkpoints.</summary>
        protected readonly ICheckpoints Checkpoints;

        /// <summary>Consensus parameters.</summary>
        public NBitcoin.Consensus ConsensusParams { get; }

        /// <summary>Consensus options.</summary>
        public PowConsensusOptions ConsensusOptions { get; }

        /// <summary>Keeps track of how much time different actions took to execute and how many times they were executed.</summary>
        public ConsensusPerformanceCounter PerformanceCounter { get; }

<<<<<<< HEAD
        protected readonly Network network;
=======
        private readonly Network network;
>>>>>>> fd93a6b1

        /// <summary>Provider of time functions.</summary>
        protected readonly IDateTimeProvider dateTimeProvider;

        /// <summary>
        /// Initializes a new instance of the <see cref="PowConsensusValidator"/> class.
        /// </summary>
        /// <param name="network">Specification of the network the node runs on - regtest/testnet/mainnet.</param>
        /// <param name="checkpoints">Provider of block header hash checkpoints.</param>
        /// <param name="dateTimeProvider">Provider of time functions.</param>
        /// <param name="loggerFactory">Factory for creating loggers.</param>
        public PowConsensusValidator(Network network, ICheckpoints checkpoints, IDateTimeProvider dateTimeProvider, ILoggerFactory loggerFactory)
        {
            Guard.NotNull(network, nameof(network));
            Guard.NotNull(network.Consensus.Option<PowConsensusOptions>(), nameof(network.Consensus.Options));

            this.logger = loggerFactory.CreateLogger(this.GetType().FullName);
            this.ConsensusParams = network.Consensus;
            this.ConsensusOptions = network.Consensus.Option<PowConsensusOptions>();
            this.network = network;
            this.dateTimeProvider = dateTimeProvider;
            this.PerformanceCounter = new ConsensusPerformanceCounter(this.dateTimeProvider);
            this.Checkpoints = checkpoints;
        }

        /// <inheritdoc />
        public virtual void ExecuteBlock(RuleContext context, TaskScheduler taskScheduler = null)
        {
            this.logger.LogTrace("()");

            Block block = context.BlockValidationContext.Block;
            ChainedHeader index = context.BlockValidationContext.ChainedHeader;
            DeploymentFlags flags = context.Flags;
            UnspentOutputSet view = context.Set;

            this.PerformanceCounter.AddProcessedBlocks(1);
            taskScheduler = taskScheduler ?? TaskScheduler.Default;

            long sigOpsCost = 0;
            Money fees = Money.Zero;
            var checkInputs = new List<Task<bool>>();
            for (int txIndex = 0; txIndex < block.Transactions.Count; txIndex++)
            {
                this.PerformanceCounter.AddProcessedTransactions(1);
                Transaction tx = block.Transactions[txIndex];
                if (!context.SkipValidation)
                {

                    if (!tx.IsCoinBase && (!context.IsPoS || (context.IsPoS && !tx.IsCoinStake)))
                    {
                        int[] prevheights;

                        if (!view.HaveInputs(tx))
                        {
                            this.logger.LogTrace("(-)[BAD_TX_NO_INPUT]");
                            ConsensusErrors.BadTransactionMissingInput.Throw();
                        }

                        prevheights = new int[tx.Inputs.Count];
                        // Check that transaction is BIP68 final.
                        // BIP68 lock checks (as opposed to nLockTime checks) must
                        // be in ConnectBlock because they require the UTXO set.
                        for (int j = 0; j < tx.Inputs.Count; j++)
                        {
                            prevheights[j] = (int)view.AccessCoins(tx.Inputs[j].PrevOut.Hash).Height;
                        }

                        if (!tx.CheckSequenceLocks(prevheights, index, flags.LockTimeFlags))
                        {
                            this.logger.LogTrace("(-)[BAD_TX_NON_FINAL]");
                            ConsensusErrors.BadTransactionNonFinal.Throw();
                        }
                    }

                    // GetTransactionSignatureOperationCost counts 3 types of sigops:
                    // * legacy (always),
                    // * p2sh (when P2SH enabled in flags and excludes coinbase),
                    // * witness (when witness enabled in flags and excludes coinbase).
                    sigOpsCost += this.GetTransactionSignatureOperationCost(tx, view, flags);
                    if (sigOpsCost > this.ConsensusOptions.MaxBlockSigopsCost)
                        ConsensusErrors.BadBlockSigOps.Throw();

                    // TODO: Simplify this condition.
                    if (!tx.IsCoinBase && (!context.IsPoS || (context.IsPoS && !tx.IsCoinStake)))
                    {
                        this.CheckInputs(tx, view, index.Height);
                        fees += view.GetValueIn(tx) - tx.TotalOut;
                        var txData = new PrecomputedTransactionData(tx);
                        for (int inputIndex = 0; inputIndex < tx.Inputs.Count; inputIndex++)
                        {
                            this.PerformanceCounter.AddProcessedInputs(1);
                            TxIn input = tx.Inputs[inputIndex];
                            int inputIndexCopy = inputIndex;
                            TxOut txout = view.GetOutputFor(input);
                            var checkInput = new Task<bool>(() =>
                            {
                                var checker = new TransactionChecker(tx, inputIndexCopy, txout.Value, txData);
                                var ctx = new ScriptEvaluationContext(this.network);
                                ctx.ScriptVerify = flags.ScriptFlags;
                                return ctx.VerifyScript(input.ScriptSig, txout.ScriptPubKey, checker);
                            });
                            checkInput.Start(taskScheduler);
                            checkInputs.Add(checkInput);
                        }
                    }
                }

                this.UpdateCoinView(context, tx);
            }

            if (!context.SkipValidation)
            {
                this.CheckBlockReward(context, fees, index.Height, block);

                bool passed = checkInputs.All(c => c.GetAwaiter().GetResult());
                if (!passed)
                {
                    this.logger.LogTrace("(-)[BAD_TX_SCRIPT]");
                    ConsensusErrors.BadTransactionScriptError.Throw();
                }
            }
            else this.logger.LogTrace("BIP68, SigOp cost, and block reward validation skipped for block at height {0}.", index.Height);

            this.logger.LogTrace("(-)");
        }

        /// <summary>
        /// Updates context's UTXO set.
        /// </summary>
        /// <param name="context">Context that contains variety of information regarding blocks validation and execution.</param>
        /// <param name="transaction">Transaction which outputs will be added to the context's <see cref="UnspentOutputSet"/> and which inputs will be removed from it.</param>
        protected virtual void UpdateCoinView(RuleContext context, Transaction transaction)
        {
            this.logger.LogTrace("()");

            ChainedHeader index = context.BlockValidationContext.ChainedHeader;
            UnspentOutputSet view = context.Set;

            view.Update(transaction, index.Height);

            this.logger.LogTrace("(-)");
        }

        /// <summary>
        /// Verifies that block has correct coinbase transaction with appropriate reward and fees summ.
        /// </summary>
        /// <param name="context">Context that contains variety of information regarding blocks validation and execution.</param>
        /// <param name="fees">Total amount of fees from transactions that are included in that block.</param>
        /// <param name="height">Block's height.</param>
        /// <param name="block">Block for which reward amount is checked.</param>
        /// <exception cref="ConsensusErrors.BadCoinbaseAmount">Thrown if coinbase transaction output value is larger than expected.</exception>
        protected virtual void CheckBlockReward(RuleContext context, Money fees, int height, Block block)
        {
            this.logger.LogTrace("()");

            Money blockReward = fees + this.GetProofOfWorkReward(height);
            if (block.Transactions[0].TotalOut > blockReward)
            {
                this.logger.LogTrace("(-)[BAD_COINBASE_AMOUNT]");
                ConsensusErrors.BadCoinbaseAmount.Throw();
            }

            this.logger.LogTrace("(-)");
        }

        /// <summary>
        /// Checks the maturity of UTXOs.
        /// </summary>
        /// <param name="coins">UTXOs to check the maturity of.</param>
        /// <param name="spendHeight">Height at which coins are attempted to be spent.</param>
        /// <exception cref="ConsensusErrors.BadTransactionPrematureCoinbaseSpending">Thrown if transaction tries to spend coins that are not mature.</exception>
        protected virtual void CheckMaturity(UnspentOutputs coins, int spendHeight)
        {
            this.logger.LogTrace("({0}:'{1}/{2}',{3}:{4})", nameof(coins), coins.TransactionId, coins.Height, nameof(spendHeight), spendHeight);

            // If prev is coinbase, check that it's matured
            if (coins.IsCoinbase)
            {
                if ((spendHeight - coins.Height) < this.ConsensusOptions.CoinbaseMaturity)
                {
                    this.logger.LogTrace("Coinbase transaction height {0} spent at height {1}, but maturity is set to {2}.", coins.Height, spendHeight, this.ConsensusOptions.CoinbaseMaturity);
                    this.logger.LogTrace("(-)[COINBASE_PREMATURE_SPENDING]");
                    ConsensusErrors.BadTransactionPrematureCoinbaseSpending.Throw();
                }
            }

            this.logger.LogTrace("(-)");
        }

        /// <inheritdoc />
        public virtual void CheckInputs(Transaction transaction, UnspentOutputSet inputs, int spendHeight)
        {
            this.logger.LogTrace("({0}:{1})", nameof(spendHeight), spendHeight);

            if (!inputs.HaveInputs(transaction))
                ConsensusErrors.BadTransactionMissingInput.Throw();

            Money valueIn = Money.Zero;
            Money fees = Money.Zero;
            for (int i = 0; i < transaction.Inputs.Count; i++)
            {
                OutPoint prevout = transaction.Inputs[i].PrevOut;
                UnspentOutputs coins = inputs.AccessCoins(prevout.Hash);

                this.CheckMaturity(coins, spendHeight);

                // Check for negative or overflow input values.
                valueIn += coins.TryGetOutput(prevout.N).Value;
                if (!this.MoneyRange(coins.TryGetOutput(prevout.N).Value) || !this.MoneyRange(valueIn))
                {
                    this.logger.LogTrace("(-)[BAD_TX_INPUT_VALUE]");
                    ConsensusErrors.BadTransactionInputValueOutOfRange.Throw();
                }
            }

            if (valueIn < transaction.TotalOut)
            {
                this.logger.LogTrace("(-)[TX_IN_BELOW_OUT]");
                ConsensusErrors.BadTransactionInBelowOut.Throw();
            }

            // Tally transaction fees.
            Money txFee = valueIn - transaction.TotalOut;
            if (txFee < 0)
            {
                this.logger.LogTrace("(-)[NEGATIVE_FEE]");
                ConsensusErrors.BadTransactionNegativeFee.Throw();
            }

            fees += txFee;
            if (!this.MoneyRange(fees))
            {
                this.logger.LogTrace("(-)[BAD_FEE]");
                ConsensusErrors.BadTransactionFeeOutOfRange.Throw();
            }

            this.logger.LogTrace("(-)");
        }

        /// <inheritdoc />
        public virtual Money GetProofOfWorkReward(int height)
        {
            int halvings = height / this.ConsensusParams.SubsidyHalvingInterval;
            // Force block reward to zero when right shift is undefined.
            if (halvings >= 64)
                return 0;

            Money subsidy = this.ConsensusOptions.ProofOfWorkReward;
            // Subsidy is cut in half every 210,000 blocks which will occur approximately every 4 years.
            subsidy >>= halvings;
            return subsidy;
        }

        /// <inheritdoc />
        public long GetTransactionSignatureOperationCost(Transaction transaction, UnspentOutputSet inputs, DeploymentFlags flags)
        {
            long signatureOperationCost = this.GetLegacySignatureOperationsCount(transaction) * this.ConsensusOptions.WitnessScaleFactor;

            if (transaction.IsCoinBase)
                return signatureOperationCost;

            if (flags.ScriptFlags.HasFlag(ScriptVerify.P2SH))
            {
                signatureOperationCost += this.GetP2SHSignatureOperationsCount(transaction, inputs) * this.ConsensusOptions.WitnessScaleFactor;
            }

            for (int i = 0; i < transaction.Inputs.Count; i++)
            {
                TxOut prevout = inputs.GetOutputFor(transaction.Inputs[i]);
                signatureOperationCost += this.CountWitnessSignatureOperation(transaction.Inputs[i].ScriptSig, prevout.ScriptPubKey, transaction.Inputs[i].WitScript, flags);
            }

            return signatureOperationCost;
        }

        /// <summary>
        /// Calculates signature operation cost for single transaction input.
        /// </summary>
        /// <param name="scriptSig">Signature script.</param>
        /// <param name="scriptPubKey">Script public key.</param>
        /// <param name="witness">Witness script.</param>
        /// <param name="flags">Script verification flags.</param>
        /// <returns>Signature operation cost for single transaction input.</returns>
        private long CountWitnessSignatureOperation(Script scriptSig, Script scriptPubKey, WitScript witness, DeploymentFlags flags)
        {
            witness = witness ?? WitScript.Empty;
            if (!flags.ScriptFlags.HasFlag(ScriptVerify.Witness))
                return 0;

            WitProgramParameters witParams = PayToWitTemplate.Instance.ExtractScriptPubKeyParameters2(this.network, scriptPubKey);

            if (witParams?.Version == 0)
            {
                if (witParams.Program.Length == 20)
                    return 1;

                if (witParams.Program.Length == 32 && witness.PushCount > 0)
                {
                    Script subscript = Script.FromBytesUnsafe(witness.GetUnsafePush(witness.PushCount - 1));
                    return subscript.GetSigOpCount(true);
                }
            }

            return 0;
        }

        /// <summary>
        /// Calculates pay-to-script-hash (BIP16) transaction signature operation cost.
        /// </summary>
        /// <param name="transaction">Transaction for which we are computing the cost.</param>
        /// <param name="inputs">Map of previous transactions that have outputs we're spending.</param>
        /// <returns>Signature operation cost for transaction.</returns>
        private uint GetP2SHSignatureOperationsCount(Transaction transaction, UnspentOutputSet inputs)
        {
            if (transaction.IsCoinBase)
                return 0;

            uint sigOps = 0;
            for (int i = 0; i < transaction.Inputs.Count; i++)
            {
                TxOut prevout = inputs.GetOutputFor(transaction.Inputs[i]);
                if (prevout.ScriptPubKey.IsPayToScriptHash(this.network))
                    sigOps += prevout.ScriptPubKey.GetSigOpCount(this.network, transaction.Inputs[i].ScriptSig);
            }

            return sigOps;
        }

        /// <summary>
        /// Calculates legacy transaction signature operation cost.
        /// </summary>
        /// <param name="transaction">Transaction for which we are computing the cost.</param>
        /// <returns>Legacy signature operation cost for transaction.</returns>
        private long GetLegacySignatureOperationsCount(Transaction transaction)
        {
            long sigOps = 0;
            foreach (TxIn txin in transaction.Inputs)
                sigOps += txin.ScriptSig.GetSigOpCount(false);

            foreach (TxOut txout in transaction.Outputs)
                sigOps += txout.ScriptPubKey.GetSigOpCount(false);

            return sigOps;
        }

        /// <summary>
        /// Checks if value is in range from 0 to <see cref="ConsensusOptions.MaxMoney"/>.
        /// </summary>
        /// <param name="value">The value to be checked.</param>
        /// <returns><c>true</c> if the value is in range. Otherwise <c>false</c>.</returns>
        private bool MoneyRange(long value)
        {
            return ((value >= 0) && (value <= this.ConsensusOptions.MaxMoney));
        }

        /// <inheritdoc />
        public long GetBlockWeight(Block block)
        {
<<<<<<< HEAD
            return this.GetSize(block, TransactionOptions.None)
                   * (this.ConsensusOptions.WitnessScaleFactor - 1)
=======
            return this.GetSize(block, TransactionOptions.None) 
                   * (this.ConsensusOptions.WitnessScaleFactor - 1) 
>>>>>>> fd93a6b1
                   + this.GetSize(block, TransactionOptions.Witness);
        }

        /// <summary>
        /// Gets serialized size of <paramref name="data"/> in bytes.
        /// </summary>
        /// <param name="data">Data that we calculate serialized size of.</param>
        /// <param name="options">Serialization options.</param>
        /// <returns>Serialized size of <paramref name="data"/> in bytes.</returns>
        private int GetSize(IBitcoinSerializable data, TransactionOptions options)
        {
            var bms = new BitcoinStream(Stream.Null, true);
            bms.TransactionOptions = options;
            bms.ConsensusFactory = this.network.Consensus.ConsensusFactory;
            data.ReadWrite(bms);
            return (int)bms.Counter.WrittenBytes;
        }

        /// <summary>
        /// Checks if first <paramref name="lenght"/> entries are equal between two arrays.
        /// </summary>
        /// <param name="a">First array.</param>
        /// <param name="b">Second array.</param>
        /// <param name="lenght">Number of entries to be checked.</param>
        /// <returns><c>true</c> if <paramref name="lenght"/> entries are equal between two arrays. Otherwise <c>false</c>.</returns>
        private bool EqualsArray(byte[] a, byte[] b, int lenght)
        {
            for (int i = 0; i < lenght; i++)
            {
                if (a[i] != b[i])
                    return false;
            }
            return true;
        }

        /// <inheritdoc />
        public uint256 BlockWitnessMerkleRoot(Block block, out bool mutated)
        {
            var leaves = new List<uint256>();
            leaves.Add(uint256.Zero); // The witness hash of the coinbase is 0.
            foreach (Transaction tx in block.Transactions.Skip(1))
                leaves.Add(tx.GetWitHash());

            return BlockMerkleRootRule.ComputeMerkleRoot(leaves, out mutated);
        }

        /// <inheritdoc />
        public uint256 BlockMerkleRoot(Block block, out bool mutated)
        {
            var leaves = new List<uint256>(block.Transactions.Count);
            foreach (Transaction tx in block.Transactions)
                leaves.Add(tx.GetHash());

            return BlockMerkleRootRule.ComputeMerkleRoot(leaves, out mutated);
        }

        /// <summary>
        /// Gets index of the last coinbase transaction output with SegWit flag.
        /// </summary>
        /// <param name="block">Block which coinbase transaction's outputs will be checked for SegWit flags.</param>
        /// <returns>
        /// <c>-1</c> if no SegWit flags were found.
        /// If SegWit flag is found index of the last transaction's output that has SegWit flag is returned.
        /// </returns>
        private int GetWitnessCommitmentIndex(Block block)
        {
            int commitpos = -1;
            for (int i = 0; i < block.Transactions[0].Outputs.Count; i++)
            {
                var scriptPubKey = block.Transactions[0].Outputs[i].ScriptPubKey;

                if (scriptPubKey.Length >= 38)
                {
                    byte[] scriptBytes = scriptPubKey.ToBytes(true);

                    if ((scriptBytes[0] == (byte)OpcodeType.OP_RETURN) &&
                        (scriptBytes[1] == 0x24) &&
                        (scriptBytes[2] == 0xaa) &&
                        (scriptBytes[3] == 0x21) &&
                        (scriptBytes[4] == 0xa9) &&
                        (scriptBytes[5] == 0xed))
                    {
                        commitpos = i;
                    }
                }
            }

            return commitpos;
        }

        /// <summary>
        /// Checks if first <paramref name="subset.Lenght"/> entries are equal between two arrays.
        /// </summary>
        /// <param name="bytes">Main array.</param>
        /// <param name="subset">Subset array.</param>
        /// <returns><c>true</c> if <paramref name="subset.Lenght"/> entries are equal between two arrays. Otherwise <c>false</c>.</returns>
        private bool StartWith(byte[] bytes, byte[] subset)
        {
            if (bytes.Length < subset.Length)
                return false;

            for (int i = 0; i < subset.Length; i++)
            {
                if (subset[i] != bytes[i])
                    return false;
            }

            return true;
        }
    }
}<|MERGE_RESOLUTION|>--- conflicted
+++ resolved
@@ -35,11 +35,7 @@
         /// <summary>Keeps track of how much time different actions took to execute and how many times they were executed.</summary>
         public ConsensusPerformanceCounter PerformanceCounter { get; }
 
-<<<<<<< HEAD
         protected readonly Network network;
-=======
-        private readonly Network network;
->>>>>>> fd93a6b1
 
         /// <summary>Provider of time functions.</summary>
         protected readonly IDateTimeProvider dateTimeProvider;
@@ -398,13 +394,8 @@
         /// <inheritdoc />
         public long GetBlockWeight(Block block)
         {
-<<<<<<< HEAD
-            return this.GetSize(block, TransactionOptions.None)
-                   * (this.ConsensusOptions.WitnessScaleFactor - 1)
-=======
             return this.GetSize(block, TransactionOptions.None) 
                    * (this.ConsensusOptions.WitnessScaleFactor - 1) 
->>>>>>> fd93a6b1
                    + this.GetSize(block, TransactionOptions.Witness);
         }
 
