﻿using System;
using System.IO;
using System.Linq;
using Microsoft.Extensions.Logging;
using NBitcoin;
using NBitcoin.BouncyCastle.Math;
using NBitcoin.Crypto;
using Stratis.Bitcoin.Consensus;
using Stratis.Bitcoin.Features.Consensus.CoinViews;
using Stratis.Bitcoin.Features.Consensus.Interfaces;
using Stratis.Bitcoin.Utilities;

namespace Stratis.Bitcoin.Features.Consensus
{
    /// <summary>
    /// Provides functionality for verifying validity of PoS block.
    /// </summary>
    /// See <see cref="Stratis.Bitcoin.Features.Miner.PosMinting"/> for more information about PoS solutions.
    /// <remarks>
    /// These are the criteria for a new block to be accepted as a valid POS block at version 3 of the protocol,
    /// which has been active since 6 August 2016 07:03:21 (Unix epoch time > 1470467000). All timestamps
    /// are Unix epoch timestamps with seconds precision.
    /// <list type="bullet">
    /// <item>New block's timestamp ('BlockTime') MUST be strictly greater than previous block's timestamp.</item>
    /// <item>Coinbase transaction's (first transaction in the block with no inputs) timestamp MUST be inside interval ['BlockTime' - 15; 'BlockTime'].</item>
    /// <item>Coinstake transaction's (second transaction in the block with at least one input and at least 2 outputs and first output being empty) timestamp
    /// MUST be equal to 'BlockTime' and it MUST have lower 4 bits set to 0 (i.e. be divisible by 16) - see <see cref="StakeTimestampMask"/>.</item>
    /// <item>Block's header 'nBits' field MUST be set to the correct POS target value.</item>
    /// <item>All transactions in the block must be final, which means their 'nLockTime' is either zero, or it is lower than current block's height
    /// or node's 'AdjustedTime'. 'AdjustedTime' is the synchronized time among the node and its peers.</item>
    /// <item>Coinstake transaction MUST be signed correctly.</item>
    /// <item>Coinstake transaction's kernel (first) input MUST not be created within last <see cref="PosConsensusOptions.StakeMinConfirmations"/> blocks,
    /// i.e. it MUST have that many confirmation at least.</item>
    /// <item>Coinstake transaction's kernel must meet the staking target using this formula:
    /// <code>hash(stakeModifierV2 + stakingCoins.Time + prevout.Hash + prevout.N + transactionTime) &lt; target * weight</code>
    /// <para>
    /// where 'stakingCoins' is the coinstake's kernel UTXO, 'prevout' is the kernel's output in that transaction,
    /// 'prevout.Hash' is the hash of that transaction; 'transactionTime' is coinstake's transaction time; 'target' is the target as
    /// in 'Bits' block header; 'weight' is the value of the kernel's input.
    /// </para>
    /// </item>
    /// <item>Block's height MUST NOT be more than 500 blocks back - i.e. reorganizations longer than 500 are not allowed.</item>
    /// <item>Coinbase 'scriptSig' starts with serialized block height value. This means that coinbase transaction commits to the height of the block it appears in.</item>
    /// </list>
    /// </remarks>
    public class StakeValidator : IStakeValidator
    {
        /// <summary>Expected (or target) block time in seconds.</summary>
        public const uint TargetSpacingSeconds = 64;

        /// <summary>Time interval in minutes that is used in the retarget calculation.</summary>
        private const uint RetargetIntervalMinutes = 16;

        /// <summary>Instance logger.</summary>
        private readonly ILogger logger;

        /// <summary>Database of stake related data for the current blockchain.</summary>
        private readonly IStakeChain stakeChain;

        /// <summary>Thread safe access to the best chain of block headers (that the node is aware of) from genesis.</summary>
        private readonly ConcurrentChain chain;

        /// <summary>Consensus' view of UTXO set.</summary>
        private readonly ICoinView coinView;

        /// <inheritdoc cref="Network"/>
        private readonly Network network;

        /// <inheritdoc />
        /// <param name="network">Specification of the network the node runs on - regtest/testnet/mainnet.</param>
        /// <param name="stakeChain">Database of stake related data for the current blockchain.</param>
        /// <param name="chain">Chain of headers.</param>
        /// <param name="coinView">Used for getting UTXOs.</param>
        /// <param name="loggerFactory">Factory for creating loggers.</param>
        public StakeValidator(Network network, IStakeChain stakeChain, ConcurrentChain chain, ICoinView coinView, ILoggerFactory loggerFactory)
        {
            this.logger = loggerFactory.CreateLogger(this.GetType().FullName);
            this.stakeChain = stakeChain;
            this.chain = chain;
            this.coinView = coinView;
            this.network = network;
        }

        /// <inheritdoc/>
        public ChainedHeader GetLastPowPosChainedBlock(IStakeChain stakeChain, ChainedHeader startChainedHeader, bool proofOfStake)
        {
            Guard.Assert(startChainedHeader != null);

            BlockStake blockStake = stakeChain.Get(startChainedHeader.HashBlock);

            while ((startChainedHeader.Previous != null) && (blockStake.IsProofOfStake() != proofOfStake))
            {
                startChainedHeader = startChainedHeader.Previous;
                blockStake = stakeChain.Get(startChainedHeader.HashBlock);
            }

            return startChainedHeader;
        }

        /// <inheritdoc/>
        public Target CalculateRetarget(uint firstBlockTime, Target firstBlockTarget, uint secondBlockTime, BigInteger targetLimit)
        {
            uint targetSpacing = TargetSpacingSeconds;
            uint actualSpacing = firstBlockTime > secondBlockTime ? firstBlockTime - secondBlockTime : targetSpacing;

            if (actualSpacing > targetSpacing * 10)
                actualSpacing = targetSpacing * 10;

            uint targetTimespan = RetargetIntervalMinutes * 60;
            uint interval = targetTimespan / targetSpacing;

            BigInteger target = firstBlockTarget.ToBigInteger();

            long multiplyBy = (interval - 1) * targetSpacing + actualSpacing + actualSpacing;
            target = target.Multiply(BigInteger.ValueOf(multiplyBy));

            long divideBy = (interval + 1) * targetSpacing;
            target = target.Divide(BigInteger.ValueOf(divideBy));

            this.logger.LogTrace("The next target difficulty will be {0} times higher (easier to satisfy) than the previous target.", (double)multiplyBy / (double)divideBy);

            if ((target.CompareTo(BigInteger.Zero) <= 0) || (target.CompareTo(targetLimit) >= 1))
                target = targetLimit;

            var finalTarget = new Target(target);

            return finalTarget;
        }

        /// <inheritdoc/>
        public Target GetNextTargetRequired(IStakeChain stakeChain, ChainedHeader chainedHeader, IConsensus consensus, bool proofOfStake)
        {
            // Genesis block.
            if (chainedHeader == null)
            {
                this.logger.LogTrace("(-)[GENESIS]:'{0}'", consensus.PowLimit);
                return consensus.PowLimit;
            }

            // Find the last two blocks that correspond to the mining algo
            // (i.e if this is a POS block we need to find the last two POS blocks).
            BigInteger targetLimit = proofOfStake
                ? consensus.ProofOfStakeLimitV2
                : consensus.PowLimit.ToBigInteger();

            // First block.
            ChainedHeader lastPowPosBlock = this.GetLastPowPosChainedBlock(stakeChain, chainedHeader, proofOfStake);
            if (lastPowPosBlock.Previous == null)
            {
                var res = new Target(targetLimit);
                this.logger.LogTrace("(-)[FIRST_BLOCK]:'{0}'", res);
                return res;
            }

            // Second block.
            ChainedHeader prevLastPowPosBlock = this.GetLastPowPosChainedBlock(stakeChain, lastPowPosBlock.Previous, proofOfStake);
            if (prevLastPowPosBlock.Previous == null)
            {
                var res = new Target(targetLimit);
                this.logger.LogTrace("(-)[SECOND_BLOCK]:'{0}'", res);
                return res;
            }

            // This is used in tests to allow quickly mining blocks.
            if (consensus.PowNoRetargeting)
            {
                this.logger.LogTrace("(-)[NO_POW_RETARGET]:'{0}'", lastPowPosBlock.Header.Bits);
                return lastPowPosBlock.Header.Bits;
            }

            Target finalTarget = this.CalculateRetarget(lastPowPosBlock.Header.Time, lastPowPosBlock.Header.Bits, prevLastPowPosBlock.Header.Time, targetLimit);

            return finalTarget;
        }

        /// <inheritdoc/>
        public void CheckProofOfStake(PosRuleContext context, ChainedHeader prevChainedHeader, BlockStake prevBlockStake, Transaction transaction, uint headerBits)
        {
            if (!transaction.IsCoinStake)
            {
                this.logger.LogTrace("(-)[NO_COINSTAKE]");
                ConsensusErrors.NonCoinstake.Throw();
            }

            TxIn txIn = transaction.Inputs[0];

            // First try finding the previous transaction in database.
            FetchCoinsResponse coins = this.coinView.FetchCoinsAsync(new[] { txIn.PrevOut.Hash }).GetAwaiter().GetResult();
            if ((coins == null) || (coins.UnspentOutputs.Length != 1))
                ConsensusErrors.ReadTxPrevFailed.Throw();

            UnspentOutputs prevUtxo = coins.UnspentOutputs[0];
            if (prevUtxo == null)
            {
                this.logger.LogTrace("(-)[PREV_UTXO_IS_NULL]");
                ConsensusErrors.ReadTxPrevFailed.Throw();
            }

            // Verify signature.
            if (!this.VerifySignature(prevUtxo, transaction, 0, ScriptVerify.None))
            {
                this.logger.LogTrace("(-)[BAD_SIGNATURE]");
                ConsensusErrors.CoinstakeVerifySignatureFailed.Throw();
            }

            // Min age requirement.
            if (this.IsConfirmedInNPrevBlocks(prevUtxo, prevChainedHeader, ((PosConsensusOptions)this.network.Consensus.Options).GetStakeMinConfirmations(prevChainedHeader.Height + 1, this.network) - 1))
            {
                this.logger.LogTrace("(-)[BAD_STAKE_DEPTH]");
                ConsensusErrors.InvalidStakeDepth.Throw();
            }

            this.CheckStakeKernelHash(context, headerBits, prevBlockStake.StakeModifierV2, prevUtxo, txIn.PrevOut, transaction.Time);
        }

        /// <inheritdoc/>
        public uint256 ComputeStakeModifierV2(ChainedHeader prevChainedHeader, uint256 prevStakeModifier, uint256 kernel)
        {
            Guard.NotNull(prevStakeModifier, nameof(prevStakeModifier));
            if (prevChainedHeader == null)
                return 0; // Genesis block's modifier is 0.

            uint256 stakeModifier;
            using (var ms = new MemoryStream())
            {
                var serializer = new BitcoinStream(ms, true);
                serializer.ReadWrite(kernel);
                serializer.ReadWrite(prevStakeModifier);
                stakeModifier = Hashes.Hash256(ms.ToArray());
            }

            return stakeModifier;
        }

        /// <inheritdoc/>
        public bool CheckKernel(PosRuleContext context, ChainedHeader prevChainedHeader, uint headerBits, long transactionTime, OutPoint prevout)
        {
            FetchCoinsResponse coins = this.coinView.FetchCoinsAsync(new[] { prevout.Hash }).GetAwaiter().GetResult();
            if ((coins == null) || (coins.UnspentOutputs.Length != 1))
            {
                this.logger.LogTrace("(-)[READ_PREV_TX_FAILED]");
                ConsensusErrors.ReadTxPrevFailed.Throw();
            }

            ChainedHeader prevBlock = this.chain.GetBlock(coins.BlockHash);
            if (prevBlock == null)
            {
                this.logger.LogTrace("(-)[REORG]");
                ConsensusErrors.ReadTxPrevFailed.Throw();
            }

            UnspentOutputs prevUtxo = coins.UnspentOutputs[0];
            if (this.IsConfirmedInNPrevBlocks(prevUtxo, prevChainedHeader, ((PosConsensusOptions)this.network.Consensus.Options).GetStakeMinConfirmations(prevChainedHeader.Height + 1, this.network) - 1))
            {
                this.logger.LogTrace("(-)[LOW_COIN_AGE]");
                ConsensusErrors.InvalidStakeDepth.Throw();
            }

            BlockStake prevBlockStake = this.stakeChain.Get(prevChainedHeader.HashBlock);
            if (prevBlockStake == null)
            {
                this.logger.LogTrace("(-)[BAD_STAKE_BLOCK]");
                ConsensusErrors.BadStakeBlock.Throw();
            }

<<<<<<< HEAD
            return this.CheckStakeKernelHash(context, headerBits, prevBlockStake, prevUtxo, prevout, (uint)transactionTime);
        }

        /// <inheritdoc/>
        public bool CheckStakeKernelHash(PosRuleContext context, uint headerBits, BlockStake prevBlockStake, UnspentOutputs stakingCoins,
=======
            this.CheckStakeKernelHash(context, headerBits, prevBlockStake.StakeModifierV2, prevUtxo, prevout, (uint)transactionTime);
        }

        /// <inheritdoc/>
        public void CheckStakeKernelHash(PosRuleContext context, uint headerBits, uint256 prevStakeModifier, UnspentOutputs stakingCoins,
>>>>>>> 07746196
            OutPoint prevout, uint transactionTime)
        {
            if (transactionTime < stakingCoins.Time)
            {
                this.logger.LogTrace("Coinstake transaction timestamp {0} is lower than it's own UTXO timestamp {1}.", transactionTime, stakingCoins.Time);
                this.logger.LogTrace("(-)[BAD_STAKE_TIME]");
                ConsensusErrors.StakeTimeViolation.Throw();
            }

            // Base target.
            BigInteger target = new Target(headerBits).ToBigInteger();

            // TODO: Investigate:
            // The POS protocol should probably put a limit on the max amount that can be staked
            // not a hard limit but a limit that allow any amount to be staked with a max weight value.
            // the max weight should not exceed the max uint256 array size (array size = 32).

            // Weighted target.
            long valueIn = stakingCoins.Outputs[prevout.N].Value.Satoshi;
            BigInteger weight = BigInteger.ValueOf(valueIn);
            BigInteger weightedTarget = target.Multiply(weight);

            context.TargetProofOfStake = ToUInt256(weightedTarget);
            this.logger.LogTrace("POS target is '{0}', weighted target for {1} coins is '{2}'.", ToUInt256(target), valueIn, context.TargetProofOfStake);

            // Calculate hash.
            using (var ms = new MemoryStream())
            {
                var serializer = new BitcoinStream(ms, true);
                serializer.ReadWrite(prevStakeModifier);
                serializer.ReadWrite(stakingCoins.Time);
                serializer.ReadWrite(prevout.Hash);
                serializer.ReadWrite(prevout.N);
                serializer.ReadWrite(transactionTime);

                context.HashProofOfStake = Hashes.Hash256(ms.ToArray());
            }

            this.logger.LogTrace("Stake modifier V2 is '{0}', hash POS is '{1}'.", prevStakeModifier, context.HashProofOfStake);

            // Now check if proof-of-stake hash meets target protocol.
            var hashProofOfStakeTarget = new BigInteger(1, context.HashProofOfStake.ToBytes(false));
            if (hashProofOfStakeTarget.CompareTo(weightedTarget) > 0)
            {
                this.logger.LogTrace("(-)[TARGET_MISSED]");
                return false;
            }

            return true;
        }

        /// <inheritdoc/>
        public bool VerifySignature(UnspentOutputs coin, Transaction txTo, int txToInN, ScriptVerify flagScriptVerify)
        {
            TxIn input = txTo.Inputs[txToInN];

            if (input.PrevOut.N >= coin.Outputs.Length)
                return false;

            if (input.PrevOut.Hash != coin.TransactionId)
                return false;

            TxOut output = coin.Outputs[input.PrevOut.N];

            var txData = new PrecomputedTransactionData(txTo);
            var checker = new TransactionChecker(txTo, txToInN, output.Value, txData);
            var ctx = new ScriptEvaluationContext(this.chain.Network) { ScriptVerify = flagScriptVerify };

            bool res = ctx.VerifyScript(input.ScriptSig, output.ScriptPubKey, checker);
            return res;
        }

        /// <inheritdoc />
        public bool IsConfirmedInNPrevBlocks(UnspentOutputs coins, ChainedHeader referenceChainedHeader, long targetDepth)
        {
            int actualDepth = referenceChainedHeader.Height - (int)coins.Height;
            bool res = actualDepth < targetDepth;

            return res;
        }

        /// <summary>
        /// Converts <see cref="BigInteger" /> to <see cref="uint256" />.
        /// </summary>
        /// <param name="input"><see cref="BigInteger"/> input value.</param>
        /// <returns><see cref="uint256"/> version of <paramref name="input"/>.</returns>
        private uint256 ToUInt256(BigInteger input)
        {
            byte[] array = input.ToByteArray();

            int missingZero = 32 - array.Length;
            if (missingZero < 0)
            {
                //throw new InvalidOperationException("Awful bug, this should never happen");
                array = array.Skip(Math.Abs(missingZero)).ToArray();
            }

            if (missingZero > 0)
                array = new byte[missingZero].Concat(array).ToArray();

            return new uint256(array, false);
        }

        /// <summary>
        /// Converts <see cref="uint256" /> to <see cref="BigInteger" />.
        /// </summary>
        /// <param name="input"><see cref="uint256"/> input value.</param>
        /// <returns><see cref="BigInteger"/> version of <paramref name="input"/>.</returns>
        private BigInteger FromUInt256(uint256 input)
        {
            return BigInteger.Zero;
        }
    }
}
<|MERGE_RESOLUTION|>--- conflicted
+++ resolved
@@ -233,7 +233,7 @@
         }
 
         /// <inheritdoc/>
-        public bool CheckKernel(PosRuleContext context, ChainedHeader prevChainedHeader, uint headerBits, long transactionTime, OutPoint prevout)
+        public void CheckKernel(PosRuleContext context, ChainedHeader prevChainedHeader, uint headerBits, long transactionTime, OutPoint prevout)
         {
             FetchCoinsResponse coins = this.coinView.FetchCoinsAsync(new[] { prevout.Hash }).GetAwaiter().GetResult();
             if ((coins == null) || (coins.UnspentOutputs.Length != 1))
@@ -263,19 +263,11 @@
                 ConsensusErrors.BadStakeBlock.Throw();
             }
 
-<<<<<<< HEAD
-            return this.CheckStakeKernelHash(context, headerBits, prevBlockStake, prevUtxo, prevout, (uint)transactionTime);
-        }
-
-        /// <inheritdoc/>
-        public bool CheckStakeKernelHash(PosRuleContext context, uint headerBits, BlockStake prevBlockStake, UnspentOutputs stakingCoins,
-=======
             this.CheckStakeKernelHash(context, headerBits, prevBlockStake.StakeModifierV2, prevUtxo, prevout, (uint)transactionTime);
         }
 
         /// <inheritdoc/>
         public void CheckStakeKernelHash(PosRuleContext context, uint headerBits, uint256 prevStakeModifier, UnspentOutputs stakingCoins,
->>>>>>> 07746196
             OutPoint prevout, uint transactionTime)
         {
             if (transactionTime < stakingCoins.Time)
@@ -321,10 +313,8 @@
             if (hashProofOfStakeTarget.CompareTo(weightedTarget) > 0)
             {
                 this.logger.LogTrace("(-)[TARGET_MISSED]");
-                return false;
-            }
-
-            return true;
+                ConsensusErrors.StakeHashInvalidTarget.Throw();
+            }
         }
 
         /// <inheritdoc/>
