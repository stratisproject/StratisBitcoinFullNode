﻿using System.Collections.Generic;
using System.Runtime.CompilerServices;
using System.Text;
using Microsoft.Extensions.DependencyInjection;
using Microsoft.Extensions.Logging;
using NBitcoin;
using Stratis.Bitcoin.Base;
using Stratis.Bitcoin.Base.Deployments;
using Stratis.Bitcoin.BlockPulling;
using Stratis.Bitcoin.Builder;
using Stratis.Bitcoin.Builder.Feature;
using Stratis.Bitcoin.Configuration.Logging;
using Stratis.Bitcoin.Connection;
using Stratis.Bitcoin.Features.Consensus.CoinViews;
using Stratis.Bitcoin.Features.Consensus.Interfaces;
using Stratis.Bitcoin.Features.Consensus.Rules;
using Stratis.Bitcoin.Features.Consensus.Rules.CommonRules;
using Stratis.Bitcoin.Interfaces;
using Stratis.Bitcoin.P2P.Protocol.Payloads;
using Stratis.Bitcoin.Utilities;

[assembly: InternalsVisibleTo("Stratis.Bitcoin.Features.Consensus.Tests")]

namespace Stratis.Bitcoin.Features.Consensus
{
    public class ConsensusFeature : FullNodeFeature, INodeStats
    {
        private readonly DBreezeCoinView dBreezeCoinView;

        private readonly LookaheadBlockPuller blockPuller;

        private readonly CoinView coinView;

        private readonly IChainState chainState;

        private readonly IConnectionManager connectionManager;

        private readonly Signals.Signals signals;

        /// <summary>Manager of the longest fully validated chain of blocks.</summary>
        private readonly IConsensusLoop consensusLoop;

        private readonly NodeDeployments nodeDeployments;

        private readonly StakeChainStore stakeChain;

        private readonly IRuleRegistration ruleRegistration;
        private readonly IConsensusRules consensusRules;

        /// <summary>Instance logger.</summary>
        private readonly ILogger logger;

        /// <summary>Logger factory to create loggers.</summary>
        private readonly ILoggerFactory loggerFactory;

        /// <summary>Consensus statistics logger.</summary>
        private readonly ConsensusStats consensusStats;

        public ConsensusFeature(
            DBreezeCoinView dBreezeCoinView,
            Network network,
            LookaheadBlockPuller blockPuller,
            CoinView coinView,
            IChainState chainState,
            IConnectionManager connectionManager,
            Signals.Signals signals,
            IConsensusLoop consensusLoop,
            NodeDeployments nodeDeployments,
            ILoggerFactory loggerFactory,
            ConsensusStats consensusStats,
            IRuleRegistration ruleRegistration,
            IConsensusRules consensusRules,
            StakeChainStore stakeChain = null)
        {
            this.dBreezeCoinView = dBreezeCoinView;
            this.blockPuller = blockPuller;
            this.coinView = coinView;
            this.chainState = chainState;
            this.connectionManager = connectionManager;
            this.signals = signals;
            this.consensusLoop = consensusLoop;
            this.nodeDeployments = nodeDeployments;
            this.stakeChain = stakeChain;
            this.logger = loggerFactory.CreateLogger(this.GetType().FullName);
            this.loggerFactory = loggerFactory;
            this.consensusStats = consensusStats;
            this.ruleRegistration = ruleRegistration;
            this.consensusRules = consensusRules;

            this.chainState.MaxReorgLength = network.Consensus.Option<PowConsensusOptions>().MaxReorgLength;
        }

        /// <inheritdoc />
        public void AddNodeStats(StringBuilder benchLogs)
        {
            if (this.chainState?.ConsensusTip != null)
            {
                benchLogs.AppendLine("Consensus.Height: ".PadRight(LoggingConfiguration.ColumnLength + 1) +
                                     this.chainState.ConsensusTip.Height.ToString().PadRight(8) +
                                     " Consensus.Hash: ".PadRight(LoggingConfiguration.ColumnLength - 1) +
                                     this.chainState.ConsensusTip.HashBlock);
            }
        }

        /// <inheritdoc />
        public override void Initialize()
        {
            this.dBreezeCoinView.InitializeAsync().GetAwaiter().GetResult();
            this.consensusLoop.StartAsync().GetAwaiter().GetResult();

            this.chainState.ConsensusTip = this.consensusLoop.Tip;
            this.connectionManager.Parameters.TemplateBehaviors.Add(new BlockPullerBehavior(this.blockPuller, this.loggerFactory));

            var flags = this.nodeDeployments.GetFlags(this.consensusLoop.Tip);
            if (flags.ScriptFlags.HasFlag(ScriptVerify.Witness))
                this.connectionManager.AddDiscoveredNodesRequirement(NetworkPeerServices.NODE_WITNESS);

            this.stakeChain?.LoadAsync().GetAwaiter().GetResult();

            this.signals.SubscribeForBlocks(this.consensusStats);

            this.consensusRules.Register(this.ruleRegistration);
        }

        /// <inheritdoc />
        public override void Dispose()
        {
            // First, we need to wait for the consensus loop to finish.
            // Only then we can flush our coinview safely.
            // Otherwise there is a race condition and a new block
            // may come from the consensus at wrong time.
            this.consensusLoop.Stop();

            var cache = this.coinView as CachedCoinView;
            if (cache != null)
            {
                this.logger.LogInformation("Flushing Cache CoinView...");
                cache.FlushAsync().GetAwaiter().GetResult();
            }

            this.dBreezeCoinView.Dispose();
        }
    }

    /// <summary>
    /// A class providing extension methods for <see cref="IFullNodeBuilder"/>.
    /// </summary>
    public static class FullNodeBuilderConsensusExtension
    {
        public static IFullNodeBuilder UsePowConsensus(this IFullNodeBuilder fullNodeBuilder)
        {
            LoggingConfiguration.RegisterFeatureNamespace<ConsensusFeature>("consensus");
            LoggingConfiguration.RegisterFeatureClass<ConsensusStats>("bench");

            fullNodeBuilder.ConfigureFeature(features =>
            {
                features
                .AddFeature<ConsensusFeature>()
                .FeatureServices(services =>
                {
                    // TODO: this should be set on the network build
                    fullNodeBuilder.Network.Consensus.Options = new PowConsensusOptions();

                    services.AddSingleton<ICheckpoints, Checkpoints>();
                    services.AddSingleton<NBitcoin.Consensus.ConsensusOptions, PowConsensusOptions>();
                    services.AddSingleton<IPowConsensusValidator, PowConsensusValidator>();
                    services.AddSingleton<DBreezeCoinView>();
                    services.AddSingleton<CoinView, CachedCoinView>();
                    services.AddSingleton<LookaheadBlockPuller>();
                    services.AddSingleton<IConsensusLoop, ConsensusLoop>();
                    services.AddSingleton<ConsensusManager>().AddSingleton<INetworkDifficulty, ConsensusManager>();
                    services.AddSingleton<IInitialBlockDownloadState, InitialBlockDownloadState>();
                    services.AddSingleton<IGetUnspentTransaction, ConsensusManager>();
                    services.AddSingleton<ConsensusController>();
                    services.AddSingleton<ConsensusStats>();
                    services.AddSingleton<ConsensusSettings>();
                    services.AddSingleton<IConsensusRules, PowConsensusRules>();
                    services.AddSingleton<IRuleRegistration, PowConsensusRulesRegistration>();
                });
            });

            return fullNodeBuilder;
        }

        public static IFullNodeBuilder UsePosConsensus(this IFullNodeBuilder fullNodeBuilder)
        {
            LoggingConfiguration.RegisterFeatureNamespace<ConsensusFeature>("consensus");
            LoggingConfiguration.RegisterFeatureClass<ConsensusStats>("bench");

            fullNodeBuilder.ConfigureFeature(features =>
            {
                features
                    .AddFeature<ConsensusFeature>()
                    .FeatureServices(services =>
                    {
                        fullNodeBuilder.Network.Consensus.Options = new PosConsensusOptions();

                        if (fullNodeBuilder.Network.IsTest())
                        {
                            fullNodeBuilder.Network.Consensus.Option<PosConsensusOptions>().CoinbaseMaturity = 10;
                            fullNodeBuilder.Network.Consensus.Option<PosConsensusOptions>().StakeMinConfirmations = 10;
                        }

                        services.AddSingleton<ICheckpoints, Checkpoints>();
                        services.AddSingleton<IPowConsensusValidator, PosConsensusValidator>();
                        services.AddSingleton<IPosConsensusValidator, PosConsensusValidator>();
                        services.AddSingleton<DBreezeCoinView>();
                        services.AddSingleton<CoinView, CachedCoinView>();
                        services.AddSingleton<LookaheadBlockPuller>();
                        services.AddSingleton<IConsensusLoop, ConsensusLoop>();
                        services.AddSingleton<StakeChainStore>().AddSingleton<StakeChain, StakeChainStore>(provider => provider.GetService<StakeChainStore>());
                        services.AddSingleton<IStakeValidator, StakeValidator>();
                        services.AddSingleton<ConsensusManager>().AddSingleton<INetworkDifficulty, ConsensusManager>().AddSingleton<IGetUnspentTransaction, ConsensusManager>();
                        services.AddSingleton<IInitialBlockDownloadState, InitialBlockDownloadState>();
                        services.AddSingleton<ConsensusController>();
                        services.AddSingleton<ConsensusStats>();
                        services.AddSingleton<ConsensusSettings>();
                        services.AddSingleton<IConsensusRules, PosConsensusRules>();
                        services.AddSingleton<IRuleRegistration, PosConsensusRulesRegistration>();
                    });
            });

            return fullNodeBuilder;
        }

        public class PowConsensusRulesRegistration : IRuleRegistration
        {
            public IEnumerable<ConsensusRule> GetRules()
            {
<<<<<<< HEAD
                return new List<ConsensusRule>
                {
                    new BlockHeaderRule(),

                    // rules that are inside the method CheckBlockHeader
                    new CalculateWorkRule(),

                    // rules that are inside the method ContextualCheckBlockHeader
                    new CheckpointsRule(),
                    new AssumeValidRule(),
                    new BlockHeaderPowContextualRule(),

                    // rules that are inside the method ContextualCheckBlock
                    new Bip113ActivationRule(),
                    new Bip34ActivationRule(),
                    new WitnessCommitmentsRule(),
                    new BlockSizeRule(),

                    // rules that are inside the method CheckBlock
                    new BlockMerkleRootRule(),
                    new EnsureCoinbaseRule(),
                    new CheckTransactionRule(),
                    new CheckSigOpsRule()
                };
=======
                yield return new BlockHeaderRule();

                // rules that are inside the method CheckBlockHeader
                yield return new CalculateWorkRule();

                // rules that are inside the method ContextualCheckBlockHeader
                yield return new CheckpointsRule();
                yield return new AssumeValidRule();

                // rules that are inside the method ContextualCheckBlock
                yield return new Bip113ActivationRule();
                yield return new Bip34ActivationRule();
                yield return new WitnessCommitmentsRule();
                yield return new BlockSizeRule();

                // rules that are inside the method CheckBlock
                yield return new BlockMerkleRootRule();
                yield return new EnsureCoinbaseRule();
                yield return new CheckTransactionRule();
                yield return new CheckSigOpsRule();
>>>>>>> 0cc6db91
            }
        }

        public class PosConsensusRulesRegistration : IRuleRegistration
        {
            public IEnumerable<ConsensusRule> GetRules()
            {
<<<<<<< HEAD
                return new List<ConsensusRule>
                {
                    new BlockHeaderRule(),

                    // rules that are inside the method CheckBlockHeader
                    new CalculateStakeRule(),

                    // rules that are inside the method ContextualCheckBlockHeader
                    new CheckpointsRule(),
                    new AssumeValidRule(),
                    new BlockHeaderPowContextualRule(),
                    new BlockHeaderPosContextualRule(),

                    // rules that are inside the method ContextualCheckBlock
                    new Bip113ActivationRule(),
                    new Bip34ActivationRule(),
                    new WitnessCommitmentsRule(),
                    new BlockSizeRule(),

                    // rules that are inside the method CheckBlock
                    new BlockMerkleRootRule(),
                    new EnsureCoinbaseRule(),
                    new CheckTransactionRule(),
                    new CheckSigOpsRule()
                };
=======
                yield return new BlockHeaderRule();

                // rules that are inside the method CheckBlockHeader
                yield return new CalculateStakeRule();

                // rules that are inside the method ContextualCheckBlockHeader
                yield return new CheckpointsRule();
                yield return new AssumeValidRule();

                // rules that are inside the method ContextualCheckBlock
                yield return new Bip113ActivationRule();
                yield return new Bip34ActivationRule();
                yield return new WitnessCommitmentsRule();
                yield return new BlockSizeRule();

                // rules that are inside the method CheckBlock
                yield return new BlockMerkleRootRule();
                yield return new EnsureCoinbaseRule();
                yield return new CheckTransactionRule();
                yield return new CheckSigOpsRule();
>>>>>>> 0cc6db91
            }
        }

    }
}<|MERGE_RESOLUTION|>--- conflicted
+++ resolved
@@ -227,7 +227,6 @@
         {
             public IEnumerable<ConsensusRule> GetRules()
             {
-<<<<<<< HEAD
                 return new List<ConsensusRule>
                 {
                     new BlockHeaderRule(),
@@ -252,28 +251,6 @@
                     new CheckTransactionRule(),
                     new CheckSigOpsRule()
                 };
-=======
-                yield return new BlockHeaderRule();
-
-                // rules that are inside the method CheckBlockHeader
-                yield return new CalculateWorkRule();
-
-                // rules that are inside the method ContextualCheckBlockHeader
-                yield return new CheckpointsRule();
-                yield return new AssumeValidRule();
-
-                // rules that are inside the method ContextualCheckBlock
-                yield return new Bip113ActivationRule();
-                yield return new Bip34ActivationRule();
-                yield return new WitnessCommitmentsRule();
-                yield return new BlockSizeRule();
-
-                // rules that are inside the method CheckBlock
-                yield return new BlockMerkleRootRule();
-                yield return new EnsureCoinbaseRule();
-                yield return new CheckTransactionRule();
-                yield return new CheckSigOpsRule();
->>>>>>> 0cc6db91
             }
         }
 
@@ -281,7 +258,6 @@
         {
             public IEnumerable<ConsensusRule> GetRules()
             {
-<<<<<<< HEAD
                 return new List<ConsensusRule>
                 {
                     new BlockHeaderRule(),
@@ -307,30 +283,7 @@
                     new CheckTransactionRule(),
                     new CheckSigOpsRule()
                 };
-=======
-                yield return new BlockHeaderRule();
-
-                // rules that are inside the method CheckBlockHeader
-                yield return new CalculateStakeRule();
-
-                // rules that are inside the method ContextualCheckBlockHeader
-                yield return new CheckpointsRule();
-                yield return new AssumeValidRule();
-
-                // rules that are inside the method ContextualCheckBlock
-                yield return new Bip113ActivationRule();
-                yield return new Bip34ActivationRule();
-                yield return new WitnessCommitmentsRule();
-                yield return new BlockSizeRule();
-
-                // rules that are inside the method CheckBlock
-                yield return new BlockMerkleRootRule();
-                yield return new EnsureCoinbaseRule();
-                yield return new CheckTransactionRule();
-                yield return new CheckSigOpsRule();
->>>>>>> 0cc6db91
-            }
-        }
-
+            }
+        }
     }
 }