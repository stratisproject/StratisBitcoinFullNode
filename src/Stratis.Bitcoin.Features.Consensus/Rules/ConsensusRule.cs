using System;
using System.Collections.Generic;
using System.Linq;
using System.Threading.Tasks;
using Microsoft.Extensions.Logging;
using NBitcoin;
using Stratis.Bitcoin.Consensus;
using Stratis.Bitcoin.Consensus.Rules;
using Stratis.Bitcoin.Features.Consensus.CoinViews;
using Stratis.Bitcoin.Utilities;

namespace Stratis.Bitcoin.Features.Consensus.Rules
{
    /// <summary>
<<<<<<< HEAD
    /// An abstract rule for implementing consensus rules.
    /// </summary>
    public abstract class ConsensusRule
    {
        /// <summary>Instance logger.</summary>
        public ILogger Logger { get; set; }

        //TODO: should this be IConsensusRules?
        /// <summary>The engine this rule belongs to.</summary>
        public ConsensusRules Parent { get; set; }

        /// <summary>
        /// Allow a rule to initialize itself.
        /// The rule can verify that other rules are present using the <see cref="IConsensusRules.Rules"/>.
        /// The rule can internally initialize its state.
        /// </summary>
        public virtual void Initialize()
        {
        }

        /// <summary>
        /// Execute the logic in the current rule.
        /// If the validation of the rule fails a <see cref="ConsensusErrorException"/> will throw.
        /// </summary>
        /// <param name="context">The context that has all info that needs to be validated.</param>
        /// <returns>The execution task.</returns>
        public abstract Task RunAsync(RuleContext context);
    }

    /// <summary>
    /// Provide additional information about a consensus rule that can be used by the rule engine.
    /// </summary>
    public class ConsensusRuleDescriptor
    {
        /// <summary>
        /// Initializes an instance of the object.
        /// </summary>
        public ConsensusRuleDescriptor(ConsensusRule rule)
        {
            Guard.NotNull(rule, nameof(rule));

            this.Rule = rule;
            this.RuleAttributes = Attribute.GetCustomAttributes(rule.GetType()).OfType<RuleAttribute>().ToList();

            ValidationRuleAttribute validationRuleAttribute = this.RuleAttributes.OfType<ValidationRuleAttribute>().FirstOrDefault();

            this.CanSkipValidation = validationRuleAttribute?.CanSkipValidation ?? !this.RuleAttributes.Any();
        }

        /// <summary>Rules that are strictly validation can be skipped unless the <see cref="ValidationRuleAttribute.CanSkipValidation"/> is <c>false</c>.</summary>
        public bool CanSkipValidation { get; } 

        /// <summary>The rule represented by this descriptor.</summary>
        public ConsensusRule Rule { get; }

        /// <summary>The collection of <see cref="RuleAttribute"/> that are attached to this rule.</summary>
        public List<RuleAttribute> RuleAttributes { get; }
    }

    /// <summary>
    /// An attribute that can be attached to a <see cref="ConsensusRule"/>.
    /// </summary>
    [AttributeUsage(AttributeTargets.Class, AllowMultiple = true, Inherited = true)]
    public abstract class RuleAttribute : Attribute
    {
    }

    /// <summary>
    /// Whether the rule will be considered a rule that only does validation and does not manipulate state in any way.
    /// When <c>true</c> rule is allowed to skip validation when the <see cref="BlockValidationContext.SkipValidation"/> is set to <c>true</c>.
    /// </summary>
    /// <remarks>
    /// State in this context is the manipulation of information in the consensus data store based on actions specified in <see cref="Block"/> and <see cref="Transaction"/>.
    /// This will allow to ability to run validation checks on blocks (during mining for example) without change the underline store.
    /// </remarks>
    public class ValidationRuleAttribute : RuleAttribute
    {
        /// <summary>A flag that specifies the rule can be skipped when the <see cref="RuleContext.SkipValidation"/> is set.</summary>
        public bool CanSkipValidation { get; set; }
    }

    /// <summary>
    /// Whether the rule is manipulating the consensus state, making changes to the store.
    /// </summary>
    public class ExecutionRuleAttribute : RuleAttribute
    {
    }

    /// <summary>
    /// Whether the rule is manipulating the consensus state, making changes to the store.
    /// </summary>
    public class MempoolRuleAttribute : RuleAttribute
    {
    }

    /// <summary>
=======
>>>>>>> f6192954
    /// Rules that provide easy access to the <see cref="CoinView"/> which is the store for a PoW system.
    /// </summary>
    public abstract class UtxoStoreConsensusRule : ConsensusRule
    {
        /// <summary>Allow access to the POS parent.</summary>
        protected PowConsensusRules PowParent;

        /// <inheritdoc />
        public override void Initialize()
        {
            this.PowParent = this.Parent as PowConsensusRules;

            Guard.NotNull(this.PowParent, nameof(this.PowParent));
        }
    }

    /// <summary>
    /// Rules that provide easy access to the <see cref="IStakeChain"/> which is the store for a PoS system.
    /// </summary>
    public abstract class StakeStoreConsensusRule : ConsensusRule
    {
        /// <summary>Allow access to the POS parent.</summary>
        protected PosConsensusRules PosParent;

        /// <inheritdoc />
        public override void Initialize()
        {
            this.PosParent = this.Parent as PosConsensusRules;

            Guard.NotNull(this.PosParent, nameof(this.PosParent));
        }
    }
}<|MERGE_RESOLUTION|>--- conflicted
+++ resolved
@@ -12,105 +12,6 @@
 namespace Stratis.Bitcoin.Features.Consensus.Rules
 {
     /// <summary>
-<<<<<<< HEAD
-    /// An abstract rule for implementing consensus rules.
-    /// </summary>
-    public abstract class ConsensusRule
-    {
-        /// <summary>Instance logger.</summary>
-        public ILogger Logger { get; set; }
-
-        //TODO: should this be IConsensusRules?
-        /// <summary>The engine this rule belongs to.</summary>
-        public ConsensusRules Parent { get; set; }
-
-        /// <summary>
-        /// Allow a rule to initialize itself.
-        /// The rule can verify that other rules are present using the <see cref="IConsensusRules.Rules"/>.
-        /// The rule can internally initialize its state.
-        /// </summary>
-        public virtual void Initialize()
-        {
-        }
-
-        /// <summary>
-        /// Execute the logic in the current rule.
-        /// If the validation of the rule fails a <see cref="ConsensusErrorException"/> will throw.
-        /// </summary>
-        /// <param name="context">The context that has all info that needs to be validated.</param>
-        /// <returns>The execution task.</returns>
-        public abstract Task RunAsync(RuleContext context);
-    }
-
-    /// <summary>
-    /// Provide additional information about a consensus rule that can be used by the rule engine.
-    /// </summary>
-    public class ConsensusRuleDescriptor
-    {
-        /// <summary>
-        /// Initializes an instance of the object.
-        /// </summary>
-        public ConsensusRuleDescriptor(ConsensusRule rule)
-        {
-            Guard.NotNull(rule, nameof(rule));
-
-            this.Rule = rule;
-            this.RuleAttributes = Attribute.GetCustomAttributes(rule.GetType()).OfType<RuleAttribute>().ToList();
-
-            ValidationRuleAttribute validationRuleAttribute = this.RuleAttributes.OfType<ValidationRuleAttribute>().FirstOrDefault();
-
-            this.CanSkipValidation = validationRuleAttribute?.CanSkipValidation ?? !this.RuleAttributes.Any();
-        }
-
-        /// <summary>Rules that are strictly validation can be skipped unless the <see cref="ValidationRuleAttribute.CanSkipValidation"/> is <c>false</c>.</summary>
-        public bool CanSkipValidation { get; } 
-
-        /// <summary>The rule represented by this descriptor.</summary>
-        public ConsensusRule Rule { get; }
-
-        /// <summary>The collection of <see cref="RuleAttribute"/> that are attached to this rule.</summary>
-        public List<RuleAttribute> RuleAttributes { get; }
-    }
-
-    /// <summary>
-    /// An attribute that can be attached to a <see cref="ConsensusRule"/>.
-    /// </summary>
-    [AttributeUsage(AttributeTargets.Class, AllowMultiple = true, Inherited = true)]
-    public abstract class RuleAttribute : Attribute
-    {
-    }
-
-    /// <summary>
-    /// Whether the rule will be considered a rule that only does validation and does not manipulate state in any way.
-    /// When <c>true</c> rule is allowed to skip validation when the <see cref="BlockValidationContext.SkipValidation"/> is set to <c>true</c>.
-    /// </summary>
-    /// <remarks>
-    /// State in this context is the manipulation of information in the consensus data store based on actions specified in <see cref="Block"/> and <see cref="Transaction"/>.
-    /// This will allow to ability to run validation checks on blocks (during mining for example) without change the underline store.
-    /// </remarks>
-    public class ValidationRuleAttribute : RuleAttribute
-    {
-        /// <summary>A flag that specifies the rule can be skipped when the <see cref="RuleContext.SkipValidation"/> is set.</summary>
-        public bool CanSkipValidation { get; set; }
-    }
-
-    /// <summary>
-    /// Whether the rule is manipulating the consensus state, making changes to the store.
-    /// </summary>
-    public class ExecutionRuleAttribute : RuleAttribute
-    {
-    }
-
-    /// <summary>
-    /// Whether the rule is manipulating the consensus state, making changes to the store.
-    /// </summary>
-    public class MempoolRuleAttribute : RuleAttribute
-    {
-    }
-
-    /// <summary>
-=======
->>>>>>> f6192954
     /// Rules that provide easy access to the <see cref="CoinView"/> which is the store for a PoW system.
     /// </summary>
     public abstract class UtxoStoreConsensusRule : ConsensusRule
