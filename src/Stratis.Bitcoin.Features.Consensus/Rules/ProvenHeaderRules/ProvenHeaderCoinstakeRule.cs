﻿using System.Linq;
using Microsoft.Extensions.Logging;
using NBitcoin;
using NBitcoin.Crypto;
using Stratis.Bitcoin.Consensus;
using Stratis.Bitcoin.Features.Consensus.CoinViews;
using Stratis.Bitcoin.Features.Consensus.Interfaces;
using Stratis.Bitcoin.Utilities;

namespace Stratis.Bitcoin.Features.Consensus.Rules.ProvenHeaderRules
{
    /// <summary>
    /// Rule to check if the coinstake inside proven header is valid:
    /// <list type="number">
    ///     <item><description>Check that coinstake tx has IsCoinStake property equal to true.</description></item>
    ///     <item><description>Header time is equal to the timestamp of the coinstake tx.</description></item>
    ///     <item><description>Check if coinstake tx timestamp is divisible by 16 (using timestamp mask).</description></item>
    ///     <item><description>Verify the coinstake age requirement (*).</description></item>
    ///     <item>
    ///     <description>
    ///         Verify all coinstake transaction inputs (*).
    ///         <list type="number">
    ///             <item><description>Input comes from a UTXO.</description></item>
    ///             <item><description>Verify the ScriptSig</description></item>
    ///         </list>
    ///     </description>
    ///     </item>
    ///     <item><description>Check if the coinstake kernel hash satisfies the difficulty requirement (*).</description></item>
    ///     <item><description>Check that coinstake tx is in the merkle tree using the merkle proof.</description></item>
    ///     <item><description>Verify header signature with the key from coinstake kernel (*).</description></item>
    /// </list>
    /// </summary>
    /// <remarks>(*) - denotes rules that are expensive to execute.</remarks>
    /// <seealso cref="T:Stratis.Bitcoin.Features.Consensus.Rules.ProvenHeaderRules.ProvenHeaderRuleBase" />
    public class ProvenHeaderCoinstakeRule : ProvenHeaderRuleBase
    {
        /// <summary>The stake validator.</summary>
        private IStakeValidator stakeValidator;

        /// <inheritdoc />
        public override void Initialize()
        {
            base.Initialize();

            Guard.NotNull(this.PosParent.StakeValidator, nameof(this.PosParent.StakeValidator));
            Guard.NotNull(this.PosParent.UtxoSet, nameof(this.PosParent.UtxoSet));

            this.stakeValidator = this.PosParent.StakeValidator;
        }

        /// <inheritdoc />
        protected override void ProcessRule(PosRuleContext context, ChainedHeader chainedHeader, ProvenBlockHeader header)
        {
            this.CheckCoinstakeIsNotNull(header);

            // In case we are in PoW era there might be no coinstake tx.
            // We have no way of telling if the block was supposed to be PoW or PoS so attacker can trick us into thinking that all of them are PoW so no PH is required.
            if (!header.Coinstake.IsCoinStake)
            {
                // If the header represents a POW block we don't do any validation of stake.
                // We verify the header is not passed the last pow height.
                if (chainedHeader.Height > this.Parent.Network.Consensus.LastPOWBlock)
                {
                    this.Logger.LogTrace("(-)[POW_TOO_HIGH]");
                    ConsensusErrors.ProofOfWorkTooHigh.Throw();
                }

                if (!header.CheckProofOfWork())
                {
                    this.Logger.LogTrace("(-)[HIGH_HASH]");
                    ConsensusErrors.HighHash.Throw();
                }

                this.ComputeNextStakeModifier(header, chainedHeader);

                this.Logger.LogTrace("(-)[POW_ERA]");
                return;
            }

            this.CheckIfCoinstakeIsTrue(header);

            this.CheckHeaderAndCoinstakeTimes(header);

            UnspentOutputs prevUtxo = this.GetAndValidatePreviousUtxo(header, context);

            this.CheckCoinstakeAgeRequirement(chainedHeader, prevUtxo);

            this.CheckSignature(header, prevUtxo);

            this.CheckStakeKernelHash(context, prevUtxo, header, chainedHeader);

            this.CheckCoinstakeMerkleProof(header);

            this.CheckHeaderSignatureWithCoinstakeKernel(header);
        }

        /// <summary>
        /// Checks the coinstake to make sure it is not null.
        /// </summary>
        /// <param name="header">The proven blockheader.</param>
        /// <exception cref="ConsensusException">
        /// Throws exception with error <see cref="ConsensusErrors.EmptyCoinstake" /> if check fails.
        /// </exception>
        private void CheckCoinstakeIsNotNull(ProvenBlockHeader header)
        {
            if (header.Coinstake == null)
            {
                this.Logger.LogTrace("(-)[COINSTAKE_IS_NULL]");
                ConsensusErrors.EmptyCoinstake.Throw();
            }
        }

        /// <summary>
        /// Gets and validates unspent outputs based of coins fetched from coin view.
        /// </summary>
        /// <param name="header">The header.</param>
        /// <param name="context">Rule context.</param>
        /// <returns>The validated previous <see cref="UnspentOutputs"/></returns>
        private UnspentOutputs GetAndValidatePreviousUtxo(ProvenBlockHeader header, PosRuleContext context)
        {
            // First try and find the previous trx in the database.
            TxIn txIn = header.Coinstake.Inputs[0];

            UnspentOutputs prevUtxo = null;

            FetchCoinsResponse coins = this.PosParent.UtxoSet.FetchCoinsAsync(new[] { txIn.PrevOut.Hash }).GetAwaiter().GetResult();
            if (coins.UnspentOutputs[0] == null)
            {
                // We did not find the previous trx in the database, look in rewind data.
                prevUtxo = this.CheckIfCoinstakeIsSpentOnAnotherChain(header, context);
            }
            else
            {
                // The trx was found now check if the UTXO is spent.
                prevUtxo = coins.UnspentOutputs[0];

                TxOut utxo = null;
                if (txIn.PrevOut.N < prevUtxo.Outputs.Length)
                {
                    // Check that the size of the outs collection is the same as the expected position of the UTXO 
                    // Note the collection will not always represent the original size of the transaction unspent
                    // outputs because when we store outputs do disk the last spent items are removed from the collection.
                    utxo = prevUtxo.Outputs[txIn.PrevOut.N];
                }

                if (utxo == null)
                {
                    // UTXO is spent so find it in rewind data.
                    prevUtxo = this.CheckIfCoinstakeIsSpentOnAnotherChain(header, context);
                }
            }

            return prevUtxo;
        }

        /// <summary>
        /// Checks if coinstake transaction is valid.
        /// </summary>
        /// <param name="header">The proven block header.</param>
        /// <exception cref="ConsensusException">
        /// Throws exception with error <see cref="ConsensusErrors.NonCoinstake" /> if check fails.
        /// </exception>
        private void CheckIfCoinstakeIsTrue(ProvenBlockHeader header)
        {
            if (!header.Coinstake.IsCoinStake)
            {
                this.Logger.LogTrace("(-)[COIN_STAKE_NOT_FOUND]");
                ConsensusErrors.NonCoinstake.Throw();
            }
        }

        /// <summary>
        /// Checks whether header time is equal to the timestamp of the coinstake tx and if coinstake tx
        /// timestamp is divisible by 16 (using timestamp mask).
        /// </summary>
        /// <param name="header">The proven block header.</param>
        /// <exception cref="ConsensusException">
        /// Throws exception with error <see cref="ConsensusErrors.StakeTimeViolation" /> if check fails.
        /// </exception>
        private void CheckHeaderAndCoinstakeTimes(ProvenBlockHeader header)
        {
            uint coinstakeTime = header.Coinstake.Time;
            uint headerTime = header.Time;

            if ((headerTime != coinstakeTime) || ((coinstakeTime & PosConsensusOptions.StakeTimestampMask) != 0))
            {
                this.Logger.LogTrace("(-)[BAD_TIME]");
                ConsensusErrors.StakeTimeViolation.Throw();
            }
        }

        /// <summary>
        /// Checks the coinstake age requirement.
        /// </summary>
        /// <param name="chainedHeader">The chained header.</param>
        /// <param name="unspentOutputs">The unspent outputs.</param>
        /// <exception cref="ConsensusException">
        /// Throws exception with error <see cref="ConsensusErrors.InvalidStakeDepth" /> if check fails.
        /// </exception>
        private void CheckCoinstakeAgeRequirement(ChainedHeader chainedHeader, UnspentOutputs unspentOutputs)
        {
            ChainedHeader prevChainedHeader = chainedHeader.Previous;

            var options = (PosConsensusOptions)this.PosParent.Network.Consensus.Options;
            int targetDepth = options.GetStakeMinConfirmations(chainedHeader.Height, this.PosParent.Network) - 1;

            if (this.stakeValidator.IsConfirmedInNPrevBlocks(unspentOutputs, prevChainedHeader, targetDepth))
            {
                this.Logger.LogTrace("(-)[BAD_STAKE_DEPTH]");
                ConsensusErrors.InvalidStakeDepth.Throw();
            }
        }

        /// <see cref="IStakeValidator.VerifySignature"/>
        /// <exception cref="ConsensusException">
        /// Throws exception with error <see cref="ConsensusErrors.CoinstakeVerifySignatureFailed" /> if check fails.
        /// </exception>
        private void CheckSignature(ProvenBlockHeader header, UnspentOutputs unspentOutputs)
        {
            if (!this.stakeValidator.VerifySignature(unspentOutputs, header.Coinstake, 0, ScriptVerify.None))
            {
                this.Logger.LogTrace("(-)[BAD_SIGNATURE]");
                ConsensusErrors.CoinstakeVerifySignatureFailed.Throw();
            }
        }

        private void ComputeNextStakeModifier(ProvenBlockHeader header, ChainedHeader chainedHeader, uint256 previousStakeModifier = null)
        {
            if (previousStakeModifier == null)
                previousStakeModifier = this.GetPreviousStakeModifier(chainedHeader);

            // Computes the stake modifier and sets the value to the current validating proven header,
            // to retain it for next header validation as previousStakeModifier.
            uint256 hash = !header.Coinstake.IsCoinStake ? chainedHeader.HashBlock : header.Coinstake.Inputs[0].PrevOut.Hash;
            header.StakeModifierV2 = this.stakeValidator.ComputeStakeModifierV2(chainedHeader.Previous, previousStakeModifier, hash);
        }

        private uint256 GetPreviousStakeModifier(ChainedHeader chainedHeader)
        {
            var previousProvenHeader = chainedHeader.Previous.Header as ProvenBlockHeader;

            if (previousProvenHeader != null)
            {
                //Stake modifier acquired from prev PH.
                this.Logger.LogTrace("(-)[PREV_PH]");
                return previousProvenHeader.StakeModifierV2;
            }

            if (chainedHeader.Previous.Height == 0)
            {
                this.Logger.LogTrace("(-)[GENESIS]");
                return uint256.Zero;
            }

            if (chainedHeader.Previous.Height == this.LastCheckpointHeight)
            {
                this.Logger.LogTrace("(-)[FROM_CHECKPOINT]");
                return this.LastCheckpoint.StakeModifierV2;
            }

            uint256 previousStakeModifier = this.PosParent.StakeChain.Get(chainedHeader.Previous.HashBlock)?.StakeModifierV2;

            if (previousStakeModifier == null)
            {
                // When validating a proven header, we expect the previous header be of ProvenBlockHeader type.
                // If this is not the case we will need to investigate why PH wasn't assigned. This might be due to
                // the logic in ProvenHeadersBlockStoreSignaled.CreateAndStoreProvenHeader.
                this.Logger.LogTrace("(-)[PROVEN_HEADER_INVALID_PREVIOUS_HEADER]");
                ConsensusErrors.InvalidPreviousProvenHeader.Throw();
            }

            return previousStakeModifier;
        }

        /// <see cref="IStakeValidator.CheckStakeKernelHash"/>
        /// <exception cref="ConsensusException">
        /// Throws exception with error <see cref="ConsensusErrors.PrevStakeNull" /> if check fails.
        /// </exception>
        private void CheckStakeKernelHash(PosRuleContext context, UnspentOutputs stakingCoins, ProvenBlockHeader header, ChainedHeader chainedHeader)
        {
            OutPoint prevOut = this.GetPreviousOut(header);
            uint transactionTime = header.Coinstake.Time;
            uint headerBits = chainedHeader.Header.Bits.ToCompact();

            uint256 previousStakeModifier = this.GetPreviousStakeModifier(chainedHeader);

            if (previousStakeModifier == null)
            {
                this.Logger.LogTrace("(-)[MODIF_IS_NULL]");
                ConsensusErrors.InvalidPreviousProvenHeaderStakeModifier.Throw();
            }

            if (header.Coinstake.IsCoinStake)
            {
                this.Logger.LogTrace("Found coinstake checking kernal hash.");
                this.stakeValidator.CheckStakeKernelHash(context, headerBits, previousStakeModifier, stakingCoins, prevOut, transactionTime);
            }

<<<<<<< HEAD
            var checkStakeKernelHashResult = this.stakeValidator.CheckStakeKernelHash(context, headerBits, previousStakeModifier, stakingCoins, prevOut, transactionTime);
            if (!checkStakeKernelHashResult)
                ConsensusErrors.StakeHashInvalidTarget.Throw();

            // Computes the stake modifier and sets the value to the current validating proven header, to retain it for next header validation as previousStakeModifier.
            uint256 currentStakeModifier = this.stakeValidator.ComputeStakeModifierV2(chainedHeader.Previous, previousStakeModifier, header.Coinstake.Inputs[0].PrevOut.Hash);
            header.StakeModifierV2 = currentStakeModifier;
=======
            this.ComputeNextStakeModifier(header, chainedHeader, previousStakeModifier);
>>>>>>> 4995942f
        }

        /// <summary>
        /// Check that coinstake tx is in the merkle tree using the merkle proof.
        /// </summary>
        /// <param name="header">The header.</param>
        /// <exception cref="ConsensusException">
        /// Throws exception with error <see cref="ConsensusErrors.BadMerkleRoot" /> if check fails.
        /// </exception>
        private void CheckCoinstakeMerkleProof(ProvenBlockHeader header)
        {
            if (!header.MerkleProof.Check(header.HashMerkleRoot))
            {
                this.Logger.LogTrace("(-)[BAD_MERKLE_ROOT]");
                ConsensusErrors.BadMerkleRoot.Throw();
            }
        }

        /// <summary>
        /// Verifies header signature with the key from coinstake kernel.
        /// </summary>
        /// <param name="header">The header.</param>
        /// <exception cref="ConsensusException">
        /// Throws exception with error <see cref="ConsensusErrors.BadBlockSignature" /> if check fails.
        /// </exception>
        private void CheckHeaderSignatureWithCoinstakeKernel(ProvenBlockHeader header)
        {
            Script script = header.Coinstake.Outputs[1].ScriptPubKey;
            PubKey pubKey = PayToPubkeyTemplate.Instance.ExtractScriptPubKeyParameters(script);

            var signature = new ECDSASignature(header.Signature.Signature);
            uint256 headerHash = header.GetHash();

            if (!pubKey.Verify(headerHash, signature))
            {
                this.Logger.LogTrace("(-)[BAD_HEADER_SIGNATURE]");
                ConsensusErrors.BadBlockSignature.Throw();
            }
        }

        /// <summary>
        /// Checks if coinstake is spent on another chain.
        /// </summary>
        /// <param name="header">The proven block header.</param>
        /// <param name="context">The POS rule context.</param>
        /// <returns>The <see cref="UnspentOutputs"> found in a RewindData</returns>
        private UnspentOutputs CheckIfCoinstakeIsSpentOnAnotherChain(ProvenBlockHeader header, PosRuleContext context)
        {
            Transaction coinstake = header.Coinstake;
            TxIn input = coinstake.Inputs[0];

            int? rewindDataIndex = this.PosParent.RewindDataIndexCache.Get(input.PrevOut.Hash, (int)input.PrevOut.N);
            if (!rewindDataIndex.HasValue)
            {
                this.Logger.LogTrace("(-)[NO_REWIND_DATA_INDEX_FOR_INPUT_PREVOUT]");
                context.ValidationContext.InsufficientHeaderInformation = true;
                ConsensusErrors.ReadTxPrevFailedInsufficient.Throw();
            }

            RewindData rewindData = this.PosParent.UtxoSet.GetRewindData(rewindDataIndex.Value).GetAwaiter().GetResult();

            if (rewindData == null)
            {
                this.Logger.LogTrace("(-)[NO_REWIND_DATA_FOR_INDEX]");
                this.Logger.LogError("Error - Rewind data should always be present");
                throw new ConsensusException("Rewind data should always be present");
            }

            UnspentOutputs matchingUnspentUtxo = null;
            foreach (UnspentOutputs unspent in rewindData.OutputsToRestore)
            {
                if (unspent.TransactionId == input.PrevOut.Hash)
                {
                    if (input.PrevOut.N < unspent.Outputs.Length)
                    {
                        matchingUnspentUtxo = unspent;
                        break;
                    }
                }
            }

            if (matchingUnspentUtxo == null)
            {
                this.Logger.LogTrace("(-)[UTXO_NOT_FOUND_IN_REWIND_DATA]");
                context.ValidationContext.InsufficientHeaderInformation = true;
                ConsensusErrors.UtxoNotFoundInRewindData.Throw();
            }

            return matchingUnspentUtxo;
        }

        private OutPoint GetPreviousOut(ProvenBlockHeader header)
        {
            TxIn input = header.Coinstake.Inputs[0];
            OutPoint prevOut = input.PrevOut;

            return prevOut;
        }
    }
}<|MERGE_RESOLUTION|>--- conflicted
+++ resolved
@@ -296,17 +296,7 @@
                 this.stakeValidator.CheckStakeKernelHash(context, headerBits, previousStakeModifier, stakingCoins, prevOut, transactionTime);
             }
 
-<<<<<<< HEAD
-            var checkStakeKernelHashResult = this.stakeValidator.CheckStakeKernelHash(context, headerBits, previousStakeModifier, stakingCoins, prevOut, transactionTime);
-            if (!checkStakeKernelHashResult)
-                ConsensusErrors.StakeHashInvalidTarget.Throw();
-
-            // Computes the stake modifier and sets the value to the current validating proven header, to retain it for next header validation as previousStakeModifier.
-            uint256 currentStakeModifier = this.stakeValidator.ComputeStakeModifierV2(chainedHeader.Previous, previousStakeModifier, header.Coinstake.Inputs[0].PrevOut.Hash);
-            header.StakeModifierV2 = currentStakeModifier;
-=======
             this.ComputeNextStakeModifier(header, chainedHeader, previousStakeModifier);
->>>>>>> 4995942f
         }
 
         /// <summary>
