﻿using System.Collections.Generic;
using System.IO;
using System.Threading.Tasks;
using Microsoft.Extensions.Logging;
using NBitcoin;
using Stratis.Bitcoin.Base.Deployments;
using Stratis.Bitcoin.Consensus;
using Stratis.Bitcoin.Consensus.Rules;
using Stratis.Bitcoin.Utilities;

namespace Stratis.Bitcoin.Features.Consensus.Rules.CommonRules
{
    /// <summary>
    /// The proof of work coinview update rules. Validates the UTXO set is correctly spent and creating new outputs.
    /// </summary>
    /// <exception cref="ConsensusErrors.BadTransactionMissingInput">Thrown if transaction tries to spend inputs that are missing.</exception>
    /// <exception cref="ConsensusErrors.BadTransactionNonFinal">Thrown if transaction's height or time is lower then provided by SequenceLock for this block.</exception>
    /// <exception cref="ConsensusErrors.BadBlockSigOps">Thrown if signature operation cost is greater then maximum block signature operation cost.</exception>
    /// <exception cref="ConsensusErrors.BadTransactionScriptError">Thrown if not all inputs are valid (no double spends, scripts & sigs, amounts).</exception>
    public abstract class CoinViewRule : FullValidationConsensusRule
    {
        /// <summary>Consensus options.</summary>
        public ConsensusOptions ConsensusOptions { get; private set; }

        /// <summary>The consensus.</summary>
        private IConsensus Consensus { get; set; }

        /// <inheritdoc />
        public override void Initialize()
        {
            this.Consensus = this.Parent.Network.Consensus;
            this.ConsensusOptions = this.Parent.Network.Consensus.Options;
        }

        /// <inheritdoc />
        public override async Task RunAsync(RuleContext context)
        {
            Block block = context.ValidationContext.BlockToValidate;
            ChainedHeader index = context.ValidationContext.ChainedHeaderToValidate;
            DeploymentFlags flags = context.Flags;
            UnspentOutputSet view = (context as UtxoRuleContext).UnspentOutputSet;

            long sigOpsCost = 0;
            Money fees = Money.Zero;
            var checkInputs = new List<Task<bool>>();
            for (int txIndex = 0; txIndex < block.Transactions.Count; txIndex++)
            {
                Transaction tx = block.Transactions[txIndex];

                if (!context.SkipValidation)
                {
<<<<<<< HEAD
                    if (!tx.IsCoinBase)
=======
                    if (!tx.IsCoinBase && !view.HaveInputs(tx))
>>>>>>> a46be5df
                    {
                        this.Logger.LogTrace("(-)[BAD_TX_NO_INPUT]");
                        ConsensusErrors.BadTransactionMissingInput.Throw();
                    }

                    if (!this.IsTxFinal(tx, context))
                    {
                        this.Logger.LogTrace("(-)[BAD_TX_NON_FINAL]");
                        ConsensusErrors.BadTransactionNonFinal.Throw();
                    }

                    // GetTransactionSignatureOperationCost counts 3 types of sigops:
                    // * legacy (always),
                    // * p2sh (when P2SH enabled in flags and excludes coinbase),
                    // * witness (when witness enabled in flags and excludes coinbase).
                    sigOpsCost += this.GetTransactionSignatureOperationCost(tx, view, flags);
                    if (sigOpsCost > this.ConsensusOptions.MaxBlockSigopsCost)
                    {
                        this.Logger.LogTrace("(-)[BAD_BLOCK_SIG_OPS]");
                        ConsensusErrors.BadBlockSigOps.Throw();
                    }

                    if (!tx.IsCoinBase)
                    {
                        this.CheckInputs(tx, view, index.Height);

                        if (!tx.IsCoinStake)
                        {
                            fees += view.GetValueIn(tx) - tx.TotalOut;

                            var txData = new PrecomputedTransactionData(tx);
                            for (int inputIndex = 0; inputIndex < tx.Inputs.Count; inputIndex++)
                            {
                                TxIn input = tx.Inputs[inputIndex];
                                int inputIndexCopy = inputIndex;
                                TxOut txout = view.GetOutputFor(input);
                                var checkInput = new Task<bool>(() =>
                                    this.CheckInput(tx, inputIndexCopy, txout, txData, input, flags));
                                checkInput.Start();
                                checkInputs.Add(checkInput);
                            }
                        }
                    }
                }

                this.UpdateCoinView(context, tx);
            }

            if (!context.SkipValidation)
            {
                this.CheckBlockReward(context, fees, index.Height, block);

                foreach (Task<bool> checkInput in checkInputs)
                {
                    if (await checkInput.ConfigureAwait(false))
                        continue;

                    this.Logger.LogTrace("(-)[BAD_TX_SCRIPT]");
                    ConsensusErrors.BadTransactionScriptError.Throw();
                }
            }
            else this.Logger.LogTrace("BIP68, SigOp cost, and block reward validation skipped for block at height {0}.", index.Height);
        }

        /// <summary>Checks if transaction if final.</summary>
        protected virtual bool IsTxFinal(Transaction transaction, RuleContext context)
        {
            return transaction.IsFinal(context.ValidationContext.ChainedHeaderToValidate);
        }

        /// <summary>
        /// Verify that an input may be validly spent as part of the given transaction in the given block.
        /// </summary>
        /// <param name="tx">Transaction to check.</param>
        /// <param name="inputIndexCopy">Index of the input to check.</param>
        /// <param name="txout">Output the input is spending.</param>
        /// <param name="txData">Transaction data for the transaction being checked.</param>
        /// <param name="input">Input to check.</param>
        /// <param name="flags">Deployment flags</param>
        /// <returns>Whether the input is valid.</returns>
        protected virtual bool CheckInput(Transaction tx, int inputIndexCopy, TxOut txout, PrecomputedTransactionData txData, TxIn input, DeploymentFlags flags)
        {
            var checker = new TransactionChecker(tx, inputIndexCopy, txout.Value, txData);
            var ctx = new ScriptEvaluationContext(this.Parent.Network);
            ctx.ScriptVerify = flags.ScriptFlags;
            bool verifyScriptResult = ctx.VerifyScript(input.ScriptSig, txout.ScriptPubKey, checker);

            if (verifyScriptResult == false)
            {
                this.Logger.LogTrace("Verify script for transaction '{0}' failed, ScriptSig = '{1}', ScriptPubKey = '{2}', script evaluation error = '{3}'", tx.GetHash(), input.ScriptSig, txout.ScriptPubKey, ctx.Error);
            }

            return verifyScriptResult;
        }

        /// <summary>
        /// Update the context's UTXO set.
        /// </summary>
        /// <param name="context">Context that contains variety of information regarding blocks validation and execution.</param>
        /// <param name="transaction">Transaction which outputs will be added to the context's <see cref="UnspentOutputSet"/> and which inputs will be removed from it.</param>
        protected void UpdateUTXOSet(RuleContext context, Transaction transaction)
        {
            ChainedHeader index = context.ValidationContext.ChainedHeaderToValidate;
            UnspentOutputSet view = (context as UtxoRuleContext).UnspentOutputSet;

            view.Update(transaction, index.Height);
        }

        /// <summary>
        /// Check whether the transaction is part of the protocol (Coinbase or Coinstake).
        /// </summary>
        /// <param name="transaction">The transaction to check.</param>
        protected abstract bool IsProtocolTransaction(Transaction transaction);

        /// <summary>
        /// Network specific updates to the context's UTXO set.
        /// <para>
        /// Refer to <see cref="UpdateUTXOSet(RuleContext, Transaction)"/>.
        /// </para>
        /// </summary>
        public abstract void UpdateCoinView(RuleContext context, Transaction transaction);

        /// <summary>
        /// Verifies that block has correct coinbase transaction with appropriate reward and fees summ.
        /// </summary>
        /// <param name="context">Context that contains variety of information regarding blocks validation and execution.</param>
        /// <param name="fees">Total amount of fees from transactions that are included in that block.</param>
        /// <param name="height">Block's height.</param>
        /// <param name="block">Block for which reward amount is checked.</param>
        /// <exception cref="ConsensusErrors.BadCoinbaseAmount">Thrown if coinbase transaction output value is larger than expected.</exception>
        public abstract void CheckBlockReward(RuleContext context, Money fees, int height, Block block);

        /// <summary>
        /// Checks the maturity of UTXOs.
        /// </summary>
        /// <param name="coins">UTXOs to check the maturity of.</param>
        /// <param name="spendHeight">Height at which coins are attempted to be spent.</param>
        /// <exception cref="ConsensusErrors.BadTransactionPrematureCoinbaseSpending">Thrown if transaction tries to spend coins that are not mature.</exception>
        public void CheckCoinbaseMaturity(UnspentOutputs coins, int spendHeight)
        {
            // If prev is coinbase, check that it's matured
            if (coins.IsCoinbase)
            {
                if ((spendHeight - coins.Height) < this.Consensus.CoinbaseMaturity)
                {
                    this.Logger.LogTrace("Coinbase transaction height {0} spent at height {1}, but maturity is set to {2}.", coins.Height, spendHeight, this.Consensus.CoinbaseMaturity);
                    this.Logger.LogTrace("(-)[COINBASE_PREMATURE_SPENDING]");
                    ConsensusErrors.BadTransactionPrematureCoinbaseSpending.Throw();
                }
            }
        }

        /// <summary>
        /// Network specific logic that checks the maturity of UTXO sets.
        /// <para>
        /// Refer to <see cref="CheckMaturity(UnspentOutputs, int)"/>.
        /// </para>
        /// </summary>
        public abstract void CheckMaturity(UnspentOutputs coins, int spendHeight);

        /// <summary>
        /// Checks that transaction's inputs are valid.
        /// </summary>
        /// <param name="transaction">Transaction to check.</param>
        /// <param name="inputs">Map of previous transactions that have outputs we're spending.</param>
        /// <param name="spendHeight">Height at which we are spending coins.</param>
        /// <exception cref="ConsensusErrors.BadTransactionMissingInput">Thrown if transaction's inputs are missing.</exception>
        /// <exception cref="ConsensusErrors.BadTransactionInputValueOutOfRange">Thrown if input value is out of range.</exception>
        /// <exception cref="ConsensusErrors.BadTransactionInBelowOut">Thrown if transaction inputs are less then outputs.</exception>
        /// <exception cref="ConsensusErrors.BadTransactionNegativeFee">Thrown if fees sum is negative.</exception>
        /// <exception cref="ConsensusErrors.BadTransactionFeeOutOfRange">Thrown if fees value is out of range.</exception>
        public void CheckInputs(Transaction transaction, UnspentOutputSet inputs, int spendHeight)
        {
            if (!inputs.HaveInputs(transaction))
                ConsensusErrors.BadTransactionMissingInput.Throw();

            Money valueIn = Money.Zero;
            Money fees = Money.Zero;
            for (int i = 0; i < transaction.Inputs.Count; i++)
            {
                OutPoint prevout = transaction.Inputs[i].PrevOut;
                UnspentOutputs coins = inputs.AccessCoins(prevout.Hash);

                this.CheckMaturity(coins, spendHeight);

                // Check for negative or overflow input values.
                valueIn += coins.TryGetOutput(prevout.N).Value;
                if (!this.MoneyRange(coins.TryGetOutput(prevout.N).Value) || !this.MoneyRange(valueIn))
                {
                    this.Logger.LogTrace("(-)[BAD_TX_INPUT_VALUE]");
                    ConsensusErrors.BadTransactionInputValueOutOfRange.Throw();
                }
            }

            if (!transaction.IsProtocolTransaction())
            {
                if (valueIn < transaction.TotalOut)
                {
                    this.Logger.LogTrace("(-)[TX_IN_BELOW_OUT]");
                    ConsensusErrors.BadTransactionInBelowOut.Throw();
                }

                // Tally transaction fees.
                Money txFee = valueIn - transaction.TotalOut;
                if (txFee < 0)
                {
                    this.Logger.LogTrace("(-)[NEGATIVE_FEE]");
                    ConsensusErrors.BadTransactionNegativeFee.Throw();
                }

                fees += txFee;
                if (!this.MoneyRange(fees))
                {
                    this.Logger.LogTrace("(-)[BAD_FEE]");
                    ConsensusErrors.BadTransactionFeeOutOfRange.Throw();
                }
            }
        }

        /// <summary>
        /// Gets the block reward at the provided height.
        /// </summary>
        /// <param name="height">Height of the block that we're calculating the reward for.</param>
        /// <returns>Reward amount.</returns>
        public abstract Money GetProofOfWorkReward(int height);

        /// <summary>
        /// Calculates total signature operation cost of a transaction.
        /// </summary>
        /// <param name="transaction">Transaction for which we are computing the cost.</param>
        /// <param name="inputs">Map of previous transactions that have outputs we're spending.</param>
        /// <param name="flags">Script verification flags.</param>
        /// <returns>Signature operation cost for all transaction's inputs.</returns>
        public long GetTransactionSignatureOperationCost(Transaction transaction, UnspentOutputSet inputs, DeploymentFlags flags)
        {
            long signatureOperationCost = this.GetLegacySignatureOperationsCount(transaction) * this.ConsensusOptions.WitnessScaleFactor;

            if (transaction.IsCoinBase)
                return signatureOperationCost;

            if (flags.ScriptFlags.HasFlag(ScriptVerify.P2SH))
            {
                signatureOperationCost += this.GetP2SHSignatureOperationsCount(transaction, inputs) * this.ConsensusOptions.WitnessScaleFactor;
            }

            for (int i = 0; i < transaction.Inputs.Count; i++)
            {
                TxOut prevout = inputs.GetOutputFor(transaction.Inputs[i]);
                signatureOperationCost += this.CountWitnessSignatureOperation(prevout.ScriptPubKey, transaction.Inputs[i].WitScript, flags);
            }

            return signatureOperationCost;
        }

        /// <summary>
        /// Calculates signature operation cost for single transaction input.
        /// </summary>
        /// <param name="scriptPubKey">Script public key.</param>
        /// <param name="witness">Witness script.</param>
        /// <param name="flags">Script verification flags.</param>
        /// <returns>Signature operation cost for single transaction input.</returns>
        private long CountWitnessSignatureOperation(Script scriptPubKey, WitScript witness, DeploymentFlags flags)
        {
            witness = witness ?? WitScript.Empty;
            if (!flags.ScriptFlags.HasFlag(ScriptVerify.Witness))
                return 0;

            WitProgramParameters witParams = PayToWitTemplate.Instance.ExtractScriptPubKeyParameters2(this.Parent.Network, scriptPubKey);

            if (witParams?.Version == 0)
            {
                if (witParams.Program.Length == 20)
                    return 1;

                if (witParams.Program.Length == 32 && witness.PushCount > 0)
                {
                    Script subscript = Script.FromBytesUnsafe(witness.GetUnsafePush(witness.PushCount - 1));
                    return subscript.GetSigOpCount(true);
                }
            }

            return 0;
        }

        /// <summary>
        /// Calculates pay-to-script-hash (BIP16) transaction signature operation cost.
        /// </summary>
        /// <param name="transaction">Transaction for which we are computing the cost.</param>
        /// <param name="inputs">Map of previous transactions that have outputs we're spending.</param>
        /// <returns>Signature operation cost for transaction.</returns>
        private uint GetP2SHSignatureOperationsCount(Transaction transaction, UnspentOutputSet inputs)
        {
            if (transaction.IsCoinBase)
                return 0;

            uint sigOps = 0;
            for (int i = 0; i < transaction.Inputs.Count; i++)
            {
                TxOut prevout = inputs.GetOutputFor(transaction.Inputs[i]);
                if (prevout.ScriptPubKey.IsPayToScriptHash(this.Parent.Network))
                    sigOps += prevout.ScriptPubKey.GetSigOpCount(this.Parent.Network, transaction.Inputs[i].ScriptSig);
            }

            return sigOps;
        }

        /// <summary>
        /// Calculates legacy transaction signature operation cost.
        /// </summary>
        /// <param name="transaction">Transaction for which we are computing the cost.</param>
        /// <returns>Legacy signature operation cost for transaction.</returns>
        private long GetLegacySignatureOperationsCount(Transaction transaction)
        {
            long sigOps = 0;
            foreach (TxIn txin in transaction.Inputs)
                sigOps += txin.ScriptSig.GetSigOpCount(false);

            foreach (TxOut txout in transaction.Outputs)
                sigOps += txout.ScriptPubKey.GetSigOpCount(false);

            return sigOps;
        }

        /// <summary>
        /// Checks if value is in range from 0 to <see cref="consensusOptions.MaxMoney"/>.
        /// </summary>
        /// <param name="value">The value to be checked.</param>
        /// <returns><c>true</c> if the value is in range. Otherwise <c>false</c>.</returns>
        private bool MoneyRange(long value)
        {
            return ((value >= 0) && (value <= this.Consensus.MaxMoney));
        }

        /// <summary>
        /// Gets the block weight.
        /// </summary>
        /// <remarks>
        /// This implements the <c>weight = (stripped_size * 4) + witness_size</c> formula, using only serialization with and without witness data.
        /// As witness_size is equal to total_size - stripped_size, this formula is identical to: <c>weight = (stripped_size * 3) + total_size</c>.
        /// </remarks>
        /// <param name="block">Block that we get weight of.</param>
        /// <returns>Block weight.</returns>
        /// TODO: this is a duplicate of the same method in BlockSizeRule <see cref="BlockSizeRule.GetBlockWeight"/>
        public long GetBlockWeight(Block block)
        {
            return this.GetSize(block, TransactionOptions.None)
                   * (this.ConsensusOptions.WitnessScaleFactor - 1)
                   + this.GetSize(block, TransactionOptions.Witness);
        }

        /// <summary>
        /// Gets serialized size of <paramref name="data"/> in bytes.
        /// </summary>
        /// <param name="data">Data that we calculate serialized size of.</param>
        /// <param name="options">Serialization options.</param>
        /// <returns>Serialized size of <paramref name="data"/> in bytes.</returns>
        /// TODO: this is a duplicate of the same method in BlockSizeRule <see cref="BlockSizeRule.GetSize"/>
        private int GetSize(IBitcoinSerializable data, TransactionOptions options)
        {
            var bms = new BitcoinStream(Stream.Null, true);
            bms.TransactionOptions = options;
            bms.ConsensusFactory = this.Parent.Network.Consensus.ConsensusFactory;
            data.ReadWrite(bms);
            return (int)bms.Counter.WrittenBytes;
        }

        /// <summary>
        /// Determines whether the block with specified height is premined.
        /// </summary>
        /// <param name="height">Block's height.</param>
        /// <returns><c>true</c> if the block with provided height is premined, <c>false</c> otherwise.</returns>
        protected bool IsPremine(int height)
        {
            return (this.Consensus.PremineHeight > 0) &&
                   (this.Consensus.PremineReward > 0) &&
                   (height == this.Consensus.PremineHeight);
        }
    }
}<|MERGE_RESOLUTION|>--- conflicted
+++ resolved
@@ -49,11 +49,7 @@
 
                 if (!context.SkipValidation)
                 {
-<<<<<<< HEAD
-                    if (!tx.IsCoinBase)
-=======
                     if (!tx.IsCoinBase && !view.HaveInputs(tx))
->>>>>>> a46be5df
                     {
                         this.Logger.LogTrace("(-)[BAD_TX_NO_INPUT]");
                         ConsensusErrors.BadTransactionMissingInput.Throw();
