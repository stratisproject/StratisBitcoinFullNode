--- conflicted
+++ resolved
@@ -119,11 +119,7 @@
         /// <c>null</c> if no SegWit flags were found.
         /// If SegWit flag is found the commitment of the last transaction's output that has SegWit flag is returned.
         /// </returns>
-<<<<<<< HEAD
-        private static Script GetWitnessCommitment(Network network, Block block)
-=======
         public static Script GetWitnessCommitment(Network network, Block block)
->>>>>>> b2c11d96
         {
             Script commitScriptPubKey = null;
 
