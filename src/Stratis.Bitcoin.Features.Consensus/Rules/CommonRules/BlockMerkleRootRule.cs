--- conflicted
+++ resolved
@@ -34,11 +34,7 @@
         {
             if (context.MinedBlock) return Task.CompletedTask;
             
-<<<<<<< HEAD
-            Block block = context.BlockValidationContext.Block;
-=======
             var block = context.ValidationContext.Block;
->>>>>>> f6192954
 
             uint256 hashMerkleRoot2 = BlockMerkleRoot(block, out bool mutated);
             if (block.Header.HashMerkleRoot != hashMerkleRoot2)
