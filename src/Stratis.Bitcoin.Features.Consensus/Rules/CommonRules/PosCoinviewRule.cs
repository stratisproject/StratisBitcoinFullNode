--- conflicted
+++ resolved
@@ -137,14 +137,9 @@
         {
             this.Logger.LogTrace("()");
 
-<<<<<<< HEAD
-            ChainedHeader chainedHeader = context.ValidationContext.ChainTipToExtend;
-            Block block = context.ValidationContext.Block;
-=======
 
             ChainedHeader chainedHeader = context.ValidationContext.ChainedHeaderToValidate;
             Block block = context.ValidationContext.BlockToValidate;
->>>>>>> e530ae6d
 
             var posRuleContext = context as PosRuleContext;
             if (posRuleContext.BlockStake == null)
