--- conflicted
+++ resolved
@@ -21,27 +21,13 @@
         /// <inheritdoc />
         public override async Task RunAsync(RuleContext context)
         {
-<<<<<<< HEAD
             ChainedHeader currentBlock = context.ValidationContext.ChainTipToExtend;
-=======
-            uint256 oldBlockHash = context.ValidationContext.ChainedHeaderToValidate.Previous.HashBlock;
-            uint256 nextBlockHash = context.ValidationContext.ChainedHeaderToValidate.HashBlock;
->>>>>>> e530ae6d
 
             // Persist the changes to the coinview. This will likely only be stored in memory,
             // unless the coinview threshold is reached.
             this.Logger.LogTrace("Saving coinview changes.");
-<<<<<<< HEAD
             var utxoRuleContext = (UtxoRuleContext)context;
             await this.PowParent.UtxoSet.AddRewindDataAsync(utxoRuleContext.UnspentOutputSet.GetCoins(this.PowParent.UtxoSet), currentBlock).ConfigureAwait(false);
-=======
-            var utxoRuleContext = context as UtxoRuleContext;
-            await this.PowParent.UtxoSet.SaveChangesAsync(utxoRuleContext.UnspentOutputSet.GetCoins(this.PowParent.UtxoSet), null, oldBlockHash, nextBlockHash).ConfigureAwait(false);
-
-            bool forceFlush = this.FlushRequired(context.ValidationContext.ChainedHeaderToValidate);
-            if (this.PowParent.UtxoSet is CachedCoinView cachedCoinView)
-                await cachedCoinView.FlushAsync(forceFlush).ConfigureAwait(false);
->>>>>>> e530ae6d
         }
 
         /// <summary>
