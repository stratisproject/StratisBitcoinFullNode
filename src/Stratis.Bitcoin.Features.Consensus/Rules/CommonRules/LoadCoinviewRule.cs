using System.Collections.Generic;
using System.Linq;
using System.Threading.Tasks;
using Microsoft.Extensions.Logging;
using NBitcoin;
using Stratis.Bitcoin.Base.Deployments;
using Stratis.Bitcoin.Consensus;
using Stratis.Bitcoin.Consensus.Rules;
using Stratis.Bitcoin.Features.Consensus.CoinViews;
using Stratis.Bitcoin.Utilities;

namespace Stratis.Bitcoin.Features.Consensus.Rules.CommonRules
{
    public class SaveCoinviewRule : UtxoStoreConsensusRule
    {
        /// <summary>
        /// Specifies time threshold which is used to determine if flush is required.
        /// When consensus tip timestamp is greater than current time minus the threshold the flush is required.
        /// </summary>
        /// <remarks>Used only on blockchains without max reorg property.</remarks>
        private const int FlushRequiredThresholdSeconds = 2 * 24 * 60 * 60;

        /// <inheritdoc />
        public override async Task RunAsync(RuleContext context)
        {
            uint256 oldBlockHash = context.ValidationContext.ChainedHeaderToValidate.Previous.HashBlock;
            uint256 nextBlockHash = context.ValidationContext.ChainedHeaderToValidate.HashBlock;

            // Persist the changes to the coinview. This will likely only be stored in memory,
            // unless the coinview treashold is reached.
            this.Logger.LogTrace("Saving coinview changes.");
            var utxoRuleContext = context as UtxoRuleContext;
            await this.PowParent.UtxoSet.SaveChangesAsync(utxoRuleContext.UnspentOutputSet.GetCoins(this.PowParent.UtxoSet), null, oldBlockHash, nextBlockHash).ConfigureAwait(false);

            // Use the default flush condition to decide if flush is required (currently set to every 60 seconds)
            if (this.PowParent.UtxoSet is CachedCoinView cachedCoinView)
                await cachedCoinView.FlushAsync(false).ConfigureAwait(false);
        }
    }

    public class LoadCoinviewRule : UtxoStoreConsensusRule
    {
        /// <inheritdoc />
        public override async Task RunAsync(RuleContext context)
        {
            // Check that the current block has not been reorged.
            // Catching a reorg at this point will not require a rewind.
            if (context.ValidationContext.BlockToValidate.Header.HashPrevBlock != this.Parent.ChainState.ConsensusTip.HashBlock)
            {
                this.Logger.LogTrace("Reorganization detected.");
                ConsensusErrors.InvalidPrevTip.Throw();
            }

            var utxoRuleContext = context as UtxoRuleContext;

            // Load the UTXO set of the current block. UTXO may be loaded from cache or from disk.
            // The UTXO set is stored in the context.
            this.Logger.LogTrace("Loading UTXO set of the new block.");
            utxoRuleContext.UnspentOutputSet = new UnspentOutputSet();

            uint256[] ids = this.coinviewHelper.GetIdsToFetch(context.ValidationContext.BlockToValidate, context.Flags.EnforceBIP30);
            FetchCoinsResponse coins = await this.PowParent.UtxoSet.FetchCoinsAsync(ids).ConfigureAwait(false);
            utxoRuleContext.UnspentOutputSet.SetCoins(coins.UnspentOutputs);
        }
<<<<<<< HEAD

        /// <summary>
        /// The transactions identifiers that need to be fetched from store.
        /// </summary>
        /// <param name="block">The block with the transactions.</param>
        /// <param name="enforceBIP30">Whether to enforce look up of the transaction id itself and not only the reference to previous transaction id.</param>
        /// <returns>A list of transaction ids to fetch from store</returns>
        private uint256[] GetIdsToFetch(Block block, bool enforceBIP30)
        {
            var ids = new HashSet<uint256>();
            foreach (Transaction tx in block.Transactions)
            {
                if (enforceBIP30)
                {
                    uint256 txId = tx.GetHash();
                    ids.Add(txId);
                }

                if (!tx.IsCoinBase)
                {
                    foreach (TxIn input in tx.Inputs)
                    {
                        ids.Add(input.PrevOut.Hash);
                    }
                }
            }

            uint256[] res = ids.ToArray();
            return res;
        }
=======
>>>>>>> 958674fb
    }
}<|MERGE_RESOLUTION|>--- conflicted
+++ resolved
@@ -62,38 +62,5 @@
             FetchCoinsResponse coins = await this.PowParent.UtxoSet.FetchCoinsAsync(ids).ConfigureAwait(false);
             utxoRuleContext.UnspentOutputSet.SetCoins(coins.UnspentOutputs);
         }
-<<<<<<< HEAD
-
-        /// <summary>
-        /// The transactions identifiers that need to be fetched from store.
-        /// </summary>
-        /// <param name="block">The block with the transactions.</param>
-        /// <param name="enforceBIP30">Whether to enforce look up of the transaction id itself and not only the reference to previous transaction id.</param>
-        /// <returns>A list of transaction ids to fetch from store</returns>
-        private uint256[] GetIdsToFetch(Block block, bool enforceBIP30)
-        {
-            var ids = new HashSet<uint256>();
-            foreach (Transaction tx in block.Transactions)
-            {
-                if (enforceBIP30)
-                {
-                    uint256 txId = tx.GetHash();
-                    ids.Add(txId);
-                }
-
-                if (!tx.IsCoinBase)
-                {
-                    foreach (TxIn input in tx.Inputs)
-                    {
-                        ids.Add(input.PrevOut.Hash);
-                    }
-                }
-            }
-
-            uint256[] res = ids.ToArray();
-            return res;
-        }
-=======
->>>>>>> 958674fb
     }
 }