using System.Collections.Generic;
using System.Linq;
using System.Threading.Tasks;
using Microsoft.Extensions.Logging;
using NBitcoin;
using Stratis.Bitcoin.Consensus.CoinViews;
using Stratis.Bitcoin.Consensus.Rules;
using Stratis.Bitcoin.Utilities;

namespace Stratis.Bitcoin.Features.Consensus.Rules.CommonRules
{
    [FullValidationRule]
    public class SaveCoinviewRule : UtxoStoreConsensusRule
    {
        /// <summary>
        /// Specifies time threshold which is used to determine if flush is required.
        /// When consensus tip timestamp is greater than current time minus the threshold the flush is required.
        /// </summary>
        /// <remarks>Used only on blockchains without max reorg property.</remarks>
        private const int FlushRequiredThresholdSeconds = 2 * 24 * 60 * 60;

        /// <inheritdoc />
        public override async Task RunAsync(RuleContext context)
        {
<<<<<<< HEAD
            ChainedHeader currentBlock = context.ValidationContext.ChainTipToExtand;
=======
            uint256 oldBlockHash = context.ValidationContext.ChainTipToExtend.Previous.HashBlock;
            uint256 nextBlockHash = context.ValidationContext.ChainTipToExtend.HashBlock;
>>>>>>> c3409b04

            // Persist the changes to the coinview. This will likely only be stored in memory,
            // unless the coinview treashold is reached.
            this.Logger.LogTrace("Saving coinview changes.");
            var utxoRuleContext = context as UtxoRuleContext;
<<<<<<< HEAD
            await this.PowParent.UtxoSet.AddRewindDataAsync(utxoRuleContext?.UnspentOutputSet.GetCoins(this.PowParent.UtxoSet), null, currentBlock).ConfigureAwait(false);
=======
            await this.PowParent.UtxoSet.SaveChangesAsync(utxoRuleContext.UnspentOutputSet.GetCoins(this.PowParent.UtxoSet), null, oldBlockHash, nextBlockHash).ConfigureAwait(false);

            bool forceFlush = this.FlushRequired(context.ValidationContext.ChainTipToExtend);
            if (this.PowParent.UtxoSet is CachedCoinView cachedCoinView)
                await cachedCoinView.FlushAsync(forceFlush).ConfigureAwait(false);
>>>>>>> c3409b04
        }

        /// <summary>
        /// Calculates if coinview flush is required.
        /// </summary>
        /// <remarks>
        /// For blockchains with max reorg property flush is required when consensus tip is less than max reorg blocks behind the chain tip.
        /// If there is no max reorg property - flush is required when consensus tip timestamp is less than <see cref="FlushRequiredThresholdSeconds"/> behind the adjusted time.
        /// </remarks>
        private bool FlushRequired(ChainedHeader tip)
        {
            if (tip.Header.Time > this.Parent.DateTimeProvider.GetAdjustedTimeAsUnixTimestamp() - FlushRequiredThresholdSeconds)
            {
                return true;
            }

            return false;
        }
    }

    [FullValidationRule]
    public class LoadCoinviewRule : UtxoStoreConsensusRule
    {
        /// <inheritdoc />
        public override async Task RunAsync(RuleContext context)
        {
            // Check that the current block has not been reorged.
            // Catching a reorg at this point will not require a rewind.
            if (context.ValidationContext.Block.Header.HashPrevBlock != this.Parent.ChainState.ConsensusTip.HashBlock)
            {
                this.Logger.LogTrace("Reorganization detected.");
                ConsensusErrors.InvalidPrevTip.Throw();
            }

            var utxoRuleContext = context as UtxoRuleContext;
            // TODO: Do we need to check if utxoRuleContext is null? Can it ever be null

            // Load the UTXO set of the current block. UTXO may be loaded from cache or from disk.
            // The UTXO set is stored in the context.
            this.Logger.LogTrace("Loading UTXO set of the new block.");
            utxoRuleContext.UnspentOutputSet = new UnspentOutputSet();
            using (new StopwatchDisposable(o => this.Parent.PerformanceCounter.AddUTXOFetchingTime(o)))
            {
                uint256[] ids = this.GetIdsToFetch(context.ValidationContext.Block, context.Flags.EnforceBIP30);
                FetchCoinsResponse coins = await this.PowParent.UtxoSet.FetchCoinsAsync(ids).ConfigureAwait(false);
                utxoRuleContext.UnspentOutputSet.SetCoins(coins.UnspentOutputs);
            }
        }

        /// <summary>
        /// The transactions identifiers that need to be fetched from store. 
        /// </summary>
        /// <param name="block">The block with the transactions.</param>
        /// <param name="enforceBIP30">Whether to enforce look up of the transaction id itself and not only the reference to previous transaction id.</param>
        /// <returns>A list of transaction ids to fetch from store</returns>
        private uint256[] GetIdsToFetch(Block block, bool enforceBIP30)
        {
            this.Logger.LogTrace("({0}:'{1}',{2}:{3})", nameof(block), block.GetHash(), nameof(enforceBIP30), enforceBIP30);

            var ids = new HashSet<uint256>();
            foreach (Transaction tx in block.Transactions)
            {
                if (enforceBIP30)
                {
                    uint256 txId = tx.GetHash();
                    ids.Add(txId);
                }

                if (!tx.IsCoinBase)
                {
                    foreach (TxIn input in tx.Inputs)
                    {
                        ids.Add(input.PrevOut.Hash);
                    }
                }
            }

            uint256[] res = ids.ToArray();
            this.Logger.LogTrace("(-):*.{0}={1}", nameof(res.Length), res.Length);
            return res;
        }
    }
}<|MERGE_RESOLUTION|>--- conflicted
+++ resolved
@@ -22,26 +22,13 @@
         /// <inheritdoc />
         public override async Task RunAsync(RuleContext context)
         {
-<<<<<<< HEAD
-            ChainedHeader currentBlock = context.ValidationContext.ChainTipToExtand;
-=======
-            uint256 oldBlockHash = context.ValidationContext.ChainTipToExtend.Previous.HashBlock;
-            uint256 nextBlockHash = context.ValidationContext.ChainTipToExtend.HashBlock;
->>>>>>> c3409b04
+            ChainedHeader currentBlock = context.ValidationContext.ChainTipToExtend;
 
             // Persist the changes to the coinview. This will likely only be stored in memory,
             // unless the coinview treashold is reached.
             this.Logger.LogTrace("Saving coinview changes.");
             var utxoRuleContext = context as UtxoRuleContext;
-<<<<<<< HEAD
             await this.PowParent.UtxoSet.AddRewindDataAsync(utxoRuleContext?.UnspentOutputSet.GetCoins(this.PowParent.UtxoSet), null, currentBlock).ConfigureAwait(false);
-=======
-            await this.PowParent.UtxoSet.SaveChangesAsync(utxoRuleContext.UnspentOutputSet.GetCoins(this.PowParent.UtxoSet), null, oldBlockHash, nextBlockHash).ConfigureAwait(false);
-
-            bool forceFlush = this.FlushRequired(context.ValidationContext.ChainTipToExtend);
-            if (this.PowParent.UtxoSet is CachedCoinView cachedCoinView)
-                await cachedCoinView.FlushAsync(forceFlush).ConfigureAwait(false);
->>>>>>> c3409b04
         }
 
         /// <summary>
