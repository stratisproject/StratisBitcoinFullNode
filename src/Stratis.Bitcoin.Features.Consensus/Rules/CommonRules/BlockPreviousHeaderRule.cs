﻿using System.Threading.Tasks;
using Microsoft.Extensions.Logging;
using NBitcoin;

namespace Stratis.Bitcoin.Features.Consensus.Rules.CommonRules
{
    /// <summary>
    /// Check that the previous block hash is correct.
    /// </summary>
    public class BlockPreviousHeaderRule : ConsensusRule
    {
        /// <inheritdoc />
        public override Task RunAsync(RuleContext context)
        {
            // Check that the current block has not been reorged.
            // Catching a reorg at this point will not require a rewind.
            if (context.BlockValidationContext.Block.Header.HashPrevBlock != context.ConsensusTip.HashBlock)
            {
                this.Logger.LogTrace("Reorganization detected.");
                ConsensusErrors.InvalidPrevTip.Throw();
            }

            this.Logger.LogTrace("Validating new block.");

            // Build the next block in the chain of headers. The chain header is most likely already created by
            // one of the peers so after we create a new chained block (mainly for validation)
            // we ask the chain headers for its version (also to prevent memory leaks).
<<<<<<< HEAD
            context.BlockValidationContext.ChainedBlock = new ChainedBlock(context.BlockValidationContext.Block.Header, 
                context.BlockValidationContext.Block.Header.GetHash(NetworkOptions.TemporaryOptions), 
                context.BlockValidationContext.ConsensusTip);
=======
            context.BlockValidationContext.ChainedBlock = new ChainedBlock(context.BlockValidationContext.Block.Header, context.BlockValidationContext.Block.Header.GetHash(), context.ConsensusTip);
>>>>>>> 3ce72949

            // Liberate from memory the block created above if possible.
            context.BlockValidationContext.ChainedBlock = this.Parent.Chain.GetBlock(context.BlockValidationContext.ChainedBlock.HashBlock) ?? context.BlockValidationContext.ChainedBlock;
            context.SetBestBlock(this.Parent.DateTimeProvider.GetTimeOffset());

            // Calculate the consensus flags and check they are valid.
            context.Flags = this.Parent.NodeDeployments.GetFlags(context.BlockValidationContext.ChainedBlock);

            return Task.CompletedTask;
        }
    }
}<|MERGE_RESOLUTION|>--- conflicted
+++ resolved
@@ -25,13 +25,9 @@
             // Build the next block in the chain of headers. The chain header is most likely already created by
             // one of the peers so after we create a new chained block (mainly for validation)
             // we ask the chain headers for its version (also to prevent memory leaks).
-<<<<<<< HEAD
             context.BlockValidationContext.ChainedBlock = new ChainedBlock(context.BlockValidationContext.Block.Header, 
                 context.BlockValidationContext.Block.Header.GetHash(NetworkOptions.TemporaryOptions), 
-                context.BlockValidationContext.ConsensusTip);
-=======
-            context.BlockValidationContext.ChainedBlock = new ChainedBlock(context.BlockValidationContext.Block.Header, context.BlockValidationContext.Block.Header.GetHash(), context.ConsensusTip);
->>>>>>> 3ce72949
+                context.ConsensusTip);
 
             // Liberate from memory the block created above if possible.
             context.BlockValidationContext.ChainedBlock = this.Parent.Chain.GetBlock(context.BlockValidationContext.ChainedBlock.HashBlock) ?? context.BlockValidationContext.ChainedBlock;
