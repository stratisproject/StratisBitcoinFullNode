﻿using System.Threading.Tasks;
using Microsoft.Extensions.Logging;
using NBitcoin;
using Stratis.Bitcoin.Base.Deployments;
using Stratis.Bitcoin.Consensus.Rules;

namespace Stratis.Bitcoin.Features.Consensus.Rules.CommonRules
{
    /// <summary>
    /// According to BIP34 a coinbase transaction must have the block height serialized in the script language,
    /// </summary>
    /// <remarks>
    /// More info here https://github.com/bitcoin/bips/blob/master/bip-0034.mediawiki
    /// </remarks>
    public class CoinbaseHeightRule : ConsensusRule
    {
        /// <inheritdoc />
        /// <exception cref="ConsensusErrors.BadCoinbaseHeight">Thrown if coinbase doesn't start with serialized block height.</exception>
        public override Task RunAsync(RuleContext context)
        {
            int newHeight = context.ConsensusTipHeight + 1;
            Block block = context.ValidationContext.Block;

<<<<<<< HEAD
            var expect = new Script(Op.GetPushOp(nHeight));
=======
            Script expect = new Script(Op.GetPushOp(newHeight));
>>>>>>> f6192954
            Script actual = block.Transactions[0].Inputs[0].ScriptSig;
            if (!this.StartWith(actual.ToBytes(true), expect.ToBytes(true)))
            {
                this.Logger.LogTrace("(-)[BAD_COINBASE_HEIGHT]");
                ConsensusErrors.BadCoinbaseHeight.Throw();
            }

            return Task.CompletedTask;
        }

        /// <summary>
        /// Checks if first <paramref name="subset.Lenght"/> entries are equal between two arrays.
        /// </summary>
        /// <param name="bytes">Main array.</param>
        /// <param name="subset">Subset array.</param>
        /// <returns><c>true</c> if <paramref name="subset.Lenght"/> entries are equal between two arrays. Otherwise <c>false</c>.</returns>
        private bool StartWith(byte[] bytes, byte[] subset)
        {
            if (bytes.Length < subset.Length)
                return false;

            for (int i = 0; i < subset.Length; i++)
            {
                if (subset[i] != bytes[i])
                    return false;
            }

            return true;
        }
    }

    /// <summary>
    /// With Bitcoin the BIP34 was activated at block 227,835 using the deployment flags, 
    /// this rule allows a chain to have BIP34 activated as a deployment rule.
    /// </summary>
    public class CoinbaseHeightActivationRule : CoinbaseHeightRule
    {
        /// <inheritdoc />
        public override Task RunAsync(RuleContext context)
        {
            DeploymentFlags deploymentFlags = context.Flags;

            if (deploymentFlags.EnforceBIP34)
            {
                return base.RunAsync(context);
            }

            return Task.CompletedTask;
        }
    }
}<|MERGE_RESOLUTION|>--- conflicted
+++ resolved
@@ -21,11 +21,7 @@
             int newHeight = context.ConsensusTipHeight + 1;
             Block block = context.ValidationContext.Block;
 
-<<<<<<< HEAD
-            var expect = new Script(Op.GetPushOp(nHeight));
-=======
             Script expect = new Script(Op.GetPushOp(newHeight));
->>>>>>> f6192954
             Script actual = block.Transactions[0].Inputs[0].ScriptSig;
             if (!this.StartWith(actual.ToBytes(true), expect.ToBytes(true)))
             {
