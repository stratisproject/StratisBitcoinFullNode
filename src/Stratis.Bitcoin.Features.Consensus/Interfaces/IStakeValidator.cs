﻿using System;
using NBitcoin;
using NBitcoin.BouncyCastle.Math;
using Stratis.Bitcoin.Consensus;
using Stratis.Bitcoin.Utilities;

namespace Stratis.Bitcoin.Features.Consensus.Interfaces
{
    /// <summary>
    /// Provides functionality for checking validity of PoS blocks.
    /// See <see cref="Stratis.Bitcoin.Features.Miner.PosMinting"/> for more information about PoS solutions.
    /// </summary>
    public interface IStakeValidator
    {
        /// <summary>
        /// Checks that UTXO is valid for staking and then checks kernel hash.
        /// </summary>
        /// <param name="context">Staking context.</param>
        /// <param name="prevChainedHeader">Previous chained block.</param>
        /// <param name="headerBits">Chained block's header bits, which define the difficulty target.</param>
        /// <param name="transactionTime">Transaction time.</param>
        /// <param name="prevout">Information about transaction id and index.</param>
        /// <returns>Indicates if the staked hash satisfies the consensus rules.</returns>
        bool CheckKernel(PosRuleContext context, ChainedHeader prevChainedHeader, uint headerBits, long transactionTime, OutPoint prevout);

        /// <summary>
        /// Checks that the stake kernel hash satisfies the target difficulty.
        /// </summary>
        /// <param name="context">Staking context.</param>
        /// <param name="headerBits">Chained block's header bits, which define the difficulty target.</param>
        /// <param name="prevStakeModifier">Previous staked block modifier.</param>
        /// <param name="stakingCoins">Coins that participate in staking.</param>
        /// <param name="prevout">Information about transaction id and index.</param>
        /// <param name="transactionTime">Transaction time.</param>
        /// <remarks>
        /// Coinstake must meet hash target according to the protocol:
        /// kernel (input 0) must meet the formula
        /// <c>hash(stakeModifierV2 + stakingCoins.Time + prevout.Hash + prevout.N + transactionTime) &lt; target * weight</c>.
        /// This ensures that the chance of getting a coinstake is proportional to the amount of coins one owns.
        /// <para>
        /// The reason this hash is chosen is the following:
        /// <list type="number">
        /// <item><paramref name="prevStakeModifier"/>: Scrambles computation to make it very difficult to precompute future proof-of-stake.</item>
        /// <item><paramref name="stakingCoins.Time"/>: Time of the coinstake UTXO. Slightly scrambles computation.</item>
        /// <item><paramref name="prevout.Hash"/> Hash of stakingCoins UTXO, to reduce the chance of nodes generating coinstake at the same time.</item>
        /// <item><paramref name="prevout.N"/>: Output number of stakingCoins UTXO, to reduce the chance of nodes generating coinstake at the same time.</item>
        /// <item><paramref name="transactionTime"/>: Timestamp of the coinstake transaction.</item>
        /// </list>
        /// Block or transaction tx hash should not be used here as they can be generated in vast
        /// quantities so as to generate blocks faster, degrading the system back into a proof-of-work situation.
        /// </para>
        /// </remarks>
        /// <exception cref="ConsensusErrors.StakeTimeViolation">Thrown in case transaction time is lower than it's own UTXO timestamp.</exception>
<<<<<<< HEAD
        /// <returns>Indicates if the staked hash satisfies the consensus rules.</returns>
        bool CheckStakeKernelHash(PosRuleContext context, uint headerBits, BlockStake prevBlockStake, UnspentOutputs stakingCoins,
=======
        /// <exception cref="ConsensusErrors.StakeHashInvalidTarget">Thrown in case PoS hash doesn't meet target protocol.</exception>
        void CheckStakeKernelHash(PosRuleContext context, uint headerBits, uint256 prevStakeModifier, UnspentOutputs stakingCoins,
>>>>>>> 07746196
            OutPoint prevout, uint transactionTime);

        /// <summary>
        /// Checks if provided transaction is a valid coinstake transaction.
        /// </summary>
        /// <param name="context">Staking context.</param>
        /// <param name="prevChainedHeader">Previous chained block.</param>
        /// <param name="prevBlockStake">Information about previous staked block.</param>
        /// <param name="transaction">The transaction.</param>
        /// <param name="headerBits">Chained block's header bits, which define the difficulty target.</param>
        void CheckProofOfStake(PosRuleContext context, ChainedHeader prevChainedHeader, BlockStake prevBlockStake, Transaction transaction, uint headerBits);

        /// <summary>
        /// Computes stake modifier.
        /// </summary>
        /// <param name="prevChainedHeader">Previous chained block.</param>
        /// <param name="prevStakeModifier">Previous PoS block StakeModifier.</param>
        /// <param name="kernel">The PoS kernel.</param>
        /// <returns>Stake modifier.</returns>
        uint256 ComputeStakeModifierV2(ChainedHeader prevChainedHeader, uint256 prevStakeModifier, uint256 kernel);

        /// <summary>
        /// Gets the last block in the chain that was generated using
        /// PoS if <paramref name="proofOfStake"/> is <c>true</c> or PoW if <paramref name="proofOfStake"/> is <c>false</c>.
        /// </summary>
        /// <param name="stakeChain">Database of stake related data for the current blockchain.</param>
        /// <param name="startChainedHeader">Block that we start from. Only blocks before that one will be checked.</param>
        /// <param name="proofOfStake">Specifies what kind of block we are looking for: <c>true</c> for PoS or <c>false</c> for PoW.</param>
        /// <returns>Last block in the chain that satisfies provided requirements.</returns>
        /// <exception cref="ArgumentNullException">Thrown if <paramref name="startChainedHeader"/> is <c>null</c>.</exception>
        ChainedHeader GetLastPowPosChainedBlock(IStakeChain stakeChain, ChainedHeader startChainedHeader, bool proofOfStake);

        /// <summary>
        /// Calculates the difficulty target for the next block.
        /// </summary>
        /// <param name="stakeChain">Database of stake related data for the current blockchain.</param>
        /// <param name="chainedHeader">Block header for which to calculate the target difficulty.</param>
        /// <param name="consensus">Consensus rules for the current network.</param>
        /// <param name="proofOfStake"><c>true</c> for calculation of PoS difficulty target, <c>false</c> for calculation of PoW difficulty target.</param>
        /// <returns>The difficulty target for the next block after <paramref name="chainedHeader"/>.</returns>
        Target GetNextTargetRequired(IStakeChain stakeChain, ChainedHeader chainedHeader, IConsensus consensus, bool proofOfStake);

        /// <summary>
        /// Calculates the difficulty between two block time spans.
        /// </summary>
        /// <param name="firstBlockTime">The time of the first block.</param>
        /// <param name="firstBlockTarget">The target of the first block.</param>
        /// <param name="secondBlockTime">The block time of the second block.</param>
        /// <param name="targetLimit">The upper limit of what the target can be.</param>
        /// <returns>The new difficulty target as the outcome of the previous two blocks.</returns>
        /// <remarks>
        /// The calculation of the next target is based on the last target value and the block time (aka spacing) of <paramref name="firstBlockTime"/>
        /// (i.e. difference in time stamp of this block and its immediate predecessor). The target changes every block and it is adjusted
        /// down (i.e. towards harder to reach, or more difficult) if the time to mine last block was lower than the target block time.
        /// And it is adjusted up if it took longer than the target block time. The adjustments are done in a way the target is moving towards
        /// the target-spacing (expected block time) exponentially, so even a big change in the mining power on the network will be fixed by retargeting relatively quickly.
        /// <para>
        /// Over <see cref="RetargetIntervalMinutes"/> minutes there are certain number (say <c>N</c>) of blocks expected to be mined if the target block time
        /// of <see cref="TargetSpacingSeconds"/> was reached every time. Then the next target is calculated as follows:</para>
        /// <code>
        /// NewTarget = PrevTarget * ((N - 1) * TargetSpacingSeconds + 2 * LastBlockTime) / ((N + 1) * TargetSpacingSeconds)
        /// </code>
        /// <para>
        /// Which basically says that the block time of the last block is counted twice instead of two optimal block times.
        /// And the <c>N</c> determines how strongly will the deviation of the last block time affect the difficulty.
        /// </para>
        /// </remarks>
        Target CalculateRetarget(uint firstBlockTime, Target firstBlockTarget, uint secondBlockTime, BigInteger targetLimit);

        /// <summary>
        /// Verifies transaction's signature.
        /// </summary>
        /// <param name="coin">UTXO that is spent in the transaction.</param>
        /// <param name="txTo">Transaction.</param>
        /// <param name="txToInN">Index of the transaction's input.</param>
        /// <param name="flagScriptVerify">Script verification flags.</param>
        /// <returns><c>true</c> if signature is valid.</returns>
        bool VerifySignature(UnspentOutputs coin, Transaction txTo, int txToInN, ScriptVerify flagScriptVerify);

        /// <summary>
        /// Returns <c>true</c> if provided coins were confirmed in less than <paramref name="targetDepth"/> number of blocks.
        /// </summary>
        /// <param name="coins">Coins to check confirmation depth for.</param>
        /// <param name="referenceChainedHeader">Chained block from which we are counting the depth.</param>
        /// <param name="targetDepth">The target depth.</param>
        /// <returns><c>true</c> if the coins were spent within N blocks from <see cref="referenceChainedHeader"/>, <c>false</c> otherwise.</returns>
        bool IsConfirmedInNPrevBlocks(UnspentOutputs coins, ChainedHeader referenceChainedHeader, long targetDepth);
    }
}<|MERGE_RESOLUTION|>--- conflicted
+++ resolved
@@ -20,8 +20,7 @@
         /// <param name="headerBits">Chained block's header bits, which define the difficulty target.</param>
         /// <param name="transactionTime">Transaction time.</param>
         /// <param name="prevout">Information about transaction id and index.</param>
-        /// <returns>Indicates if the staked hash satisfies the consensus rules.</returns>
-        bool CheckKernel(PosRuleContext context, ChainedHeader prevChainedHeader, uint headerBits, long transactionTime, OutPoint prevout);
+        void CheckKernel(PosRuleContext context, ChainedHeader prevChainedHeader, uint headerBits, long transactionTime, OutPoint prevout);
 
         /// <summary>
         /// Checks that the stake kernel hash satisfies the target difficulty.
@@ -51,13 +50,8 @@
         /// </para>
         /// </remarks>
         /// <exception cref="ConsensusErrors.StakeTimeViolation">Thrown in case transaction time is lower than it's own UTXO timestamp.</exception>
-<<<<<<< HEAD
-        /// <returns>Indicates if the staked hash satisfies the consensus rules.</returns>
-        bool CheckStakeKernelHash(PosRuleContext context, uint headerBits, BlockStake prevBlockStake, UnspentOutputs stakingCoins,
-=======
         /// <exception cref="ConsensusErrors.StakeHashInvalidTarget">Thrown in case PoS hash doesn't meet target protocol.</exception>
         void CheckStakeKernelHash(PosRuleContext context, uint headerBits, uint256 prevStakeModifier, UnspentOutputs stakingCoins,
->>>>>>> 07746196
             OutPoint prevout, uint transactionTime);
 
         /// <summary>
