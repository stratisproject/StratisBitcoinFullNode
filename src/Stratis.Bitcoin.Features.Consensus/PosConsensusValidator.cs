--- conflicted
+++ resolved
@@ -56,16 +56,6 @@
 
         /// <summary>Database of stake related data for the current blockchain.</summary>
         private readonly StakeChain stakeChain;
-<<<<<<< HEAD
-        private readonly PosConsensusOptions consensusOptions;
-
-        public PosConsensusValidator(StakeValidator stakeValidator, ICheckpoints checkpoints, Network network, StakeChain stakeChain, IDateTimeProvider dateTimeProvider, ILoggerFactory loggerFactory)
-=======
-
-        private readonly ConcurrentChain chain;
-
-        private readonly CoinView coinView;
-
         private readonly PosConsensusOptions consensusOptions;
 
         public PosConsensusValidator(
@@ -73,11 +63,8 @@
             ICheckpoints checkpoints,
             Network network,
             StakeChain stakeChain,
-            ConcurrentChain chain,
-            CoinView coinView,
             IDateTimeProvider dateTimeProvider,
             ILoggerFactory loggerFactory)
->>>>>>> 7027aa23
             : base(network, checkpoints, dateTimeProvider, loggerFactory)
         {
             Guard.NotNull(network.Consensus.Option<PosConsensusOptions>(), nameof(network.Consensus.Options));
