--- conflicted
+++ resolved
@@ -3,13 +3,6 @@
 using System.IO;
 using System.Linq;
 using System.Threading.Tasks;
-<<<<<<< HEAD
-=======
-using DBreeze;
-using DBreeze.DataTypes;
-using DBreeze.Exceptions;
-using DBreeze.Utils;
->>>>>>> 8156f0da
 using Microsoft.Extensions.Logging;
 using NBitcoin;
 using Stratis.Bitcoin.Configuration;
@@ -164,43 +157,23 @@
         {
             Block genesis = this.network.GetGenesis();
 
-            using (DBreeze.Transactions.Transaction transaction = this.DBreeze.GetTransaction())
-            {
-<<<<<<< HEAD
-                using (IStratisDBTransaction dbTransaction = this.StratisDB.CreateTransaction(StratisDBTransactionMode.ReadWrite))
-                {
-                    bool doCommit = false;
-
-                    if (this.LoadTipHashAndHeight(dbTransaction) == null)
-                    {
-                        this.SaveTipHashAndHeight(dbTransaction, new HashHeightPair(genesis.GetHash(), 0));
-                        doCommit = true;
-                    }
-
-                    if (this.LoadTxIndex(dbTransaction) == null)
-                    {
-                        this.SaveTxIndex(dbTransaction, false);
-                        doCommit = true;
-                    }
-
-                    if (doCommit) dbTransaction.Commit();
-=======
+            using (IStratisDBTransaction dbTransaction = this.StratisDB.CreateTransaction(StratisDBTransactionMode.ReadWrite))
+            {
                 bool doCommit = false;
 
-                if (this.LoadTipHashAndHeight(transaction) == null)
-                {
-                    this.SaveTipHashAndHeight(transaction, new HashHeightPair(genesis.GetHash(), 0));
+                if (this.LoadTipHashAndHeight(dbTransaction) == null)
+                {
+                    this.SaveTipHashAndHeight(dbTransaction, new HashHeightPair(genesis.GetHash(), 0));
                     doCommit = true;
                 }
 
-                if (this.LoadTxIndex(transaction) == null)
-                {
-                    this.SaveTxIndex(transaction, false);
+                if (this.LoadTxIndex(dbTransaction) == null)
+                {
+                    this.SaveTxIndex(dbTransaction, false);
                     doCommit = true;
->>>>>>> 8156f0da
-                }
-
-                if (doCommit) transaction.Commit();
+                }
+
+                if (doCommit) dbTransaction.Commit();
             }
         }
 
@@ -213,39 +186,17 @@
                 return default(Transaction);
 
             Transaction res = null;
-            using (DBreeze.Transactions.Transaction transaction = this.DBreeze.GetTransaction())
-            {
-<<<<<<< HEAD
-                Transaction res = null;
-                using (IStratisDBTransaction dbTransaction = this.StratisDB.CreateTransaction(StratisDBTransactionMode.Read))
-                {
-                    if (!dbTransaction.Select(TransactionTableName, trxid, out uint256 blockHash))
-                    {
-                        this.logger.LogTrace("(-)[NO_BLOCK]:null");
-                        return null;
-                    }
-
-                    if (dbTransaction.Select(BlockTableName, blockHash, out Block block))
-                    {
-                        res = block.Transactions.FirstOrDefault(t => t.GetHash() == trxid);
-                    }
-=======
-                transaction.ValuesLazyLoadingIsOn = false;
-
-                Row<byte[], byte[]> transactionRow = transaction.Select<byte[], byte[]>(TransactionTableName, trxid.ToBytes());
-                if (!transactionRow.Exists)
+            using (IStratisDBTransaction dbTransaction = this.StratisDB.CreateTransaction(StratisDBTransactionMode.Read))
+            {
+                if (!dbTransaction.Select(TransactionTableName, trxid, out uint256 blockHash))
                 {
                     this.logger.LogTrace("(-)[NO_BLOCK]:null");
                     return null;
                 }
 
-                Row<byte[], byte[]> blockRow = transaction.Select<byte[], byte[]>(BlockTableName, transactionRow.Value);
-
-                if (blockRow.Exists)
-                {
-                    var block = this.dBreezeSerializer.Deserialize<Block>(blockRow.Value);
+                if (dbTransaction.Select(BlockTableName, blockHash, out Block block))
+                {
                     res = block.Transactions.FirstOrDefault(t => t.GetHash() == trxid);
->>>>>>> 8156f0da
                 }
             }
 
@@ -269,27 +220,13 @@
                 return default(uint256);
             }
 
+
             uint256 res = null;
-            using (DBreeze.Transactions.Transaction transaction = this.DBreeze.GetTransaction())
-            {
-<<<<<<< HEAD
-                uint256 res = null;
-                using (IStratisDBTransaction dbTransaction = this.StratisDB.CreateTransaction(StratisDBTransactionMode.Read))
-                {
-                    if (dbTransaction.Select(TransactionTableName, trxid, out uint256 blockHash))
-                        res = blockHash;
-                }
-
-                return res;
-            });
-=======
-                transaction.ValuesLazyLoadingIsOn = false;
-
-                Row<byte[], byte[]> transactionRow = transaction.Select<byte[], byte[]>(TransactionTableName, trxid.ToBytes());
-                if (transactionRow.Exists)
-                    res = new uint256(transactionRow.Value);
-            }
->>>>>>> 8156f0da
+            using (IStratisDBTransaction dbTransaction = this.StratisDB.CreateTransaction(StratisDBTransactionMode.Read))
+            {
+                if (dbTransaction.Select(TransactionTableName, trxid, out uint256 blockHash))
+                    res = blockHash;
+            }
 
             return res;
         }
@@ -325,50 +262,23 @@
         /// <inheritdoc />
         public void ReIndex()
         {
-            using (DBreeze.Transactions.Transaction dbreezeTransaction = this.DBreeze.GetTransaction())
-            {
-<<<<<<< HEAD
-                using (IStratisDBTransaction dbTransaction = this.StratisDB.CreateTransaction(StratisDBTransactionMode.ReadWrite, BlockTableName, TransactionTableName))
-                {
-                    if (this.TxIndex)
+            using (IStratisDBTransaction dbTransaction = this.StratisDB.CreateTransaction(StratisDBTransactionMode.ReadWrite, BlockTableName, TransactionTableName))
+            {
+                if (this.TxIndex)
+                {
+                    // Insert transactions to database.
+                    foreach ((uint256 blockHash, Block block) in dbTransaction.SelectForward<uint256, Block>(BlockTableName))
                     {
-                        // Insert transactions to database.
-                        foreach ((uint256 blockHash, Block block) in dbTransaction.SelectForward<uint256, Block>(BlockTableName))
-                        {
-                            dbTransaction.InsertMultiple(TransactionTableName, block.Transactions.Select(t => (t.GetHash(), blockHash)).ToArray());
-                        }
+                        dbTransaction.InsertMultiple(TransactionTableName, block.Transactions.Select(t => (t.GetHash(), blockHash)).ToArray());
                     }
-                    else
-                    {
-                        // Clear tx from database.
-                        dbTransaction.RemoveAllKeys(TransactionTableName);
-                    }
-
-                    dbTransaction.Commit();
-=======
-                dbreezeTransaction.SynchronizeTables(BlockTableName, TransactionTableName);
-
-                if (this.TxIndex)
-                {
-                    // Insert transactions to database.
-                    IEnumerable<Row<byte[], byte[]>> blockRows = dbreezeTransaction.SelectForward<byte[], byte[]>(BlockTableName);
-                    foreach (Row<byte[], byte[]> blockRow in blockRows)
-                    {
-                        var block = this.dBreezeSerializer.Deserialize<Block>(blockRow.Value);
-                        foreach (Transaction transaction in block.Transactions)
-                        {
-                            dbreezeTransaction.Insert<byte[], byte[]>(TransactionTableName, transaction.GetHash().ToBytes(), block.GetHash().ToBytes());
-                        }
-                    }
                 }
                 else
                 {
                     // Clear tx from database.
-                    dbreezeTransaction.RemoveAllKeys(TransactionTableName, true);
->>>>>>> 8156f0da
-                }
-
-                dbreezeTransaction.Commit();
+                    dbTransaction.RemoveAllKeys(TransactionTableName);
+                }
+
+                dbTransaction.Commit();
             }
         }
 
@@ -380,28 +290,13 @@
 
             // DBreeze is faster if sort ascending by key in memory before insert
             // however we need to find how byte arrays are sorted in DBreeze.
-            using (DBreeze.Transactions.Transaction transaction = this.DBreeze.GetTransaction())
-            {
-<<<<<<< HEAD
-                // DBreeze is faster if sort ascending by key in memory before insert
-                // however we need to find how byte arrays are sorted in DBreeze.
-                using (IStratisDBTransaction dbTransaction = this.StratisDB.CreateTransaction(StratisDBTransactionMode.ReadWrite, BlockTableName, TransactionTableName, CommonTableName))
-                {
-                    this.OnInsertBlocks(dbTransaction, blocks);
-
-                    // Commit additions
-                    this.SaveTipHashAndHeight(dbTransaction, newTip);
-                    dbTransaction.Commit();
-                }
-            });
-=======
-                transaction.SynchronizeTables(BlockTableName, TransactionTableName);
-                this.OnInsertBlocks(transaction, blocks);
->>>>>>> 8156f0da
+            using (IStratisDBTransaction dbTransaction = this.StratisDB.CreateTransaction(StratisDBTransactionMode.ReadWrite, BlockTableName, TransactionTableName, CommonTableName))
+            {
+                this.OnInsertBlocks(dbTransaction, blocks);
 
                 // Commit additions
-                this.SaveTipHashAndHeight(transaction, newTip);
-                transaction.Commit();
+                this.SaveTipHashAndHeight(dbTransaction, newTip);
+                dbTransaction.Commit();
             }
         }
 
@@ -424,24 +319,13 @@
         }
 
         /// <inheritdoc />
-        public void SetTxIndex(bool txIndex)
-        {
-            using (DBreeze.Transactions.Transaction transaction = this.DBreeze.GetTransaction())
-            {
-<<<<<<< HEAD
-                using (IStratisDBTransaction dbTransaction = this.StratisDB.CreateTransaction(StratisDBTransactionMode.ReadWrite))
-                {
-                    this.SaveTxIndex(dbTransaction, txIndex);
-                    dbTransaction.Commit();
-                }
-            });
-
-            return task;
-=======
-                this.SaveTxIndex(transaction, txIndex);
-                transaction.Commit();
-            }
->>>>>>> 8156f0da
+        public Task SetTxIndex(bool txIndex)
+        {
+            using (IStratisDBTransaction dbTransaction = this.StratisDB.CreateTransaction(StratisDBTransactionMode.ReadWrite))
+            {
+                this.SaveTxIndex(dbTransaction, txIndex);
+                dbTransaction.Commit();
+            }
         }
 
         private HashHeightPair LoadTipHashAndHeight(IStratisDBTransaction dbTransaction)
@@ -464,23 +348,10 @@
             Guard.NotNull(hash, nameof(hash));
 
             Block res = null;
-            using (DBreeze.Transactions.Transaction transaction = this.DBreeze.GetTransaction())
-            {
-<<<<<<< HEAD
-                Block res = null;
-                using (IStratisDBTransaction dbTransaction = this.StratisDB.CreateTransaction(StratisDBTransactionMode.Read))
-                {
-                    if (dbTransaction.Select(BlockTableName, hash, out Block block))
-                        res = block;
-                }
-=======
-                transaction.ValuesLazyLoadingIsOn = false;
->>>>>>> 8156f0da
-
-                byte[] key = hash.ToBytes();
-                Row<byte[], byte[]> blockRow = transaction.Select<byte[], byte[]>(BlockTableName, key);
-                if (blockRow.Exists)
-                    res = this.dBreezeSerializer.Deserialize<Block>(blockRow.Value);
+            using (IStratisDBTransaction dbTransaction = this.StratisDB.CreateTransaction(StratisDBTransactionMode.Read))
+            {
+                if (dbTransaction.Select(BlockTableName, hash, out Block block))
+                    res = block;
             }
 
             // If searching for genesis block, return it.
@@ -497,24 +368,11 @@
         {
             Guard.NotNull(hashes, nameof(hashes));
 
-<<<<<<< HEAD
-            Task<List<Block>> task = Task.Run(() =>
-            {
-                List<Block> blocks;
-
-                using (IStratisDBTransaction dbTransaction = this.StratisDB.CreateTransaction(StratisDBTransactionMode.Read))
-                {
-                    blocks = this.GetBlocksFromHashes(dbTransaction, hashes);
-                }
-=======
             List<Block> blocks;
 
-            using (DBreeze.Transactions.Transaction transaction = this.DBreeze.GetTransaction())
-            {
-                transaction.ValuesLazyLoadingIsOn = false;
->>>>>>> 8156f0da
-
-                blocks = this.GetBlocksFromHashes(transaction, hashes);
+            using (IStratisDBTransaction dbTransaction = this.StratisDB.CreateTransaction(StratisDBTransactionMode.Read))
+            {
+                blocks = this.GetBlocksFromHashes(dbTransaction, hashes);
             }
 
             return blocks;
@@ -526,27 +384,12 @@
             Guard.NotNull(hash, nameof(hash));
 
             bool res = false;
-            using (DBreeze.Transactions.Transaction transaction = this.DBreeze.GetTransaction())
-            {
-<<<<<<< HEAD
-                bool res = false;
-                using (IStratisDBTransaction dbTransaction = this.StratisDB.CreateTransaction(StratisDBTransactionMode.Read))
-                {
-                    // Lazy loading is on so we don't fetch the whole value, just the row.
-                    if (dbTransaction.Exists(BlockTableName, hash))
-                        res = true;
-                }
-
-                return res;
-            });
-=======
+            using (IStratisDBTransaction dbTransaction = this.StratisDB.CreateTransaction(StratisDBTransactionMode.Read))
+            {
                 // Lazy loading is on so we don't fetch the whole value, just the row.
-                byte[] key = hash.ToBytes();
-                Row<byte[], byte[]> blockRow = transaction.Select<byte[], byte[]>("Block", key);
-                if (blockRow.Exists)
+                if (dbTransaction.Exists(BlockTableName, hash))
                     res = true;
             }
->>>>>>> 8156f0da
 
             return res;
         }
@@ -585,26 +428,12 @@
             Guard.NotNull(newTip, nameof(newTip));
             Guard.NotNull(hashes, nameof(hashes));
 
-            using (DBreeze.Transactions.Transaction transaction = this.DBreeze.GetTransaction())
-            {
-<<<<<<< HEAD
-                using (IStratisDBTransaction dbTransaction = this.StratisDB.CreateTransaction(StratisDBTransactionMode.ReadWrite, BlockTableName, CommonTableName, TransactionTableName))
-                {
-                    List<Block> blocks = this.GetBlocksFromHashes(dbTransaction, hashes);
-                    this.OnDeleteBlocks(dbTransaction, blocks.Where(b => b != null).ToList());
-                    this.SaveTipHashAndHeight(dbTransaction, newTip);
-                    dbTransaction.Commit();
-                }
-            });
-=======
-                transaction.SynchronizeTables(BlockTableName, CommonTableName, TransactionTableName);
-                transaction.ValuesLazyLoadingIsOn = false;
->>>>>>> 8156f0da
-
-                List<Block> blocks = this.GetBlocksFromHashes(transaction, hashes);
-                this.OnDeleteBlocks(transaction, blocks.Where(b => b != null).ToList());
-                this.SaveTipHashAndHeight(transaction, newTip);
-                transaction.Commit();
+            using (IStratisDBTransaction dbTransaction = this.StratisDB.CreateTransaction(StratisDBTransactionMode.ReadWrite, BlockTableName, CommonTableName, TransactionTableName))
+            {
+                List<Block> blocks = this.GetBlocksFromHashes(dbTransaction, hashes);
+                this.OnDeleteBlocks(dbTransaction, blocks.Where(b => b != null).ToList());
+                this.SaveTipHashAndHeight(dbTransaction, newTip);
+                dbTransaction.Commit();
             }
         }
 
@@ -613,31 +442,14 @@
         {
             Guard.NotNull(hashes, nameof(hashes));
 
-            using (DBreeze.Transactions.Transaction transaction = this.DBreeze.GetTransaction())
-            {
-<<<<<<< HEAD
-                using (IStratisDBTransaction dbTransaction = this.StratisDB.CreateTransaction(StratisDBTransactionMode.ReadWrite, BlockTableName, CommonTableName, TransactionTableName))
-                {
-                    List<Block> blocks = this.GetBlocksFromHashes(dbTransaction, hashes);
-
-                    this.OnDeleteBlocks(dbTransaction, blocks.Where(b => b != null).ToList());
-
-                    dbTransaction.Commit();
-                }
-            });
-
-            return task;
-=======
-                transaction.SynchronizeTables(BlockRepository.BlockTableName, BlockRepository.CommonTableName, BlockRepository.TransactionTableName);
-                transaction.ValuesLazyLoadingIsOn = false;
-
-                List<Block> blocks = this.GetBlocksFromHashes(transaction, hashes);
-
-                this.OnDeleteBlocks(transaction, blocks.Where(b => b != null).ToList());
-
-                transaction.Commit();
-            }
->>>>>>> 8156f0da
+            using (IStratisDBTransaction dbTransaction = this.StratisDB.CreateTransaction(StratisDBTransactionMode.ReadWrite, BlockTableName, CommonTableName, TransactionTableName))
+            {
+                List<Block> blocks = this.GetBlocksFromHashes(dbTransaction, hashes);
+
+                this.OnDeleteBlocks(dbTransaction, blocks.Where(b => b != null).ToList());
+
+                dbTransaction.Commit();
+            }
         }
 
         /// <inheritdoc />
