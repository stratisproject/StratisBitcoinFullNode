﻿using System;
using System.Collections.Generic;
using System.IO;
using System.Linq;
using System.Threading.Tasks;
using DBreeze;
using DBreeze.DataTypes;
using DBreeze.Utils;
using Microsoft.Extensions.Logging;
using NBitcoin;
using Stratis.Bitcoin.Configuration;
using Stratis.Bitcoin.Interfaces;
using Stratis.Bitcoin.Utilities;

namespace Stratis.Bitcoin.Features.BlockStore
{
    /// <summary>
    /// <see cref="IBlockRepository"/> is the interface to all the logics interacting with the blocks stored in the database.
    /// </summary>
    public interface IBlockRepository : IBlockStore
    {
        /// <summary>
        /// Persist the next block hash and insert new blocks into the database.
        /// </summary>
        /// <param name="newTip">Hash and height of the new repository's tip.</param>
        /// <param name="blocks">Blocks to be inserted.</param>
        Task PutAsync(HashHeightPair newTip, List<Block> blocks);

        /// <summary>
        /// Get the blocks from the database by using block hashes.
        /// </summary>
        /// <param name="hashes">A list of unique block hashes.</param>
        /// <returns>The blocks (or null if not found) in the same order as the hashes on input.</returns>
        Task<List<Block>> GetBlocksAsync(List<uint256> hashes);

        /// <summary>
        /// Wipe out blocks and their transactions then replace with a new block.
        /// </summary>
        /// <param name="newTip">Hash and height of the new repository's tip.</param>
        /// <param name="hashes">List of all block hashes to be deleted.</param>
        Task DeleteAsync(HashHeightPair newTip, List<uint256> hashes);

        /// <summary>
        /// Determine if a block already exists
        /// </summary>
        /// <param name="hash">The hash.</param>
        /// <returns><c>true</c> if the block hash can be found in the database, otherwise return <c>false</c>.</returns>
        Task<bool> ExistAsync(uint256 hash);

        /// <summary>
        /// Iterate over every block in the database.
        /// If <see cref="TxIndex"/> is true, we store the block hash alongside the transaction hash in the transaction table, otherwise clear the transaction table.
        /// </summary>
        Task ReIndexAsync();

        /// <summary>
        /// Set whether to index transactions by block hash, as well as storing them inside of the block.
        /// </summary>
        /// <param name="txIndex">Whether to index transactions.</param>
        Task SetTxIndexAsync(bool txIndex);

        /// <summary>Hash and height of the repository's tip.</summary>
        HashHeightPair TipHashAndHeight { get; }

        bool TxIndex { get; }
    }

    public class BlockRepository : IBlockRepository
    {
        private const string BlockTableName = "Block";

        private const string TransactionTableName = "Transaction";

        private const string CommonTableName = "Common";

        /// <summary>Instance logger.</summary>
        private readonly ILogger logger;

        /// <summary>Access to DBreeze database.</summary>
        private readonly DBreezeEngine DBreeze;

        private readonly Network network;

        private static readonly byte[] RepositoryTipKey = new byte[0];

        private static readonly byte[] TxIndexKey = new byte[1];

        public HashHeightPair TipHashAndHeight { get; private set; }

        public bool TxIndex { get; private set; }

        /// <summary>Provider of time functions.</summary>
        private readonly IDateTimeProvider dateTimeProvider;

        public BlockRepository(Network network, DataFolder dataFolder, IDateTimeProvider dateTimeProvider, ILoggerFactory loggerFactory)
            : this(network, dataFolder.BlockPath, dateTimeProvider, loggerFactory)
        {
        }

        public BlockRepository(Network network, string folder, IDateTimeProvider dateTimeProvider, ILoggerFactory loggerFactory)
        {
            Guard.NotNull(network, nameof(network));
            Guard.NotEmpty(folder, nameof(folder));

            this.logger = loggerFactory.CreateLogger(this.GetType().FullName);

            Directory.CreateDirectory(folder);
            this.DBreeze = new DBreezeEngine(folder);
            this.network = network;
            this.dateTimeProvider = dateTimeProvider;
        }

        /// <inheritdoc />
        public virtual Task InitializeAsync()
        {
            Block genesis = this.network.GetGenesis();

            Task task = Task.Run(() =>
            {
                using (DBreeze.Transactions.Transaction transaction = this.DBreeze.GetTransaction())
                {
                    bool doCommit = false;

                    if (this.LoadTipHashAndHeight(transaction) == null)
                    {
                        this.SaveTipHashAndHeight(transaction, new HashHeightPair(genesis.GetHash(), 0));
                        doCommit = true;
                    }

                    if (this.LoadTxIndex(transaction) == null)
                    {
                        this.SaveTxIndex(transaction, false);
                        doCommit = true;
                    }

                    if (doCommit) transaction.Commit();
                }
            });

            return task;
        }

        /// <inheritdoc />
        public Task<Transaction> GetTransactionByIdAsync(uint256 trxid)
        {
            Guard.NotNull(trxid, nameof(trxid));

            if (!this.TxIndex)
                return Task.FromResult(default(Transaction));

            Task<Transaction> task = Task.Run(() =>
            {
                Transaction res = null;
                using (DBreeze.Transactions.Transaction transaction = this.DBreeze.GetTransaction())
                {
                    transaction.ValuesLazyLoadingIsOn = false;

                    Row<byte[], uint256> transactionRow = transaction.Select<byte[], uint256>(TransactionTableName, trxid.ToBytes());
                    if (!transactionRow.Exists)
                    {
                        this.logger.LogTrace("(-)[NO_BLOCK]:null");
                        return null;
                    }

                    Row<byte[], Block> blockRow = transaction.Select<byte[], Block>(BlockTableName, transactionRow.Value.ToBytes());
                    if (blockRow.Exists)
                        res = blockRow.Value.Transactions.FirstOrDefault(t => t.GetHash() == trxid);
                }

                return res;
            });

            return task;
        }

        /// <inheritdoc />
        public Task<uint256> GetBlockIdByTransactionIdAsync(uint256 trxid)
        {
            Guard.NotNull(trxid, nameof(trxid));

            if (!this.TxIndex)
            {
                this.logger.LogTrace("(-)[NO_TXINDEX]:null");
                return Task.FromResult(default(uint256));
            }

            Task<uint256> task = Task.Run(() =>
            {
                uint256 res = null;
                using (DBreeze.Transactions.Transaction transaction = this.DBreeze.GetTransaction())
                {
                    transaction.ValuesLazyLoadingIsOn = false;

                    Row<byte[], uint256> transactionRow = transaction.Select<byte[], uint256>(TransactionTableName, trxid.ToBytes());
                    if (transactionRow.Exists)
                        res = transactionRow.Value;
                }

                return res;
            });

            return task;
        }

        protected virtual void OnInsertBlocks(DBreeze.Transactions.Transaction dbreezeTransaction, List<Block> blocks)
        {
            var transactions = new List<(Transaction, Block)>();
            var byteListComparer = new ByteListComparer();
            var blockDict = new Dictionary<uint256, Block>();

            // Gather blocks.
            foreach (Block block in blocks)
            {
                uint256 blockId = block.GetHash();
                blockDict[blockId] = block;
            }

            // Sort blocks. Be consistent in always converting our keys to byte arrays using the ToBytes method.
            List<KeyValuePair<uint256, Block>> blockList = blockDict.ToList();
            blockList.Sort((pair1, pair2) => byteListComparer.Compare(pair1.Key.ToBytes(), pair2.Key.ToBytes()));

            // Index blocks.
            foreach (KeyValuePair<uint256, Block> kv in blockList)
            {
                uint256 blockId = kv.Key;
                Block block = kv.Value;

                // If the block is already in store don't write it again.
                Row<byte[], Block> blockRow = dbreezeTransaction.Select<byte[], Block>(BlockTableName, blockId.ToBytes());
                if (!blockRow.Exists)
                {
                    dbreezeTransaction.Insert<byte[], Block>(BlockTableName, blockId.ToBytes(), block);

                    if (this.TxIndex)
                    {
                        foreach (Transaction transaction in block.Transactions)
                            transactions.Add((transaction, block));
                    }
                }
            }

            if (this.TxIndex)
                this.OnInsertTransactions(dbreezeTransaction, transactions);
        }

        protected virtual void OnInsertTransactions(DBreeze.Transactions.Transaction dbreezeTransaction, List<(Transaction, Block)> transactions)
        {
            var byteListComparer = new ByteListComparer();
            transactions.Sort((pair1, pair2) => byteListComparer.Compare(pair1.Item1.GetHash().ToBytes(), pair2.Item1.GetHash().ToBytes()));

            // Index transactions.
            foreach ((Transaction transaction, Block block) in transactions)
                dbreezeTransaction.Insert<byte[], uint256>(TransactionTableName, transaction.GetHash().ToBytes(), block.GetHash());
        }

        /// <inheritdoc />
        public Task ReIndexAsync()
        {
            Task task = Task.Run(() =>
            {
                using (DBreeze.Transactions.Transaction dbreezeTransaction = this.DBreeze.GetTransaction())
                {
                    dbreezeTransaction.SynchronizeTables(BlockTableName, TransactionTableName);

                    if (this.TxIndex)
                    {
                        // Insert transactions to database.
                        IEnumerable<Row<byte[], Block>> blockRows = dbreezeTransaction.SelectForward<byte[], Block>(BlockTableName);
                        foreach (Row<byte[], Block> blockRow in blockRows)
                        {
                            foreach (Transaction transaction in blockRow.Value.Transactions)
                            {
                                dbreezeTransaction.Insert<byte[], uint256>(TransactionTableName, transaction.GetHash().ToBytes(), blockRow.Value.GetHash());
                            }
                        }
                    }
                    else
                    {
                        // Clear tx from database.
                        dbreezeTransaction.RemoveAllKeys(TransactionTableName, true);
                    }

                    dbreezeTransaction.Commit();
                }

                return Task.CompletedTask;
            });

            return task;
        }

        /// <inheritdoc />
        public Task PutAsync(HashHeightPair newTip, List<Block> blocks)
        {
            Guard.NotNull(newTip, nameof(newTip));
            Guard.NotNull(blocks, nameof(blocks));

            Task task = Task.Run(() =>
            {
                // DBreeze is faster if sort ascending by key in memory before insert
                // however we need to find how byte arrays are sorted in DBreeze.
                using (DBreeze.Transactions.Transaction transaction = this.DBreeze.GetTransaction())
                {
                    transaction.SynchronizeTables(BlockTableName, TransactionTableName);
                    this.OnInsertBlocks(transaction, blocks);

                    // Commit additions
                    this.SaveTipHashAndHeight(transaction, newTip);
                    transaction.Commit();
                }
            });

            return task;
        }

        private bool? LoadTxIndex(DBreeze.Transactions.Transaction dbreezeTransaction)
        {
            bool? res = null;
            Row<byte[], bool> row = dbreezeTransaction.Select<byte[], bool>(CommonTableName, TxIndexKey);
            if (row.Exists)
            {
                this.TxIndex = row.Value;
                res = row.Value;
            }

            return res;
        }

        private void SaveTxIndex(DBreeze.Transactions.Transaction dbreezeTransaction, bool txIndex)
        {
            this.TxIndex = txIndex;
            dbreezeTransaction.Insert<byte[], bool>(CommonTableName, TxIndexKey, txIndex);
        }

        /// <inheritdoc />
        public Task SetTxIndexAsync(bool txIndex)
        {
            Task task = Task.Run(() =>
            {
                using (DBreeze.Transactions.Transaction transaction = this.DBreeze.GetTransaction())
                {
                    this.SaveTxIndex(transaction, txIndex);
                    transaction.Commit();
                }
            });

            return task;
        }

        private HashHeightPair LoadTipHashAndHeight(DBreeze.Transactions.Transaction dbreezeTransaction)
        {
            if (this.TipHashAndHeight == null)
            {
                dbreezeTransaction.ValuesLazyLoadingIsOn = false;

                Row<byte[], HashHeightPair> row = dbreezeTransaction.Select<byte[], HashHeightPair>(CommonTableName, RepositoryTipKey);
                if (row.Exists)
                    this.TipHashAndHeight = row.Value;

                dbreezeTransaction.ValuesLazyLoadingIsOn = true;
            }

            return this.TipHashAndHeight;
        }

        private void SaveTipHashAndHeight(DBreeze.Transactions.Transaction dbreezeTransaction, HashHeightPair newTip)
        {
            this.TipHashAndHeight = newTip;
            dbreezeTransaction.Insert<byte[], HashHeightPair>(CommonTableName, RepositoryTipKey, this.TipHashAndHeight);
        }

        /// <inheritdoc />
        public Task<Block> GetBlockAsync(uint256 hash)
        {
            Guard.NotNull(hash, nameof(hash));

            Task<Block> task = Task.Run(() =>
            {

                Block res = null;
                using (DBreeze.Transactions.Transaction transaction = this.DBreeze.GetTransaction())
                {
                    transaction.ValuesLazyLoadingIsOn = false;

                    byte[] key = hash.ToBytes();
                    Row<byte[], Block> blockRow = transaction.Select<byte[], Block>(BlockTableName, key);
                    if (blockRow.Exists)
                        res = blockRow.Value;
                }

<<<<<<< HEAD
=======
                // If searching for genesis block, return it.
                if (res == null && hash == this.network.GenesisHash)
                {
                    res = this.network.GetGenesis();
                }

                this.logger.LogTrace("(-):{0}", res);
>>>>>>> 958674fb
                return res;
            });

            return task;
        }

        /// <inheritdoc />
        public Task<List<Block>> GetBlocksAsync(List<uint256> hashes)
        {
            Guard.NotNull(hashes, nameof(hashes));

            Task<List<Block>> task = Task.Run(() =>
            {

                List<Block> blocks;

                using (DBreeze.Transactions.Transaction transaction = this.DBreeze.GetTransaction())
                {
                    transaction.ValuesLazyLoadingIsOn = false;

                    blocks = this.GetBlocksFromHashes(transaction, hashes);
                }

                return blocks;
            });

            return task;
        }

        /// <inheritdoc />
        public Task<bool> ExistAsync(uint256 hash)
        {
            Guard.NotNull(hash, nameof(hash));

            Task<bool> task = Task.Run(() =>
            {
                bool res = false;
                using (DBreeze.Transactions.Transaction transaction = this.DBreeze.GetTransaction())
                {
                    // Lazy loading is on so we don't fetch the whole value, just the row.
                    byte[] key = hash.ToBytes();
                    Row<byte[], Block> blockRow = transaction.Select<byte[], Block>("Block", key);
                    if (blockRow.Exists)
                        res = true;
                }

                return res;
            });

            return task;
        }

        protected virtual void OnDeleteTransactions(DBreeze.Transactions.Transaction dbreezeTransaction, List<(Transaction, Block)> transactions)
        {
            foreach ((Transaction transaction, Block block) in transactions)
                dbreezeTransaction.RemoveKey<byte[]>(TransactionTableName, transaction.GetHash().ToBytes());
        }

        protected virtual void OnDeleteBlocks(DBreeze.Transactions.Transaction dbreezeTransaction, List<Block> blocks)
        {
            if (this.TxIndex)
            {
                var transactions = new List<(Transaction, Block)>();

                foreach (Block block in blocks)
                    foreach (Transaction transaction in block.Transactions)
                        transactions.Add((transaction, block));

                this.OnDeleteTransactions(dbreezeTransaction, transactions);
            }

            foreach (Block block in blocks)
                dbreezeTransaction.RemoveKey<byte[]>(BlockTableName, block.GetHash().ToBytes());
        }

        private List<Block> GetBlocksFromHashes(DBreeze.Transactions.Transaction dbreezeTransaction, List<uint256> hashes)
        {
            var results = new Dictionary<uint256, Block>();

            // Access hash keys in sorted order.
            var byteListComparer = new ByteListComparer();
            List<(uint256, byte[])> keys = hashes.Select(hash => (hash, hash.ToBytes())).ToList();

            keys.Sort((key1, key2) => byteListComparer.Compare(key1.Item2, key2.Item2));

            foreach ((uint256, byte[]) key in keys)
            {
                Row<byte[], Block> blockRow = dbreezeTransaction.Select<byte[], Block>(BlockTableName, key.Item2);
                if (blockRow.Exists)
                {
                    results[key.Item1] = blockRow.Value;

                    this.logger.LogTrace("Block hash '{0}' loaded from the store.", key.Item1);
                }
                else
                {
                    results[key.Item1] = null;

                    this.logger.LogTrace("Block hash '{0}' not found in the store.", key.Item1);
                }
            }

            // Return the result in the order that the hashes were presented.
            return hashes.Select(hash => results[hash]).ToList();
        }

        /// <inheritdoc />
        public Task DeleteAsync(HashHeightPair newTip, List<uint256> hashes)
        {
            Guard.NotNull(newTip, nameof(newTip));
            Guard.NotNull(hashes, nameof(hashes));

            Task task = Task.Run(() =>
            {
                using (DBreeze.Transactions.Transaction transaction = this.DBreeze.GetTransaction())
                {
                    transaction.SynchronizeTables(BlockTableName, CommonTableName, TransactionTableName);
                    transaction.ValuesLazyLoadingIsOn = false;

                    List<Block> blocks = this.GetBlocksFromHashes(transaction, hashes);
                    this.OnDeleteBlocks(transaction, blocks.Where(b => b != null).ToList());
                    this.SaveTipHashAndHeight(transaction, newTip);
                    transaction.Commit();
                }
            });

            return task;
        }

        /// <inheritdoc />
        public void Dispose()
        {
            this.DBreeze.Dispose();
        }
    }
}<|MERGE_RESOLUTION|>--- conflicted
+++ resolved
@@ -113,10 +113,13 @@
         /// <inheritdoc />
         public virtual Task InitializeAsync()
         {
+            this.logger.LogTrace("()");
             Block genesis = this.network.GetGenesis();
 
             Task task = Task.Run(() =>
             {
+                this.logger.LogTrace("()");
+
                 using (DBreeze.Transactions.Transaction transaction = this.DBreeze.GetTransaction())
                 {
                     bool doCommit = false;
@@ -135,14 +138,18 @@
 
                     if (doCommit) transaction.Commit();
                 }
-            });
-
+
+                this.logger.LogTrace("(-)");
+            });
+
+            this.logger.LogTrace("(-)");
             return task;
         }
 
         /// <inheritdoc />
         public Task<Transaction> GetTransactionByIdAsync(uint256 trxid)
         {
+            this.logger.LogTrace("({0}:'{1}')", nameof(trxid), trxid);
             Guard.NotNull(trxid, nameof(trxid));
 
             if (!this.TxIndex)
@@ -150,6 +157,7 @@
 
             Task<Transaction> task = Task.Run(() =>
             {
+                this.logger.LogTrace("()");
                 Transaction res = null;
                 using (DBreeze.Transactions.Transaction transaction = this.DBreeze.GetTransaction())
                 {
@@ -167,9 +175,11 @@
                         res = blockRow.Value.Transactions.FirstOrDefault(t => t.GetHash() == trxid);
                 }
 
+                this.logger.LogTrace("(-):{0}", res);
                 return res;
             });
 
+            this.logger.LogTrace("(-)");
             return task;
         }
 
@@ -177,6 +187,7 @@
         public Task<uint256> GetBlockIdByTransactionIdAsync(uint256 trxid)
         {
             Guard.NotNull(trxid, nameof(trxid));
+            this.logger.LogTrace("({0}:'{1}')", nameof(trxid), trxid);
 
             if (!this.TxIndex)
             {
@@ -186,6 +197,7 @@
 
             Task<uint256> task = Task.Run(() =>
             {
+                this.logger.LogTrace("()");
                 uint256 res = null;
                 using (DBreeze.Transactions.Transaction transaction = this.DBreeze.GetTransaction())
                 {
@@ -196,14 +208,18 @@
                         res = transactionRow.Value;
                 }
 
+                this.logger.LogTrace("(-):'{0}'", res);
                 return res;
             });
 
+            this.logger.LogTrace("(-)");
             return task;
         }
 
         protected virtual void OnInsertBlocks(DBreeze.Transactions.Transaction dbreezeTransaction, List<Block> blocks)
         {
+            this.logger.LogTrace("({0}.{1}:{2})", nameof(blocks), nameof(blocks.Count), blocks?.Count);
+
             var transactions = new List<(Transaction, Block)>();
             var byteListComparer = new ByteListComparer();
             var blockDict = new Dictionary<uint256, Block>();
@@ -241,23 +257,33 @@
 
             if (this.TxIndex)
                 this.OnInsertTransactions(dbreezeTransaction, transactions);
+
+            this.logger.LogTrace("(-)");
         }
 
         protected virtual void OnInsertTransactions(DBreeze.Transactions.Transaction dbreezeTransaction, List<(Transaction, Block)> transactions)
         {
+            this.logger.LogTrace("({0}.{1}:{2})", nameof(transactions), nameof(transactions.Count), transactions?.Count);
+
             var byteListComparer = new ByteListComparer();
             transactions.Sort((pair1, pair2) => byteListComparer.Compare(pair1.Item1.GetHash().ToBytes(), pair2.Item1.GetHash().ToBytes()));
 
             // Index transactions.
             foreach ((Transaction transaction, Block block) in transactions)
                 dbreezeTransaction.Insert<byte[], uint256>(TransactionTableName, transaction.GetHash().ToBytes(), block.GetHash());
+
+            this.logger.LogTrace("(-)");
         }
 
         /// <inheritdoc />
         public Task ReIndexAsync()
         {
+            this.logger.LogTrace("()");
+
             Task task = Task.Run(() =>
             {
+                this.logger.LogTrace("()");
+
                 using (DBreeze.Transactions.Transaction dbreezeTransaction = this.DBreeze.GetTransaction())
                 {
                     dbreezeTransaction.SynchronizeTables(BlockTableName, TransactionTableName);
@@ -283,9 +309,11 @@
                     dbreezeTransaction.Commit();
                 }
 
+                this.logger.LogTrace("(-)");
                 return Task.CompletedTask;
             });
 
+            this.logger.LogTrace("(-)");
             return task;
         }
 
@@ -294,9 +322,12 @@
         {
             Guard.NotNull(newTip, nameof(newTip));
             Guard.NotNull(blocks, nameof(blocks));
+            this.logger.LogTrace("({0}:'{1}',{2}.{3}:{4})", nameof(newTip), newTip, nameof(blocks), nameof(blocks.Count), blocks?.Count);
 
             Task task = Task.Run(() =>
             {
+                this.logger.LogTrace("()");
+
                 // DBreeze is faster if sort ascending by key in memory before insert
                 // however we need to find how byte arrays are sorted in DBreeze.
                 using (DBreeze.Transactions.Transaction transaction = this.DBreeze.GetTransaction())
@@ -308,13 +339,18 @@
                     this.SaveTipHashAndHeight(transaction, newTip);
                     transaction.Commit();
                 }
-            });
-
+
+                this.logger.LogTrace("(-)");
+            });
+
+            this.logger.LogTrace("(-)");
             return task;
         }
 
         private bool? LoadTxIndex(DBreeze.Transactions.Transaction dbreezeTransaction)
         {
+            this.logger.LogTrace("()");
+
             bool? res = null;
             Row<byte[], bool> row = dbreezeTransaction.Select<byte[], bool>(CommonTableName, TxIndexKey);
             if (row.Exists)
@@ -323,32 +359,46 @@
                 res = row.Value;
             }
 
+            this.logger.LogTrace("(-):{0}", res);
             return res;
         }
 
         private void SaveTxIndex(DBreeze.Transactions.Transaction dbreezeTransaction, bool txIndex)
         {
+            this.logger.LogTrace("({0}:{1})", nameof(txIndex), txIndex);
+
             this.TxIndex = txIndex;
             dbreezeTransaction.Insert<byte[], bool>(CommonTableName, TxIndexKey, txIndex);
+
+            this.logger.LogTrace("(-)");
         }
 
         /// <inheritdoc />
         public Task SetTxIndexAsync(bool txIndex)
         {
+            this.logger.LogTrace("({0}:{1})", nameof(txIndex), txIndex);
+
             Task task = Task.Run(() =>
             {
+                this.logger.LogTrace("()");
+
                 using (DBreeze.Transactions.Transaction transaction = this.DBreeze.GetTransaction())
                 {
                     this.SaveTxIndex(transaction, txIndex);
                     transaction.Commit();
                 }
-            });
-
+
+                this.logger.LogTrace("(-)");
+            });
+
+            this.logger.LogTrace("(-)");
             return task;
         }
 
         private HashHeightPair LoadTipHashAndHeight(DBreeze.Transactions.Transaction dbreezeTransaction)
         {
+            this.logger.LogTrace("()");
+
             if (this.TipHashAndHeight == null)
             {
                 dbreezeTransaction.ValuesLazyLoadingIsOn = false;
@@ -360,22 +410,29 @@
                 dbreezeTransaction.ValuesLazyLoadingIsOn = true;
             }
 
+            this.logger.LogTrace("(-):'{0}'", this.TipHashAndHeight);
             return this.TipHashAndHeight;
         }
 
         private void SaveTipHashAndHeight(DBreeze.Transactions.Transaction dbreezeTransaction, HashHeightPair newTip)
         {
+            this.logger.LogTrace("({0}:'{1}')", nameof(newTip), newTip);
+
             this.TipHashAndHeight = newTip;
             dbreezeTransaction.Insert<byte[], HashHeightPair>(CommonTableName, RepositoryTipKey, this.TipHashAndHeight);
+
+            this.logger.LogTrace("(-)");
         }
 
         /// <inheritdoc />
         public Task<Block> GetBlockAsync(uint256 hash)
         {
+            this.logger.LogTrace("({0}:'{1}')", nameof(hash), hash);
             Guard.NotNull(hash, nameof(hash));
 
             Task<Block> task = Task.Run(() =>
             {
+                this.logger.LogTrace("()");
 
                 Block res = null;
                 using (DBreeze.Transactions.Transaction transaction = this.DBreeze.GetTransaction())
@@ -388,8 +445,6 @@
                         res = blockRow.Value;
                 }
 
-<<<<<<< HEAD
-=======
                 // If searching for genesis block, return it.
                 if (res == null && hash == this.network.GenesisHash)
                 {
@@ -397,10 +452,10 @@
                 }
 
                 this.logger.LogTrace("(-):{0}", res);
->>>>>>> 958674fb
                 return res;
             });
 
+            this.logger.LogTrace("(-)");
             return task;
         }
 
@@ -408,9 +463,11 @@
         public Task<List<Block>> GetBlocksAsync(List<uint256> hashes)
         {
             Guard.NotNull(hashes, nameof(hashes));
+            this.logger.LogTrace("({0}:{1})", nameof(hashes.Count), hashes.Count);
 
             Task<List<Block>> task = Task.Run(() =>
             {
+                this.logger.LogTrace("()");
 
                 List<Block> blocks;
 
@@ -421,19 +478,25 @@
                     blocks = this.GetBlocksFromHashes(transaction, hashes);
                 }
 
+                this.logger.LogTrace("(-)");
+
                 return blocks;
             });
 
+            this.logger.LogTrace("(-)");
             return task;
         }
 
         /// <inheritdoc />
         public Task<bool> ExistAsync(uint256 hash)
         {
+            this.logger.LogTrace("({0}:'{1}')", nameof(hash), hash);
             Guard.NotNull(hash, nameof(hash));
 
             Task<bool> task = Task.Run(() =>
             {
+                this.logger.LogTrace("()");
+
                 bool res = false;
                 using (DBreeze.Transactions.Transaction transaction = this.DBreeze.GetTransaction())
                 {
@@ -444,20 +507,28 @@
                         res = true;
                 }
 
+                this.logger.LogTrace("(-):{0}", res);
                 return res;
             });
 
+            this.logger.LogTrace("(-)");
             return task;
         }
 
         protected virtual void OnDeleteTransactions(DBreeze.Transactions.Transaction dbreezeTransaction, List<(Transaction, Block)> transactions)
         {
+            this.logger.LogTrace("({0}.{1}:{2})", nameof(transactions), nameof(transactions.Count), transactions?.Count);
+
             foreach ((Transaction transaction, Block block) in transactions)
                 dbreezeTransaction.RemoveKey<byte[]>(TransactionTableName, transaction.GetHash().ToBytes());
+
+            this.logger.LogTrace("(-)");
         }
 
         protected virtual void OnDeleteBlocks(DBreeze.Transactions.Transaction dbreezeTransaction, List<Block> blocks)
         {
+            this.logger.LogTrace("({0}.{1}:{2})", nameof(blocks), nameof(blocks.Count), blocks?.Count);
+
             if (this.TxIndex)
             {
                 var transactions = new List<(Transaction, Block)>();
@@ -471,10 +542,14 @@
 
             foreach (Block block in blocks)
                 dbreezeTransaction.RemoveKey<byte[]>(BlockTableName, block.GetHash().ToBytes());
+
+            this.logger.LogTrace("(-)");
         }
 
         private List<Block> GetBlocksFromHashes(DBreeze.Transactions.Transaction dbreezeTransaction, List<uint256> hashes)
         {
+            this.logger.LogTrace("({0}.{1}:{2})", nameof(hashes), nameof(hashes.Count), hashes?.Count);
+
             var results = new Dictionary<uint256, Block>();
 
             // Access hash keys in sorted order.
@@ -500,6 +575,8 @@
                 }
             }
 
+            this.logger.LogTrace("(-):{0}", results.Count);
+
             // Return the result in the order that the hashes were presented.
             return hashes.Select(hash => results[hash]).ToList();
         }
@@ -507,11 +584,14 @@
         /// <inheritdoc />
         public Task DeleteAsync(HashHeightPair newTip, List<uint256> hashes)
         {
+            this.logger.LogTrace("({0}:'{1}',{2}.{3}:{4})", nameof(newTip), newTip, nameof(hashes), nameof(hashes.Count), hashes?.Count);
             Guard.NotNull(newTip, nameof(newTip));
             Guard.NotNull(hashes, nameof(hashes));
 
             Task task = Task.Run(() =>
             {
+                this.logger.LogTrace("()");
+
                 using (DBreeze.Transactions.Transaction transaction = this.DBreeze.GetTransaction())
                 {
                     transaction.SynchronizeTables(BlockTableName, CommonTableName, TransactionTableName);
@@ -522,8 +602,11 @@
                     this.SaveTipHashAndHeight(transaction, newTip);
                     transaction.Commit();
                 }
-            });
-
+
+                this.logger.LogTrace("(-)");
+            });
+
+            this.logger.LogTrace("(-)");
             return task;
         }
 
