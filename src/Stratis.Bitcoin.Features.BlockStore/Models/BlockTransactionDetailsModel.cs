﻿//using System.Linq;
//using NBitcoin;
//using Stratis.Bitcoin.Controllers.Models;

//namespace Stratis.Bitcoin.Features.BlockStore.Models
//{
//    public class BlockTransactionDetailsModel : BlockModel
//    {
//        /// <summary>
//        /// Hides the existing Transactions property of type <see cref="string[]"/> and replaces with the <see cref="TransactionVerboseModel[]"/>.
//        /// </summary>
//        public new TransactionVerboseModel[] Transactions { get; set; }

<<<<<<< HEAD
//        public BlockTransactionDetailsModel(Block block, Network network) : base(block)
//        {
//            this.Transactions = block.Transactions.Select(trx => new TransactionVerboseModel(trx, network)).ToArray();
//        }
//    }
//}
=======
        public BlockTransactionDetailsModel(Block block, Network network, ChainBase chain) : base(block, chain)
        {
            this.Transactions = block.Transactions.Select(trx => new TransactionVerboseModel(trx, network)).ToArray();
        }
    }
}
>>>>>>> 876b8706
<|MERGE_RESOLUTION|>--- conflicted
+++ resolved
@@ -1,28 +1,19 @@
-﻿//using System.Linq;
-//using NBitcoin;
-//using Stratis.Bitcoin.Controllers.Models;
+﻿using System.Linq;
+using NBitcoin;
+using Stratis.Bitcoin.Controllers.Models;
 
-//namespace Stratis.Bitcoin.Features.BlockStore.Models
-//{
-//    public class BlockTransactionDetailsModel : BlockModel
-//    {
-//        /// <summary>
-//        /// Hides the existing Transactions property of type <see cref="string[]"/> and replaces with the <see cref="TransactionVerboseModel[]"/>.
-//        /// </summary>
-//        public new TransactionVerboseModel[] Transactions { get; set; }
+namespace Stratis.Bitcoin.Features.BlockStore.Models
+{
+    public class BlockTransactionDetailsModel : BlockModel
+    {
+        /// <summary>
+        /// Hides the existing Transactions property of type <see cref="string[]"/> and replaces with the <see cref="TransactionVerboseModel[]"/>.
+        /// </summary>
+        public new TransactionVerboseModel[] Transactions { get; set; }
 
-<<<<<<< HEAD
-//        public BlockTransactionDetailsModel(Block block, Network network) : base(block)
-//        {
-//            this.Transactions = block.Transactions.Select(trx => new TransactionVerboseModel(trx, network)).ToArray();
-//        }
-//    }
-//}
-=======
         public BlockTransactionDetailsModel(Block block, Network network, ChainBase chain) : base(block, chain)
         {
             this.Transactions = block.Transactions.Select(trx => new TransactionVerboseModel(trx, network)).ToArray();
         }
     }
-}
->>>>>>> 876b8706
+}