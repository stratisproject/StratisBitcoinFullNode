--- conflicted
+++ resolved
@@ -120,11 +120,6 @@
             {
                 var itemsToPurge = this.addressIndexerRewindData.Find(x => x.BlockHeight < height).ToArray();
 
-<<<<<<< HEAD
-                this.logger.LogInformation("Purging {0} rewind data items.", itemsToPurge.Count());
-
-=======
->>>>>>> e2833443
                 for (int i = 0; i < itemsToPurge.Count(); i++)
                 {
                     this.addressIndexerRewindData.Delete(itemsToPurge[i].BlockHash);
