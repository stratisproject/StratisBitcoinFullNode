﻿using System.Linq;
<<<<<<< HEAD
=======
using Mono.Cecil;

>>>>>>> 199c7f47
namespace Stratis.SmartContracts.Core.Validation
{
    public sealed class SmartContractValidator : ISmartContractValidator
    {
<<<<<<< HEAD
        public SmartContractValidationResult Validate(SmartContractDecompilation decompilation)
=======
        public SmartContractValidationResult Validate(ModuleDefinition moduleDefinition)
>>>>>>> 199c7f47
        {
            var policy = ValidationPolicy.FromExisting(new[] { FormatPolicy.Default, DeterminismPolicy.Default });
            var validator = new ModulePolicyValidator(policy);

<<<<<<< HEAD
            var results = validator.Validate(decompilation.ModuleDefinition).ToList();
=======
            var results = validator.Validate(moduleDefinition).ToList();
>>>>>>> 199c7f47
            return new SmartContractValidationResult(results);
        }
    }
}<|MERGE_RESOLUTION|>--- conflicted
+++ resolved
@@ -1,27 +1,16 @@
 ﻿using System.Linq;
-<<<<<<< HEAD
-=======
 using Mono.Cecil;
 
->>>>>>> 199c7f47
 namespace Stratis.SmartContracts.Core.Validation
 {
     public sealed class SmartContractValidator : ISmartContractValidator
     {
-<<<<<<< HEAD
-        public SmartContractValidationResult Validate(SmartContractDecompilation decompilation)
-=======
         public SmartContractValidationResult Validate(ModuleDefinition moduleDefinition)
->>>>>>> 199c7f47
         {
             var policy = ValidationPolicy.FromExisting(new[] { FormatPolicy.Default, DeterminismPolicy.Default });
             var validator = new ModulePolicyValidator(policy);
 
-<<<<<<< HEAD
-            var results = validator.Validate(decompilation.ModuleDefinition).ToList();
-=======
             var results = validator.Validate(moduleDefinition).ToList();
->>>>>>> 199c7f47
             return new SmartContractValidationResult(results);
         }
     }
