﻿using System.Collections.Generic;
<<<<<<< HEAD
=======
using Mono.Cecil;
>>>>>>> 199c7f47
using Stratis.ModuleValidation.Net;

namespace Stratis.SmartContracts.Core.Validation
{
    /// <summary>
    /// Checks for non-deterministic properties inside smart contracts by validating them at the bytecode level.
    /// </summary>
    public class SmartContractDeterminismValidator : ISmartContractValidator
    {
        /// <inheritdoc/>
<<<<<<< HEAD
        public SmartContractValidationResult Validate(SmartContractDecompilation decompilation)
        {
            ValidationPolicy policy = DeterminismPolicy.Default;
            var validator = new ModulePolicyValidator(policy);
            IEnumerable<ValidationResult> validationResults = validator.Validate(decompilation.ModuleDefinition);
=======
        public SmartContractValidationResult Validate(ModuleDefinition moduleDefinition)
        {
            ValidationPolicy policy = DeterminismPolicy.Default;
            var validator = new ModulePolicyValidator(policy);
            IEnumerable<ValidationResult> validationResults = validator.Validate(moduleDefinition);
>>>>>>> 199c7f47
            return new SmartContractValidationResult(validationResults);
        }
    }
}<|MERGE_RESOLUTION|>--- conflicted
+++ resolved
@@ -1,8 +1,5 @@
 ﻿using System.Collections.Generic;
-<<<<<<< HEAD
-=======
 using Mono.Cecil;
->>>>>>> 199c7f47
 using Stratis.ModuleValidation.Net;
 
 namespace Stratis.SmartContracts.Core.Validation
@@ -13,19 +10,11 @@
     public class SmartContractDeterminismValidator : ISmartContractValidator
     {
         /// <inheritdoc/>
-<<<<<<< HEAD
-        public SmartContractValidationResult Validate(SmartContractDecompilation decompilation)
-        {
-            ValidationPolicy policy = DeterminismPolicy.Default;
-            var validator = new ModulePolicyValidator(policy);
-            IEnumerable<ValidationResult> validationResults = validator.Validate(decompilation.ModuleDefinition);
-=======
         public SmartContractValidationResult Validate(ModuleDefinition moduleDefinition)
         {
             ValidationPolicy policy = DeterminismPolicy.Default;
             var validator = new ModulePolicyValidator(policy);
             IEnumerable<ValidationResult> validationResults = validator.Validate(moduleDefinition);
->>>>>>> 199c7f47
             return new SmartContractValidationResult(validationResults);
         }
     }
