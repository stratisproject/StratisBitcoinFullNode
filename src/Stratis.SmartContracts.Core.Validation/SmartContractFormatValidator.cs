--- conflicted
+++ resolved
@@ -1,8 +1,5 @@
 ﻿using System.Linq;
-<<<<<<< HEAD
-=======
 using Mono.Cecil;
->>>>>>> 199c7f47
 
 namespace Stratis.SmartContracts.Core.Validation
 {
@@ -11,24 +8,14 @@
     /// </summary>
     public class SmartContractFormatValidator : ISmartContractValidator
     {
-<<<<<<< HEAD
-        public SmartContractValidationResult Validate(SmartContractDecompilation decompilation)
-=======
         public SmartContractValidationResult Validate(ModuleDefinition moduleDefinition)
->>>>>>> 199c7f47
         {
             ValidationPolicy policy = FormatPolicy.Default;
 
             var validator = new ModulePolicyValidator(policy);
-<<<<<<< HEAD
-
-            var results = validator.Validate(decompilation.ModuleDefinition).ToList();
-
-=======
 
             var results = validator.Validate(moduleDefinition).ToList();
 
->>>>>>> 199c7f47
             return new SmartContractValidationResult(results);
         }
     }
