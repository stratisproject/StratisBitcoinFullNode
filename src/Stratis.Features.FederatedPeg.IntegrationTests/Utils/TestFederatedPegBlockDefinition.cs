﻿using Microsoft.Extensions.Logging;
using NBitcoin;
using Stratis.Bitcoin.Base.Deployments;
using Stratis.Bitcoin.Consensus;
using Stratis.Bitcoin.Features.Consensus.CoinViews;
using Stratis.Bitcoin.Features.MemoryPool;
using Stratis.Bitcoin.Features.MemoryPool.Interfaces;
using Stratis.Bitcoin.Features.Miner;
using Stratis.Bitcoin.Features.SmartContracts;
using Stratis.Bitcoin.Features.SmartContracts.Caching;
using Stratis.Bitcoin.Features.SmartContracts.PoA;
using Stratis.Bitcoin.Mining;
using Stratis.Bitcoin.Utilities;
using Stratis.SmartContracts.CLR;
using Stratis.SmartContracts.Core;
using Stratis.SmartContracts.Core.State;
using Stratis.SmartContracts.Core.Util;

namespace Stratis.Features.FederatedPeg.IntegrationTests.Utils
{
    /// <summary>
    /// Exact same as FederatedPegBlockDefinition, just gives the premine to a wallet for convenience.
    /// </summary>
    public class TestFederatedPegBlockDefinition : SmartContractPoABlockDefinition
    {
        public TestFederatedPegBlockDefinition(
            IBlockBufferGenerator blockBufferGenerator,
            ICoinView coinView,
            IConsensusManager consensusManager,
            IDateTimeProvider dateTimeProvider,
            IContractExecutorFactory executorFactory,
            ILoggerFactory loggerFactory,
            ITxMempool mempool,
            MempoolSchedulerLock mempoolLock,
            Network network,
            ISenderRetriever senderRetriever,
            IStateRepositoryRoot stateRoot,
<<<<<<< HEAD
            MinerSettings minerSettings,
            NodeDeployments nodeDeployments)
            : base(blockBufferGenerator, coinView, consensusManager, dateTimeProvider, executorFactory, loggerFactory, mempool, mempoolLock, network, senderRetriever, stateRoot, minerSettings, nodeDeployments)
=======
            IBlockExecutionResultCache executionCache,
            ICallDataSerializer callDataSerializer,
            MinerSettings minerSettings,
            NodeDeployments nodeDeployments)
            : base(blockBufferGenerator, coinView, consensusManager, dateTimeProvider, executorFactory, loggerFactory, mempool, mempoolLock, network, senderRetriever, stateRoot, executionCache, callDataSerializer, minerSettings, nodeDeployments)
>>>>>>> 89fdef80
        {
        }

        public override BlockTemplate Build(ChainedHeader chainTip, Script scriptPubKey)
        {
            return base.Build(chainTip, scriptPubKey);
        }
    }
}<|MERGE_RESOLUTION|>--- conflicted
+++ resolved
@@ -35,17 +35,11 @@
             Network network,
             ISenderRetriever senderRetriever,
             IStateRepositoryRoot stateRoot,
-<<<<<<< HEAD
-            MinerSettings minerSettings,
-            NodeDeployments nodeDeployments)
-            : base(blockBufferGenerator, coinView, consensusManager, dateTimeProvider, executorFactory, loggerFactory, mempool, mempoolLock, network, senderRetriever, stateRoot, minerSettings, nodeDeployments)
-=======
             IBlockExecutionResultCache executionCache,
             ICallDataSerializer callDataSerializer,
             MinerSettings minerSettings,
             NodeDeployments nodeDeployments)
             : base(blockBufferGenerator, coinView, consensusManager, dateTimeProvider, executorFactory, loggerFactory, mempool, mempoolLock, network, senderRetriever, stateRoot, executionCache, callDataSerializer, minerSettings, nodeDeployments)
->>>>>>> 89fdef80
         {
         }
 
