--- conflicted
+++ resolved
@@ -120,11 +120,7 @@
         /// Check PoW and that the blocks connect correctly
         /// </summary>
         /// <param name="network">The network being used</param>
-<<<<<<< HEAD
         /// <param name="chainedHeader">Chained block header</param>
-=======
-        /// <param name="chainedBlock">The chain representing a block header.</param>
->>>>>>> ad8041cf
         /// <returns>True if PoW is correct</returns>
         public static bool Validate(Network network, ChainedHeader chainedHeader)
         {
@@ -132,17 +128,10 @@
                 throw new ArgumentNullException("network");
             if (chainedHeader.Height != 0 && chainedHeader.Previous == null)
                 return false;
-<<<<<<< HEAD
-            var heightCorrect = chainedHeader.Height == 0 || chainedHeader.Height == chainedHeader.Previous.Height + 1;
-            var genesisCorrect = chainedHeader.Height != 0 || chainedHeader.HashBlock == network.GetGenesis().GetHash();
-            var hashPrevCorrect = chainedHeader.Height == 0 || chainedHeader.Header.HashPrevBlock == chainedHeader.Previous.HashBlock;
-            var hashCorrect = chainedHeader.HashBlock == chainedHeader.Header.GetHash(network.NetworkOptions);
-=======
             var heightCorrect = chainedBlock.Height == 0 || chainedBlock.Height == chainedBlock.Previous.Height + 1;
             var genesisCorrect = chainedBlock.Height != 0 || chainedBlock.HashBlock == network.GetGenesis().GetHash();
             var hashPrevCorrect = chainedBlock.Height == 0 || chainedBlock.Header.HashPrevBlock == chainedBlock.Previous.HashBlock;
             var hashCorrect = chainedBlock.HashBlock == chainedBlock.Header.GetHash();
->>>>>>> ad8041cf
 
             return heightCorrect && genesisCorrect && hashPrevCorrect && hashCorrect;
         }
