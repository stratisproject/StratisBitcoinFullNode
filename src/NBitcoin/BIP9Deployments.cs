--- conflicted
+++ resolved
@@ -7,7 +7,6 @@
         /// <summary>Special flag for timeout to indicate always active.</summary>
         public const long AlwaysActive = -1;
 
-<<<<<<< HEAD
         // 95% of 2016 blocks
         public const long DefaultMainnetThreshold = 1916;
 
@@ -16,28 +15,18 @@
 
         // 75% of 144 blocks
         public const long DefaultRegTestThreshold = 108;
-
-        public BIP9DeploymentsParameters(int bit, DateTimeOffset startTime, DateTimeOffset timeout, long threshold)
-=======
-        public BIP9DeploymentsParameters(string name, int bit, DateTimeOffset startTime, DateTimeOffset timeout)
->>>>>>> 68e218bc
+        
+        public BIP9DeploymentsParameters(string name, int bit, DateTimeOffset startTime, DateTimeOffset timeout, long threshold)
         {
             this.Bit = bit;
             this.StartTime = startTime;
             this.Timeout = timeout;
-<<<<<<< HEAD
             this.Threshold = threshold;
-        }
-
-        public BIP9DeploymentsParameters(int bit, long startTime, long timeout, long threshold)
-            : this(bit, (DateTimeOffset) Utils.UnixTimeToDateTime(startTime), Utils.UnixTimeToDateTime(timeout), threshold)
-=======
             this.Name = name.ToLower();
         }
-
-        public BIP9DeploymentsParameters(string name, int bit, long startTime, long timeout)
-            : this(name, bit, (DateTimeOffset) Utils.UnixTimeToDateTime(startTime), Utils.UnixTimeToDateTime(timeout))
->>>>>>> 68e218bc
+        
+        public BIP9DeploymentsParameters(string name, int bit, long startTime, long timeout, long threshold)
+            : this(name, bit, (DateTimeOffset) Utils.UnixTimeToDateTime(startTime), Utils.UnixTimeToDateTime(timeout), threshold)
         {
         }
 
@@ -63,20 +52,19 @@
             private set;
         }
 
-<<<<<<< HEAD
-        /// <summary>Specifies the activation threshold for this deployment. The BIP9 specification originally set the threshold at >=1916 blocks (95% of 2016),
-        /// or >=1512 for testnet (75% of 2016). </summary>
-        public long Threshold
-=======
         public string Name 
->>>>>>> 68e218bc
         {
             get;
             private set;
         }
-<<<<<<< HEAD
-=======
 
->>>>>>> 68e218bc
+
+        /// <summary>Specifies the activation threshold for this deployment. The BIP9 specification originally set the threshold at >=1916 blocks (95% of 2016),
+        /// or >=1512 for testnet (75% of 2016). </summary>
+        public long Threshold
+        {
+            get;
+            private set;
+        }
     }
 }