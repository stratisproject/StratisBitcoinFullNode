--- conflicted
+++ resolved
@@ -158,11 +158,8 @@
             this.IsProofOfStake = isProofOfStake;
             this.DefaultAssumeValid = defaultAssumeValid;
             this.ConsensusFactory = consensusFactory;
-<<<<<<< HEAD
+            this.ConsensusRules = new ConsensusRules();
             this.MempoolRules = new List<Type>();
-=======
-            this.ConsensusRules = new ConsensusRules();
->>>>>>> 46d0766a
         }
     }
 }