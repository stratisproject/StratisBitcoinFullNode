--- conflicted
+++ resolved
@@ -199,37 +199,6 @@
         public Money GenesisReward { get; protected set; }
 
         /// <summary>
-<<<<<<< HEAD
-=======
-        /// Register an immutable <see cref="Network"/> instance so it is queryable through <see cref="GetNetwork(string)"/> and <see cref="GetNetworks()"/>.
-        /// </summary>
-        public static Network Register(Network network)
-        {
-            IEnumerable<string> networkNames = network.AdditionalNames != null ? new[] { network.Name }.Concat(network.AdditionalNames) : new[] { network.Name };
-
-            foreach (string networkName in networkNames)
-            {
-                // Performs a series of checks before registering the network to the list of available networks.
-                if (string.IsNullOrEmpty(networkName))
-                    throw new InvalidOperationException("A network name needs to be provided.");
-
-                if (GetNetwork(networkName) != null)
-                    throw new InvalidOperationException("The network " + networkName + " is already registered.");
-
-                if (network.GetGenesis() == null)
-                    throw new InvalidOperationException("A genesis block needs to be provided.");
-
-                if (network.Consensus == null)
-                    throw new InvalidOperationException("Consensus is required by the network.");
-
-                NetworksContainer.TryAdd(networkName.ToLowerInvariant(), network);
-            }
-
-            return network;
-        }
-
-        /// <summary>
->>>>>>> 08cbde6d
         /// Mines a new genesis block, to use with a new network.
         /// Typically, 3 such genesis blocks need to be created when bootstrapping a new coin: for Main, Test and Reg networks.
         /// </summary>
