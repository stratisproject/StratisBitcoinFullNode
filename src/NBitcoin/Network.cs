﻿using System;
using System.Collections.Concurrent;
using System.Collections.Generic;
using System.IO;
using System.Linq;
using System.Net;
using System.Threading;
using NBitcoin.BouncyCastle.Math;
using NBitcoin.DataEncoders;
using NBitcoin.Protocol;
using NBitcoin.Stealth;

namespace NBitcoin
{
    public class DNSSeedData
    {
        private IPAddress[] addresses;

        public string Name { get; }

        public string Host { get; }

        public DNSSeedData(string name, string host)
        {
            this.Name = name;
            this.Host = host;
        }

        public IPAddress[] GetAddressNodes()
        {
            if (this.addresses != null)
            {
                return this.addresses;
            }

            this.addresses = Dns.GetHostAddressesAsync(this.Host).GetAwaiter().GetResult();

            return this.addresses;
        }

        public override string ToString()
        {
            return $"{this.Name}({this.Host})";
        }
    }

    public enum Base58Type
    {
        PUBKEY_ADDRESS,
        SCRIPT_ADDRESS,
        SECRET_KEY,
        EXT_PUBLIC_KEY,
        EXT_SECRET_KEY,
        ENCRYPTED_SECRET_KEY_EC,
        ENCRYPTED_SECRET_KEY_NO_EC,
        PASSPHRASE_CODE,
        CONFIRMATION_CODE,
        STEALTH_ADDRESS,
        ASSET_ID,
        COLORED_ADDRESS,
        MAX_BASE58_TYPES,
    };

    public enum Bech32Type
    {
        WITNESS_PUBKEY_ADDRESS,
        WITNESS_SCRIPT_ADDRESS
    }

    public enum BuriedDeployments : int
    {
        /// <summary>
        /// Height in coinbase
        /// </summary>
        BIP34,

        /// <summary>
        /// Height in OP_CLTV
        /// </summary>
        BIP65,

        /// <summary>
        /// Strict DER signature
        /// </summary>
        BIP66
    }

    public class Consensus
    {
        /// <summary>
        /// An extension to <see cref="Consensus"/> to enable additional options to the consensus data.
        /// </summary>
        public class ConsensusOptions
        {
        }

        public ConsensusOptions Options { get; set; }

        public class BuriedDeploymentsArray
        {
            readonly Consensus parent;
            readonly int[] heights;

            public BuriedDeploymentsArray(Consensus parent)
            {
                this.parent = parent;
                this.heights = new int[Enum.GetValues(typeof(BuriedDeployments)).Length];
            }

            public int this[BuriedDeployments index]
            {
                get { return this.heights[(int)index]; }
                set { this.heights[(int)index] = value; }
            }
        }

        public class BIP9DeploymentsArray
        {
            readonly Consensus parent;
            readonly BIP9DeploymentsParameters[] parameters;

            public BIP9DeploymentsArray(Consensus parent)
            {
                this.parent = parent;
                this.parameters = new BIP9DeploymentsParameters[Enum.GetValues(typeof(BIP9Deployments)).Length];
            }

            public BIP9DeploymentsParameters this[BIP9Deployments index]
            {
                get { return this.parameters[(int)index]; }
                set { this.parameters[(int)index] = value; }
            }
        }

        public Consensus()
        {
            this.BuriedDeployments = new BuriedDeploymentsArray(this);
            this.BIP9Deployments = new BIP9DeploymentsArray(this);

            this.ConsensusFactory = new ConsensusFactory()
            {
                Consensus = this
            };
        }

        public BuriedDeploymentsArray BuriedDeployments { get; }

        public BIP9DeploymentsArray BIP9Deployments { get; }

        public int SubsidyHalvingInterval { get; set; }

        public int MajorityEnforceBlockUpgrade { get; set; }

        public int MajorityRejectBlockOutdated { get; set; }

        public int MajorityWindow { get; set; }

        public uint256 BIP34Hash { get; set; }

        public Target PowLimit { get; set; }

        public TimeSpan PowTargetTimespan { get; set; }

        public TimeSpan PowTargetSpacing { get; set; }

        public bool PowAllowMinDifficultyBlocks { get; set; }

        public bool PowNoRetargeting { get; set; }

        public uint256 HashGenesisBlock { get; set; }

        public uint256 MinimumChainWork { get; set; }

        public long DifficultyAdjustmentInterval
        {
            get { return ((long)this.PowTargetTimespan.TotalSeconds / (long)this.PowTargetSpacing.TotalSeconds); }
        }

        public int MinerConfirmationWindow { get; set; }

        public int RuleChangeActivationThreshold { get; set; }

        /// <summary>
        /// Specify the BIP44 coin type for this network
        /// </summary>
        public int CoinType { get; set; }

        public BigInteger ProofOfStakeLimit { get; set; }

        public BigInteger ProofOfStakeLimitV2 { get; set; }

        public int LastPOWBlock { get; set; }

        /// <summary>
        /// An indicator whether this is a Proof Of Stake network.
        /// </summary>
        public bool IsProofOfStake { get; set; }

<<<<<<< HEAD
        /// <summary>
        /// An indicator whether this is a Smart Contract network.
        /// </summary>
        public bool IsSmartContracts { get; set; }

=======
>>>>>>> fd93a6b1
        /// <summary>The default hash to use for assuming valid blocks.</summary>
        public uint256 DefaultAssumeValid { get; set; }

        /// <summary>
        /// A factory that enables overloading base types.
        /// </summary>
        public ConsensusFactory ConsensusFactory { get; set; }

        public virtual Consensus Clone()
        {
            return new Consensus
            {
                BIP34Hash = this.BIP34Hash,
                HashGenesisBlock = this.HashGenesisBlock,
                MajorityEnforceBlockUpgrade = this.MajorityEnforceBlockUpgrade,
                MajorityRejectBlockOutdated = this.MajorityRejectBlockOutdated,
                MajorityWindow = this.MajorityWindow,
                MinerConfirmationWindow = this.MinerConfirmationWindow,
                PowAllowMinDifficultyBlocks = this.PowAllowMinDifficultyBlocks,
                PowLimit = this.PowLimit,
                PowNoRetargeting = this.PowNoRetargeting,
                PowTargetSpacing = this.PowTargetSpacing,
                PowTargetTimespan = this.PowTargetTimespan,
                RuleChangeActivationThreshold = this.RuleChangeActivationThreshold,
                SubsidyHalvingInterval = this.SubsidyHalvingInterval,
                MinimumChainWork = this.MinimumChainWork,
                CoinType = this.CoinType,
                IsProofOfStake = this.IsProofOfStake,
<<<<<<< HEAD
                IsSmartContracts = this.IsSmartContracts,
=======
>>>>>>> fd93a6b1
                LastPOWBlock = this.LastPOWBlock,
                ProofOfStakeLimit = this.ProofOfStakeLimit,
                ProofOfStakeLimitV2 = this.ProofOfStakeLimitV2,
                DefaultAssumeValid = this.DefaultAssumeValid,
                ConsensusFactory = this.ConsensusFactory,
            };
        }
    }

    public partial class Network
    {
        private static readonly ConcurrentDictionary<string, Network> NetworksContainer = new ConcurrentDictionary<string, Network>();

        private byte[] alertPubKeyArray;
        private PubKey alertPubKey;
<<<<<<< HEAD
        private readonly List<DNSSeedData> seeds;
        private readonly List<NetworkAddress> fixedSeeds;
        private readonly Dictionary<int, CheckpointInfo> checkpoints = new Dictionary<int, CheckpointInfo>();
        private Block genesis;
        private Consensus consensus = new Consensus();

        private Network()
        {
            this.seeds = new List<DNSSeedData>();
            this.fixedSeeds = new List<NetworkAddress>();
=======
        private Block genesis;
        
        private Network()
        {
            this.DNSSeeds = new List<DNSSeedData>();
            this.SeedNodes = new List<NetworkAddress>();
            this.Checkpoints = new Dictionary<int, CheckpointInfo>();
            this.Consensus = new Consensus();
            this.Base58Prefixes = new byte[12][];
            this.Bech32Encoders = new Bech32Encoder[2];
>>>>>>> fd93a6b1
        }

        public PubKey AlertPubKey
        {
            get
            {
                if (this.alertPubKey == null)
                {
                    this.alertPubKey = new PubKey(this.alertPubKeyArray);
                }
                return this.alertPubKey;
            }
        }

        /// <summary> Maximal value for the calculated time offset. If the value is over this limit, the time syncing feature will be switched off. </summary>
        public int MaxTimeOffsetSeconds { get; private set; }

        /// <summary>Maximum tip age in seconds to consider node in initial block download.</summary>
        public int MaxTipAge { get; private set; }

        public long MinTxFee { get; private set; }

        public long FallbackFee { get; private set; }

        public long MinRelayTxFee { get; private set; }

        public int RPCPort { get; private set; }

        public int DefaultPort { get; private set; }

        public Consensus Consensus { get; private set; }

        public string Name { get; private set; }

        /// <summary> The name of the root folder containing blockchains operating with the same consensus rules (for now, this will be bitcoin or stratis). </summary>
        public string RootFolderName { get; private set; }

        /// <summary> The default name used for the network configuration file. </summary>
        public string DefaultConfigFilename { get; private set; }

        public List<NetworkAddress> SeedNodes { get; private set; }

        public List<DNSSeedData> DNSSeeds { get; private set; }

        public Dictionary<int, CheckpointInfo> Checkpoints { get; private set; }

        internal byte[][] Base58Prefixes { get; private set; }

        internal Bech32Encoder[] Bech32Encoders { get; private set; }

        public uint Magic { get; private set; }

        public byte[] MagicBytesArray;

        public byte[] MagicBytes
        {
            get
            {
                if (this.MagicBytesArray == null)
                {
                    var bytes = new byte[]
                    {
                        (byte) this.Magic,
                        (byte) (this.Magic >> 8),
                        (byte) (this.Magic >> 16),
                        (byte) (this.Magic >> 24)
                    };
                    this.MagicBytesArray = bytes;
                }

                return this.MagicBytesArray;
            }
        }

<<<<<<< HEAD
        public uint Magic => this.magic;

        private static readonly ConcurrentDictionary<string, Network> NetworksContainer = new ConcurrentDictionary<string, Network>();

        internal static Network Register(NetworkBuilder builder)
=======
        /// <summary>
        /// Register an immutable <see cref="Network"/> instance so it is queryable through <see cref="GetNetwork(string)"/> and <see cref="GetNetworks()"/>.
        /// </summary>
        internal static Network Register(Network network, string nameOverride = null)
>>>>>>> fd93a6b1
        {
            string networkName = !string.IsNullOrEmpty(nameOverride) ? nameOverride : network.Name;

            // Performs a series of checks before registering the network to the list of available networks.
            if (string.IsNullOrEmpty(networkName))
                throw new InvalidOperationException("A network name needs to be provided.");

            if (GetNetwork(networkName) != null)
                throw new InvalidOperationException("The network " + networkName + " is already registered.");

            if (network.GetGenesis() == null)
                throw new InvalidOperationException("A genesis block needs to be provided.");

            if (network.Consensus == null)
                throw new InvalidOperationException("A consensus needs to be provided.");

<<<<<<< HEAD
            Network network = new Network();
            network.Name = builder.Name;
            network.RootFolderName = builder.RootFolderName;
            network.DefaultConfigFilename = builder.DefaultConfigFilename;
            network.consensus = builder.Consensus;
            network.magic = builder.Magic;
            network.DefaultPort = builder.Port;
            network.RPCPort = builder.RPCPort;
            network.genesis = builder.Genesis;
            network.consensus.HashGenesisBlock = network.genesis.GetHash();

            foreach (DNSSeedData seed in builder.Seeds)
            {
                network.seeds.Add(seed);
            }

            foreach (NetworkAddress seed in builder.FixedSeeds)
            {
                network.fixedSeeds.Add(seed);
            }

            network.base58Prefixes = Network.Main.base58Prefixes.ToArray();

            foreach (KeyValuePair<Base58Type, byte[]> kv in builder.Base58Prefixes)
            {
                network.base58Prefixes[(int)kv.Key] = kv.Value;
            }

            network.bech32Encoders = Network.Main.bech32Encoders.ToArray();

            foreach (KeyValuePair<Bech32Type, Bech32Encoder> kv in builder.Bech32Prefixes)
            {
                network.bech32Encoders[(int)kv.Key] = kv.Value;
            }

            foreach (string alias in builder.Aliases)
            {
                NetworksContainer.TryAdd(alias.ToLowerInvariant(), network);
            }

            NetworksContainer.TryAdd(network.Name.ToLowerInvariant(), network);

            network.MaxTimeOffsetSeconds = builder.MaxTimeOffsetSeconds;
            network.MaxTipAge = builder.MaxTipAge;
            network.MinTxFee = builder.MinTxFee;
            network.FallbackFee = builder.FallbackFee;
            network.MinRelayTxFee = builder.MinRelayTxFee;

            foreach (KeyValuePair<int, CheckpointInfo> checkpoint in builder.Checkpoints)
            {
                network.checkpoints.Add(checkpoint.Key, checkpoint.Value);
            }
=======
            NetworksContainer.TryAdd(networkName.ToLowerInvariant(), network);
>>>>>>> fd93a6b1

            return network;
        }

        private static void Assert(bool condition)
        {
            // TODO: use Guard when this moves to the FN.
            if (!condition)
            {
                throw new InvalidOperationException("Invalid network");
            }
        }

        public BitcoinSecret CreateBitcoinSecret(string base58)
        {
            return new BitcoinSecret(base58, this);
        }

        /// <summary>
        /// Create a bitcoin address from base58 data, return a BitcoinAddress or BitcoinScriptAddress
        /// </summary>
        /// <param name="base58">base58 address</param>
        /// <exception cref="System.FormatException">Invalid base58 address</exception>
        /// <returns>BitcoinScriptAddress, BitcoinAddress</returns>
        public BitcoinAddress CreateBitcoinAddress(string base58)
        {
            Base58Type? type = GetBase58Type(base58);
            if (!type.HasValue)
                throw new FormatException("Invalid Base58 version");
            if (type == Base58Type.PUBKEY_ADDRESS)
                return new BitcoinPubKeyAddress(base58, this);
            if (type == Base58Type.SCRIPT_ADDRESS)
                return new BitcoinScriptAddress(base58, this);
            throw new FormatException("Invalid Base58 version");
        }

        public BitcoinScriptAddress CreateBitcoinScriptAddress(string base58)
        {
            return new BitcoinScriptAddress(base58, this);
        }

        private Base58Type? GetBase58Type(string base58)
        {
            var bytes = Encoders.Base58Check.DecodeData(base58);
            for (int i = 0; i < this.Base58Prefixes.Length; i++)
            {
                var prefix = this.Base58Prefixes[i];
                if (prefix == null)
                    continue;
                if (bytes.Length < prefix.Length)
                    continue;
                if (Utils.ArrayEqual(bytes, 0, prefix, 0, prefix.Length))
                    return (Base58Type)i;
            }
            return null;
        }

        internal static Network GetNetworkFromBase58Data(string base58, Base58Type? expectedType = null)
        {
            foreach (Network network in GetNetworks())
            {
                Base58Type? type = network.GetBase58Type(base58);
                if (type.HasValue)
                {
                    if (expectedType != null && expectedType.Value != type.Value)
                        continue;
                    if (type.Value == Base58Type.COLORED_ADDRESS)
                    {
                        var raw = Encoders.Base58Check.DecodeData(base58);
                        var version = network.GetVersionBytes(type.Value, false);
                        if (version == null)
                            continue;
                        raw = raw.Skip(version.Length).ToArray();
                        base58 = Encoders.Base58Check.EncodeData(raw);
                        return GetNetworkFromBase58Data(base58, null);
                    }
                    return network;
                }
            }
            return null;
        }

        public IBitcoinString Parse(string str)
        {
            return Parse<IBitcoinString>(str, this);
        }

        public T Parse<T>(string str) where T : IBitcoinString
        {
            return Parse<T>(str, this);
        }

        public static IBitcoinString Parse(string str, Network expectedNetwork)
        {
            return Parse<IBitcoinString>(str, expectedNetwork);
        }

        public static T Parse<T>(string str, Network expectedNetwork) where T : IBitcoinString
        {
            if (str == null)
                throw new ArgumentNullException("str");

            IEnumerable<Network> networks = expectedNetwork == null ? GetNetworks() : new[] { expectedNetwork };
            var maybeb58 = true;
            for (int i = 0; i < str.Length; i++)
            {
                if (!Base58Encoder.pszBase58Chars.Contains(str[i]))
                {
                    maybeb58 = false;
                    break;
                }
            }

            if (maybeb58)
            {
                try
                {
                    Encoders.Base58Check.DecodeData(str);
                }
                catch (FormatException)
                {
                    maybeb58 = false;
                }
                if (maybeb58)
                {
                    foreach (IBase58Data candidate in GetCandidates(networks, str))
                    {
                        bool rightNetwork = expectedNetwork == null || (candidate.Network == expectedNetwork);
                        bool rightType = candidate is T;
                        if (rightNetwork && rightType)
                            return (T)(object)candidate;
                    }
                    throw new FormatException("Invalid base58 string");
                }
            }

            foreach (Network network in networks)
            {
                int i = -1;
                foreach (Bech32Encoder encoder in network.Bech32Encoders)
                {
                    i++;
                    if (encoder == null)
                        continue;
                    var type = (Bech32Type)i;
                    try
                    {
                        byte witVersion;
                        var bytes = encoder.Decode(str, out witVersion);
                        object candidate = null;

                        if (witVersion == 0 && bytes.Length == 20 && type == Bech32Type.WITNESS_PUBKEY_ADDRESS)
                            candidate = new BitcoinWitPubKeyAddress(str, network);
                        if (witVersion == 0 && bytes.Length == 32 && type == Bech32Type.WITNESS_SCRIPT_ADDRESS)
                            candidate = new BitcoinWitScriptAddress(str, network);

                        if (candidate is T)
                            return (T)(object)candidate;
                    }
                    catch (Bech32FormatException)
                    {
                        throw;
                    }
                    catch (FormatException)
                    {
                        continue;
                    }
                }

            }

            throw new FormatException("Invalid string");
        }

        private static IEnumerable<IBase58Data> GetCandidates(IEnumerable<Network> networks, string base58)
        {
            if (base58 == null)
                throw new ArgumentNullException("base58");
            foreach (Network network in networks)
            {
                Base58Type? type = network.GetBase58Type(base58);
                if (type.HasValue)
                {
                    if (type.Value == Base58Type.COLORED_ADDRESS)
                    {
                        var wrapped = BitcoinColoredAddress.GetWrappedBase58(base58, network);
                        Base58Type? wrappedType = network.GetBase58Type(wrapped);
                        if (wrappedType == null)
                            continue;
                        try
                        {
                            IBase58Data inner = network.CreateBase58Data(wrappedType.Value, wrapped);
                            if (inner.Network != network)
                                continue;
                        }
                        catch (FormatException)
                        {
                        }
                    }
                    IBase58Data data = null;
                    try
                    {
                        data = network.CreateBase58Data(type.Value, base58);
                    }
                    catch (FormatException)
                    {
                    }
                    if (data != null)
                        yield return data;
                }
            }
        }

        private IBase58Data CreateBase58Data(Base58Type type, string base58)
        {
            if (type == Base58Type.EXT_PUBLIC_KEY)
                return this.CreateBitcoinExtPubKey(base58);
            if (type == Base58Type.EXT_SECRET_KEY)
                return this.CreateBitcoinExtKey(base58);
            if (type == Base58Type.PUBKEY_ADDRESS)
                return new BitcoinPubKeyAddress(base58, this);
            if (type == Base58Type.SCRIPT_ADDRESS)
                return this.CreateBitcoinScriptAddress(base58);
            if (type == Base58Type.SECRET_KEY)
                return this.CreateBitcoinSecret(base58);
            if (type == Base58Type.CONFIRMATION_CODE)
                return this.CreateConfirmationCode(base58);
            if (type == Base58Type.ENCRYPTED_SECRET_KEY_EC)
                return this.CreateEncryptedKeyEC(base58);
            if (type == Base58Type.ENCRYPTED_SECRET_KEY_NO_EC)
                return this.CreateEncryptedKeyNoEC(base58);
            if (type == Base58Type.PASSPHRASE_CODE)
                return this.CreatePassphraseCode(base58);
            if (type == Base58Type.STEALTH_ADDRESS)
                return this.CreateStealthAddress(base58);
            if (type == Base58Type.ASSET_ID)
                return this.CreateAssetId(base58);
            if (type == Base58Type.COLORED_ADDRESS)
                return this.CreateColoredAddress(base58);
            throw new NotSupportedException("Invalid Base58Data type : " + type.ToString());
        }

        private BitcoinColoredAddress CreateColoredAddress(string base58)
        {
            return new BitcoinColoredAddress(base58, this);
        }

        public NBitcoin.OpenAsset.BitcoinAssetId CreateAssetId(string base58)
        {
            return new NBitcoin.OpenAsset.BitcoinAssetId(base58, this);
        }

        public BitcoinStealthAddress CreateStealthAddress(string base58)
        {
            return new BitcoinStealthAddress(base58, this);
        }

        private BitcoinPassphraseCode CreatePassphraseCode(string base58)
        {
            return new BitcoinPassphraseCode(base58, this);
        }

        private BitcoinEncryptedSecretNoEC CreateEncryptedKeyNoEC(string base58)
        {
            return new BitcoinEncryptedSecretNoEC(base58, this);
        }

        private BitcoinEncryptedSecretEC CreateEncryptedKeyEC(string base58)
        {
            return new BitcoinEncryptedSecretEC(base58, this);
        }

        private Base58Data CreateConfirmationCode(string base58)
        {
            return new BitcoinConfirmationCode(base58, this);
        }

        private Base58Data CreateBitcoinExtPubKey(string base58)
        {
            return new BitcoinExtPubKey(base58, this);
        }

        public BitcoinExtKey CreateBitcoinExtKey(ExtKey key)
        {
            return new BitcoinExtKey(key, this);
        }

        public BitcoinExtPubKey CreateBitcoinExtPubKey(ExtPubKey pubkey)
        {
            return new BitcoinExtPubKey(pubkey, this);
        }

        public BitcoinExtKey CreateBitcoinExtKey(string base58)
        {
            return new BitcoinExtKey(base58, this);
        }

        public override string ToString()
        {
            return this.Name;
        }

        public Block GetGenesis()
        {
            return this.genesis.Clone(network: this);
        }

        public uint256 GenesisHash => this.Consensus.HashGenesisBlock;

        public static IEnumerable<Network> GetNetworks()
        {
            yield return Main;
            yield return TestNet;
            yield return RegTest;

            if (NetworksContainer.Any())
            {
                List<Network> others = NetworksContainer.Values.Distinct().ToList();

                foreach (Network network in others)
                    yield return network;
            }
        }

        /// <summary>
        /// Get network from protocol magic number
        /// </summary>
        /// <param name="magic">Magic number</param>
        /// <returns>The network, or null of the magic number does not match any network</returns>
        public static Network GetNetwork(uint magic)
        {
            return GetNetworks().FirstOrDefault(r => r.Magic == magic);
        }

        /// <summary>
        /// Get network from name
        /// </summary>
        /// <param name="name">main,mainnet,testnet,test,testnet3,reg,regtest,seg,segnet</param>
        /// <returns>The network or null of the name does not match any network</returns>
        public static Network GetNetwork(string name)
        {
            if (name == null)
                throw new ArgumentNullException("name");

            if (NetworksContainer.Any())
            {
                name = name.ToLowerInvariant();
                return NetworksContainer.TryGet(name);
            }

            return null;
        }

        public BitcoinSecret CreateBitcoinSecret(Key key)
        {
            return new BitcoinSecret(key, this);
        }

        public BitcoinPubKeyAddress CreateBitcoinAddress(KeyId dest)
        {
            if (dest == null)
                throw new ArgumentNullException("dest");
            return new BitcoinPubKeyAddress(dest, this);
        }

        private BitcoinAddress CreateBitcoinScriptAddress(ScriptId scriptId)
        {
            return new BitcoinScriptAddress(scriptId, this);
        }
        /*
        public Message ParseMessage(byte[] bytes, ProtocolVersion version = ProtocolVersion.PROTOCOL_VERSION)
        {
            BitcoinStream bstream = new BitcoinStream(bytes);
            Message message = new Message();

            using (bstream.ProtocolVersionScope(version))
            {
                bstream.ReadWrite(ref message);
            }

            if (message.Magic != this.magic)
                throw new FormatException("Unexpected magic field in the message");

            return message;
        }
        */

        public Money GetReward(int nHeight)
        {
            long nSubsidy = new Money(50 * Money.COIN);
            int halvings = nHeight / this.Consensus.SubsidyHalvingInterval;

            // Force block reward to zero when right shift is undefined.
            if (halvings >= 64)
                return Money.Zero;

            // Subsidy is cut in half every 210,000 blocks which will occur approximately every 4 years.
            nSubsidy >>= halvings;

            return new Money(nSubsidy);
        }

        public bool ReadMagic(Stream stream, CancellationToken cancellation, bool throwIfEOF = false)
        {
            byte[] bytes = new byte[1];
            for (int i = 0; i < this.MagicBytes.Length; i++)
            {
                i = Math.Max(0, i);
                cancellation.ThrowIfCancellationRequested();

                var read = stream.ReadEx(bytes, 0, bytes.Length, cancellation);
                if (read == 0)
                    if (throwIfEOF)
                        throw new EndOfStreamException("No more bytes to read");
                    else
                        return false;
                if (read != 1)
                    i--;
                else if (this.MagicBytesArray[i] != bytes[0])
                    i = this.MagicBytesArray[0] == bytes[0] ? 0 : -1;
            }
            return true;
        }

        public Bech32Encoder GetBech32Encoder(Bech32Type type, bool throws)
        {
            Bech32Encoder encoder = this.Bech32Encoders[(int)type];
            if (encoder == null && throws)
                throw new NotImplementedException("The network " + this + " does not have any prefix for bech32 " +
                                                  Enum.GetName(typeof(Bech32Type), type));
            return encoder;
        }

        public byte[] GetVersionBytes(Base58Type type, bool throws)
        {
            var prefix = this.Base58Prefixes[(int)type];
            if (prefix == null && throws)
                throw new NotImplementedException("The network " + this + " does not have any prefix for base58 " +
                                                  Enum.GetName(typeof(Base58Type), type));
            return prefix?.ToArray();
        }

        internal static string CreateBase58(Base58Type type, byte[] bytes, Network network)
        {
            if (network == null)
                throw new ArgumentNullException("network");
            if (bytes == null)
                throw new ArgumentNullException("bytes");
            var versionBytes = network.GetVersionBytes(type, true);
            return Encoders.Base58Check.EncodeData(versionBytes.Concat(bytes));
        }

        internal static string CreateBech32(Bech32Type type, byte[] bytes, byte witnessVersion, Network network)
        {
            if (network == null)
                throw new ArgumentNullException("network");
            if (bytes == null)
                throw new ArgumentNullException("bytes");
            Bech32Encoder encoder = network.GetBech32Encoder(type, true);
            return encoder.Encode(witnessVersion, bytes);
        }
    }
}<|MERGE_RESOLUTION|>--- conflicted
+++ resolved
@@ -196,14 +196,11 @@
         /// </summary>
         public bool IsProofOfStake { get; set; }
 
-<<<<<<< HEAD
         /// <summary>
         /// An indicator whether this is a Smart Contract network.
         /// </summary>
         public bool IsSmartContracts { get; set; }
 
-=======
->>>>>>> fd93a6b1
         /// <summary>The default hash to use for assuming valid blocks.</summary>
         public uint256 DefaultAssumeValid { get; set; }
 
@@ -232,10 +229,7 @@
                 MinimumChainWork = this.MinimumChainWork,
                 CoinType = this.CoinType,
                 IsProofOfStake = this.IsProofOfStake,
-<<<<<<< HEAD
                 IsSmartContracts = this.IsSmartContracts,
-=======
->>>>>>> fd93a6b1
                 LastPOWBlock = this.LastPOWBlock,
                 ProofOfStakeLimit = this.ProofOfStakeLimit,
                 ProofOfStakeLimitV2 = this.ProofOfStakeLimitV2,
@@ -251,18 +245,6 @@
 
         private byte[] alertPubKeyArray;
         private PubKey alertPubKey;
-<<<<<<< HEAD
-        private readonly List<DNSSeedData> seeds;
-        private readonly List<NetworkAddress> fixedSeeds;
-        private readonly Dictionary<int, CheckpointInfo> checkpoints = new Dictionary<int, CheckpointInfo>();
-        private Block genesis;
-        private Consensus consensus = new Consensus();
-
-        private Network()
-        {
-            this.seeds = new List<DNSSeedData>();
-            this.fixedSeeds = new List<NetworkAddress>();
-=======
         private Block genesis;
         
         private Network()
@@ -273,7 +255,6 @@
             this.Consensus = new Consensus();
             this.Base58Prefixes = new byte[12][];
             this.Bech32Encoders = new Bech32Encoder[2];
->>>>>>> fd93a6b1
         }
 
         public PubKey AlertPubKey
@@ -348,18 +329,10 @@
             }
         }
 
-<<<<<<< HEAD
-        public uint Magic => this.magic;
-
-        private static readonly ConcurrentDictionary<string, Network> NetworksContainer = new ConcurrentDictionary<string, Network>();
-
-        internal static Network Register(NetworkBuilder builder)
-=======
         /// <summary>
         /// Register an immutable <see cref="Network"/> instance so it is queryable through <see cref="GetNetwork(string)"/> and <see cref="GetNetworks()"/>.
         /// </summary>
         internal static Network Register(Network network, string nameOverride = null)
->>>>>>> fd93a6b1
         {
             string networkName = !string.IsNullOrEmpty(nameOverride) ? nameOverride : network.Name;
 
@@ -376,62 +349,7 @@
             if (network.Consensus == null)
                 throw new InvalidOperationException("A consensus needs to be provided.");
 
-<<<<<<< HEAD
-            Network network = new Network();
-            network.Name = builder.Name;
-            network.RootFolderName = builder.RootFolderName;
-            network.DefaultConfigFilename = builder.DefaultConfigFilename;
-            network.consensus = builder.Consensus;
-            network.magic = builder.Magic;
-            network.DefaultPort = builder.Port;
-            network.RPCPort = builder.RPCPort;
-            network.genesis = builder.Genesis;
-            network.consensus.HashGenesisBlock = network.genesis.GetHash();
-
-            foreach (DNSSeedData seed in builder.Seeds)
-            {
-                network.seeds.Add(seed);
-            }
-
-            foreach (NetworkAddress seed in builder.FixedSeeds)
-            {
-                network.fixedSeeds.Add(seed);
-            }
-
-            network.base58Prefixes = Network.Main.base58Prefixes.ToArray();
-
-            foreach (KeyValuePair<Base58Type, byte[]> kv in builder.Base58Prefixes)
-            {
-                network.base58Prefixes[(int)kv.Key] = kv.Value;
-            }
-
-            network.bech32Encoders = Network.Main.bech32Encoders.ToArray();
-
-            foreach (KeyValuePair<Bech32Type, Bech32Encoder> kv in builder.Bech32Prefixes)
-            {
-                network.bech32Encoders[(int)kv.Key] = kv.Value;
-            }
-
-            foreach (string alias in builder.Aliases)
-            {
-                NetworksContainer.TryAdd(alias.ToLowerInvariant(), network);
-            }
-
-            NetworksContainer.TryAdd(network.Name.ToLowerInvariant(), network);
-
-            network.MaxTimeOffsetSeconds = builder.MaxTimeOffsetSeconds;
-            network.MaxTipAge = builder.MaxTipAge;
-            network.MinTxFee = builder.MinTxFee;
-            network.FallbackFee = builder.FallbackFee;
-            network.MinRelayTxFee = builder.MinRelayTxFee;
-
-            foreach (KeyValuePair<int, CheckpointInfo> checkpoint in builder.Checkpoints)
-            {
-                network.checkpoints.Add(checkpoint.Key, checkpoint.Value);
-            }
-=======
             NetworksContainer.TryAdd(networkName.ToLowerInvariant(), network);
->>>>>>> fd93a6b1
 
             return network;
         }
