﻿using System.Runtime.InteropServices;
using NBitcoin.Crypto;
using NBitcoin.DataEncoders;
using System;
using System.Collections.Generic;
using System.IO;
using System.Linq;
using System.Text;

namespace NBitcoin
{
<<<<<<< HEAD
	/// <summary>
	/// Script verification flags
	/// </summary>
	[Flags]
	public enum ScriptVerify : uint
	{
		None = 0,

		/// <summary>
		/// Evaluate P2SH subscripts (softfork safe, BIP16).
		/// </summary>
		P2SH = (1U << 0),

		/// <summary>
		/// Passing a non-strict-DER signature or one with undefined hashtype to a checksig operation causes script failure.
		/// Passing a pubkey that is not (0x04 + 64 bytes) or (0x02 or 0x03 + 32 bytes) to checksig causes that pubkey to be
		/// +
		/// skipped (not softfork safe: this flag can widen the validity of OP_CHECKSIG OP_NOT).
		/// </summary>
		StrictEnc = (1U << 1),

		/// <summary>
		/// Passing a non-strict-DER signature to a checksig operation causes script failure (softfork safe, BIP62 rule 1)
		/// </summary>
		DerSig = (1U << 2),

		/// <summary>
		/// Passing a non-strict-DER signature or one with S > order/2 to a checksig operation causes script failure
		/// (softfork safe, BIP62 rule 5).
		/// </summary>
		LowS = (1U << 3),

		/// <summary>
		/// verify dummy stack item consumed by CHECKMULTISIG is of zero-length (softfork safe, BIP62 rule 7).
		/// </summary>
		NullDummy = (1U << 4),

		/// <summary>
		/// Using a non-push operator in the scriptSig causes script failure (softfork safe, BIP62 rule 2).
		/// </summary>
		SigPushOnly = (1U << 5),

		/// <summary>
		/// Require minimal encodings for all push operations (OP_0... OP_16, OP_1NEGATE where possible, direct
		/// pushes up to 75 bytes, OP_PUSHDATA up to 255 bytes, OP_PUSHDATA2 for anything larger). Evaluating
		/// any other push causes the script to fail (BIP62 rule 3).
		/// In addition, whenever a stack element is interpreted as a number, it must be of minimal length (BIP62 rule 4).
		/// (softfork safe)
		/// </summary>
		MinimalData = (1U << 6),

		/// <summary>
		/// Discourage use of NOPs reserved for upgrades (NOP1-10)
		///
		/// Provided so that nodes can avoid accepting or mining transactions
		/// containing executed NOP's whose meaning may change after a soft-fork,
		/// thus rendering the script invalid; with this flag set executing
		/// discouraged NOPs fails the script. This verification flag will never be
		/// a mandatory flag applied to scripts in a block. NOPs that are not
		/// executed, e.g.  within an unexecuted IF ENDIF block, are *not* rejected.
		/// </summary>
		DiscourageUpgradableNops = (1U << 7),

		/// <summary>
		/// Require that only a single stack element remains after evaluation. This changes the success criterion from
		/// "At least one stack element must remain, and when interpreted as a boolean, it must be true" to
		/// "Exactly one stack element must remain, and when interpreted as a boolean, it must be true".
		/// (softfork safe, BIP62 rule 6)
		/// Note: CLEANSTACK should never be used without P2SH.
		/// </summary>
		CleanStack = (1U << 8),

		/// <summary>
		/// Verify CHECKLOCKTIMEVERIFY
		///
		/// See BIP65 for details.
		/// </summary>
		CheckLockTimeVerify = (1U << 9),

		/// <summary>
		/// See BIP68 for details.
		/// </summary>
		CheckSequenceVerify = (1U << 10),

		/// <summary>
		/// Support segregated witness
		/// </summary>
		Witness = (1U << 11),

		/// <summary>
		/// Making v2-v16 witness program non-standard
		/// </summary>
		DiscourageUpgradableWitnessProgram = (1U << 12),

		/// <summary>
		/// Segwit script only: Require the argument of OP_IF/NOTIF to be exactly 0x01 or empty vector
		/// </summary>
		MinimalIf = (1U << 13),

		/// <summary>
		/// Signature(s) must be empty vector if an CHECK(MULTI)SIG operation failed
		/// </summary>
		NullFail = (1U << 14),

		/// <summary>
		/// Public keys in segregated witness scripts must be compressed
		/// </summary>
		WitnessPubkeyType = (1U << 15),

		/// <summary>
		/// Mandatory script verification flags that all new blocks must comply with for
		/// them to be valid. (but old blocks may not comply with) Currently just P2SH,
		/// but in the future other flags may be added, such as a soft-fork to enforce
		/// strict DER encoding.
		/// 
		/// Failing one of these tests may trigger a DoS ban - see CheckInputs() for
		/// details.
		/// </summary>
		Mandatory = P2SH,

		/// <summary>
		/// Standard script verification flags that standard transactions will comply
		/// with. However scripts violating these flags may still be present in valid
		/// blocks and we must accept those blocks.
		/// </summary>
		Standard =
			  Mandatory
			| DerSig
			| StrictEnc
			| MinimalData
			| NullDummy
			| DiscourageUpgradableNops
			| CleanStack
			| CheckLockTimeVerify
			| CheckSequenceVerify
			| LowS
			| Witness
			| DiscourageUpgradableWitnessProgram
			| NullFail
			| MinimalIf
	}

	/// <summary>
	/// Signature hash types/flags
	/// </summary>
	public enum SigHash : uint
	{
		Undefined = 0,
		/// <summary>
		/// All outputs are signed
		/// </summary>
		All = 1,
		/// <summary>
		/// No outputs as signed
		/// </summary>
		None = 2,
		/// <summary>
		/// Only the output with the same index as this input is signed
		/// </summary>
		Single = 3,
		/// <summary>
		/// If set, no inputs, except this, are part of the signature
		/// </summary>
		AnyoneCanPay = 0x80,
	};

	/// <summary>
	/// Script opcodes
	/// </summary>
	public enum OpcodeType : byte
	{
		// push value
		OP_0 = 0x00,
		OP_FALSE = OP_0,
		OP_PUSHDATA1 = 0x4c,
		OP_PUSHDATA2 = 0x4d,
		OP_PUSHDATA4 = 0x4e,
		OP_1NEGATE = 0x4f,
		OP_RESERVED = 0x50,
		OP_1 = 0x51,
		OP_TRUE = OP_1,
		OP_2 = 0x52,
		OP_3 = 0x53,
		OP_4 = 0x54,
		OP_5 = 0x55,
		OP_6 = 0x56,
		OP_7 = 0x57,
		OP_8 = 0x58,
		OP_9 = 0x59,
		OP_10 = 0x5a,
		OP_11 = 0x5b,
		OP_12 = 0x5c,
		OP_13 = 0x5d,
		OP_14 = 0x5e,
		OP_15 = 0x5f,
		OP_16 = 0x60,

		// control
		OP_NOP = 0x61,
		OP_VER = 0x62,
		OP_IF = 0x63,
		OP_NOTIF = 0x64,
		OP_VERIF = 0x65,
		OP_VERNOTIF = 0x66,
		OP_ELSE = 0x67,
		OP_ENDIF = 0x68,
		OP_VERIFY = 0x69,
		OP_RETURN = 0x6a,

		// stack ops
		OP_TOALTSTACK = 0x6b,
		OP_FROMALTSTACK = 0x6c,
		OP_2DROP = 0x6d,
		OP_2DUP = 0x6e,
		OP_3DUP = 0x6f,
		OP_2OVER = 0x70,
		OP_2ROT = 0x71,
		OP_2SWAP = 0x72,
		OP_IFDUP = 0x73,
		OP_DEPTH = 0x74,
		OP_DROP = 0x75,
		OP_DUP = 0x76,
		OP_NIP = 0x77,
		OP_OVER = 0x78,
		OP_PICK = 0x79,
		OP_ROLL = 0x7a,
		OP_ROT = 0x7b,
		OP_SWAP = 0x7c,
		OP_TUCK = 0x7d,

		// splice ops
		OP_CAT = 0x7e,
		OP_SUBSTR = 0x7f,
		OP_LEFT = 0x80,
		OP_RIGHT = 0x81,
		OP_SIZE = 0x82,

		// bit logic
		OP_INVERT = 0x83,
		OP_AND = 0x84,
		OP_OR = 0x85,
		OP_XOR = 0x86,
		OP_EQUAL = 0x87,
		OP_EQUALVERIFY = 0x88,
		OP_RESERVED1 = 0x89,
		OP_RESERVED2 = 0x8a,

		// numeric
		OP_1ADD = 0x8b,
		OP_1SUB = 0x8c,
		OP_2MUL = 0x8d,
		OP_2DIV = 0x8e,
		OP_NEGATE = 0x8f,
		OP_ABS = 0x90,
		OP_NOT = 0x91,
		OP_0NOTEQUAL = 0x92,

		OP_ADD = 0x93,
		OP_SUB = 0x94,
		OP_MUL = 0x95,
		OP_DIV = 0x96,
		OP_MOD = 0x97,
		OP_LSHIFT = 0x98,
		OP_RSHIFT = 0x99,

		OP_BOOLAND = 0x9a,
		OP_BOOLOR = 0x9b,
		OP_NUMEQUAL = 0x9c,
		OP_NUMEQUALVERIFY = 0x9d,
		OP_NUMNOTEQUAL = 0x9e,
		OP_LESSTHAN = 0x9f,
		OP_GREATERTHAN = 0xa0,
		OP_LESSTHANOREQUAL = 0xa1,
		OP_GREATERTHANOREQUAL = 0xa2,
		OP_MIN = 0xa3,
		OP_MAX = 0xa4,

		OP_WITHIN = 0xa5,

		// crypto
		OP_RIPEMD160 = 0xa6,
		OP_SHA1 = 0xa7,
		OP_SHA256 = 0xa8,
		OP_HASH160 = 0xa9,
		OP_HASH256 = 0xaa,
		OP_CODESEPARATOR = 0xab,
		OP_CHECKSIG = 0xac,
		OP_CHECKSIGVERIFY = 0xad,
		OP_CHECKMULTISIG = 0xae,
		OP_CHECKMULTISIGVERIFY = 0xaf,

		OP_CHECKLOCKTIMEVERIFY = 0xb1,
		OP_CHECKSEQUENCEVERIFY = 0xb2,

		// expansion
		OP_NOP1 = 0xb0,
		OP_NOP2 = 0xb1,
		OP_NOP3 = 0xb2,
		OP_NOP4 = 0xb3,
		OP_NOP5 = 0xb4,
		OP_NOP6 = 0xb5,
		OP_NOP7 = 0xb6,
		OP_NOP8 = 0xb7,
		OP_NOP9 = 0xb8,
		OP_NOP10 = 0xb9,
	};

	public enum HashVersion
	{
		Original = 0,
		Witness = 1
	}

	public class ScriptSigs
	{
		public ScriptSigs()
		{
			WitSig = WitScript.Empty;
		}
		public Script ScriptSig
		{
			get;
			set;
		}
		public WitScript WitSig
		{
			get;
			set;
		}
	}

	public class Script
	{
		static readonly Script _Empty = new Script();
		public static Script Empty
		{
			get
			{
				return _Empty;
			}
		}

		internal byte[] _Script = new byte[0];
		public Script()
		{

		}
		public Script(params Op[] ops)
			: this((IEnumerable<Op>)ops)
		{
		}

		public Script(IEnumerable<Op> ops)
		{
			MemoryStream ms = new MemoryStream();
			foreach(var op in ops)
			{
				op.WriteTo(ms);
			}
			_Script = ms.ToArray();
		}

		public Script(string script)
		{
			_Script = Parse(script);
		}

		private static byte[] Parse(string script)
		{
			var reader = new StringReader(script.Trim());
			MemoryStream result = new MemoryStream();
			while(reader.Peek() != -1)
			{
				Op.Read(reader).WriteTo(result);
			}
			return result.ToArray();
		}

		public static Script FromBytesUnsafe(byte[] data)
		{
			return new Script(data, true, true);
		}

		public Script(byte[] data)
			: this((IEnumerable<byte>)data)
		{
		}


		private Script(byte[] data, bool @unsafe, bool unused)
		{
			_Script = @unsafe ? data : data.ToArray();
		}

		public Script(IEnumerable<byte> data)
		{
			_Script = data.ToArray();
		}

		public Script(byte[] data, bool compressed)
		{
			if(!compressed)
				_Script = data.ToArray();
			else
			{
				ScriptCompressor compressor = new ScriptCompressor();
				compressor.ReadWrite(data);
				_Script = compressor.GetScript()._Script;
			}
		}

		public int Length
		{
			get
			{
				return _Script.Length;
			}
		}

		/// <summary>
		/// Extract the ScriptCode delimited by the <codeSeparatorIndex>th OP_CODESEPARATOR.
		/// </summary>
		/// <param name="codeSeparatorIndex">Index of the OP_CODESEPARATOR, or -1 for fetching the whole script</param>
		/// <returns></returns>
		public Script ExtractScriptCode(int codeSeparatorIndex)
		{
			if(codeSeparatorIndex == -1)
				return this;
			if(codeSeparatorIndex < -1)
				throw new ArgumentOutOfRangeException("codeSeparatorIndex");
			var separatorIndex = -1;
			List<Op> ops = new List<Op>();
			foreach(var op in ToOps())
			{
				if(op.Code == OpcodeType.OP_CODESEPARATOR)
					separatorIndex++;
				if(separatorIndex >= codeSeparatorIndex && !(separatorIndex == codeSeparatorIndex && op.Code == OpcodeType.OP_CODESEPARATOR))
					ops.Add(op);
			}
			if(separatorIndex < codeSeparatorIndex)
				throw new ArgumentOutOfRangeException("codeSeparatorIndex");
			return new Script(ops.ToArray());
		}


		public ScriptReader CreateReader()
		{
			return new ScriptReader(_Script);
		}


		internal int FindAndDelete(OpcodeType op)
		{
			return FindAndDelete(new Op()
			{
				Code = op
			});
		}
		internal int FindAndDelete(Op op)
		{
			return op == null ? 0 : FindAndDelete(o => o.Code == op.Code && Utils.ArrayEqual(o.PushData, op.PushData));
		}

		internal int FindAndDelete(byte[] pushedData)
		{
			if(pushedData.Length == 0)
				return 0;
			var standardOp = Op.GetPushOp(pushedData);
			return FindAndDelete(op =>
							op.Code == standardOp.Code &&
							op.PushData != null && Utils.ArrayEqual(op.PushData, pushedData));
		}
		internal int FindAndDelete(Func<Op, bool> predicate)
		{
			int nFound = 0;
			List<Op> operations = new List<Op>();
			foreach(var op in ToOps())
			{
				var shouldDelete = predicate(op);
				if(!shouldDelete)
				{
					operations.Add(op);
				}
				else
					nFound++;
			}
			if(nFound == 0)
				return 0;
			_Script = new Script(operations)._Script;
			return nFound;
		}

		public string ToHex()
		{
			return Encoders.Hex.EncodeData(_Script);
		}

		Script _PaymentScript;

		/// <summary>
		/// Get the P2SH scriptPubKey of this script
		/// </summary>
		public Script PaymentScript
		{
			get
			{
				return _PaymentScript ?? (_PaymentScript = PayToScriptHashTemplate.Instance.GenerateScriptPubKey(Hash));
			}
		}


		/// <summary>
		/// True if the scriptPubKey is witness
		/// </summary>
		public bool IsWitness
		{
			get
			{
				return PayToWitTemplate.Instance.CheckScriptPubKey(this);
			}
		}

		public override string ToString()
		{
			// by default StringBuilder capacity is 16 (too small)
			// 300 is enough for P2PKH
			var builder = new StringBuilder(300);
			var reader = new ScriptReader(_Script);

			Op op;
			while((op = reader.Read()) != null)
			{
				builder.Append(" ");
				builder.Append(op);
			}

			return builder.ToString().Trim();
		}

		public bool IsPushOnly
		{
			get
			{
				foreach(var script in CreateReader().ToEnumerable())
				{
					if(script.PushData == null)
						return false;
				}
				return true;
			}
		}

		public bool HasCanonicalPushes
		{
			get
			{
				foreach(var op in CreateReader().ToEnumerable())
				{
					if(op.IsInvalid)
						return false;
					if(op.Code > OpcodeType.OP_16)
						continue;
					if(op.Code < OpcodeType.OP_PUSHDATA1 && op.Code > OpcodeType.OP_0 && (op.PushData.Length == 1 && op.PushData[0] <= 16))
						// Could have used an OP_n code, rather than a 1-byte push.
						return false;
					if(op.Code == OpcodeType.OP_PUSHDATA1 && op.PushData.Length < (byte)OpcodeType.OP_PUSHDATA1)
						// Could have used a normal n-byte push, rather than OP_PUSHDATA1.
						return false;
					if(op.Code == OpcodeType.OP_PUSHDATA2 && op.PushData.Length <= 0xFF)
						// Could have used an OP_PUSHDATA1.
						return false;
					if(op.Code == OpcodeType.OP_PUSHDATA4 && op.PushData.Length <= 0xFFFF)
						// Could have used an OP_PUSHDATA2.
						return false;
				}
				return true;
			}
		}

		//https://en.bitcoin.it/wiki/OP_CHECKSIG
		public static uint256 SignatureHash(ICoin coin, Transaction txTo, SigHash nHashType = SigHash.All)
		{
			var input = txTo.Inputs.AsIndexedInputs().FirstOrDefault(i => i.PrevOut == coin.Outpoint);
			if(input == null)
				throw new ArgumentException("coin should be spent spent in txTo", "coin");
			return input.GetSignatureHash(coin, nHashType);
		}

		public static uint256 SignatureHash(Script scriptCode, Transaction txTo, int nIn, SigHash nHashType, Money amount = null, HashVersion sigversion = HashVersion.Original)
		{
			return SignatureHash(scriptCode, txTo, nIn, nHashType, amount, sigversion, null);
		}

		//https://en.bitcoin.it/wiki/OP_CHECKSIG
		public static uint256 SignatureHash(Script scriptCode, Transaction txTo, int nIn, SigHash nHashType, Money amount, HashVersion sigversion, PrecomputedTransactionData precomputedTransactionData)
		{
			if(sigversion == HashVersion.Witness)
			{
				if(amount == null)
					throw new ArgumentException("The amount of the output being signed must be provided", "amount");
				uint256 hashPrevouts = uint256.Zero;
				uint256 hashSequence = uint256.Zero;
				uint256 hashOutputs = uint256.Zero;

				if((nHashType & SigHash.AnyoneCanPay) == 0)
				{
					hashPrevouts = precomputedTransactionData == null ?
								   GetHashPrevouts(txTo) : precomputedTransactionData.HashPrevouts;
				}

				if((nHashType & SigHash.AnyoneCanPay) == 0 && ((uint)nHashType & 0x1f) != (uint)SigHash.Single && ((uint)nHashType & 0x1f) != (uint)SigHash.None)
				{
					hashSequence = precomputedTransactionData == null ?
								   GetHashSequence(txTo) : precomputedTransactionData.HashSequence;
				}

				if(((uint)nHashType & 0x1f) != (uint)SigHash.Single && ((uint)nHashType & 0x1f) != (uint)SigHash.None)
				{
					hashOutputs = precomputedTransactionData == null ?
									GetHashOutputs(txTo) : precomputedTransactionData.HashOutputs;
				}
				else if(((uint)nHashType & 0x1f) == (uint)SigHash.Single && nIn < txTo.Outputs.Count)
				{
					BitcoinStream ss = CreateHashWriter(sigversion);
					ss.ReadWrite(txTo.Outputs[nIn]);
					hashOutputs = GetHash(ss);
				}

				BitcoinStream sss = CreateHashWriter(sigversion);
				// Version
				sss.ReadWrite(txTo.Version);
				// Input prevouts/nSequence (none/all, depending on flags)
				sss.ReadWrite(hashPrevouts);
				sss.ReadWrite(hashSequence);
				// The input being signed (replacing the scriptSig with scriptCode + amount)
				// The prevout may already be contained in hashPrevout, and the nSequence
				// may already be contain in hashSequence.
				sss.ReadWrite(txTo.Inputs[nIn].PrevOut);
				sss.ReadWrite(scriptCode);
				sss.ReadWrite(amount.Satoshi);
				sss.ReadWrite((uint)txTo.Inputs[nIn].Sequence);
				// Outputs (none/one/all, depending on flags)
				sss.ReadWrite(hashOutputs);
				// Locktime
				sss.ReadWriteStruct(txTo.LockTime);
				// Sighash type
				sss.ReadWrite((uint)nHashType);

				return GetHash(sss);
			}




			if(nIn >= txTo.Inputs.Count)
			{
				Utils.log("ERROR: SignatureHash() : nIn=" + nIn + " out of range\n");
				return uint256.One;
			}

			// Check for invalid use of SIGHASH_SINGLE
			if(nHashType == SigHash.Single)
			{
				if(nIn >= txTo.Outputs.Count)
				{
					Utils.log("ERROR: SignatureHash() : nOut=" + nIn + " out of range\n");
					return uint256.One;
				}
			}

			var scriptCopy = new Script(scriptCode._Script);
			scriptCopy.FindAndDelete(OpcodeType.OP_CODESEPARATOR);

            var txCopy = txTo.Clone();

			//Set all TxIn script to empty string
			foreach(var txin in txCopy.Inputs)
			{
				txin.ScriptSig = new Script();
			}
			//Copy subscript into the txin script you are checking
			txCopy.Inputs[nIn].ScriptSig = scriptCopy;

			var hashType = nHashType & (SigHash)31;
			if(hashType == SigHash.None)
			{
				//The output of txCopy is set to a vector of zero size.
				txCopy.Outputs.Clear();

				//All other inputs aside from the current input in txCopy have their nSequence index set to zero
				foreach(var input in txCopy.Inputs.Where((x, i) => i != nIn))
					input.Sequence = 0;
			}
			else if(hashType == SigHash.Single)
			{
				//The output of txCopy is resized to the size of the current input index+1.
				txCopy.Outputs.RemoveRange(nIn + 1, txCopy.Outputs.Count - (nIn + 1));
				//All other txCopy outputs aside from the output that is the same as the current input index are set to a blank script and a value of (long) -1.
				for(var i = 0; i < txCopy.Outputs.Count; i++)
				{
					if(i == nIn)
						continue;
					txCopy.Outputs[i] = new TxOut();
				}
				//All other txCopy inputs aside from the current input are set to have an nSequence index of zero.
				foreach(var input in txCopy.Inputs.Where((x, i) => i != nIn))
					input.Sequence = 0;
			}


			if((nHashType & SigHash.AnyoneCanPay) != 0)
			{
				//The txCopy input vector is resized to a length of one.
				var script = txCopy.Inputs[nIn];
				txCopy.Inputs.Clear();
				txCopy.Inputs.Add(script);
				//The subScript (lead in by its length as a var-integer encoded!) is set as the first and only member of this vector.
				txCopy.Inputs[0].ScriptSig = scriptCopy;
			}


			//Serialize TxCopy, append 4 byte hashtypecode
			var stream = CreateHashWriter(sigversion, txTo.TransactionOptions);
			txCopy.ReadWrite(stream);
			stream.ReadWrite((uint)nHashType);
			return GetHash(stream);
		}

		private static uint256 GetHash(BitcoinStream stream)
		{
			var preimage = ((HashStream)stream.Inner).GetHash();
			stream.Inner.Dispose();
			return preimage;
		}

		internal static uint256 GetHashOutputs(Transaction txTo)
		{
			uint256 hashOutputs;
			BitcoinStream ss = CreateHashWriter(HashVersion.Witness);
			foreach(var txout in txTo.Outputs)
			{
				ss.ReadWrite(txout);
			}
			hashOutputs = GetHash(ss);
			return hashOutputs;
		}

		internal static uint256 GetHashSequence(Transaction txTo)
		{
			uint256 hashSequence;
			BitcoinStream ss = CreateHashWriter(HashVersion.Witness);
			foreach(var input in txTo.Inputs)
			{
				ss.ReadWrite((uint)input.Sequence);
			}
			hashSequence = GetHash(ss);
			return hashSequence;
		}

		internal static uint256 GetHashPrevouts(Transaction txTo)
		{
			uint256 hashPrevouts;
			BitcoinStream ss = CreateHashWriter(HashVersion.Witness);
			foreach(var input in txTo.Inputs)
			{
				ss.ReadWrite(input.PrevOut);
			}
			hashPrevouts = GetHash(ss);
			return hashPrevouts;
		}

		private static BitcoinStream CreateHashWriter(HashVersion version, TransactionOptions options = TransactionOptions.All)
		{
			HashStream hs = new HashStream();
			BitcoinStream stream = new BitcoinStream(hs, true);
			stream.Type = SerializationType.Hash;
			stream.TransactionOptions = version == HashVersion.Original ? TransactionOptions.None : TransactionOptions.Witness;
            stream.TransactionOptions |= (options & TransactionOptions.POS);
			return stream;
		}

		public static Script operator +(Script a, IEnumerable<byte> bytes)
		{
			if(a == null)
				return new Script(Op.GetPushOp(bytes.ToArray()));
			return a + Op.GetPushOp(bytes.ToArray());
		}
		public static Script operator +(Script a, Op op)
		{
			return a == null ? new Script(op) : new Script(a._Script.Concat(op.ToBytes()));
		}

		public static Script operator +(Script a, IEnumerable<Op> ops)
		{
			return a == null ? new Script(ops) : new Script(a._Script.Concat(new Script(ops)._Script));
		}

		public IEnumerable<Op> ToOps()
		{
			ScriptReader reader = new ScriptReader(_Script);
			return reader.ToEnumerable();
		}

		public uint GetSigOpCount(bool fAccurate)
		{
			uint n = 0;
			Op lastOpcode = null;
			foreach(var op in ToOps())
			{
				if(op.Code == OpcodeType.OP_CHECKSIG || op.Code == OpcodeType.OP_CHECKSIGVERIFY)
					n++;
				else if(op.Code == OpcodeType.OP_CHECKMULTISIG || op.Code == OpcodeType.OP_CHECKMULTISIGVERIFY)
				{
					if(fAccurate && lastOpcode != null && lastOpcode.Code >= OpcodeType.OP_1 && lastOpcode.Code <= OpcodeType.OP_16)
						n += (lastOpcode.PushData == null || lastOpcode.PushData.Length == 0) ? 0U : (uint)lastOpcode.PushData[0];
					else
						n += 20;
				}
				lastOpcode = op;
			}
			return n;
		}

		ScriptId _Hash;
		public ScriptId Hash
		{
			get
			{
				return _Hash ?? (_Hash = new ScriptId(this));
			}
		}
		WitScriptId _WitHash;
		public WitScriptId WitHash
		{
			get
			{
				return _WitHash ?? (_WitHash = new WitScriptId(this));
			}
		}

		public BitcoinScriptAddress GetScriptAddress(Network network)
		{
			return (BitcoinScriptAddress)Hash.GetAddress(network);
		}

		public bool IsPayToScriptHash
		{
			get
			{
				return PayToScriptHashTemplate.Instance.CheckScriptPubKey(this);
			}
		}

		public BitcoinWitScriptAddress GetWitScriptAddress(Network network)
		{
			return (BitcoinWitScriptAddress)WitHash.GetAddress(network);
		}

		public uint GetSigOpCount(Script scriptSig)
		{
			if(!IsPayToScriptHash)
				return GetSigOpCount(true);
			// This is a pay-to-script-hash scriptPubKey;
			// get the last item that the scriptSig
			// pushes onto the stack:
			var validSig = new PayToScriptHashTemplate().CheckScriptSig(scriptSig, this);
			return !validSig ? 0 : new Script(scriptSig.ToOps().Last().PushData).GetSigOpCount(true);
			// ... and return its opcount:
		}

		public ScriptTemplate FindTemplate()
		{
			return StandardScripts.GetTemplateFromScriptPubKey(this);
		}

		/// <summary>
		/// Extract P2SH or P2PH address from scriptSig
		/// </summary>
		/// <param name="network">The network</param>
		/// <returns></returns>
		public BitcoinAddress GetSignerAddress(Network network)
		{
			var sig = GetSigner();
			return sig == null ? null : sig.GetAddress(network);
		}

		/// <summary>
		/// Extract P2SH or P2PH id from scriptSig
		/// </summary>
		/// <returns>The network</returns>
		public TxDestination GetSigner()
		{
			var pubKey = PayToPubkeyHashTemplate.Instance.ExtractScriptSigParameters(this);
			if(pubKey != null)
			{
				return pubKey.PublicKey.Hash;
			}
			var p2sh = PayToScriptHashTemplate.Instance.ExtractScriptSigParameters(this);
			return p2sh != null ? p2sh.RedeemScript.Hash : null;
		}

		/// <summary>
		/// Extract P2SH/P2PH/P2WSH/P2WPKH address from scriptPubKey
		/// </summary>
		/// <param name="network"></param>
		/// <returns></returns>
		public BitcoinAddress GetDestinationAddress(Network network)
		{
			var dest = GetDestination();
			return dest == null ? null : dest.GetAddress(network);
		}

		/// <summary>
		/// Extract P2SH/P2PH/P2WSH/P2WPKH id from scriptPubKey
		/// </summary>
		/// <param name="network"></param>
		/// <returns></returns>
		public TxDestination GetDestination()
		{
			var pubKeyHashParams = PayToPubkeyHashTemplate.Instance.ExtractScriptPubKeyParameters(this);
			if(pubKeyHashParams != null)
				return pubKeyHashParams;
			var scriptHashParams = PayToScriptHashTemplate.Instance.ExtractScriptPubKeyParameters(this);
			if(scriptHashParams != null)
				return scriptHashParams;
			var wit = PayToWitTemplate.Instance.ExtractScriptPubKeyParameters(this);
			return wit;
		}

		/// <summary>
		/// Extract public keys if this script is a multi sig or pay to pub key scriptPubKey
		/// </summary>
		/// <param name="network"></param>
		/// <returns></returns>
		public PubKey[] GetDestinationPublicKeys()
		{
			List<PubKey> result = new List<PubKey>();
			var single = PayToPubkeyTemplate.Instance.ExtractScriptPubKeyParameters(this);
			if(single != null)
			{
				result.Add(single);
			}
			else
			{
				var multiSig = PayToMultiSigTemplate.Instance.ExtractScriptPubKeyParameters(this);
				if(multiSig != null)
				{
					result.AddRange(multiSig.PubKeys);
				}
			}
			return result.ToArray();
		}

		/// <summary>
		/// Get script byte array
		/// </summary>
		/// <returns></returns>
		[Obsolete("Use ToBytes instead")]
		public byte[] ToRawScript()
		{
			return ToBytes(false);
		}

		/// <summary>
		/// Get script byte array
		/// </summary>
		/// <returns></returns>
		public byte[] ToBytes()
		{
			return ToBytes(false);
		}

		/// <summary>
		/// Get script byte array
		/// </summary>
		/// <param name="unsafe">if false, returns a copy of the internal byte array</param>
		/// <returns></returns>
		[Obsolete("Use ToBytes instead")]
		public byte[] ToRawScript(bool @unsafe)
		{
			return @unsafe ? _Script : _Script.ToArray();
		}

		/// <summary>
		/// Get script byte array
		/// </summary>
		/// <param name="unsafe">if false, returns a copy of the internal byte array</param>
		/// <returns></returns>
		public byte[] ToBytes(bool @unsafe)
		{
			return @unsafe ? _Script : _Script.ToArray();
		}

		public byte[] ToCompressedBytes()
		{
			var compressor = new ScriptCompressor(this);
			return compressor.ToBytes();
		}

		public static bool VerifyScript(Script scriptSig, Script scriptPubKey, Transaction tx, int i, ScriptVerify scriptVerify = ScriptVerify.Standard, SigHash sigHash = SigHash.Undefined)
		{
			ScriptError unused;
			return VerifyScript(scriptSig, scriptPubKey, tx, i, null, scriptVerify, sigHash, out unused);
		}

		public static bool VerifyScript(Script scriptSig, Script scriptPubKey, Transaction tx, int i, Money value, ScriptVerify scriptVerify = ScriptVerify.Standard, SigHash sigHash = SigHash.Undefined)
		{
			ScriptError unused;
			return VerifyScript(scriptSig, scriptPubKey, tx, i, value, scriptVerify, sigHash, out unused);
		}

		public static bool VerifyScript(Script scriptSig, Script scriptPubKey, Transaction tx, int i, Money value, out ScriptError error)
		{
			return VerifyScript(scriptSig, scriptPubKey, tx, i, value, ScriptVerify.Standard, SigHash.Undefined, out error);
		}

		public static bool VerifyScript(Script scriptPubKey, Transaction tx, int i, Money value, ScriptVerify scriptVerify = ScriptVerify.Standard, SigHash sigHash = SigHash.Undefined)
		{
			ScriptError unused;
			var scriptSig = tx.Inputs[i].ScriptSig;
			return VerifyScript(scriptSig, scriptPubKey, tx, i, value, scriptVerify, sigHash, out unused);
		}

		public static bool VerifyScript(Script scriptPubKey, Transaction tx, int i, Money value, out ScriptError error)
		{
			var scriptSig = tx.Inputs[i].ScriptSig;
			return VerifyScript(scriptSig, scriptPubKey, tx, i, value, ScriptVerify.Standard, SigHash.Undefined, out error);
		}

		public static bool VerifyScript(Script scriptPubKey, Transaction tx, int i, Money value, ScriptVerify scriptVerify, SigHash sigHash, out ScriptError error)
		{
			var scriptSig = tx.Inputs[i].ScriptSig;
			return VerifyScript(scriptSig, scriptPubKey, tx, i, value, scriptVerify, sigHash, out error);
		}

		public static bool VerifyScript(Script scriptSig, Script scriptPubKey, Transaction tx, int i, Money value, ScriptVerify scriptVerify, SigHash sigHash, out ScriptError error)
		{
			var eval = new ScriptEvaluationContext
			{
				SigHash = sigHash,
				ScriptVerify = scriptVerify
			};
			var result = eval.VerifyScript(scriptSig, scriptPubKey, tx, i, value);
			error = eval.Error;
			return result;
		}
=======
    /// <summary>
    /// Script verification flags
    /// </summary>
    [Flags]
    public enum ScriptVerify : uint
    {
        None = 0,

        /// <summary>
        /// Evaluate P2SH subscripts (softfork safe, BIP16).
        /// </summary>
        P2SH = (1U << 0),

        /// <summary>
        /// Passing a non-strict-DER signature or one with undefined hashtype to a checksig operation causes script failure.
        /// Passing a pubkey that is not (0x04 + 64 bytes) or (0x02 or 0x03 + 32 bytes) to checksig causes that pubkey to be
        /// +
        /// skipped (not softfork safe: this flag can widen the validity of OP_CHECKSIG OP_NOT).
        /// </summary>
        StrictEnc = (1U << 1),

        /// <summary>
        /// Passing a non-strict-DER signature to a checksig operation causes script failure (softfork safe, BIP62 rule 1)
        /// </summary>
        DerSig = (1U << 2),

        /// <summary>
        /// Passing a non-strict-DER signature or one with S > order/2 to a checksig operation causes script failure
        /// (softfork safe, BIP62 rule 5).
        /// </summary>
        LowS = (1U << 3),

        /// <summary>
        /// verify dummy stack item consumed by CHECKMULTISIG is of zero-length (softfork safe, BIP62 rule 7).
        /// </summary>
        NullDummy = (1U << 4),

        /// <summary>
        /// Using a non-push operator in the scriptSig causes script failure (softfork safe, BIP62 rule 2).
        /// </summary>
        SigPushOnly = (1U << 5),

        /// <summary>
        /// Require minimal encodings for all push operations (OP_0... OP_16, OP_1NEGATE where possible, direct
        /// pushes up to 75 bytes, OP_PUSHDATA up to 255 bytes, OP_PUSHDATA2 for anything larger). Evaluating
        /// any other push causes the script to fail (BIP62 rule 3).
        /// In addition, whenever a stack element is interpreted as a number, it must be of minimal length (BIP62 rule 4).
        /// (softfork safe)
        /// </summary>
        MinimalData = (1U << 6),

        /// <summary>
        /// Discourage use of NOPs reserved for upgrades (NOP1-10)
        ///
        /// Provided so that nodes can avoid accepting or mining transactions
        /// containing executed NOP's whose meaning may change after a soft-fork,
        /// thus rendering the script invalid; with this flag set executing
        /// discouraged NOPs fails the script. This verification flag will never be
        /// a mandatory flag applied to scripts in a block. NOPs that are not
        /// executed, e.g.  within an unexecuted IF ENDIF block, are *not* rejected.
        /// </summary>
        DiscourageUpgradableNops = (1U << 7),

        /// <summary>
        /// Require that only a single stack element remains after evaluation. This changes the success criterion from
        /// "At least one stack element must remain, and when interpreted as a boolean, it must be true" to
        /// "Exactly one stack element must remain, and when interpreted as a boolean, it must be true".
        /// (softfork safe, BIP62 rule 6)
        /// Note: CLEANSTACK should never be used without P2SH.
        /// </summary>
        CleanStack = (1U << 8),

        /// <summary>
        /// Verify CHECKLOCKTIMEVERIFY
        ///
        /// See BIP65 for details.
        /// </summary>
        CheckLockTimeVerify = (1U << 9),

        /// <summary>
        /// See BIP68 for details.
        /// </summary>
        CheckSequenceVerify = (1U << 10),

        /// <summary>
        /// Support segregated witness
        /// </summary>
        Witness = (1U << 11),

        /// <summary>
        /// Making v2-v16 witness program non-standard
        /// </summary>
        DiscourageUpgradableWitnessProgram = (1U << 12),

        /// <summary>
        /// Segwit script only: Require the argument of OP_IF/NOTIF to be exactly 0x01 or empty vector
        /// </summary>
        MinimalIf = (1U << 13),

        /// <summary>
        /// Signature(s) must be empty vector if an CHECK(MULTI)SIG operation failed
        /// </summary>
        NullFail = (1U << 14),

        /// <summary>
        /// Public keys in segregated witness scripts must be compressed
        /// </summary>
        WitnessPubkeyType = (1U << 15),

        /// <summary>
        /// Mandatory script verification flags that all new blocks must comply with for
        /// them to be valid. (but old blocks may not comply with) Currently just P2SH,
        /// but in the future other flags may be added, such as a soft-fork to enforce
        /// strict DER encoding.
        ///
        /// Failing one of these tests may trigger a DoS ban - see CheckInputs() for
        /// details.
        /// </summary>
        Mandatory = P2SH,

        /// <summary>
        /// Standard script verification flags that standard transactions will comply
        /// with. However scripts violating these flags may still be present in valid
        /// blocks and we must accept those blocks.
        /// </summary>
        Standard =
              Mandatory
            | DerSig
            | StrictEnc
            | MinimalData
            | NullDummy
            | DiscourageUpgradableNops
            | CleanStack
            | CheckLockTimeVerify
            | CheckSequenceVerify
            | LowS
            | Witness
            | DiscourageUpgradableWitnessProgram
            | NullFail
            | MinimalIf
    }

    /// <summary>
    /// Signature hash types/flags
    /// </summary>
    public enum SigHash : uint
    {
        Undefined = 0,
        /// <summary>
        /// All outputs are signed
        /// </summary>
        All = 1,
        /// <summary>
        /// No outputs as signed
        /// </summary>
        None = 2,
        /// <summary>
        /// Only the output with the same index as this input is signed
        /// </summary>
        Single = 3,
        /// <summary>
        /// If set, no inputs, except this, are part of the signature
        /// </summary>
        AnyoneCanPay = 0x80,
    };

    /// <summary>
    /// Script opcodes
    /// </summary>
    public enum OpcodeType : byte
    {
        // push value
        OP_0 = 0x00,
        OP_FALSE = OP_0,
        OP_PUSHDATA1 = 0x4c,
        OP_PUSHDATA2 = 0x4d,
        OP_PUSHDATA4 = 0x4e,
        OP_1NEGATE = 0x4f,
        OP_RESERVED = 0x50,
        OP_1 = 0x51,
        OP_TRUE = OP_1,
        OP_2 = 0x52,
        OP_3 = 0x53,
        OP_4 = 0x54,
        OP_5 = 0x55,
        OP_6 = 0x56,
        OP_7 = 0x57,
        OP_8 = 0x58,
        OP_9 = 0x59,
        OP_10 = 0x5a,
        OP_11 = 0x5b,
        OP_12 = 0x5c,
        OP_13 = 0x5d,
        OP_14 = 0x5e,
        OP_15 = 0x5f,
        OP_16 = 0x60,

        // control
        OP_NOP = 0x61,
        OP_VER = 0x62,
        OP_IF = 0x63,
        OP_NOTIF = 0x64,
        OP_VERIF = 0x65,
        OP_VERNOTIF = 0x66,
        OP_ELSE = 0x67,
        OP_ENDIF = 0x68,
        OP_VERIFY = 0x69,
        OP_RETURN = 0x6a,

        // stack ops
        OP_TOALTSTACK = 0x6b,
        OP_FROMALTSTACK = 0x6c,
        OP_2DROP = 0x6d,
        OP_2DUP = 0x6e,
        OP_3DUP = 0x6f,
        OP_2OVER = 0x70,
        OP_2ROT = 0x71,
        OP_2SWAP = 0x72,
        OP_IFDUP = 0x73,
        OP_DEPTH = 0x74,
        OP_DROP = 0x75,
        OP_DUP = 0x76,
        OP_NIP = 0x77,
        OP_OVER = 0x78,
        OP_PICK = 0x79,
        OP_ROLL = 0x7a,
        OP_ROT = 0x7b,
        OP_SWAP = 0x7c,
        OP_TUCK = 0x7d,

        // splice ops
        OP_CAT = 0x7e,
        OP_SUBSTR = 0x7f,
        OP_LEFT = 0x80,
        OP_RIGHT = 0x81,
        OP_SIZE = 0x82,

        // bit logic
        OP_INVERT = 0x83,
        OP_AND = 0x84,
        OP_OR = 0x85,
        OP_XOR = 0x86,
        OP_EQUAL = 0x87,
        OP_EQUALVERIFY = 0x88,
        OP_RESERVED1 = 0x89,
        OP_RESERVED2 = 0x8a,

        // numeric
        OP_1ADD = 0x8b,
        OP_1SUB = 0x8c,
        OP_2MUL = 0x8d,
        OP_2DIV = 0x8e,
        OP_NEGATE = 0x8f,
        OP_ABS = 0x90,
        OP_NOT = 0x91,
        OP_0NOTEQUAL = 0x92,

        OP_ADD = 0x93,
        OP_SUB = 0x94,
        OP_MUL = 0x95,
        OP_DIV = 0x96,
        OP_MOD = 0x97,
        OP_LSHIFT = 0x98,
        OP_RSHIFT = 0x99,

        OP_BOOLAND = 0x9a,
        OP_BOOLOR = 0x9b,
        OP_NUMEQUAL = 0x9c,
        OP_NUMEQUALVERIFY = 0x9d,
        OP_NUMNOTEQUAL = 0x9e,
        OP_LESSTHAN = 0x9f,
        OP_GREATERTHAN = 0xa0,
        OP_LESSTHANOREQUAL = 0xa1,
        OP_GREATERTHANOREQUAL = 0xa2,
        OP_MIN = 0xa3,
        OP_MAX = 0xa4,

        OP_WITHIN = 0xa5,

        // crypto
        OP_RIPEMD160 = 0xa6,
        OP_SHA1 = 0xa7,
        OP_SHA256 = 0xa8,
        OP_HASH160 = 0xa9,
        OP_HASH256 = 0xaa,
        OP_CODESEPARATOR = 0xab,
        OP_CHECKSIG = 0xac,
        OP_CHECKSIGVERIFY = 0xad,
        OP_CHECKMULTISIG = 0xae,
        OP_CHECKMULTISIGVERIFY = 0xaf,

        OP_CHECKLOCKTIMEVERIFY = 0xb1,
        OP_CHECKSEQUENCEVERIFY = 0xb2,

        // expansion
        OP_NOP1 = 0xb0,
        OP_NOP2 = 0xb1,
        OP_NOP3 = 0xb2,
        OP_NOP4 = 0xb3,
        OP_NOP5 = 0xb4,
        OP_NOP6 = 0xb5,
        OP_NOP7 = 0xb6,
        OP_NOP8 = 0xb7,
        OP_NOP9 = 0xb8,
        OP_NOP10 = 0xb9,
    };

    public enum HashVersion
    {
        Original = 0,
        Witness = 1
    }

    public class ScriptSigs
    {
        public ScriptSigs()
        {
            WitSig = WitScript.Empty;
        }
        public Script ScriptSig
        {
            get;
            set;
        }
        public WitScript WitSig
        {
            get;
            set;
        }
    }

    public class Script
    {
        static readonly Script _Empty = new Script();
        public static Script Empty
        {
            get
            {
                return _Empty;
            }
        }

        internal byte[] _Script = new byte[0];
        public Script()
        {

        }
        public Script(params Op[] ops)
            : this((IEnumerable<Op>)ops)
        {
        }

        public Script(IEnumerable<Op> ops)
        {
            MemoryStream ms = new MemoryStream();
            foreach(var op in ops)
            {
                op.WriteTo(ms);
            }
            _Script = ms.ToArray();
        }

        public Script(string script)
        {
            _Script = Parse(script);
        }

        private static byte[] Parse(string script)
        {
            var reader = new StringReader(script.Trim());
            MemoryStream result = new MemoryStream();
            while(reader.Peek() != -1)
            {
                Op.Read(reader).WriteTo(result);
            }
            return result.ToArray();
        }

        public static Script FromBytesUnsafe(byte[] data)
        {
            return new Script(data, true, true);
        }

        public Script(byte[] data)
            : this((IEnumerable<byte>)data)
        {
        }


        private Script(byte[] data, bool @unsafe, bool unused)
        {
            _Script = @unsafe ? data : data.ToArray();
        }

        public Script(IEnumerable<byte> data)
        {
            _Script = data.ToArray();
        }

        public Script(byte[] data, bool compressed)
        {
            if(!compressed)
                _Script = data.ToArray();
            else
            {
                ScriptCompressor compressor = new ScriptCompressor();
                compressor.ReadWrite(data);
                _Script = compressor.GetScript()._Script;
            }
        }

        public int Length
        {
            get
            {
                return _Script.Length;
            }
        }

        /// <summary>
        /// Extract the ScriptCode delimited by the <codeSeparatorIndex>th OP_CODESEPARATOR.
        /// </summary>
        /// <param name="codeSeparatorIndex">Index of the OP_CODESEPARATOR, or -1 for fetching the whole script</param>
        /// <returns></returns>
        public Script ExtractScriptCode(int codeSeparatorIndex)
        {
            if(codeSeparatorIndex == -1)
                return this;
            if(codeSeparatorIndex < -1)
                throw new ArgumentOutOfRangeException("codeSeparatorIndex");
            var separatorIndex = -1;
            List<Op> ops = new List<Op>();
            foreach(var op in ToOps())
            {
                if(op.Code == OpcodeType.OP_CODESEPARATOR)
                    separatorIndex++;
                if(separatorIndex >= codeSeparatorIndex && !(separatorIndex == codeSeparatorIndex && op.Code == OpcodeType.OP_CODESEPARATOR))
                    ops.Add(op);
            }
            if(separatorIndex < codeSeparatorIndex)
                throw new ArgumentOutOfRangeException("codeSeparatorIndex");
            return new Script(ops.ToArray());
        }


        public ScriptReader CreateReader()
        {
            return new ScriptReader(_Script);
        }


        internal int FindAndDelete(OpcodeType op)
        {
            return FindAndDelete(new Op()
            {
                Code = op
            });
        }
        internal int FindAndDelete(Op op)
        {
            return op == null ? 0 : FindAndDelete(o => o.Code == op.Code && Utils.ArrayEqual(o.PushData, op.PushData));
        }

        internal int FindAndDelete(byte[] pushedData)
        {
            if(pushedData.Length == 0)
                return 0;
            var standardOp = Op.GetPushOp(pushedData);
            return FindAndDelete(op =>
                            op.Code == standardOp.Code &&
                            op.PushData != null && Utils.ArrayEqual(op.PushData, pushedData));
        }
        internal int FindAndDelete(Func<Op, bool> predicate)
        {
            int nFound = 0;
            List<Op> operations = new List<Op>();
            foreach(var op in ToOps())
            {
                var shouldDelete = predicate(op);
                if(!shouldDelete)
                {
                    operations.Add(op);
                }
                else
                    nFound++;
            }
            if(nFound == 0)
                return 0;
            _Script = new Script(operations)._Script;
            return nFound;
        }

        public string ToHex()
        {
            return Encoders.Hex.EncodeData(_Script);
        }

        Script _PaymentScript;

        /// <summary>
        /// Get the P2SH scriptPubKey of this script
        /// </summary>
        public Script PaymentScript
        {
            get
            {
                return _PaymentScript ?? (_PaymentScript = PayToScriptHashTemplate.Instance.GenerateScriptPubKey(Hash));
            }
        }


        /// <summary>
        /// True if the scriptPubKey is witness
        /// </summary>
        public bool IsWitness
        {
            get
            {
                return PayToWitTemplate.Instance.CheckScriptPubKey(this);
            }
        }

        public override string ToString()
        {
            // by default StringBuilder capacity is 16 (too small)
            // 300 is enough for P2PKH
            var builder = new StringBuilder(300);
            using (var reader = new ScriptReader(_Script))
            {
                Op op;
                while ((op = reader.Read()) != null)
                {
                    builder.Append(" ");
                    builder.Append(op);
                }

                return builder.ToString().Trim();
            }
        }

        public bool IsPushOnly
        {
            get
            {
                using (ScriptReader reader = CreateReader())
                {
                    foreach (var script in reader.ToEnumerable())
                    {
                        if (script.PushData == null)
                            return false;
                    }
                    return true;
                }
            }
        }

        public bool HasCanonicalPushes
        {
            get
            {
                using (ScriptReader reader = CreateReader())
                {
                    foreach(Op op in reader.ToEnumerable())
                    {
                        if(op.IsInvalid)
                            return false;
                        if(op.Code > OpcodeType.OP_16)
                            continue;
                        if(op.Code < OpcodeType.OP_PUSHDATA1 && op.Code > OpcodeType.OP_0 && (op.PushData.Length == 1 && op.PushData[0] <= 16))
                            // Could have used an OP_n code, rather than a 1-byte push.
                            return false;
                        if(op.Code == OpcodeType.OP_PUSHDATA1 && op.PushData.Length < (byte)OpcodeType.OP_PUSHDATA1)
                            // Could have used a normal n-byte push, rather than OP_PUSHDATA1.
                            return false;
                        if(op.Code == OpcodeType.OP_PUSHDATA2 && op.PushData.Length <= 0xFF)
                            // Could have used an OP_PUSHDATA1.
                            return false;
                        if(op.Code == OpcodeType.OP_PUSHDATA4 && op.PushData.Length <= 0xFFFF)
                            // Could have used an OP_PUSHDATA2.
                            return false;
                    }
                    return true;
                }
            }
        }

        //https://en.bitcoin.it/wiki/OP_CHECKSIG
        public static uint256 SignatureHash(ICoin coin, Transaction txTo, SigHash nHashType = SigHash.All)
        {
            var input = txTo.Inputs.AsIndexedInputs().FirstOrDefault(i => i.PrevOut == coin.Outpoint);
            if(input == null)
                throw new ArgumentException("coin should be spent spent in txTo", "coin");
            return input.GetSignatureHash(coin, nHashType);
        }

        public static uint256 SignatureHash(Script scriptCode, Transaction txTo, int nIn, SigHash nHashType, Money amount = null, HashVersion sigversion = HashVersion.Original)
        {
            return SignatureHash(scriptCode, txTo, nIn, nHashType, amount, sigversion, null);
        }

        //https://en.bitcoin.it/wiki/OP_CHECKSIG
        public static uint256 SignatureHash(Script scriptCode, Transaction txTo, int nIn, SigHash nHashType, Money amount, HashVersion sigversion, PrecomputedTransactionData precomputedTransactionData)
        {
            if(sigversion == HashVersion.Witness)
            {
                if(amount == null)
                    throw new ArgumentException("The amount of the output being signed must be provided", "amount");
                uint256 hashPrevouts = uint256.Zero;
                uint256 hashSequence = uint256.Zero;
                uint256 hashOutputs = uint256.Zero;

                if((nHashType & SigHash.AnyoneCanPay) == 0)
                {
                    hashPrevouts = precomputedTransactionData == null ?
                                   GetHashPrevouts(txTo) : precomputedTransactionData.HashPrevouts;
                }

                if((nHashType & SigHash.AnyoneCanPay) == 0 && ((uint)nHashType & 0x1f) != (uint)SigHash.Single && ((uint)nHashType & 0x1f) != (uint)SigHash.None)
                {
                    hashSequence = precomputedTransactionData == null ?
                                   GetHashSequence(txTo) : precomputedTransactionData.HashSequence;
                }

                if(((uint)nHashType & 0x1f) != (uint)SigHash.Single && ((uint)nHashType & 0x1f) != (uint)SigHash.None)
                {
                    hashOutputs = precomputedTransactionData == null ?
                                    GetHashOutputs(txTo) : precomputedTransactionData.HashOutputs;
                }
                else if(((uint)nHashType & 0x1f) == (uint)SigHash.Single && nIn < txTo.Outputs.Count)
                {
                    BitcoinStream ss = CreateHashWriter(sigversion);
                    ss.ReadWrite(txTo.Outputs[nIn]);
                    hashOutputs = GetHash(ss);
                }

                BitcoinStream sss = CreateHashWriter(sigversion);
                // Version
                sss.ReadWrite(txTo.Version);
                // Input prevouts/nSequence (none/all, depending on flags)
                sss.ReadWrite(hashPrevouts);
                sss.ReadWrite(hashSequence);
                // The input being signed (replacing the scriptSig with scriptCode + amount)
                // The prevout may already be contained in hashPrevout, and the nSequence
                // may already be contain in hashSequence.
                sss.ReadWrite(txTo.Inputs[nIn].PrevOut);
                sss.ReadWrite(scriptCode);
                sss.ReadWrite(amount.Satoshi);
                sss.ReadWrite((uint)txTo.Inputs[nIn].Sequence);
                // Outputs (none/one/all, depending on flags)
                sss.ReadWrite(hashOutputs);
                // Locktime
                sss.ReadWriteStruct(txTo.LockTime);
                // Sighash type
                sss.ReadWrite((uint)nHashType);

                return GetHash(sss);
            }




            if(nIn >= txTo.Inputs.Count)
            {
                Utils.log("ERROR: SignatureHash() : nIn=" + nIn + " out of range\n");
                return uint256.One;
            }

            // Check for invalid use of SIGHASH_SINGLE
            if(nHashType == SigHash.Single)
            {
                if(nIn >= txTo.Outputs.Count)
                {
                    Utils.log("ERROR: SignatureHash() : nOut=" + nIn + " out of range\n");
                    return uint256.One;
                }
            }

            var scriptCopy = new Script(scriptCode._Script);
            scriptCopy.FindAndDelete(OpcodeType.OP_CODESEPARATOR);

            var txCopy = new Transaction(txTo.ToBytes());

            //Set all TxIn script to empty string
            foreach(var txin in txCopy.Inputs)
            {
                txin.ScriptSig = new Script();
            }
            //Copy subscript into the txin script you are checking
            txCopy.Inputs[nIn].ScriptSig = scriptCopy;

            var hashType = nHashType & (SigHash)31;
            if(hashType == SigHash.None)
            {
                //The output of txCopy is set to a vector of zero size.
                txCopy.Outputs.Clear();

                //All other inputs aside from the current input in txCopy have their nSequence index set to zero
                foreach(var input in txCopy.Inputs.Where((x, i) => i != nIn))
                    input.Sequence = 0;
            }
            else if(hashType == SigHash.Single)
            {
                //The output of txCopy is resized to the size of the current input index+1.
                txCopy.Outputs.RemoveRange(nIn + 1, txCopy.Outputs.Count - (nIn + 1));
                //All other txCopy outputs aside from the output that is the same as the current input index are set to a blank script and a value of (long) -1.
                for(var i = 0; i < txCopy.Outputs.Count; i++)
                {
                    if(i == nIn)
                        continue;
                    txCopy.Outputs[i] = new TxOut();
                }
                //All other txCopy inputs aside from the current input are set to have an nSequence index of zero.
                foreach(var input in txCopy.Inputs.Where((x, i) => i != nIn))
                    input.Sequence = 0;
            }


            if((nHashType & SigHash.AnyoneCanPay) != 0)
            {
                //The txCopy input vector is resized to a length of one.
                var script = txCopy.Inputs[nIn];
                txCopy.Inputs.Clear();
                txCopy.Inputs.Add(script);
                //The subScript (lead in by its length as a var-integer encoded!) is set as the first and only member of this vector.
                txCopy.Inputs[0].ScriptSig = scriptCopy;
            }


            //Serialize TxCopy, append 4 byte hashtypecode
            var stream = CreateHashWriter(sigversion);
            txCopy.ReadWrite(stream);
            stream.ReadWrite((uint)nHashType);
            return GetHash(stream);
        }

        private static uint256 GetHash(BitcoinStream stream)
        {
            var preimage = ((HashStream)stream.Inner).GetHash();
            stream.Inner.Dispose();
            return preimage;
        }

        internal static uint256 GetHashOutputs(Transaction txTo)
        {
            uint256 hashOutputs;
            BitcoinStream ss = CreateHashWriter(HashVersion.Witness);
            foreach(var txout in txTo.Outputs)
            {
                ss.ReadWrite(txout);
            }
            hashOutputs = GetHash(ss);
            return hashOutputs;
        }

        internal static uint256 GetHashSequence(Transaction txTo)
        {
            uint256 hashSequence;
            BitcoinStream ss = CreateHashWriter(HashVersion.Witness);
            foreach(var input in txTo.Inputs)
            {
                ss.ReadWrite((uint)input.Sequence);
            }
            hashSequence = GetHash(ss);
            return hashSequence;
        }

        internal static uint256 GetHashPrevouts(Transaction txTo)
        {
            uint256 hashPrevouts;
            BitcoinStream ss = CreateHashWriter(HashVersion.Witness);
            foreach(var input in txTo.Inputs)
            {
                ss.ReadWrite(input.PrevOut);
            }
            hashPrevouts = GetHash(ss);
            return hashPrevouts;
        }

        private static BitcoinStream CreateHashWriter(HashVersion version)
        {
            HashStream hs = new HashStream();
            BitcoinStream stream = new BitcoinStream(hs, true);
            stream.Type = SerializationType.Hash;
            stream.TransactionOptions = version == HashVersion.Original ? TransactionOptions.None : TransactionOptions.Witness;
            return stream;
        }

        public static Script operator +(Script a, IEnumerable<byte> bytes)
        {
            if(a == null)
                return new Script(Op.GetPushOp(bytes.ToArray()));
            return a + Op.GetPushOp(bytes.ToArray());
        }
        public static Script operator +(Script a, Op op)
        {
            return a == null ? new Script(op) : new Script(a._Script.Concat(op.ToBytes()));
        }

        public static Script operator +(Script a, IEnumerable<Op> ops)
        {
            return a == null ? new Script(ops) : new Script(a._Script.Concat(new Script(ops)._Script));
        }

        public IEnumerable<Op> ToOps()
        {
            using (ScriptReader reader = new ScriptReader(_Script))
            {
                return reader.ToEnumerable().ToList();
            }
        }

        public uint GetSigOpCount(bool fAccurate)
        {
            uint n = 0;
            Op lastOpcode = null;
            foreach(var op in ToOps())
            {
                if(op.Code == OpcodeType.OP_CHECKSIG || op.Code == OpcodeType.OP_CHECKSIGVERIFY)
                    n++;
                else if(op.Code == OpcodeType.OP_CHECKMULTISIG || op.Code == OpcodeType.OP_CHECKMULTISIGVERIFY)
                {
                    if(fAccurate && lastOpcode != null && lastOpcode.Code >= OpcodeType.OP_1 && lastOpcode.Code <= OpcodeType.OP_16)
                        n += (lastOpcode.PushData == null || lastOpcode.PushData.Length == 0) ? 0U : (uint)lastOpcode.PushData[0];
                    else
                        n += 20;
                }
                lastOpcode = op;
            }
            return n;
        }

        ScriptId _Hash;
        public ScriptId Hash
        {
            get
            {
                return _Hash ?? (_Hash = new ScriptId(this));
            }
        }
        WitScriptId _WitHash;
        public WitScriptId WitHash
        {
            get
            {
                return _WitHash ?? (_WitHash = new WitScriptId(this));
            }
        }

        public BitcoinScriptAddress GetScriptAddress(Network network)
        {
            return (BitcoinScriptAddress)Hash.GetAddress(network);
        }

        public bool IsPayToScriptHash
        {
            get
            {
                return PayToScriptHashTemplate.Instance.CheckScriptPubKey(this);
            }
        }

        public BitcoinWitScriptAddress GetWitScriptAddress(Network network)
        {
            return (BitcoinWitScriptAddress)WitHash.GetAddress(network);
        }

        public uint GetSigOpCount(Script scriptSig)
        {
            if(!IsPayToScriptHash)
                return GetSigOpCount(true);
            // This is a pay-to-script-hash scriptPubKey;
            // get the last item that the scriptSig
            // pushes onto the stack:
            var validSig = new PayToScriptHashTemplate().CheckScriptSig(scriptSig, this);
            return !validSig ? 0 : new Script(scriptSig.ToOps().Last().PushData).GetSigOpCount(true);
            // ... and return its opcount:
        }

        public ScriptTemplate FindTemplate()
        {
            return StandardScripts.GetTemplateFromScriptPubKey(this);
        }

        /// <summary>
        /// Extract P2SH or P2PH address from scriptSig
        /// </summary>
        /// <param name="network">The network</param>
        /// <returns></returns>
        public BitcoinAddress GetSignerAddress(Network network)
        {
            var sig = GetSigner();
            return sig == null ? null : sig.GetAddress(network);
        }

        /// <summary>
        /// Extract P2SH or P2PH id from scriptSig
        /// </summary>
        /// <returns>The network</returns>
        public TxDestination GetSigner()
        {
            var pubKey = PayToPubkeyHashTemplate.Instance.ExtractScriptSigParameters(this);
            if(pubKey != null)
            {
                return pubKey.PublicKey.Hash;
            }
            var p2sh = PayToScriptHashTemplate.Instance.ExtractScriptSigParameters(this);
            return p2sh != null ? p2sh.RedeemScript.Hash : null;
        }

        /// <summary>
        /// Extract P2SH/P2PH/P2WSH/P2WPKH address from scriptPubKey
        /// </summary>
        /// <param name="network"></param>
        /// <returns></returns>
        public BitcoinAddress GetDestinationAddress(Network network)
        {
            var dest = GetDestination();
            return dest == null ? null : dest.GetAddress(network);
        }

        /// <summary>
        /// Extract P2SH/P2PH/P2WSH/P2WPKH id from scriptPubKey
        /// </summary>
        /// <param name="network"></param>
        /// <returns></returns>
        public TxDestination GetDestination()
        {
            var pubKeyHashParams = PayToPubkeyHashTemplate.Instance.ExtractScriptPubKeyParameters(this);
            if(pubKeyHashParams != null)
                return pubKeyHashParams;
            var scriptHashParams = PayToScriptHashTemplate.Instance.ExtractScriptPubKeyParameters(this);
            if(scriptHashParams != null)
                return scriptHashParams;
            var wit = PayToWitTemplate.Instance.ExtractScriptPubKeyParameters(this);
            return wit;
        }

        /// <summary>
        /// Extract public keys if this script is a multi sig or pay to pub key scriptPubKey
        /// </summary>
        /// <param name="network"></param>
        /// <returns></returns>
        public PubKey[] GetDestinationPublicKeys()
        {
            List<PubKey> result = new List<PubKey>();
            var single = PayToPubkeyTemplate.Instance.ExtractScriptPubKeyParameters(this);
            if(single != null)
            {
                result.Add(single);
            }
            else
            {
                var multiSig = PayToMultiSigTemplate.Instance.ExtractScriptPubKeyParameters(this);
                if(multiSig != null)
                {
                    result.AddRange(multiSig.PubKeys);
                }
            }
            return result.ToArray();
        }

        /// <summary>
        /// Get script byte array
        /// </summary>
        /// <returns></returns>
        [Obsolete("Use ToBytes instead")]
        public byte[] ToRawScript()
        {
            return ToBytes(false);
        }

        /// <summary>
        /// Get script byte array
        /// </summary>
        /// <returns></returns>
        public byte[] ToBytes()
        {
            return ToBytes(false);
        }

        /// <summary>
        /// Get script byte array
        /// </summary>
        /// <param name="unsafe">if false, returns a copy of the internal byte array</param>
        /// <returns></returns>
        [Obsolete("Use ToBytes instead")]
        public byte[] ToRawScript(bool @unsafe)
        {
            return @unsafe ? _Script : _Script.ToArray();
        }

        /// <summary>
        /// Get script byte array
        /// </summary>
        /// <param name="unsafe">if false, returns a copy of the internal byte array</param>
        /// <returns></returns>
        public byte[] ToBytes(bool @unsafe)
        {
            return @unsafe ? _Script : _Script.ToArray();
        }

        public byte[] ToCompressedBytes()
        {
            var compressor = new ScriptCompressor(this);
            return compressor.ToBytes();
        }

        public static bool VerifyScript(Script scriptSig, Script scriptPubKey, Transaction tx, int i, ScriptVerify scriptVerify = ScriptVerify.Standard, SigHash sigHash = SigHash.Undefined)
        {
            ScriptError unused;
            return VerifyScript(scriptSig, scriptPubKey, tx, i, null, scriptVerify, sigHash, out unused);
        }

        public static bool VerifyScript(Script scriptSig, Script scriptPubKey, Transaction tx, int i, Money value, ScriptVerify scriptVerify = ScriptVerify.Standard, SigHash sigHash = SigHash.Undefined)
        {
            ScriptError unused;
            return VerifyScript(scriptSig, scriptPubKey, tx, i, value, scriptVerify, sigHash, out unused);
        }

        public static bool VerifyScript(Script scriptSig, Script scriptPubKey, Transaction tx, int i, Money value, out ScriptError error)
        {
            return VerifyScript(scriptSig, scriptPubKey, tx, i, value, ScriptVerify.Standard, SigHash.Undefined, out error);
        }

        public static bool VerifyScript(Script scriptPubKey, Transaction tx, int i, Money value, ScriptVerify scriptVerify = ScriptVerify.Standard, SigHash sigHash = SigHash.Undefined)
        {
            ScriptError unused;
            var scriptSig = tx.Inputs[i].ScriptSig;
            return VerifyScript(scriptSig, scriptPubKey, tx, i, value, scriptVerify, sigHash, out unused);
        }

        public static bool VerifyScript(Script scriptPubKey, Transaction tx, int i, Money value, out ScriptError error)
        {
            var scriptSig = tx.Inputs[i].ScriptSig;
            return VerifyScript(scriptSig, scriptPubKey, tx, i, value, ScriptVerify.Standard, SigHash.Undefined, out error);
        }

        public static bool VerifyScript(Script scriptPubKey, Transaction tx, int i, Money value, ScriptVerify scriptVerify, SigHash sigHash, out ScriptError error)
        {
            var scriptSig = tx.Inputs[i].ScriptSig;
            return VerifyScript(scriptSig, scriptPubKey, tx, i, value, scriptVerify, sigHash, out error);
        }

        public static bool VerifyScript(Script scriptSig, Script scriptPubKey, Transaction tx, int i, Money value, ScriptVerify scriptVerify, SigHash sigHash, out ScriptError error)
        {
            var eval = new ScriptEvaluationContext
            {
                SigHash = sigHash,
                ScriptVerify = scriptVerify
            };
            var result = eval.VerifyScript(scriptSig, scriptPubKey, tx, i, value);
            error = eval.Error;
            return result;
        }
>>>>>>> 491119f7


#if !NOCONSENSUSLIB
        public const string LibConsensusDll = "libbitcoinconsensus-0.dll";
        public enum BitcoinConsensusError
        {
            ERR_OK = 0,
            ERR_TX_INDEX,
            ERR_TX_SIZE_MISMATCH,
            ERR_TX_DESERIALIZE,
            ERR_AMOUNT_REQUIRED
        }

        /// Returns 1 if the input nIn of the serialized transaction pointed to by
        /// txTo correctly spends the scriptPubKey pointed to by scriptPubKey under
        /// the additional constraints specified by flags.
        /// If not NULL, err will contain an error/success code for the operation
        [DllImport(LibConsensusDll, EntryPoint = "bitcoinconsensus_verify_script", CallingConvention = CallingConvention.Cdecl)]
        private static extern int VerifyScriptConsensus(byte[] scriptPubKey, uint scriptPubKeyLen, byte[] txTo, uint txToLen, uint nIn, ScriptVerify flags, ref BitcoinConsensusError err);

        [DllImport(LibConsensusDll, EntryPoint = "bitcoinconsensus_verify_script_with_amount", CallingConvention = CallingConvention.Cdecl)]
        private static extern int VerifyScriptConsensusWithAmount(byte[] scriptPubKey, uint scriptPubKeyLen, long amount, byte[] txTo, uint txToLen, uint nIn, ScriptVerify flags, ref BitcoinConsensusError err);

        public static bool VerifyScriptConsensus(Script scriptPubKey, Transaction tx, uint nIn, ScriptVerify flags)
        {
            var err = BitcoinConsensusError.ERR_OK;
            return VerifyScriptConsensus(scriptPubKey, tx, nIn, flags, out err);
        }
        public static bool VerifyScriptConsensus(Script scriptPubKey, Transaction tx, uint nIn, Money amount, ScriptVerify flags)
        {
            var err = BitcoinConsensusError.ERR_OK;
            return VerifyScriptConsensus(scriptPubKey, tx, nIn, amount, flags, out err);
        }

        public static bool VerifyScriptConsensus(Script scriptPubKey, Transaction tx, uint nIn, ScriptVerify flags, out BitcoinConsensusError err)
        {
            var scriptPubKeyBytes = scriptPubKey.ToBytes();
            var txToBytes = tx.ToBytes();
            err = BitcoinConsensusError.ERR_OK;
            var valid = VerifyScriptConsensus(scriptPubKeyBytes, (uint)scriptPubKeyBytes.Length, txToBytes, (uint)txToBytes.Length, nIn, flags, ref err);
            return valid == 1;
        }

        public static bool VerifyScriptConsensus(Script scriptPubKey, Transaction tx, uint nIn, Money amount, ScriptVerify flags, out BitcoinConsensusError err)
        {
            var scriptPubKeyBytes = scriptPubKey.ToBytes();
            var txToBytes = tx.ToBytes();
            err = BitcoinConsensusError.ERR_OK;
            var valid = VerifyScriptConsensusWithAmount(scriptPubKeyBytes, (uint)scriptPubKeyBytes.Length, amount.Satoshi, txToBytes, (uint)txToBytes.Length, nIn, flags, ref err);
            return valid == 1;
        }
#endif

        public bool IsUnspendable
        {
            get
            {
                return _Script.Length > 0 && _Script[0] == (byte)OpcodeType.OP_RETURN;
            }
        }

        public static bool IsNullOrEmpty(Script script)
        {
            return script == null || script._Script.Length == 0;
        }

        public override bool Equals(object obj)
        {
            Script item = obj as Script;
            return item != null && Utils.ArrayEqual(item._Script, _Script);
        }
        public static bool operator ==(Script a, Script b)
        {
            if(ReferenceEquals(a, b))
                return true;
            if(((object)a == null) || ((object)b == null))
                return false;
            return Utils.ArrayEqual(a._Script, b._Script);
        }

        public static bool operator !=(Script a, Script b)
        {
            return !(a == b);
        }

        public override int GetHashCode()
        {
            return Utils.GetHashCode(_Script);
        }

        public Script Clone()
        {
            return new Script(_Script);
        }

        public static Script CombineSignatures(Script scriptPubKey, Transaction transaction, int n, Script scriptSig1, Script scriptSig2)
        {
            return CombineSignatures(scriptPubKey, new TransactionChecker(transaction, n), new ScriptSigs()
            {
                ScriptSig = scriptSig1,
            }, new ScriptSigs()
            {
                ScriptSig = scriptSig2,
            }).ScriptSig;
        }
        public static ScriptSigs CombineSignatures(Script scriptPubKey, TransactionChecker checker, ScriptSigs input1, ScriptSigs input2)
        {
            if(scriptPubKey == null)
                scriptPubKey = new Script();

            var scriptSig1 = input1.ScriptSig;
            var scriptSig2 = input2.ScriptSig;
            HashVersion hashVersion = HashVersion.Original;
            var isWitness = input1.WitSig != WitScript.Empty || input2.WitSig != WitScript.Empty;
            if(isWitness)
            {
                scriptSig1 = input1.WitSig.ToScript();
                scriptSig2 = input2.WitSig.ToScript();
                hashVersion = HashVersion.Witness;
            }

            var context = new ScriptEvaluationContext();
            context.ScriptVerify = ScriptVerify.StrictEnc;
            context.EvalScript(scriptSig1, checker, hashVersion);

            var stack1 = context.Stack.AsInternalArray();
            context = new ScriptEvaluationContext();
            context.ScriptVerify = ScriptVerify.StrictEnc;
            context.EvalScript(scriptSig2, checker, hashVersion);

            var stack2 = context.Stack.AsInternalArray();
            var result = CombineSignatures(scriptPubKey, checker, stack1, stack2, hashVersion);
            if(result == null)
                return scriptSig1.Length < scriptSig2.Length ? input2 : input1;
            if(!isWitness)
                return new ScriptSigs()
                {
                    ScriptSig = result,
                    WitSig = WitScript.Empty
                };
            else
            {
                return new ScriptSigs()
                {
                    ScriptSig = input1.ScriptSig.Length < input2.ScriptSig.Length ? input2.ScriptSig : input1.ScriptSig,
                    WitSig = new WitScript(result)
                };
            }
        }

        private static Script CombineSignatures(Script scriptPubKey, TransactionChecker checker, byte[][] sigs1, byte[][] sigs2, HashVersion hashVersion)
        {
            var template = StandardScripts.GetTemplateFromScriptPubKey(scriptPubKey);

            if(template is PayToWitPubKeyHashTemplate)
            {
                scriptPubKey = new KeyId(scriptPubKey.ToBytes(true).SafeSubarray(1, 20)).ScriptPubKey;
                template = StandardScripts.GetTemplateFromScriptPubKey(scriptPubKey);
            }
            if(template == null || template is TxNullDataTemplate)
                return PushAll(Max(sigs1, sigs2));

            if(template is PayToPubkeyTemplate || template is PayToPubkeyHashTemplate)
                if(sigs1.Length == 0 || sigs1[0].Length == 0)
                    return PushAll(sigs2);
                else
                    return PushAll(sigs1);
            if(template is PayToScriptHashTemplate || template is PayToWitTemplate)
            {
                if(sigs1.Length == 0 || sigs1[sigs1.Length - 1].Length == 0)
                    return PushAll(sigs2);

                if(sigs2.Length == 0 || sigs2[sigs2.Length - 1].Length == 0)
                    return PushAll(sigs1);

                var redeemBytes = sigs1[sigs1.Length - 1];
                var redeem = new Script(redeemBytes);
                sigs1 = sigs1.Take(sigs1.Length - 1).ToArray();
                sigs2 = sigs2.Take(sigs2.Length - 1).ToArray();
                Script result = CombineSignatures(redeem, checker, sigs1, sigs2, hashVersion);
                result += Op.GetPushOp(redeemBytes);
                return result;
            }

            if(template is PayToMultiSigTemplate)
            {
                return CombineMultisig(scriptPubKey, checker, sigs1, sigs2, hashVersion);
            }

            return null;
        }

        private static Script CombineMultisig(Script scriptPubKey, TransactionChecker checker, byte[][] sigs1, byte[][] sigs2, HashVersion hashVersion)
        {
            // Combine all the signatures we've got:
            List<TransactionSignature> allsigs = new List<TransactionSignature>();
            foreach(var v in sigs1)
            {
                if(TransactionSignature.IsValid(v))
                {
                    allsigs.Add(new TransactionSignature(v));
                }
            }


            foreach(var v in sigs2)
            {
                if(TransactionSignature.IsValid(v))
                {
                    allsigs.Add(new TransactionSignature(v));
                }
            }

            var multiSigParams = PayToMultiSigTemplate.Instance.ExtractScriptPubKeyParameters(scriptPubKey);
            if(multiSigParams == null)
                throw new InvalidOperationException("The scriptPubKey is not a valid multi sig");

            Dictionary<PubKey, TransactionSignature> sigs = new Dictionary<PubKey, TransactionSignature>();

            foreach(var sig in allsigs)
            {
                foreach(var pubkey in multiSigParams.PubKeys)
                {
                    if(sigs.ContainsKey(pubkey))
                        continue; // Already got a sig for this pubkey

                    ScriptEvaluationContext eval = new ScriptEvaluationContext();
                    if(eval.CheckSig(sig, pubkey, scriptPubKey, checker, hashVersion))
                    {
                        sigs.AddOrReplace(pubkey, sig);
                    }
                }
            }


            // Now build a merged CScript:
            int nSigsHave = 0;
            Script result = new Script(OpcodeType.OP_0); // pop-one-too-many workaround
            foreach(var pubkey in multiSigParams.PubKeys)
            {
                if(sigs.ContainsKey(pubkey))
                {
                    result += Op.GetPushOp(sigs[pubkey].ToBytes());
                    nSigsHave++;
                }
                if(nSigsHave >= multiSigParams.SignatureCount)
                    break;
            }

            // Fill any missing with OP_0:
            for(int i = nSigsHave; i < multiSigParams.SignatureCount; i++)
                result += OpcodeType.OP_0;

            return result;
        }

        private static Script PushAll(byte[][] stack)
        {
            Script s = new Script();
            foreach(var push in stack)
            {
                s += Op.GetPushOp(push);
            }
            return s;
        }

        public static implicit operator WitScript(Script script)
        {
            if(script == null)
                return null;
            return new WitScript(script);
        }

        private static byte[][] Max(byte[][] scriptSig1, byte[][] scriptSig2)
        {
            return scriptSig1.Length >= scriptSig2.Length ? scriptSig1 : scriptSig2;
        }

        public bool IsValid
        {
            get
            {
                return ToOps().All(o => !o.IsInvalid);
            }
        }
    }
}<|MERGE_RESOLUTION|>--- conflicted
+++ resolved
@@ -9,1054 +9,6 @@
 
 namespace NBitcoin
 {
-<<<<<<< HEAD
-	/// <summary>
-	/// Script verification flags
-	/// </summary>
-	[Flags]
-	public enum ScriptVerify : uint
-	{
-		None = 0,
-
-		/// <summary>
-		/// Evaluate P2SH subscripts (softfork safe, BIP16).
-		/// </summary>
-		P2SH = (1U << 0),
-
-		/// <summary>
-		/// Passing a non-strict-DER signature or one with undefined hashtype to a checksig operation causes script failure.
-		/// Passing a pubkey that is not (0x04 + 64 bytes) or (0x02 or 0x03 + 32 bytes) to checksig causes that pubkey to be
-		/// +
-		/// skipped (not softfork safe: this flag can widen the validity of OP_CHECKSIG OP_NOT).
-		/// </summary>
-		StrictEnc = (1U << 1),
-
-		/// <summary>
-		/// Passing a non-strict-DER signature to a checksig operation causes script failure (softfork safe, BIP62 rule 1)
-		/// </summary>
-		DerSig = (1U << 2),
-
-		/// <summary>
-		/// Passing a non-strict-DER signature or one with S > order/2 to a checksig operation causes script failure
-		/// (softfork safe, BIP62 rule 5).
-		/// </summary>
-		LowS = (1U << 3),
-
-		/// <summary>
-		/// verify dummy stack item consumed by CHECKMULTISIG is of zero-length (softfork safe, BIP62 rule 7).
-		/// </summary>
-		NullDummy = (1U << 4),
-
-		/// <summary>
-		/// Using a non-push operator in the scriptSig causes script failure (softfork safe, BIP62 rule 2).
-		/// </summary>
-		SigPushOnly = (1U << 5),
-
-		/// <summary>
-		/// Require minimal encodings for all push operations (OP_0... OP_16, OP_1NEGATE where possible, direct
-		/// pushes up to 75 bytes, OP_PUSHDATA up to 255 bytes, OP_PUSHDATA2 for anything larger). Evaluating
-		/// any other push causes the script to fail (BIP62 rule 3).
-		/// In addition, whenever a stack element is interpreted as a number, it must be of minimal length (BIP62 rule 4).
-		/// (softfork safe)
-		/// </summary>
-		MinimalData = (1U << 6),
-
-		/// <summary>
-		/// Discourage use of NOPs reserved for upgrades (NOP1-10)
-		///
-		/// Provided so that nodes can avoid accepting or mining transactions
-		/// containing executed NOP's whose meaning may change after a soft-fork,
-		/// thus rendering the script invalid; with this flag set executing
-		/// discouraged NOPs fails the script. This verification flag will never be
-		/// a mandatory flag applied to scripts in a block. NOPs that are not
-		/// executed, e.g.  within an unexecuted IF ENDIF block, are *not* rejected.
-		/// </summary>
-		DiscourageUpgradableNops = (1U << 7),
-
-		/// <summary>
-		/// Require that only a single stack element remains after evaluation. This changes the success criterion from
-		/// "At least one stack element must remain, and when interpreted as a boolean, it must be true" to
-		/// "Exactly one stack element must remain, and when interpreted as a boolean, it must be true".
-		/// (softfork safe, BIP62 rule 6)
-		/// Note: CLEANSTACK should never be used without P2SH.
-		/// </summary>
-		CleanStack = (1U << 8),
-
-		/// <summary>
-		/// Verify CHECKLOCKTIMEVERIFY
-		///
-		/// See BIP65 for details.
-		/// </summary>
-		CheckLockTimeVerify = (1U << 9),
-
-		/// <summary>
-		/// See BIP68 for details.
-		/// </summary>
-		CheckSequenceVerify = (1U << 10),
-
-		/// <summary>
-		/// Support segregated witness
-		/// </summary>
-		Witness = (1U << 11),
-
-		/// <summary>
-		/// Making v2-v16 witness program non-standard
-		/// </summary>
-		DiscourageUpgradableWitnessProgram = (1U << 12),
-
-		/// <summary>
-		/// Segwit script only: Require the argument of OP_IF/NOTIF to be exactly 0x01 or empty vector
-		/// </summary>
-		MinimalIf = (1U << 13),
-
-		/// <summary>
-		/// Signature(s) must be empty vector if an CHECK(MULTI)SIG operation failed
-		/// </summary>
-		NullFail = (1U << 14),
-
-		/// <summary>
-		/// Public keys in segregated witness scripts must be compressed
-		/// </summary>
-		WitnessPubkeyType = (1U << 15),
-
-		/// <summary>
-		/// Mandatory script verification flags that all new blocks must comply with for
-		/// them to be valid. (but old blocks may not comply with) Currently just P2SH,
-		/// but in the future other flags may be added, such as a soft-fork to enforce
-		/// strict DER encoding.
-		/// 
-		/// Failing one of these tests may trigger a DoS ban - see CheckInputs() for
-		/// details.
-		/// </summary>
-		Mandatory = P2SH,
-
-		/// <summary>
-		/// Standard script verification flags that standard transactions will comply
-		/// with. However scripts violating these flags may still be present in valid
-		/// blocks and we must accept those blocks.
-		/// </summary>
-		Standard =
-			  Mandatory
-			| DerSig
-			| StrictEnc
-			| MinimalData
-			| NullDummy
-			| DiscourageUpgradableNops
-			| CleanStack
-			| CheckLockTimeVerify
-			| CheckSequenceVerify
-			| LowS
-			| Witness
-			| DiscourageUpgradableWitnessProgram
-			| NullFail
-			| MinimalIf
-	}
-
-	/// <summary>
-	/// Signature hash types/flags
-	/// </summary>
-	public enum SigHash : uint
-	{
-		Undefined = 0,
-		/// <summary>
-		/// All outputs are signed
-		/// </summary>
-		All = 1,
-		/// <summary>
-		/// No outputs as signed
-		/// </summary>
-		None = 2,
-		/// <summary>
-		/// Only the output with the same index as this input is signed
-		/// </summary>
-		Single = 3,
-		/// <summary>
-		/// If set, no inputs, except this, are part of the signature
-		/// </summary>
-		AnyoneCanPay = 0x80,
-	};
-
-	/// <summary>
-	/// Script opcodes
-	/// </summary>
-	public enum OpcodeType : byte
-	{
-		// push value
-		OP_0 = 0x00,
-		OP_FALSE = OP_0,
-		OP_PUSHDATA1 = 0x4c,
-		OP_PUSHDATA2 = 0x4d,
-		OP_PUSHDATA4 = 0x4e,
-		OP_1NEGATE = 0x4f,
-		OP_RESERVED = 0x50,
-		OP_1 = 0x51,
-		OP_TRUE = OP_1,
-		OP_2 = 0x52,
-		OP_3 = 0x53,
-		OP_4 = 0x54,
-		OP_5 = 0x55,
-		OP_6 = 0x56,
-		OP_7 = 0x57,
-		OP_8 = 0x58,
-		OP_9 = 0x59,
-		OP_10 = 0x5a,
-		OP_11 = 0x5b,
-		OP_12 = 0x5c,
-		OP_13 = 0x5d,
-		OP_14 = 0x5e,
-		OP_15 = 0x5f,
-		OP_16 = 0x60,
-
-		// control
-		OP_NOP = 0x61,
-		OP_VER = 0x62,
-		OP_IF = 0x63,
-		OP_NOTIF = 0x64,
-		OP_VERIF = 0x65,
-		OP_VERNOTIF = 0x66,
-		OP_ELSE = 0x67,
-		OP_ENDIF = 0x68,
-		OP_VERIFY = 0x69,
-		OP_RETURN = 0x6a,
-
-		// stack ops
-		OP_TOALTSTACK = 0x6b,
-		OP_FROMALTSTACK = 0x6c,
-		OP_2DROP = 0x6d,
-		OP_2DUP = 0x6e,
-		OP_3DUP = 0x6f,
-		OP_2OVER = 0x70,
-		OP_2ROT = 0x71,
-		OP_2SWAP = 0x72,
-		OP_IFDUP = 0x73,
-		OP_DEPTH = 0x74,
-		OP_DROP = 0x75,
-		OP_DUP = 0x76,
-		OP_NIP = 0x77,
-		OP_OVER = 0x78,
-		OP_PICK = 0x79,
-		OP_ROLL = 0x7a,
-		OP_ROT = 0x7b,
-		OP_SWAP = 0x7c,
-		OP_TUCK = 0x7d,
-
-		// splice ops
-		OP_CAT = 0x7e,
-		OP_SUBSTR = 0x7f,
-		OP_LEFT = 0x80,
-		OP_RIGHT = 0x81,
-		OP_SIZE = 0x82,
-
-		// bit logic
-		OP_INVERT = 0x83,
-		OP_AND = 0x84,
-		OP_OR = 0x85,
-		OP_XOR = 0x86,
-		OP_EQUAL = 0x87,
-		OP_EQUALVERIFY = 0x88,
-		OP_RESERVED1 = 0x89,
-		OP_RESERVED2 = 0x8a,
-
-		// numeric
-		OP_1ADD = 0x8b,
-		OP_1SUB = 0x8c,
-		OP_2MUL = 0x8d,
-		OP_2DIV = 0x8e,
-		OP_NEGATE = 0x8f,
-		OP_ABS = 0x90,
-		OP_NOT = 0x91,
-		OP_0NOTEQUAL = 0x92,
-
-		OP_ADD = 0x93,
-		OP_SUB = 0x94,
-		OP_MUL = 0x95,
-		OP_DIV = 0x96,
-		OP_MOD = 0x97,
-		OP_LSHIFT = 0x98,
-		OP_RSHIFT = 0x99,
-
-		OP_BOOLAND = 0x9a,
-		OP_BOOLOR = 0x9b,
-		OP_NUMEQUAL = 0x9c,
-		OP_NUMEQUALVERIFY = 0x9d,
-		OP_NUMNOTEQUAL = 0x9e,
-		OP_LESSTHAN = 0x9f,
-		OP_GREATERTHAN = 0xa0,
-		OP_LESSTHANOREQUAL = 0xa1,
-		OP_GREATERTHANOREQUAL = 0xa2,
-		OP_MIN = 0xa3,
-		OP_MAX = 0xa4,
-
-		OP_WITHIN = 0xa5,
-
-		// crypto
-		OP_RIPEMD160 = 0xa6,
-		OP_SHA1 = 0xa7,
-		OP_SHA256 = 0xa8,
-		OP_HASH160 = 0xa9,
-		OP_HASH256 = 0xaa,
-		OP_CODESEPARATOR = 0xab,
-		OP_CHECKSIG = 0xac,
-		OP_CHECKSIGVERIFY = 0xad,
-		OP_CHECKMULTISIG = 0xae,
-		OP_CHECKMULTISIGVERIFY = 0xaf,
-
-		OP_CHECKLOCKTIMEVERIFY = 0xb1,
-		OP_CHECKSEQUENCEVERIFY = 0xb2,
-
-		// expansion
-		OP_NOP1 = 0xb0,
-		OP_NOP2 = 0xb1,
-		OP_NOP3 = 0xb2,
-		OP_NOP4 = 0xb3,
-		OP_NOP5 = 0xb4,
-		OP_NOP6 = 0xb5,
-		OP_NOP7 = 0xb6,
-		OP_NOP8 = 0xb7,
-		OP_NOP9 = 0xb8,
-		OP_NOP10 = 0xb9,
-	};
-
-	public enum HashVersion
-	{
-		Original = 0,
-		Witness = 1
-	}
-
-	public class ScriptSigs
-	{
-		public ScriptSigs()
-		{
-			WitSig = WitScript.Empty;
-		}
-		public Script ScriptSig
-		{
-			get;
-			set;
-		}
-		public WitScript WitSig
-		{
-			get;
-			set;
-		}
-	}
-
-	public class Script
-	{
-		static readonly Script _Empty = new Script();
-		public static Script Empty
-		{
-			get
-			{
-				return _Empty;
-			}
-		}
-
-		internal byte[] _Script = new byte[0];
-		public Script()
-		{
-
-		}
-		public Script(params Op[] ops)
-			: this((IEnumerable<Op>)ops)
-		{
-		}
-
-		public Script(IEnumerable<Op> ops)
-		{
-			MemoryStream ms = new MemoryStream();
-			foreach(var op in ops)
-			{
-				op.WriteTo(ms);
-			}
-			_Script = ms.ToArray();
-		}
-
-		public Script(string script)
-		{
-			_Script = Parse(script);
-		}
-
-		private static byte[] Parse(string script)
-		{
-			var reader = new StringReader(script.Trim());
-			MemoryStream result = new MemoryStream();
-			while(reader.Peek() != -1)
-			{
-				Op.Read(reader).WriteTo(result);
-			}
-			return result.ToArray();
-		}
-
-		public static Script FromBytesUnsafe(byte[] data)
-		{
-			return new Script(data, true, true);
-		}
-
-		public Script(byte[] data)
-			: this((IEnumerable<byte>)data)
-		{
-		}
-
-
-		private Script(byte[] data, bool @unsafe, bool unused)
-		{
-			_Script = @unsafe ? data : data.ToArray();
-		}
-
-		public Script(IEnumerable<byte> data)
-		{
-			_Script = data.ToArray();
-		}
-
-		public Script(byte[] data, bool compressed)
-		{
-			if(!compressed)
-				_Script = data.ToArray();
-			else
-			{
-				ScriptCompressor compressor = new ScriptCompressor();
-				compressor.ReadWrite(data);
-				_Script = compressor.GetScript()._Script;
-			}
-		}
-
-		public int Length
-		{
-			get
-			{
-				return _Script.Length;
-			}
-		}
-
-		/// <summary>
-		/// Extract the ScriptCode delimited by the <codeSeparatorIndex>th OP_CODESEPARATOR.
-		/// </summary>
-		/// <param name="codeSeparatorIndex">Index of the OP_CODESEPARATOR, or -1 for fetching the whole script</param>
-		/// <returns></returns>
-		public Script ExtractScriptCode(int codeSeparatorIndex)
-		{
-			if(codeSeparatorIndex == -1)
-				return this;
-			if(codeSeparatorIndex < -1)
-				throw new ArgumentOutOfRangeException("codeSeparatorIndex");
-			var separatorIndex = -1;
-			List<Op> ops = new List<Op>();
-			foreach(var op in ToOps())
-			{
-				if(op.Code == OpcodeType.OP_CODESEPARATOR)
-					separatorIndex++;
-				if(separatorIndex >= codeSeparatorIndex && !(separatorIndex == codeSeparatorIndex && op.Code == OpcodeType.OP_CODESEPARATOR))
-					ops.Add(op);
-			}
-			if(separatorIndex < codeSeparatorIndex)
-				throw new ArgumentOutOfRangeException("codeSeparatorIndex");
-			return new Script(ops.ToArray());
-		}
-
-
-		public ScriptReader CreateReader()
-		{
-			return new ScriptReader(_Script);
-		}
-
-
-		internal int FindAndDelete(OpcodeType op)
-		{
-			return FindAndDelete(new Op()
-			{
-				Code = op
-			});
-		}
-		internal int FindAndDelete(Op op)
-		{
-			return op == null ? 0 : FindAndDelete(o => o.Code == op.Code && Utils.ArrayEqual(o.PushData, op.PushData));
-		}
-
-		internal int FindAndDelete(byte[] pushedData)
-		{
-			if(pushedData.Length == 0)
-				return 0;
-			var standardOp = Op.GetPushOp(pushedData);
-			return FindAndDelete(op =>
-							op.Code == standardOp.Code &&
-							op.PushData != null && Utils.ArrayEqual(op.PushData, pushedData));
-		}
-		internal int FindAndDelete(Func<Op, bool> predicate)
-		{
-			int nFound = 0;
-			List<Op> operations = new List<Op>();
-			foreach(var op in ToOps())
-			{
-				var shouldDelete = predicate(op);
-				if(!shouldDelete)
-				{
-					operations.Add(op);
-				}
-				else
-					nFound++;
-			}
-			if(nFound == 0)
-				return 0;
-			_Script = new Script(operations)._Script;
-			return nFound;
-		}
-
-		public string ToHex()
-		{
-			return Encoders.Hex.EncodeData(_Script);
-		}
-
-		Script _PaymentScript;
-
-		/// <summary>
-		/// Get the P2SH scriptPubKey of this script
-		/// </summary>
-		public Script PaymentScript
-		{
-			get
-			{
-				return _PaymentScript ?? (_PaymentScript = PayToScriptHashTemplate.Instance.GenerateScriptPubKey(Hash));
-			}
-		}
-
-
-		/// <summary>
-		/// True if the scriptPubKey is witness
-		/// </summary>
-		public bool IsWitness
-		{
-			get
-			{
-				return PayToWitTemplate.Instance.CheckScriptPubKey(this);
-			}
-		}
-
-		public override string ToString()
-		{
-			// by default StringBuilder capacity is 16 (too small)
-			// 300 is enough for P2PKH
-			var builder = new StringBuilder(300);
-			var reader = new ScriptReader(_Script);
-
-			Op op;
-			while((op = reader.Read()) != null)
-			{
-				builder.Append(" ");
-				builder.Append(op);
-			}
-
-			return builder.ToString().Trim();
-		}
-
-		public bool IsPushOnly
-		{
-			get
-			{
-				foreach(var script in CreateReader().ToEnumerable())
-				{
-					if(script.PushData == null)
-						return false;
-				}
-				return true;
-			}
-		}
-
-		public bool HasCanonicalPushes
-		{
-			get
-			{
-				foreach(var op in CreateReader().ToEnumerable())
-				{
-					if(op.IsInvalid)
-						return false;
-					if(op.Code > OpcodeType.OP_16)
-						continue;
-					if(op.Code < OpcodeType.OP_PUSHDATA1 && op.Code > OpcodeType.OP_0 && (op.PushData.Length == 1 && op.PushData[0] <= 16))
-						// Could have used an OP_n code, rather than a 1-byte push.
-						return false;
-					if(op.Code == OpcodeType.OP_PUSHDATA1 && op.PushData.Length < (byte)OpcodeType.OP_PUSHDATA1)
-						// Could have used a normal n-byte push, rather than OP_PUSHDATA1.
-						return false;
-					if(op.Code == OpcodeType.OP_PUSHDATA2 && op.PushData.Length <= 0xFF)
-						// Could have used an OP_PUSHDATA1.
-						return false;
-					if(op.Code == OpcodeType.OP_PUSHDATA4 && op.PushData.Length <= 0xFFFF)
-						// Could have used an OP_PUSHDATA2.
-						return false;
-				}
-				return true;
-			}
-		}
-
-		//https://en.bitcoin.it/wiki/OP_CHECKSIG
-		public static uint256 SignatureHash(ICoin coin, Transaction txTo, SigHash nHashType = SigHash.All)
-		{
-			var input = txTo.Inputs.AsIndexedInputs().FirstOrDefault(i => i.PrevOut == coin.Outpoint);
-			if(input == null)
-				throw new ArgumentException("coin should be spent spent in txTo", "coin");
-			return input.GetSignatureHash(coin, nHashType);
-		}
-
-		public static uint256 SignatureHash(Script scriptCode, Transaction txTo, int nIn, SigHash nHashType, Money amount = null, HashVersion sigversion = HashVersion.Original)
-		{
-			return SignatureHash(scriptCode, txTo, nIn, nHashType, amount, sigversion, null);
-		}
-
-		//https://en.bitcoin.it/wiki/OP_CHECKSIG
-		public static uint256 SignatureHash(Script scriptCode, Transaction txTo, int nIn, SigHash nHashType, Money amount, HashVersion sigversion, PrecomputedTransactionData precomputedTransactionData)
-		{
-			if(sigversion == HashVersion.Witness)
-			{
-				if(amount == null)
-					throw new ArgumentException("The amount of the output being signed must be provided", "amount");
-				uint256 hashPrevouts = uint256.Zero;
-				uint256 hashSequence = uint256.Zero;
-				uint256 hashOutputs = uint256.Zero;
-
-				if((nHashType & SigHash.AnyoneCanPay) == 0)
-				{
-					hashPrevouts = precomputedTransactionData == null ?
-								   GetHashPrevouts(txTo) : precomputedTransactionData.HashPrevouts;
-				}
-
-				if((nHashType & SigHash.AnyoneCanPay) == 0 && ((uint)nHashType & 0x1f) != (uint)SigHash.Single && ((uint)nHashType & 0x1f) != (uint)SigHash.None)
-				{
-					hashSequence = precomputedTransactionData == null ?
-								   GetHashSequence(txTo) : precomputedTransactionData.HashSequence;
-				}
-
-				if(((uint)nHashType & 0x1f) != (uint)SigHash.Single && ((uint)nHashType & 0x1f) != (uint)SigHash.None)
-				{
-					hashOutputs = precomputedTransactionData == null ?
-									GetHashOutputs(txTo) : precomputedTransactionData.HashOutputs;
-				}
-				else if(((uint)nHashType & 0x1f) == (uint)SigHash.Single && nIn < txTo.Outputs.Count)
-				{
-					BitcoinStream ss = CreateHashWriter(sigversion);
-					ss.ReadWrite(txTo.Outputs[nIn]);
-					hashOutputs = GetHash(ss);
-				}
-
-				BitcoinStream sss = CreateHashWriter(sigversion);
-				// Version
-				sss.ReadWrite(txTo.Version);
-				// Input prevouts/nSequence (none/all, depending on flags)
-				sss.ReadWrite(hashPrevouts);
-				sss.ReadWrite(hashSequence);
-				// The input being signed (replacing the scriptSig with scriptCode + amount)
-				// The prevout may already be contained in hashPrevout, and the nSequence
-				// may already be contain in hashSequence.
-				sss.ReadWrite(txTo.Inputs[nIn].PrevOut);
-				sss.ReadWrite(scriptCode);
-				sss.ReadWrite(amount.Satoshi);
-				sss.ReadWrite((uint)txTo.Inputs[nIn].Sequence);
-				// Outputs (none/one/all, depending on flags)
-				sss.ReadWrite(hashOutputs);
-				// Locktime
-				sss.ReadWriteStruct(txTo.LockTime);
-				// Sighash type
-				sss.ReadWrite((uint)nHashType);
-
-				return GetHash(sss);
-			}
-
-
-
-
-			if(nIn >= txTo.Inputs.Count)
-			{
-				Utils.log("ERROR: SignatureHash() : nIn=" + nIn + " out of range\n");
-				return uint256.One;
-			}
-
-			// Check for invalid use of SIGHASH_SINGLE
-			if(nHashType == SigHash.Single)
-			{
-				if(nIn >= txTo.Outputs.Count)
-				{
-					Utils.log("ERROR: SignatureHash() : nOut=" + nIn + " out of range\n");
-					return uint256.One;
-				}
-			}
-
-			var scriptCopy = new Script(scriptCode._Script);
-			scriptCopy.FindAndDelete(OpcodeType.OP_CODESEPARATOR);
-
-            var txCopy = txTo.Clone();
-
-			//Set all TxIn script to empty string
-			foreach(var txin in txCopy.Inputs)
-			{
-				txin.ScriptSig = new Script();
-			}
-			//Copy subscript into the txin script you are checking
-			txCopy.Inputs[nIn].ScriptSig = scriptCopy;
-
-			var hashType = nHashType & (SigHash)31;
-			if(hashType == SigHash.None)
-			{
-				//The output of txCopy is set to a vector of zero size.
-				txCopy.Outputs.Clear();
-
-				//All other inputs aside from the current input in txCopy have their nSequence index set to zero
-				foreach(var input in txCopy.Inputs.Where((x, i) => i != nIn))
-					input.Sequence = 0;
-			}
-			else if(hashType == SigHash.Single)
-			{
-				//The output of txCopy is resized to the size of the current input index+1.
-				txCopy.Outputs.RemoveRange(nIn + 1, txCopy.Outputs.Count - (nIn + 1));
-				//All other txCopy outputs aside from the output that is the same as the current input index are set to a blank script and a value of (long) -1.
-				for(var i = 0; i < txCopy.Outputs.Count; i++)
-				{
-					if(i == nIn)
-						continue;
-					txCopy.Outputs[i] = new TxOut();
-				}
-				//All other txCopy inputs aside from the current input are set to have an nSequence index of zero.
-				foreach(var input in txCopy.Inputs.Where((x, i) => i != nIn))
-					input.Sequence = 0;
-			}
-
-
-			if((nHashType & SigHash.AnyoneCanPay) != 0)
-			{
-				//The txCopy input vector is resized to a length of one.
-				var script = txCopy.Inputs[nIn];
-				txCopy.Inputs.Clear();
-				txCopy.Inputs.Add(script);
-				//The subScript (lead in by its length as a var-integer encoded!) is set as the first and only member of this vector.
-				txCopy.Inputs[0].ScriptSig = scriptCopy;
-			}
-
-
-			//Serialize TxCopy, append 4 byte hashtypecode
-			var stream = CreateHashWriter(sigversion, txTo.TransactionOptions);
-			txCopy.ReadWrite(stream);
-			stream.ReadWrite((uint)nHashType);
-			return GetHash(stream);
-		}
-
-		private static uint256 GetHash(BitcoinStream stream)
-		{
-			var preimage = ((HashStream)stream.Inner).GetHash();
-			stream.Inner.Dispose();
-			return preimage;
-		}
-
-		internal static uint256 GetHashOutputs(Transaction txTo)
-		{
-			uint256 hashOutputs;
-			BitcoinStream ss = CreateHashWriter(HashVersion.Witness);
-			foreach(var txout in txTo.Outputs)
-			{
-				ss.ReadWrite(txout);
-			}
-			hashOutputs = GetHash(ss);
-			return hashOutputs;
-		}
-
-		internal static uint256 GetHashSequence(Transaction txTo)
-		{
-			uint256 hashSequence;
-			BitcoinStream ss = CreateHashWriter(HashVersion.Witness);
-			foreach(var input in txTo.Inputs)
-			{
-				ss.ReadWrite((uint)input.Sequence);
-			}
-			hashSequence = GetHash(ss);
-			return hashSequence;
-		}
-
-		internal static uint256 GetHashPrevouts(Transaction txTo)
-		{
-			uint256 hashPrevouts;
-			BitcoinStream ss = CreateHashWriter(HashVersion.Witness);
-			foreach(var input in txTo.Inputs)
-			{
-				ss.ReadWrite(input.PrevOut);
-			}
-			hashPrevouts = GetHash(ss);
-			return hashPrevouts;
-		}
-
-		private static BitcoinStream CreateHashWriter(HashVersion version, TransactionOptions options = TransactionOptions.All)
-		{
-			HashStream hs = new HashStream();
-			BitcoinStream stream = new BitcoinStream(hs, true);
-			stream.Type = SerializationType.Hash;
-			stream.TransactionOptions = version == HashVersion.Original ? TransactionOptions.None : TransactionOptions.Witness;
-            stream.TransactionOptions |= (options & TransactionOptions.POS);
-			return stream;
-		}
-
-		public static Script operator +(Script a, IEnumerable<byte> bytes)
-		{
-			if(a == null)
-				return new Script(Op.GetPushOp(bytes.ToArray()));
-			return a + Op.GetPushOp(bytes.ToArray());
-		}
-		public static Script operator +(Script a, Op op)
-		{
-			return a == null ? new Script(op) : new Script(a._Script.Concat(op.ToBytes()));
-		}
-
-		public static Script operator +(Script a, IEnumerable<Op> ops)
-		{
-			return a == null ? new Script(ops) : new Script(a._Script.Concat(new Script(ops)._Script));
-		}
-
-		public IEnumerable<Op> ToOps()
-		{
-			ScriptReader reader = new ScriptReader(_Script);
-			return reader.ToEnumerable();
-		}
-
-		public uint GetSigOpCount(bool fAccurate)
-		{
-			uint n = 0;
-			Op lastOpcode = null;
-			foreach(var op in ToOps())
-			{
-				if(op.Code == OpcodeType.OP_CHECKSIG || op.Code == OpcodeType.OP_CHECKSIGVERIFY)
-					n++;
-				else if(op.Code == OpcodeType.OP_CHECKMULTISIG || op.Code == OpcodeType.OP_CHECKMULTISIGVERIFY)
-				{
-					if(fAccurate && lastOpcode != null && lastOpcode.Code >= OpcodeType.OP_1 && lastOpcode.Code <= OpcodeType.OP_16)
-						n += (lastOpcode.PushData == null || lastOpcode.PushData.Length == 0) ? 0U : (uint)lastOpcode.PushData[0];
-					else
-						n += 20;
-				}
-				lastOpcode = op;
-			}
-			return n;
-		}
-
-		ScriptId _Hash;
-		public ScriptId Hash
-		{
-			get
-			{
-				return _Hash ?? (_Hash = new ScriptId(this));
-			}
-		}
-		WitScriptId _WitHash;
-		public WitScriptId WitHash
-		{
-			get
-			{
-				return _WitHash ?? (_WitHash = new WitScriptId(this));
-			}
-		}
-
-		public BitcoinScriptAddress GetScriptAddress(Network network)
-		{
-			return (BitcoinScriptAddress)Hash.GetAddress(network);
-		}
-
-		public bool IsPayToScriptHash
-		{
-			get
-			{
-				return PayToScriptHashTemplate.Instance.CheckScriptPubKey(this);
-			}
-		}
-
-		public BitcoinWitScriptAddress GetWitScriptAddress(Network network)
-		{
-			return (BitcoinWitScriptAddress)WitHash.GetAddress(network);
-		}
-
-		public uint GetSigOpCount(Script scriptSig)
-		{
-			if(!IsPayToScriptHash)
-				return GetSigOpCount(true);
-			// This is a pay-to-script-hash scriptPubKey;
-			// get the last item that the scriptSig
-			// pushes onto the stack:
-			var validSig = new PayToScriptHashTemplate().CheckScriptSig(scriptSig, this);
-			return !validSig ? 0 : new Script(scriptSig.ToOps().Last().PushData).GetSigOpCount(true);
-			// ... and return its opcount:
-		}
-
-		public ScriptTemplate FindTemplate()
-		{
-			return StandardScripts.GetTemplateFromScriptPubKey(this);
-		}
-
-		/// <summary>
-		/// Extract P2SH or P2PH address from scriptSig
-		/// </summary>
-		/// <param name="network">The network</param>
-		/// <returns></returns>
-		public BitcoinAddress GetSignerAddress(Network network)
-		{
-			var sig = GetSigner();
-			return sig == null ? null : sig.GetAddress(network);
-		}
-
-		/// <summary>
-		/// Extract P2SH or P2PH id from scriptSig
-		/// </summary>
-		/// <returns>The network</returns>
-		public TxDestination GetSigner()
-		{
-			var pubKey = PayToPubkeyHashTemplate.Instance.ExtractScriptSigParameters(this);
-			if(pubKey != null)
-			{
-				return pubKey.PublicKey.Hash;
-			}
-			var p2sh = PayToScriptHashTemplate.Instance.ExtractScriptSigParameters(this);
-			return p2sh != null ? p2sh.RedeemScript.Hash : null;
-		}
-
-		/// <summary>
-		/// Extract P2SH/P2PH/P2WSH/P2WPKH address from scriptPubKey
-		/// </summary>
-		/// <param name="network"></param>
-		/// <returns></returns>
-		public BitcoinAddress GetDestinationAddress(Network network)
-		{
-			var dest = GetDestination();
-			return dest == null ? null : dest.GetAddress(network);
-		}
-
-		/// <summary>
-		/// Extract P2SH/P2PH/P2WSH/P2WPKH id from scriptPubKey
-		/// </summary>
-		/// <param name="network"></param>
-		/// <returns></returns>
-		public TxDestination GetDestination()
-		{
-			var pubKeyHashParams = PayToPubkeyHashTemplate.Instance.ExtractScriptPubKeyParameters(this);
-			if(pubKeyHashParams != null)
-				return pubKeyHashParams;
-			var scriptHashParams = PayToScriptHashTemplate.Instance.ExtractScriptPubKeyParameters(this);
-			if(scriptHashParams != null)
-				return scriptHashParams;
-			var wit = PayToWitTemplate.Instance.ExtractScriptPubKeyParameters(this);
-			return wit;
-		}
-
-		/// <summary>
-		/// Extract public keys if this script is a multi sig or pay to pub key scriptPubKey
-		/// </summary>
-		/// <param name="network"></param>
-		/// <returns></returns>
-		public PubKey[] GetDestinationPublicKeys()
-		{
-			List<PubKey> result = new List<PubKey>();
-			var single = PayToPubkeyTemplate.Instance.ExtractScriptPubKeyParameters(this);
-			if(single != null)
-			{
-				result.Add(single);
-			}
-			else
-			{
-				var multiSig = PayToMultiSigTemplate.Instance.ExtractScriptPubKeyParameters(this);
-				if(multiSig != null)
-				{
-					result.AddRange(multiSig.PubKeys);
-				}
-			}
-			return result.ToArray();
-		}
-
-		/// <summary>
-		/// Get script byte array
-		/// </summary>
-		/// <returns></returns>
-		[Obsolete("Use ToBytes instead")]
-		public byte[] ToRawScript()
-		{
-			return ToBytes(false);
-		}
-
-		/// <summary>
-		/// Get script byte array
-		/// </summary>
-		/// <returns></returns>
-		public byte[] ToBytes()
-		{
-			return ToBytes(false);
-		}
-
-		/// <summary>
-		/// Get script byte array
-		/// </summary>
-		/// <param name="unsafe">if false, returns a copy of the internal byte array</param>
-		/// <returns></returns>
-		[Obsolete("Use ToBytes instead")]
-		public byte[] ToRawScript(bool @unsafe)
-		{
-			return @unsafe ? _Script : _Script.ToArray();
-		}
-
-		/// <summary>
-		/// Get script byte array
-		/// </summary>
-		/// <param name="unsafe">if false, returns a copy of the internal byte array</param>
-		/// <returns></returns>
-		public byte[] ToBytes(bool @unsafe)
-		{
-			return @unsafe ? _Script : _Script.ToArray();
-		}
-
-		public byte[] ToCompressedBytes()
-		{
-			var compressor = new ScriptCompressor(this);
-			return compressor.ToBytes();
-		}
-
-		public static bool VerifyScript(Script scriptSig, Script scriptPubKey, Transaction tx, int i, ScriptVerify scriptVerify = ScriptVerify.Standard, SigHash sigHash = SigHash.Undefined)
-		{
-			ScriptError unused;
-			return VerifyScript(scriptSig, scriptPubKey, tx, i, null, scriptVerify, sigHash, out unused);
-		}
-
-		public static bool VerifyScript(Script scriptSig, Script scriptPubKey, Transaction tx, int i, Money value, ScriptVerify scriptVerify = ScriptVerify.Standard, SigHash sigHash = SigHash.Undefined)
-		{
-			ScriptError unused;
-			return VerifyScript(scriptSig, scriptPubKey, tx, i, value, scriptVerify, sigHash, out unused);
-		}
-
-		public static bool VerifyScript(Script scriptSig, Script scriptPubKey, Transaction tx, int i, Money value, out ScriptError error)
-		{
-			return VerifyScript(scriptSig, scriptPubKey, tx, i, value, ScriptVerify.Standard, SigHash.Undefined, out error);
-		}
-
-		public static bool VerifyScript(Script scriptPubKey, Transaction tx, int i, Money value, ScriptVerify scriptVerify = ScriptVerify.Standard, SigHash sigHash = SigHash.Undefined)
-		{
-			ScriptError unused;
-			var scriptSig = tx.Inputs[i].ScriptSig;
-			return VerifyScript(scriptSig, scriptPubKey, tx, i, value, scriptVerify, sigHash, out unused);
-		}
-
-		public static bool VerifyScript(Script scriptPubKey, Transaction tx, int i, Money value, out ScriptError error)
-		{
-			var scriptSig = tx.Inputs[i].ScriptSig;
-			return VerifyScript(scriptSig, scriptPubKey, tx, i, value, ScriptVerify.Standard, SigHash.Undefined, out error);
-		}
-
-		public static bool VerifyScript(Script scriptPubKey, Transaction tx, int i, Money value, ScriptVerify scriptVerify, SigHash sigHash, out ScriptError error)
-		{
-			var scriptSig = tx.Inputs[i].ScriptSig;
-			return VerifyScript(scriptSig, scriptPubKey, tx, i, value, scriptVerify, sigHash, out error);
-		}
-
-		public static bool VerifyScript(Script scriptSig, Script scriptPubKey, Transaction tx, int i, Money value, ScriptVerify scriptVerify, SigHash sigHash, out ScriptError error)
-		{
-			var eval = new ScriptEvaluationContext
-			{
-				SigHash = sigHash,
-				ScriptVerify = scriptVerify
-			};
-			var result = eval.VerifyScript(scriptSig, scriptPubKey, tx, i, value);
-			error = eval.Error;
-			return result;
-		}
-=======
     /// <summary>
     /// Script verification flags
     /// </summary>
@@ -1737,7 +689,7 @@
             var scriptCopy = new Script(scriptCode._Script);
             scriptCopy.FindAndDelete(OpcodeType.OP_CODESEPARATOR);
 
-            var txCopy = new Transaction(txTo.ToBytes());
+            var txCopy = txTo.Clone();
 
             //Set all TxIn script to empty string
             foreach(var txin in txCopy.Inputs)
@@ -1785,12 +737,12 @@
             }
 
 
-            //Serialize TxCopy, append 4 byte hashtypecode
-            var stream = CreateHashWriter(sigversion);
-            txCopy.ReadWrite(stream);
-            stream.ReadWrite((uint)nHashType);
-            return GetHash(stream);
-        }
+			//Serialize TxCopy, append 4 byte hashtypecode
+			var stream = CreateHashWriter(sigversion, txTo.TransactionOptions);
+			txCopy.ReadWrite(stream);
+			stream.ReadWrite((uint)nHashType);
+			return GetHash(stream);
+		}
 
         private static uint256 GetHash(BitcoinStream stream)
         {
@@ -1835,14 +787,15 @@
             return hashPrevouts;
         }
 
-        private static BitcoinStream CreateHashWriter(HashVersion version)
-        {
-            HashStream hs = new HashStream();
-            BitcoinStream stream = new BitcoinStream(hs, true);
-            stream.Type = SerializationType.Hash;
-            stream.TransactionOptions = version == HashVersion.Original ? TransactionOptions.None : TransactionOptions.Witness;
-            return stream;
-        }
+		private static BitcoinStream CreateHashWriter(HashVersion version, TransactionOptions options = TransactionOptions.All)
+		{
+			HashStream hs = new HashStream();
+			BitcoinStream stream = new BitcoinStream(hs, true);
+			stream.Type = SerializationType.Hash;
+			stream.TransactionOptions = version == HashVersion.Original ? TransactionOptions.None : TransactionOptions.Witness;
+            stream.TransactionOptions |= (options & TransactionOptions.POS);
+			return stream;
+		}
 
         public static Script operator +(Script a, IEnumerable<byte> bytes)
         {
@@ -2111,7 +1064,6 @@
             error = eval.Error;
             return result;
         }
->>>>>>> 491119f7
 
 
 #if !NOCONSENSUSLIB
