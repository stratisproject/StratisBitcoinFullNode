--- conflicted
+++ resolved
@@ -63,26 +63,11 @@
             this.ReuseBuffer = other.ReuseBuffer;
             this.PreferredTransactionOptions = other.PreferredTransactionOptions;
 
-<<<<<<< HEAD
-        public NodeConnectionParameters Clone(CancellationToken token)
-        {
-            NodeConnectionParameters parameters = Clone();
-            parameters.ConnectCancellation = token;
-            return parameters;
-        }
-
-        public IPEndPoint AddressFrom
-		{
-			get;
-			set;
-		}
-=======
             foreach (INodeBehavior behavior in other.TemplateBehaviors)
             {
                 this.TemplateBehaviors.Add(behavior.Clone());
             }
         }
->>>>>>> 37add962
 
         public NodeConnectionParameters Clone()
         {
