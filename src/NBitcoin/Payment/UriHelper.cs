--- conflicted
+++ resolved
@@ -20,13 +20,8 @@
                     .Select(kvp => kvp.Split(new[] { '=' }, StringSplitOptions.RemoveEmptyEntries))
                     .ToDictionary(kvp => kvp[0],
                                     kvp => kvp.Length > 2 ?
-<<<<<<< HEAD
-                                        System.Web.NBitcoin.HttpUtility.UrlDecode(string.Join("=", kvp, 1, kvp.Length - 1)) :
-                                    (kvp.Length > 1 ? System.Web.NBitcoin.HttpUtility.UrlDecode(kvp[1]) : ""));
-=======
                                         WebUtility.UrlDecode(string.Join("=", kvp, 1, kvp.Length - 1)) :
                                     (kvp.Length > 1 ? WebUtility.UrlDecode(kvp[1]) : ""));
->>>>>>> 613b1541
         }
     }
 }