--- conflicted
+++ resolved
@@ -12,11 +12,6 @@
     {
         public static void ReadWrite(this IBitcoinSerializable serializable, Stream stream, bool serializing, ConsensusFactory consensusFactory, ProtocolVersion version = ProtocolVersion.PROTOCOL_VERSION)
         {
-<<<<<<< HEAD
-=======
-            network = network ?? Network.Main;
-
->>>>>>> d09f3ede
             serializable.ReadWrite(new BitcoinStream(stream, serializing)
             {
                 ProtocolVersion = version,
@@ -81,12 +76,8 @@
         {
             network = network ?? Network.Main;
 
-<<<<<<< HEAD
-            if (!network.Consensus.ConsensusFactory.TryCreateNew<T>(out T instance))
-=======
             T instance = network.Consensus.ConsensusFactory.TryCreateNew<T>();
             if (instance == null)
->>>>>>> d09f3ede
                 instance = new T();
 
             instance.FromBytes(serializable.ToBytes(version, network), version, network);
