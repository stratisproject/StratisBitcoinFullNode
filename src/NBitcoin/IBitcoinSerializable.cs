--- conflicted
+++ resolved
@@ -9,7 +9,6 @@
         void ReadWrite(BitcoinStream stream);
     }
 
-<<<<<<< HEAD
     public interface IHaveTransactionOptions
     {
         TransactionOptions GetTransactionOptions();
@@ -47,36 +46,6 @@
 		{
 			return GetSerializedSize(serializable, version, SerializationType.Disk);
 		}
-=======
-    public static class BitcoinSerializableExtensions
-    {
-        public static void ReadWrite(this IBitcoinSerializable serializable, Stream stream, bool serializing, ProtocolVersion version = ProtocolVersion.PROTOCOL_VERSION)
-        {
-            BitcoinStream s = new BitcoinStream(stream, serializing)
-            {
-                ProtocolVersion = version
-            };
-            serializable.ReadWrite(s);
-        }
-        public static int GetSerializedSize(this IBitcoinSerializable serializable, ProtocolVersion version, SerializationType serializationType)
-        {
-            BitcoinStream s = new BitcoinStream(Stream.Null, true);
-            s.Type = serializationType;
-            s.ReadWrite(serializable);
-            return (int)s.Counter.WrittenBytes;
-        }
-        public static int GetSerializedSize(this IBitcoinSerializable serializable, TransactionOptions options)
-        {
-            var bms = new BitcoinStream(Stream.Null, true);
-            bms.TransactionOptions = options;
-            serializable.ReadWrite(bms);
-            return (int)bms.Counter.WrittenBytes;
-        }
-        public static int GetSerializedSize(this IBitcoinSerializable serializable, ProtocolVersion version = ProtocolVersion.PROTOCOL_VERSION)
-        {
-            return GetSerializedSize(serializable, version, SerializationType.Disk);
-        }
->>>>>>> 491119f7
 
         public static string ToHex(this IBitcoinSerializable serializable, SerializationType serializationType = SerializationType.Disk)
         {
@@ -91,7 +60,6 @@
             }
         }
 
-<<<<<<< HEAD
 		public static void ReadWrite(this IBitcoinSerializable serializable, byte[] bytes, ProtocolVersion version = ProtocolVersion.PROTOCOL_VERSION, 
             TransactionOptions options = TransactionOptions.All)
 		{
@@ -133,35 +101,6 @@
 			serializable.ReadWrite(bms);
 			return ToArrayEfficient(ms);
 		}
-=======
-        public static void ReadWrite(this IBitcoinSerializable serializable, byte[] bytes, ProtocolVersion version = ProtocolVersion.PROTOCOL_VERSION)
-        {
-            ReadWrite(serializable, new MemoryStream(bytes), false, version);
-        }
-        public static void FromBytes(this IBitcoinSerializable serializable, byte[] bytes, ProtocolVersion version = ProtocolVersion.PROTOCOL_VERSION)
-        {
-            serializable.ReadWrite(new BitcoinStream(bytes)
-            {
-                ProtocolVersion = version
-            });
-        }
-
-        public static T Clone<T>(this T serializable, ProtocolVersion version = ProtocolVersion.PROTOCOL_VERSION) where T : IBitcoinSerializable, new()
-        {
-            var instance = new T();
-            instance.FromBytes(serializable.ToBytes(version), version);
-            return instance;
-        }
-        public static byte[] ToBytes(this IBitcoinSerializable serializable, ProtocolVersion version = ProtocolVersion.PROTOCOL_VERSION)
-        {
-            MemoryStream ms = new MemoryStream();
-            serializable.ReadWrite(new BitcoinStream(ms, true)
-            {
-                ProtocolVersion = version
-            });
-            return ToArrayEfficient(ms);
-        }
->>>>>>> 491119f7
 
         public static byte[] ToArrayEfficient(this MemoryStream ms)
         {
