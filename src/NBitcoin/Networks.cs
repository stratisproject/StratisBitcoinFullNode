using NBitcoin.DataEncoders;
using NBitcoin.Networks;

namespace NBitcoin
{
    public partial class Network
    {
<<<<<<< HEAD
        /// <summary> Bitcoin maximal value for the calculated time offset. If the value is over this limit, the time syncing feature will be switched off. </summary>
        public const int BitcoinMaxTimeOffsetSeconds = 70 * 60;

        /// <summary> Stratis maximal value for the calculated time offset. If the value is over this limit, the time syncing feature will be switched off. </summary>
        public const int StratisMaxTimeOffsetSeconds = 25 * 60;

        /// <summary> Bitcoin default value for the maximum tip age in seconds to consider the node in initial block download (24 hours). </summary>
        public const int BitcoinDefaultMaxTipAgeInSeconds = 24 * 60 * 60;

        /// <summary> Stratis default value for the maximum tip age in seconds to consider the node in initial block download (2 hours). </summary>
        public const int StratisDefaultMaxTipAgeInSeconds = 2 * 60 * 60;

        /// <summary> The name of the root folder containing the different Bitcoin blockchains (Main, TestNet, RegTest). </summary>
        public const string BitcoinRootFolderName = "bitcoin";

        /// <summary> The default name used for the Bitcoin configuration file. </summary>
        public const string BitcoinDefaultConfigFilename = "bitcoin.conf";

        /// <summary> The name of the root folder containing the different Stratis blockchains (StratisMain, StratisTest, StratisRegTest). </summary>
        public const string StratisRootFolderName = "stratis";

        /// <summary> The default name used for the Stratis configuration file. </summary>
        public const string StratisDefaultConfigFilename = "stratis.conf";

        public static Network Main => NetworksContainer.GetNetwork("Main") ?? NetworksContainer.Register(new BitcoinMain());
=======
        public static Network Main => GetNetwork("Main") ?? Register(new BitcoinMain());
>>>>>>> 08cbde6d

        public static Network TestNet => NetworksContainer.GetNetwork("TestNet") ?? NetworksContainer.Register(new BitcoinTest());

        public static Network RegTest => NetworksContainer.GetNetwork("RegTest") ?? NetworksContainer.Register(new BitcoinRegTest());

        public static Network StratisMain => NetworksContainer.GetNetwork("StratisMain") ?? NetworksContainer.Register(new StratisMain());

        public static Network StratisTest => NetworksContainer.GetNetwork("StratisTest") ?? NetworksContainer.Register(new StratisTest());

<<<<<<< HEAD
        public static Network StratisRegTest => NetworksContainer.GetNetwork("StratisRegTest") ?? NetworksContainer.Register(new StratisRegTest());

        protected static Block CreateBitcoinGenesisBlock(ConsensusFactory consensusFactory, uint nTime, uint nNonce, uint nBits, int nVersion, Money genesisReward)
        {
            string pszTimestamp = "The Times 03/Jan/2009 Chancellor on brink of second bailout for banks";
            var genesisOutputScript = new Script(Op.GetPushOp(Encoders.Hex.DecodeData("04678afdb0fe5548271967f1a67130b7105cd6a828e03909a67962e0ea1f61deb649f6bc3f4cef38c4f35504e51ec112de5c384df7ba0b8d578a4c702b6bf11d5f")), OpcodeType.OP_CHECKSIG);

            Transaction txNew = consensusFactory.CreateTransaction();
            txNew.Version = 1;
            txNew.AddInput(new TxIn()
            {
                ScriptSig = new Script(Op.GetPushOp(486604799), new Op()
                {
                    Code = (OpcodeType)0x1,
                    PushData = new[] { (byte)4 }
                }, Op.GetPushOp(Encoders.ASCII.DecodeData(pszTimestamp)))
            });
            txNew.AddOutput(new TxOut()
            {
                Value = genesisReward,
                ScriptPubKey = genesisOutputScript
            });
            Block genesis = consensusFactory.CreateBlock();
            genesis.Header.BlockTime = Utils.UnixTimeToDateTime(nTime);
            genesis.Header.Bits = nBits;
            genesis.Header.Nonce = nNonce;
            genesis.Header.Version = nVersion;
            genesis.Transactions.Add(txNew);
            genesis.Header.HashPrevBlock = uint256.Zero;
            genesis.UpdateMerkleRoot();
            return genesis;
        }

        protected static Block CreateStratisGenesisBlock(ConsensusFactory consensusFactory, uint nTime, uint nNonce, uint nBits, int nVersion, Money genesisReward)
        {
            string pszTimestamp = "http://www.theonion.com/article/olympics-head-priestess-slits-throat-official-rio--53466";

            Transaction txNew = consensusFactory.CreateTransaction();
            txNew.Version = 1;
            txNew.Time = nTime;
            txNew.AddInput(new TxIn()
            {
                ScriptSig = new Script(Op.GetPushOp(0), new Op()
                {
                    Code = (OpcodeType)0x1,
                    PushData = new[] { (byte)42 }
                }, Op.GetPushOp(Encoders.ASCII.DecodeData(pszTimestamp)))
            });
            txNew.AddOutput(new TxOut()
            {
                Value = genesisReward,
            });
            Block genesis = consensusFactory.CreateBlock();
            genesis.Header.BlockTime = Utils.UnixTimeToDateTime(nTime);
            genesis.Header.Bits = nBits;
            genesis.Header.Nonce = nNonce;
            genesis.Header.Version = nVersion;
            genesis.Transactions.Add(txNew);
            genesis.Header.HashPrevBlock = uint256.Zero;
            genesis.UpdateMerkleRoot();
            return genesis;
        }
=======
        public static Network StratisRegTest => GetNetwork("StratisRegTest") ?? Register(new StratisRegTest());
>>>>>>> 08cbde6d
    }
}<|MERGE_RESOLUTION|>--- conflicted
+++ resolved
@@ -5,35 +5,7 @@
 {
     public partial class Network
     {
-<<<<<<< HEAD
-        /// <summary> Bitcoin maximal value for the calculated time offset. If the value is over this limit, the time syncing feature will be switched off. </summary>
-        public const int BitcoinMaxTimeOffsetSeconds = 70 * 60;
-
-        /// <summary> Stratis maximal value for the calculated time offset. If the value is over this limit, the time syncing feature will be switched off. </summary>
-        public const int StratisMaxTimeOffsetSeconds = 25 * 60;
-
-        /// <summary> Bitcoin default value for the maximum tip age in seconds to consider the node in initial block download (24 hours). </summary>
-        public const int BitcoinDefaultMaxTipAgeInSeconds = 24 * 60 * 60;
-
-        /// <summary> Stratis default value for the maximum tip age in seconds to consider the node in initial block download (2 hours). </summary>
-        public const int StratisDefaultMaxTipAgeInSeconds = 2 * 60 * 60;
-
-        /// <summary> The name of the root folder containing the different Bitcoin blockchains (Main, TestNet, RegTest). </summary>
-        public const string BitcoinRootFolderName = "bitcoin";
-
-        /// <summary> The default name used for the Bitcoin configuration file. </summary>
-        public const string BitcoinDefaultConfigFilename = "bitcoin.conf";
-
-        /// <summary> The name of the root folder containing the different Stratis blockchains (StratisMain, StratisTest, StratisRegTest). </summary>
-        public const string StratisRootFolderName = "stratis";
-
-        /// <summary> The default name used for the Stratis configuration file. </summary>
-        public const string StratisDefaultConfigFilename = "stratis.conf";
-
         public static Network Main => NetworksContainer.GetNetwork("Main") ?? NetworksContainer.Register(new BitcoinMain());
-=======
-        public static Network Main => GetNetwork("Main") ?? Register(new BitcoinMain());
->>>>>>> 08cbde6d
 
         public static Network TestNet => NetworksContainer.GetNetwork("TestNet") ?? NetworksContainer.Register(new BitcoinTest());
 
@@ -43,71 +15,6 @@
 
         public static Network StratisTest => NetworksContainer.GetNetwork("StratisTest") ?? NetworksContainer.Register(new StratisTest());
 
-<<<<<<< HEAD
         public static Network StratisRegTest => NetworksContainer.GetNetwork("StratisRegTest") ?? NetworksContainer.Register(new StratisRegTest());
-
-        protected static Block CreateBitcoinGenesisBlock(ConsensusFactory consensusFactory, uint nTime, uint nNonce, uint nBits, int nVersion, Money genesisReward)
-        {
-            string pszTimestamp = "The Times 03/Jan/2009 Chancellor on brink of second bailout for banks";
-            var genesisOutputScript = new Script(Op.GetPushOp(Encoders.Hex.DecodeData("04678afdb0fe5548271967f1a67130b7105cd6a828e03909a67962e0ea1f61deb649f6bc3f4cef38c4f35504e51ec112de5c384df7ba0b8d578a4c702b6bf11d5f")), OpcodeType.OP_CHECKSIG);
-
-            Transaction txNew = consensusFactory.CreateTransaction();
-            txNew.Version = 1;
-            txNew.AddInput(new TxIn()
-            {
-                ScriptSig = new Script(Op.GetPushOp(486604799), new Op()
-                {
-                    Code = (OpcodeType)0x1,
-                    PushData = new[] { (byte)4 }
-                }, Op.GetPushOp(Encoders.ASCII.DecodeData(pszTimestamp)))
-            });
-            txNew.AddOutput(new TxOut()
-            {
-                Value = genesisReward,
-                ScriptPubKey = genesisOutputScript
-            });
-            Block genesis = consensusFactory.CreateBlock();
-            genesis.Header.BlockTime = Utils.UnixTimeToDateTime(nTime);
-            genesis.Header.Bits = nBits;
-            genesis.Header.Nonce = nNonce;
-            genesis.Header.Version = nVersion;
-            genesis.Transactions.Add(txNew);
-            genesis.Header.HashPrevBlock = uint256.Zero;
-            genesis.UpdateMerkleRoot();
-            return genesis;
-        }
-
-        protected static Block CreateStratisGenesisBlock(ConsensusFactory consensusFactory, uint nTime, uint nNonce, uint nBits, int nVersion, Money genesisReward)
-        {
-            string pszTimestamp = "http://www.theonion.com/article/olympics-head-priestess-slits-throat-official-rio--53466";
-
-            Transaction txNew = consensusFactory.CreateTransaction();
-            txNew.Version = 1;
-            txNew.Time = nTime;
-            txNew.AddInput(new TxIn()
-            {
-                ScriptSig = new Script(Op.GetPushOp(0), new Op()
-                {
-                    Code = (OpcodeType)0x1,
-                    PushData = new[] { (byte)42 }
-                }, Op.GetPushOp(Encoders.ASCII.DecodeData(pszTimestamp)))
-            });
-            txNew.AddOutput(new TxOut()
-            {
-                Value = genesisReward,
-            });
-            Block genesis = consensusFactory.CreateBlock();
-            genesis.Header.BlockTime = Utils.UnixTimeToDateTime(nTime);
-            genesis.Header.Bits = nBits;
-            genesis.Header.Nonce = nNonce;
-            genesis.Header.Version = nVersion;
-            genesis.Transactions.Add(txNew);
-            genesis.Header.HashPrevBlock = uint256.Zero;
-            genesis.UpdateMerkleRoot();
-            return genesis;
-        }
-=======
-        public static Network StratisRegTest => GetNetwork("StratisRegTest") ?? Register(new StratisRegTest());
->>>>>>> 08cbde6d
     }
 }