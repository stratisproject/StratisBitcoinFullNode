--- conflicted
+++ resolved
@@ -432,24 +432,6 @@
                     new DNSSeedData("seednode2.stratis.cloud", "seednode2.stratis.cloud"),
                     new DNSSeedData("seednode3.stratisplatform.com", "seednode3.stratisplatform.com"),
                     new DNSSeedData("seednode4.stratis.cloud", "seednode4.stratis.cloud")
-<<<<<<< HEAD
-                })
-
-                .SetBase58Bytes(Base58Type.PUBKEY_ADDRESS, new byte[] { (63) })
-                .SetBase58Bytes(Base58Type.SCRIPT_ADDRESS, new byte[] { (125) })
-                .SetBase58Bytes(Base58Type.SECRET_KEY, new byte[] { (63 + 128) })
-                .SetBase58Bytes(Base58Type.ENCRYPTED_SECRET_KEY_NO_EC, new byte[] { 0x01, 0x42 })
-                .SetBase58Bytes(Base58Type.ENCRYPTED_SECRET_KEY_EC, new byte[] { 0x01, 0x43 })
-                .SetBase58Bytes(Base58Type.EXT_PUBLIC_KEY, new byte[] { (0x04), (0x88), (0xB2), (0x1E) })
-                .SetBase58Bytes(Base58Type.EXT_SECRET_KEY, new byte[] { (0x04), (0x88), (0xAD), (0xE4) })
-                .SetBase58Bytes(Base58Type.PASSPHRASE_CODE, new byte[] { 0x2C, 0xE9, 0xB3, 0xE1, 0xFF, 0x39, 0xE2 })
-                .SetBase58Bytes(Base58Type.CONFIRMATION_CODE, new byte[] { 0x64, 0x3B, 0xF6, 0xA8, 0x9A })
-                .SetBase58Bytes(Base58Type.STEALTH_ADDRESS, new byte[] { 0x2a })
-                .SetBase58Bytes(Base58Type.ASSET_ID, new byte[] { 23 })
-                .SetBase58Bytes(Base58Type.COLORED_ADDRESS, new byte[] { 0x13 })
-                .SetBech32(Bech32Type.WITNESS_PUBKEY_ADDRESS, "bc")
-                .SetBech32(Bech32Type.WITNESS_SCRIPT_ADDRESS, "bc");
-=======
                     })
 
                     .SetBase58Bytes(Base58Type.PUBKEY_ADDRESS, new byte[] { (63) })
@@ -466,7 +448,6 @@
                     .SetBase58Bytes(Base58Type.COLORED_ADDRESS, new byte[] { 0x13 })
                     .SetBech32(Bech32Type.WITNESS_PUBKEY_ADDRESS, "bc")
                     .SetBech32(Bech32Type.WITNESS_SCRIPT_ADDRESS, "bc");
->>>>>>> ac669459
 
             var seed = new[] { "101.200.198.155", "103.24.76.21", "104.172.24.79" };
             var fixedSeeds = new List<NetworkAddress>();
