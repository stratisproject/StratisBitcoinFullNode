using System;
using System.Collections.Generic;
using System.Linq;
using System.Net;
using NBitcoin.BouncyCastle.Math;
using NBitcoin.DataEncoders;
using NBitcoin.Protocol;

namespace NBitcoin
{
    public partial class Network
    {
<<<<<<< HEAD
        static Network()
        {
            // initialize the networks
            Network main = Network.Main;
            Network testNet = Network.TestNet;
            Network regTest = Network.RegTest;
        }

=======
>>>>>>> fd93a6b1
        /// <summary> Bitcoin maximal value for the calculated time offset. If the value is over this limit, the time syncing feature will be switched off. </summary>
        public const int BitcoinMaxTimeOffsetSeconds = 70 * 60;

        /// <summary> Stratis maximal value for the calculated time offset. If the value is over this limit, the time syncing feature will be switched off. </summary>
        public const int StratisMaxTimeOffsetSeconds = 25 * 60;

        /// <summary> Bitcoin default value for the maximum tip age in seconds to consider the node in initial block download (24 hours). </summary>
        public const int BitcoinDefaultMaxTipAgeInSeconds = 24 * 60 * 60;

        /// <summary> Stratis default value for the maximum tip age in seconds to consider the node in initial block download (2 hours). </summary>
        public const int StratisDefaultMaxTipAgeInSeconds = 2 * 60 * 60;

        /// <summary> The name of the root folder containing the different Bitcoin blockchains (Main, TestNet, RegTest). </summary>
        public const string BitcoinRootFolderName = "bitcoin";

        /// <summary> The default name used for the Bitcoin configuration file. </summary>
        public const string BitcoinDefaultConfigFilename = "bitcoin.conf";

        /// <summary> The name of the root folder containing the different Stratis blockchains (StratisMain, StratisTest, StratisRegTest). </summary>
        public const string StratisRootFolderName = "stratis";

        /// <summary> The name of the root folder containing the different smart contract blockchains. </summary>
        public const string StratisSmartContractFolderName = "smartcontracts";

        /// <summary> The default name used for the Stratis configuration file. </summary>
        public const string StratisDefaultConfigFilename = "stratis.conf";

        public static Network Main => Network.GetNetwork("Main") ?? InitMain();

        public static Network TestNet => Network.GetNetwork("TestNet") ?? InitTest();

        public static Network RegTest => Network.GetNetwork("RegTest") ?? InitReg();

        public static Network StratisMain => Network.GetNetwork("StratisMain") ?? InitStratisMain();

        public static Network StratisTest => Network.GetNetwork("StratisTest") ?? InitStratisTest();

        public static Network StratisRegTest => Network.GetNetwork("StratisRegTest") ?? InitStratisRegTest();

        public static Network SmartContractsTest => Network.GetNetwork("SmartContractsTest") ?? InitSmartContractsTest();

        public static Network SmartContractsRegTest => Network.GetNetwork("SmartContractsRegTest") ?? InitSmartContractsRegTest();

        private static Network InitMain()
        {
            Network network = new Network
            {
                Name = "Main",
                RootFolderName = BitcoinRootFolderName,
                DefaultConfigFilename = BitcoinDefaultConfigFilename,
                // The message start string is designed to be unlikely to occur in normal data.
                // The characters are rarely used upper ASCII, not valid as UTF-8, and produce
                // a large 4-byte int at any alignment.
                Magic = 0xD9B4BEF9,
                alertPubKeyArray = Encoders.Hex.DecodeData("04fc9702847840aaf195de8442ebecedf5b095cdbb9bc716bda9110971b28a49e0ead8564ff0db22209e0374782c093bb899692d524e9d6a6956e7c5ecbcd68284"),
                DefaultPort = 8333,
                RPCPort = 8332,
                MaxTimeOffsetSeconds = BitcoinMaxTimeOffsetSeconds,
                MaxTipAge = BitcoinDefaultMaxTipAgeInSeconds,
                MinTxFee = 1000,
                FallbackFee = 20000,
                MinRelayTxFee = 1000
            };

<<<<<<< HEAD
            Consensus consensus = network.consensus;

            consensus.SubsidyHalvingInterval = 210000;
            consensus.MajorityEnforceBlockUpgrade = 750;
            consensus.MajorityRejectBlockOutdated = 950;
            consensus.MajorityWindow = 1000;
            consensus.BuriedDeployments[BuriedDeployments.BIP34] = 227931;
            consensus.BuriedDeployments[BuriedDeployments.BIP65] = 388381;
            consensus.BuriedDeployments[BuriedDeployments.BIP66] = 363725;
            consensus.BIP34Hash = new uint256("0x000000000000024b89b42a942fe0d9fea3bb44ab7bd1b19115dd6a759c0808b8");
            consensus.PowLimit = new Target(new uint256("00000000ffffffffffffffffffffffffffffffffffffffffffffffffffffffff"));
            consensus.MinimumChainWork = new uint256("0x0000000000000000000000000000000000000000002cb971dd56d1c583c20f90");
            consensus.PowTargetTimespan = TimeSpan.FromSeconds(14 * 24 * 60 * 60); // two weeks
            consensus.PowTargetSpacing = TimeSpan.FromSeconds(10 * 60);
            consensus.PowAllowMinDifficultyBlocks = false;
            consensus.PowNoRetargeting = false;
            consensus.RuleChangeActivationThreshold = 1916; // 95% of 2016
            consensus.MinerConfirmationWindow = 2016; // nPowTargetTimespan / nPowTargetSpacing

            consensus.BIP9Deployments[BIP9Deployments.TestDummy] = new BIP9DeploymentsParameters(28, 1199145601, 1230767999);
            consensus.BIP9Deployments[BIP9Deployments.CSV] = new BIP9DeploymentsParameters(0, 1462060800, 1493596800);
            consensus.BIP9Deployments[BIP9Deployments.Segwit] = new BIP9DeploymentsParameters(1, 1479168000, 1510704000);

            consensus.CoinType = 0;

            consensus.DefaultAssumeValid = new uint256("0x000000000000000000174f783cc20c1415f90c4d17c9a5bcd06ba67207c9bc80"); // 518180

            // The message start string is designed to be unlikely to occur in normal data.
            // The characters are rarely used upper ASCII, not valid as UTF-8, and produce
            // a large 4-byte int at any alignment.
            network.magic = 0xD9B4BEF9;
            network.alertPubKeyArray = Encoders.Hex.DecodeData("04fc9702847840aaf195de8442ebecedf5b095cdbb9bc716bda9110971b28a49e0ead8564ff0db22209e0374782c093bb899692d524e9d6a6956e7c5ecbcd68284");
            network.DefaultPort = 8333;
            network.RPCPort = 8332;

            network.genesis = CreateGenesisBlock(consensus.ConsensusFactory, 1231006505, 2083236893, 0x1d00ffff, 1, Money.Coins(50m));
            consensus.HashGenesisBlock = network.genesis.GetHash();
            Assert(consensus.HashGenesisBlock == uint256.Parse("0x000000000019d6689c085ae165831e934ff763ae46a2a6c172b3f1b60a8ce26f"));
=======
            network.Consensus.SubsidyHalvingInterval = 210000;
            network.Consensus.MajorityEnforceBlockUpgrade = 750;
            network.Consensus.MajorityRejectBlockOutdated = 950;
            network.Consensus.MajorityWindow = 1000;
            network.Consensus.BuriedDeployments[BuriedDeployments.BIP34] = 227931;
            network.Consensus.BuriedDeployments[BuriedDeployments.BIP65] = 388381;
            network.Consensus.BuriedDeployments[BuriedDeployments.BIP66] = 363725;
            network.Consensus.BIP34Hash = new uint256("0x000000000000024b89b42a942fe0d9fea3bb44ab7bd1b19115dd6a759c0808b8");
            network.Consensus.PowLimit = new Target(new uint256("00000000ffffffffffffffffffffffffffffffffffffffffffffffffffffffff"));
            network.Consensus.MinimumChainWork = new uint256("0x0000000000000000000000000000000000000000002cb971dd56d1c583c20f90");
            network.Consensus.PowTargetTimespan = TimeSpan.FromSeconds(14 * 24 * 60 * 60); // two weeks
            network.Consensus.PowTargetSpacing = TimeSpan.FromSeconds(10 * 60);
            network.Consensus.PowAllowMinDifficultyBlocks = false;
            network.Consensus.PowNoRetargeting = false;
            network.Consensus.RuleChangeActivationThreshold = 1916; // 95% of 2016
            network.Consensus.MinerConfirmationWindow = 2016; // nPowTargetTimespan / nPowTargetSpacing
            network.Consensus.BIP9Deployments[BIP9Deployments.TestDummy] = new BIP9DeploymentsParameters(28, 1199145601, 1230767999);
            network.Consensus.BIP9Deployments[BIP9Deployments.CSV] = new BIP9DeploymentsParameters(0, 1462060800, 1493596800);
            network.Consensus.BIP9Deployments[BIP9Deployments.Segwit] = new BIP9DeploymentsParameters(1, 1479168000, 1510704000);
            network.Consensus.CoinType = 0;
            network.Consensus.DefaultAssumeValid = new uint256("0x000000000000000000174f783cc20c1415f90c4d17c9a5bcd06ba67207c9bc80"); // 518180

            network.genesis = CreateGenesisBlock(network.Consensus.ConsensusFactory, 1231006505, 2083236893, 0x1d00ffff, 1, Money.Coins(50m));
            network.Consensus.HashGenesisBlock = network.genesis.GetHash();
            Assert(network.Consensus.HashGenesisBlock == uint256.Parse("0x000000000019d6689c085ae165831e934ff763ae46a2a6c172b3f1b60a8ce26f"));
>>>>>>> fd93a6b1
            Assert(network.genesis.Header.HashMerkleRoot == uint256.Parse("0x4a5e1e4baab89f3a32518a88c31bc87f618f76673e2cc77ab2127b7afdeda33b"));
            
            network.Base58Prefixes[(int)Base58Type.PUBKEY_ADDRESS] = new byte[] { (0) };
            network.Base58Prefixes[(int)Base58Type.SCRIPT_ADDRESS] = new byte[] { (5) };
            network.Base58Prefixes[(int)Base58Type.SECRET_KEY] = new byte[] { (128) };
            network.Base58Prefixes[(int)Base58Type.ENCRYPTED_SECRET_KEY_NO_EC] = new byte[] { 0x01, 0x42 };
            network.Base58Prefixes[(int)Base58Type.ENCRYPTED_SECRET_KEY_EC] = new byte[] { 0x01, 0x43 };
            network.Base58Prefixes[(int)Base58Type.EXT_PUBLIC_KEY] = new byte[] { (0x04), (0x88), (0xB2), (0x1E) };
            network.Base58Prefixes[(int)Base58Type.EXT_SECRET_KEY] = new byte[] { (0x04), (0x88), (0xAD), (0xE4) };
            network.Base58Prefixes[(int)Base58Type.PASSPHRASE_CODE] = new byte[] { 0x2C, 0xE9, 0xB3, 0xE1, 0xFF, 0x39, 0xE2 };
            network.Base58Prefixes[(int)Base58Type.CONFIRMATION_CODE] = new byte[] { 0x64, 0x3B, 0xF6, 0xA8, 0x9A };
            network.Base58Prefixes[(int)Base58Type.STEALTH_ADDRESS] = new byte[] { 0x2a };
            network.Base58Prefixes[(int)Base58Type.ASSET_ID] = new byte[] { 23 };
            network.Base58Prefixes[(int)Base58Type.COLORED_ADDRESS] = new byte[] { 0x13 };

            var encoder = new Bech32Encoder("bc");
            network.Bech32Encoders[(int)Bech32Type.WITNESS_PUBKEY_ADDRESS] = encoder;
            network.Bech32Encoders[(int)Bech32Type.WITNESS_SCRIPT_ADDRESS] = encoder;

            // Partially obtained from https://github.com/bitcoin/bitcoin/blob/b1973d6181eacfaaf45effb67e0c449ea3a436b8/src/chainparams.cpp#L146
            network.Checkpoints.Add(11111, new CheckpointInfo(new uint256("0x0000000069e244f73d78e8fd29ba2fd2ed618bd6fa2ee92559f542fdb26e7c1d")));
            network.Checkpoints.Add(33333, new CheckpointInfo(new uint256("0x000000002dd5588a74784eaa7ab0507a18ad16a236e7b1ce69f00d7ddfb5d0a6")));
            network.Checkpoints.Add(74000, new CheckpointInfo(new uint256("0x0000000000573993a3c9e41ce34471c079dcf5f52a0e824a81e7f953b8661a20")));
            network.Checkpoints.Add(105000, new CheckpointInfo(new uint256("0x00000000000291ce28027faea320c8d2b054b2e0fe44a773f3eefb151d6bdc97")));
            network.Checkpoints.Add(134444, new CheckpointInfo(new uint256("0x00000000000005b12ffd4cd315cd34ffd4a594f430ac814c91184a0d42d2b0fe")));
            network.Checkpoints.Add(168000, new CheckpointInfo(new uint256("0x000000000000099e61ea72015e79632f216fe6cb33d7899acb35b75c8303b763")));
            network.Checkpoints.Add(193000, new CheckpointInfo(new uint256("0x000000000000059f452a5f7340de6682a977387c17010ff6e6c3bd83ca8b1317")));
            network.Checkpoints.Add(210000, new CheckpointInfo(new uint256("0x000000000000048b95347e83192f69cf0366076336c639f9b7228e9ba171342e")));
            network.Checkpoints.Add(216116, new CheckpointInfo(new uint256("0x00000000000001b4f4b433e81ee46494af945cf96014816a4e2370f11b23df4e")));
            network.Checkpoints.Add(225430, new CheckpointInfo(new uint256("0x00000000000001c108384350f74090433e7fcf79a606b8e797f065b130575932")));
            network.Checkpoints.Add(250000, new CheckpointInfo(new uint256("0x000000000000003887df1f29024b06fc2200b55f8af8f35453d7be294df2d214")));
            network.Checkpoints.Add(279000, new CheckpointInfo(new uint256("0x0000000000000001ae8c72a0b0c301f67e3afca10e819efa9041e458e9bd7e40")));
            network.Checkpoints.Add(295000, new CheckpointInfo(new uint256("0x00000000000000004d9b4ef50f0f9d686fd69db2e03af35a100370c64632a983")));
            network.Checkpoints.Add(486000, new CheckpointInfo(new uint256("0x000000000000000000a2a8104d61651f76c666b70754d6e9346176385f7afa24")));
            network.Checkpoints.Add(491800, new CheckpointInfo(new uint256("0x000000000000000000d80de1f855902b50941bc3a3d0f71064d9613fd3943dc4")));

            network.DNSSeeds.AddRange(new[]
           {
                new DNSSeedData("bitcoin.sipa.be", "seed.bitcoin.sipa.be"), // Pieter Wuille
                new DNSSeedData("bluematt.me", "dnsseed.bluematt.me"), // Matt Corallo
                new DNSSeedData("dashjr.org", "dnsseed.bitcoin.dashjr.org"), // Luke Dashjr
                new DNSSeedData("bitcoinstats.com", "seed.bitcoinstats.com"), // Christian Decker
                new DNSSeedData("xf2.org", "bitseed.xf2.org"), // Jeff Garzik
                new DNSSeedData("bitcoin.jonasschnelli.ch", "seed.bitcoin.jonasschnelli.ch") // Jonas Schnelli
            });

            // Convert the seeds array into usable address objects.
            string[] seeds = { "1.34.168.128:8333", "1.202.128.218:8333", "2.30.0.210:8333", "5.9.96.203:8333", "5.45.71.130:8333", "5.45.98.141:8333", "5.102.145.68:8333", "5.135.160.77:8333", "5.189.134.246:8333", "5.199.164.132:8333", "5.249.135.102:8333", "8.19.44.110:8333", "8.22.230.8:8333", "14.200.200.145:8333", "18.228.0.188:8333", "18.228.0.200:8333", "23.24.168.97:8333", "23.28.35.227:8333", "23.92.76.170:8333", "23.99.64.119:8333", "23.228.166.128:8333", "23.229.45.32:8333", "24.8.105.128:8333", "24.16.69.137:8333", "24.94.98.96:8333", "24.102.118.7:8333", "24.118.166.228:8333", "24.122.133.49:8333", "24.166.97.162:8333", "24.213.235.242:8333", "24.226.107.64:8333", "24.228.192.171:8333", "27.140.133.18:8333", "31.41.40.25:8333", "31.43.101.59:8333", "31.184.195.181:8333", "31.193.139.66:8333", "37.200.70.102:8333", "37.205.10.151:8333", "42.3.106.227:8333", "42.60.133.106:8333", "45.56.85.231:8333", "45.56.102.228:8333", "45.79.130.235:8333", "46.28.204.61:11101", "46.38.235.229:8333", "46.59.2.74:8333", "46.101.132.37:8333", "46.101.168.50:8333", "46.163.76.230:8333", "46.166.161.103:8333", "46.182.132.100:8333", "46.223.36.94:8333", "46.227.66.132:8333", "46.227.66.138:8333", "46.239.107.74:8333", "46.249.39.100:8333", "46.250.98.108:8333", "50.7.37.114:8333", "50.81.53.151:8333", "50.115.43.253:8333", "50.116.20.87:8333", "50.116.33.92:8333", "50.125.167.245:8333", "50.143.9.51:8333", "50.188.192.133:8333", "54.77.162.76:8333", "54.153.97.109:8333", "54.165.192.125:8333", "58.96.105.85:8333", "59.167.196.135:8333", "60.29.227.163:8333", "61.35.225.19:8333", "62.43.130.178:8333", "62.109.49.26:8333", "62.202.0.97:8333", "62.210.66.227:8333", "62.210.192.169:8333", "64.74.98.205:8333", "64.156.193.100:8333", "64.203.102.86:8333", "64.229.142.48:8333", "65.96.193.165:8333", "66.30.3.7:8333", "66.114.33.49:8333", "66.118.133.194:8333", "66.135.10.126:8333", "66.172.10.4:8333", "66.194.38.250:8333", "66.194.38.253:8333", "66.215.192.104:8333", "67.60.98.115:8333", "67.164.35.36:8333", "67.191.162.244:8333", "67.207.195.77:8333", "67.219.233.140:8333", "67.221.193.55:8333", "67.228.162.228:8333", "68.50.67.199:8333", "68.62.3.203:8333", "68.65.205.226:9000", "68.106.42.191:8333", "68.150.181.198:8333", "68.196.196.106:8333", "68.224.194.81:8333", "69.46.5.194:8333", "69.50.171.238:8333", "69.64.43.152:8333", "69.65.41.13:8333", "69.90.132.200:8333", "69.143.1.243:8333", "69.146.98.216:8333", "69.165.246.38:8333", "69.207.6.135:8333", "69.251.208.26:8333", "70.38.1.101:8333", "70.38.9.66:8333", "70.90.2.18:8333", "71.58.228.226:8333", "71.199.11.189:8333", "71.199.193.202:8333", "71.205.232.181:8333", "71.236.200.162:8333", "72.24.73.186:8333", "72.52.130.110:8333", "72.53.111.37:8333", "72.235.38.70:8333", "73.31.171.149:8333", "73.32.137.72:8333", "73.137.133.238:8333", "73.181.192.103:8333", "73.190.2.60:8333", "73.195.192.137:8333", "73.222.35.117:8333", "74.57.199.180:8333", "74.82.233.205:8333", "74.85.66.82:8333", "74.101.224.127:8333", "74.113.69.16:8333", "74.122.235.68:8333", "74.193.68.141:8333", "74.208.164.219:8333", "75.100.37.122:8333", "75.145.149.169:8333", "75.168.34.20:8333", "76.20.44.240:8333", "76.100.70.17:8333", "76.168.3.239:8333", "76.186.140.103:8333", "77.92.68.221:8333", "77.109.101.142:8333", "77.110.11.86:8333", "77.242.108.18:8333", "78.46.96.150:9020", "78.84.100.95:8333", "79.132.230.144:8333", "79.133.43.63:8333", "79.160.76.153:8333", "79.169.34.24:8333", "79.188.7.78:8333", "80.217.226.25:8333", "80.223.100.179:8333", "80.240.129.221:8333", "81.1.173.243:8333", "81.7.11.50:8333", "81.7.16.17:8333", "81.66.111.3:8333", "81.80.9.71:8333", "81.140.43.138:8333", "81.171.34.37:8333", "81.174.247.50:8333", "81.181.155.53:8333", "81.184.5.253:8333", "81.187.69.130:8333", "81.230.3.84:8333", "82.42.128.51:8333", "82.74.226.21:8333", "82.142.75.50:8333", "82.199.102.10:8333", "82.200.205.30:8333", "82.221.108.21:8333", "82.221.128.35:8333", "82.238.124.41:8333", "82.242.0.245:8333", "83.76.123.110:8333", "83.150.9.196:8333", "83.162.196.192:8333", "83.162.234.224:8333", "83.170.104.91:8333", "83.255.66.118:8334", "84.2.34.104:8333", "84.45.98.91:8333", "84.47.161.150:8333", "84.212.192.131:8333", "84.215.169.101:8333", "84.238.140.176:8333", "84.245.71.31:8333", "85.17.4.212:8333", "85.114.128.134:8333", "85.159.237.191:8333", "85.166.130.189:8333", "85.199.4.228:8333", "85.214.66.168:8333", "85.214.195.210:8333", "85.229.0.73:8333", "86.21.96.45:8333", "87.48.42.199:8333", "87.81.143.82:8333", "87.81.251.72:8333", "87.104.24.185:8333", "87.104.168.104:8333", "87.117.234.71:8333", "87.118.96.197:8333", "87.145.12.57:8333", "87.159.170.190:8333", "88.150.168.160:8333", "88.208.0.79:8333", "88.208.0.149:8333", "88.214.194.226:8343", "89.1.11.32:8333", "89.36.235.108:8333", "89.67.96.2:15321", "89.98.16.41:8333", "89.108.72.195:8333", "89.156.35.157:8333", "89.163.227.28:8333", "89.212.33.237:8333", "89.212.160.165:8333", "89.231.96.83:8333", "89.248.164.64:8333", "90.149.193.199:8333", "91.77.239.245:8333", "91.106.194.97:8333", "91.126.77.77:8333", "91.134.38.195:8333", "91.156.97.181:8333", "91.207.68.144:8333", "91.209.77.101:8333", "91.214.200.205:8333", "91.220.131.242:8333", "91.220.163.18:8333", "91.233.23.35:8333", "92.13.96.93:8333", "92.14.74.114:8333", "92.27.7.209:8333", "92.221.228.13:8333", "92.255.207.73:8333", "93.72.167.148:8333", "93.74.163.234:8333", "93.123.174.66:8333", "93.152.166.29:8333", "93.181.45.188:8333", "94.19.12.244:8333", "94.190.227.112:8333", "94.198.135.29:8333", "94.224.162.65:8333", "94.226.107.86:8333", "94.242.198.161:8333", "95.31.10.209:8333", "95.65.72.244:8333", "95.84.162.95:8333", "95.90.139.46:8333", "95.183.49.27:8005", "95.215.47.133:8333", "96.23.67.85:8333", "96.44.166.190:8333", "97.93.225.74:8333", "98.26.0.34:8333", "98.27.225.102:8333", "98.229.117.229:8333", "98.249.68.125:8333", "98.255.5.155:8333", "99.101.240.114:8333", "101.100.174.138:8333", "101.251.203.6:8333", "103.3.60.61:8333", "103.30.42.189:8333", "103.224.165.48:8333", "104.36.83.233:8333", "104.37.129.22:8333", "104.54.192.251:8333", "104.128.228.252:8333", "104.128.230.185:8334", "104.130.161.47:8333", "104.131.33.60:8333", "104.143.0.156:8333", "104.156.111.72:8333", "104.167.111.84:8333", "104.193.40.248:8333", "104.197.7.174:8333", "104.197.8.250:8333", "104.223.1.133:8333", "104.236.97.140:8333", "104.238.128.214:8333", "104.238.130.182:8333", "106.38.234.84:8333", "106.185.36.204:8333", "107.6.4.145:8333", "107.150.2.6:8333", "107.150.40.234:8333", "107.155.108.130:8333", "107.161.182.115:8333", "107.170.66.231:8333", "107.190.128.226:8333", "107.191.106.115:8333", "108.16.2.61:8333", "109.70.4.168:8333", "109.162.35.196:8333", "109.163.235.239:8333", "109.190.196.220:8333", "109.191.39.60:8333", "109.234.106.191:8333", "109.238.81.82:8333", "114.76.147.27:8333", "115.28.224.127:8333", "115.68.110.82:18333", "118.97.79.218:8333", "118.189.207.197:8333", "119.228.96.233:8333", "120.147.178.81:8333", "121.41.123.5:8333", "121.67.5.230:8333", "122.107.143.110:8333", "123.2.170.98:8333", "123.110.65.94:8333", "123.193.139.19:8333", "125.239.160.41:8333", "128.101.162.193:8333", "128.111.73.10:8333", "128.140.229.73:8333", "128.175.195.31:8333", "128.199.107.63:8333", "128.199.192.153:8333", "128.253.3.193:20020", "129.123.7.7:8333", "130.89.160.234:8333", "131.72.139.164:8333", "131.191.112.98:8333", "133.1.134.162:8333", "134.19.132.53:8333", "137.226.34.42:8333", "141.41.2.172:8333", "141.255.128.204:8333", "142.217.12.106:8333", "143.215.129.126:8333", "146.0.32.101:8337", "147.229.13.199:8333", "149.210.133.244:8333", "149.210.162.187:8333", "150.101.163.241:8333", "151.236.11.189:8333", "153.121.66.211:8333", "154.20.2.139:8333", "159.253.23.132:8333", "162.209.106.123:8333", "162.210.198.184:8333", "162.218.65.121:8333", "162.222.161.49:8333", "162.243.132.6:8333", "162.243.132.58:8333", "162.248.99.164:53011", "162.248.102.117:8333", "163.158.35.110:8333", "164.15.10.189:8333", "164.40.134.171:8333", "166.230.71.67:8333", "167.160.161.199:8333", "168.103.195.250:8333", "168.144.27.112:8333", "168.158.129.29:8333", "170.75.162.86:8333", "172.90.99.174:8333", "172.245.5.156:8333", "173.23.166.47:8333", "173.32.11.194:8333", "173.34.203.76:8333", "173.171.1.52:8333", "173.175.136.13:8333", "173.230.228.139:8333", "173.247.193.70:8333", "174.49.132.28:8333", "174.52.202.72:8333", "174.53.76.87:8333", "174.109.33.28:8333", "176.28.12.169:8333", "176.35.182.214:8333", "176.36.33.113:8333", "176.36.33.121:8333", "176.58.96.173:8333", "176.121.76.84:8333", "178.62.70.16:8333", "178.62.111.26:8333", "178.76.169.59:8333", "178.79.131.32:8333", "178.162.199.216:8333", "178.175.134.35:8333", "178.248.111.4:8333", "178.254.1.170:8333", "178.254.34.161:8333", "179.43.143.120:8333", "179.208.156.198:8333", "180.200.128.58:8333", "183.78.169.108:8333", "183.96.96.152:8333", "184.68.2.46:8333", "184.73.160.160:8333", "184.94.227.58:8333", "184.152.68.163:8333", "185.7.35.114:8333", "185.28.76.179:8333", "185.31.160.202:8333", "185.45.192.129:8333", "185.66.140.15:8333", "186.2.167.23:8333", "186.220.101.142:8333", "188.26.5.33:8333", "188.75.136.146:8333", "188.120.194.140:8333", "188.121.5.150:8333", "188.138.0.114:8333", "188.138.33.239:8333", "188.166.0.82:8333", "188.182.108.129:8333", "188.191.97.208:8333", "188.226.198.102:8001", "190.10.9.217:8333", "190.75.143.144:8333", "190.139.102.146:8333", "191.237.64.28:8333", "192.3.131.61:8333", "192.99.225.3:8333", "192.110.160.122:8333", "192.146.137.1:8333", "192.183.198.204:8333", "192.203.228.71:8333", "193.0.109.3:8333", "193.12.238.204:8333", "193.91.200.85:8333", "193.234.225.156:8333", "194.6.233.38:8333", "194.63.143.136:8333", "194.126.100.246:8333", "195.134.99.195:8333", "195.159.111.98:8333", "195.159.226.139:8333", "195.197.175.190:8333", "198.48.199.108:8333", "198.57.208.134:8333", "198.57.210.27:8333", "198.62.109.223:8333", "198.167.140.8:8333", "198.167.140.18:8333", "199.91.173.234:8333", "199.127.226.245:8333", "199.180.134.116:8333", "200.7.96.99:8333", "201.160.106.86:8333", "202.55.87.45:8333", "202.60.68.242:8333", "202.60.69.232:8333", "202.124.109.103:8333", "203.30.197.77:8333", "203.88.160.43:8333", "203.151.140.14:8333", "203.219.14.204:8333", "205.147.40.62:8333", "207.235.39.214:8333", "207.244.73.8:8333", "208.12.64.225:8333", "208.76.200.200:8333", "209.40.96.121:8333", "209.126.107.176:8333", "209.141.40.149:8333", "209.190.75.59:8333", "209.208.111.142:8333", "210.54.34.164:8333", "211.72.66.229:8333", "212.51.144.42:8333", "212.112.33.157:8333", "212.116.72.63:8333", "212.126.14.122:8333", "213.66.205.194:8333", "213.111.196.21:8333", "213.122.107.102:8333", "213.136.75.175:8333", "213.155.7.24:8333", "213.163.64.31:8333", "213.163.64.208:8333", "213.165.86.136:8333", "213.184.8.22:8333", "216.15.78.182:8333", "216.55.143.154:8333", "216.115.235.32:8333", "216.126.226.166:8333", "216.145.67.87:8333", "216.169.141.169:8333", "216.249.92.230:8333", "216.250.138.230:8333", "217.20.171.43:8333", "217.23.2.71:8333", "217.23.2.242:8333", "217.25.9.76:8333", "217.40.226.169:8333", "217.123.98.9:8333", "217.155.36.62:8333", "217.172.32.18:20993", "218.61.196.202:8333", "218.231.205.41:8333", "220.233.77.200:8333", "223.18.226.85:8333", "223.197.203.82:8333", "223.255.166.142:8333" };

            Random rand = new Random();
            TimeSpan oneWeek = TimeSpan.FromDays(7);
            foreach (string seed in seeds)
            {
                // It'll only connect to one or two seed nodes because once it connects,
                // it'll get a pile of addresses with newer timestamps.
                // Seed nodes are given a random 'last seen time' of between one and two weeks ago.
                NetworkAddress addr = new NetworkAddress
                {
                    Time = DateTime.UtcNow - (TimeSpan.FromSeconds(rand.NextDouble() * oneWeek.TotalSeconds)) - oneWeek,
                    Endpoint = Utils.ParseIpEndpoint(seed, network.DefaultPort)
                };
                network.SeedNodes.Add(addr);
            }

            Network.Register(network);
            Network.Register(network, "mainnet");

            return network;
        }

        private static Network InitTest()
        {
            Network network = new Network
            {
                Name = "TestNet",
                RootFolderName = BitcoinRootFolderName,
                DefaultConfigFilename = BitcoinDefaultConfigFilename,
                Magic = 0x0709110B,
                alertPubKeyArray = Encoders.Hex.DecodeData("04302390343f91cc401d56d68b123028bf52e5fca1939df127f63c6467cdf9c8e2c14b61104cf817d0b780da337893ecc4aaff1309e536162dabbdb45200ca2b0a"),
                DefaultPort = 18333,
                RPCPort = 18332,
                MaxTimeOffsetSeconds = BitcoinMaxTimeOffsetSeconds,
                MaxTipAge = BitcoinDefaultMaxTipAgeInSeconds,
                MinTxFee = 1000,
                FallbackFee = 20000,
                MinRelayTxFee = 1000
            };

            network.Consensus.SubsidyHalvingInterval = 210000;
            network.Consensus.MajorityEnforceBlockUpgrade = 51;
            network.Consensus.MajorityRejectBlockOutdated = 75;
            network.Consensus.MajorityWindow = 100;
            network.Consensus.BuriedDeployments[BuriedDeployments.BIP34] = 21111;
            network.Consensus.BuriedDeployments[BuriedDeployments.BIP65] = 581885;
            network.Consensus.BuriedDeployments[BuriedDeployments.BIP66] = 330776;
            network.Consensus.BIP34Hash = new uint256("0x0000000023b3a96d3484e5abb3755c413e7d41500f8e2a5c3f0dd01299cd8ef8");
            network.Consensus.PowLimit = new Target(new uint256("00000000ffffffffffffffffffffffffffffffffffffffffffffffffffffffff"));
            network.Consensus.MinimumChainWork = new uint256("0x0000000000000000000000000000000000000000000000198b4def2baa9338d6");
            network.Consensus.PowTargetTimespan = TimeSpan.FromSeconds(14 * 24 * 60 * 60); // two weeks
            network.Consensus.PowTargetSpacing = TimeSpan.FromSeconds(10 * 60);
            network.Consensus.PowAllowMinDifficultyBlocks = true;
            network.Consensus.PowNoRetargeting = false;
            network.Consensus.RuleChangeActivationThreshold = 1512; // 75% for testchains
            network.Consensus.MinerConfirmationWindow = 2016; // nPowTargetTimespan / nPowTargetSpacing
            network.Consensus.BIP9Deployments[BIP9Deployments.TestDummy] = new BIP9DeploymentsParameters(28, 1199145601, 1230767999);
            network.Consensus.BIP9Deployments[BIP9Deployments.CSV] = new BIP9DeploymentsParameters(0, 1456790400, 1493596800);
            network.Consensus.BIP9Deployments[BIP9Deployments.Segwit] = new BIP9DeploymentsParameters(1, 1462060800, 1493596800);
            network.Consensus.CoinType = 1;
            network.Consensus.DefaultAssumeValid = new uint256("0x000000000000015682a21fc3b1e5420435678cba99cace2b07fe69b668467651"); // 1292762

            // Modify the testnet genesis block so the timestamp is valid for a later start.
<<<<<<< HEAD
            network.genesis = CreateGenesisBlock(network.consensus.ConsensusFactory, 1296688602, 414098458, 0x1d00ffff, 1, Money.Coins(50m));
            network.consensus.HashGenesisBlock = network.genesis.GetHash();

            Assert(network.consensus.HashGenesisBlock == uint256.Parse("0x000000000933ea01ad0ee984209779baaec3ced90fa3f408719526f8d77f4943"));

            network.fixedSeeds.Clear();
            network.seeds.Clear();
            network.seeds.Add(new DNSSeedData("bitcoin.petertodd.org", "testnet-seed.bitcoin.petertodd.org"));
            network.seeds.Add(new DNSSeedData("bluematt.me", "testnet-seed.bluematt.me"));
            network.seeds.Add(new DNSSeedData("bitcoin.schildbach.de", "testnet-seed.bitcoin.schildbach.de"));

            network.base58Prefixes = Network.Main.base58Prefixes.ToArray();
            network.base58Prefixes[(int)Base58Type.PUBKEY_ADDRESS] = new byte[] { (111) };
            network.base58Prefixes[(int)Base58Type.SCRIPT_ADDRESS] = new byte[] { (196) };
            network.base58Prefixes[(int)Base58Type.SECRET_KEY] = new byte[] { (239) };
            network.base58Prefixes[(int)Base58Type.EXT_PUBLIC_KEY] = new byte[] { (0x04), (0x35), (0x87), (0xCF) };
            network.base58Prefixes[(int)Base58Type.EXT_SECRET_KEY] = new byte[] { (0x04), (0x35), (0x83), (0x94) };
            network.base58Prefixes[(int)Base58Type.STEALTH_ADDRESS] = new byte[] { 0x2b };
            network.base58Prefixes[(int)Base58Type.ASSET_ID] = new byte[] { 115 };
            network.base58Prefixes[(int)Base58Type.COLORED_ADDRESS] = new byte[] { 0x13 };
=======
            network.genesis = CreateGenesisBlock(network.Consensus.ConsensusFactory, 1296688602, 414098458, 0x1d00ffff, 1, Money.Coins(50m));
            network.Consensus.HashGenesisBlock = network.genesis.GetHash();
            Assert(network.Consensus.HashGenesisBlock == uint256.Parse("0x000000000933ea01ad0ee984209779baaec3ced90fa3f408719526f8d77f4943"));

            network.Base58Prefixes[(int)Base58Type.PUBKEY_ADDRESS] = new byte[] { (111) };
            network.Base58Prefixes[(int)Base58Type.SCRIPT_ADDRESS] = new byte[] { (196) };
            network.Base58Prefixes[(int)Base58Type.SECRET_KEY] = new byte[] { (239) };
            network.Base58Prefixes[(int)Base58Type.ENCRYPTED_SECRET_KEY_NO_EC] = new byte[] { 0x01, 0x42 };
            network.Base58Prefixes[(int)Base58Type.ENCRYPTED_SECRET_KEY_EC] = new byte[] { 0x01, 0x43 };
            network.Base58Prefixes[(int)Base58Type.EXT_PUBLIC_KEY] = new byte[] { (0x04), (0x35), (0x87), (0xCF) };
            network.Base58Prefixes[(int)Base58Type.EXT_SECRET_KEY] = new byte[] { (0x04), (0x35), (0x83), (0x94) };
            network.Base58Prefixes[(int)Base58Type.PASSPHRASE_CODE] = new byte[] { 0x2C, 0xE9, 0xB3, 0xE1, 0xFF, 0x39, 0xE2 };
            network.Base58Prefixes[(int)Base58Type.CONFIRMATION_CODE] = new byte[] { 0x64, 0x3B, 0xF6, 0xA8, 0x9A };
            network.Base58Prefixes[(int)Base58Type.STEALTH_ADDRESS] = new byte[] { 0x2b };
            network.Base58Prefixes[(int)Base58Type.ASSET_ID] = new byte[] { 115 };
            network.Base58Prefixes[(int)Base58Type.COLORED_ADDRESS] = new byte[] { 0x13 };
>>>>>>> fd93a6b1

            var encoder = new Bech32Encoder("tb");
            network.Bech32Encoders[(int)Bech32Type.WITNESS_PUBKEY_ADDRESS] = encoder;
            network.Bech32Encoders[(int)Bech32Type.WITNESS_SCRIPT_ADDRESS] = encoder;

            // Partially obtained from https://github.com/bitcoin/bitcoin/blob/b1973d6181eacfaaf45effb67e0c449ea3a436b8/src/chainparams.cpp#L246
            network.Checkpoints.Add(546, new CheckpointInfo(new uint256("000000002a936ca763904c3c35fce2f3556c559c0214345d31b1bcebf76acb70")));
            network.Checkpoints.Add(1210000, new CheckpointInfo(new uint256("00000000461201277cf8c635fc10d042d6f0a7eaa57f6c9e8c099b9e0dbc46dc")));

            network.DNSSeeds.AddRange(new[]
            {
                new DNSSeedData("bitcoin.petertodd.org", "testnet-seed.bitcoin.petertodd.org"),
                new DNSSeedData("bluematt.me", "testnet-seed.bluematt.me"),
                new DNSSeedData("bitcoin.schildbach.de", "testnet-seed.bitcoin.schildbach.de")
            });

            Network.Register(network);
            Network.Register(network, "test");

            return network;
        }

        private static Network InitReg()
        {
            Network network = new Network
            {
                Name = "RegTest",
                RootFolderName = BitcoinRootFolderName,
                DefaultConfigFilename = BitcoinDefaultConfigFilename,
                Magic = 0xDAB5BFFA,
                DefaultPort = 18444,
                RPCPort = 18332,
                MaxTimeOffsetSeconds = BitcoinMaxTimeOffsetSeconds,
                MaxTipAge = BitcoinDefaultMaxTipAgeInSeconds,
                MinTxFee = 1000,
                FallbackFee = 20000,
                MinRelayTxFee = 1000
            };

<<<<<<< HEAD
            network.consensus.SubsidyHalvingInterval = 150;
            network.consensus.MajorityEnforceBlockUpgrade = 750;
            network.consensus.MajorityRejectBlockOutdated = 950;
            network.consensus.MajorityWindow = 1000;
            network.consensus.BuriedDeployments[BuriedDeployments.BIP34] = 100000000;
            network.consensus.BuriedDeployments[BuriedDeployments.BIP65] = 100000000;
            network.consensus.BuriedDeployments[BuriedDeployments.BIP66] = 100000000;
            network.consensus.BIP34Hash = new uint256();
            network.consensus.PowLimit = new Target(new uint256("7fffffffffffffffffffffffffffffffffffffffffffffffffffffffffffffff"));
            network.consensus.MinimumChainWork = uint256.Zero;
            network.consensus.PowTargetTimespan = TimeSpan.FromSeconds(14 * 24 * 60 * 60); // two weeks
            network.consensus.PowTargetSpacing = TimeSpan.FromSeconds(10 * 60);
            network.consensus.PowAllowMinDifficultyBlocks = true;
            network.consensus.PowNoRetargeting = true;
            network.consensus.RuleChangeActivationThreshold = 108;
            network.consensus.MinerConfirmationWindow = 144;

            network.magic = 0xDAB5BFFA;

            network.consensus.BIP9Deployments[BIP9Deployments.TestDummy] = new BIP9DeploymentsParameters(28, 0, 999999999);
            network.consensus.BIP9Deployments[BIP9Deployments.CSV] = new BIP9DeploymentsParameters(0, 0, 999999999);
            network.consensus.BIP9Deployments[BIP9Deployments.Segwit] = new BIP9DeploymentsParameters(1, BIP9DeploymentsParameters.AlwaysActive, 999999999);

            network.genesis = CreateGenesisBlock(network.consensus.ConsensusFactory, 1296688602, 2, 0x207fffff, 1, Money.Coins(50m));
            network.consensus.HashGenesisBlock = network.genesis.GetHash();
            network.DefaultPort = 18444;
            network.RPCPort = 18332;

            network.consensus.DefaultAssumeValid = null; // turn off assumevalid for regtest.

            Assert(network.consensus.HashGenesisBlock == uint256.Parse("0x0f9188f13cb7b2c71f2a335e3a4fc328bf5beb436012afca590b1a11466e2206"));

            network.seeds.Clear();  // Regtest mode doesn't have any DNS seeds.
            network.base58Prefixes = Network.TestNet.base58Prefixes.ToArray();
            network.base58Prefixes[(int)Base58Type.PUBKEY_ADDRESS] = new byte[] { (111) };
            network.base58Prefixes[(int)Base58Type.SCRIPT_ADDRESS] = new byte[] { (196) };
            network.base58Prefixes[(int)Base58Type.SECRET_KEY] = new byte[] { (239) };
            network.base58Prefixes[(int)Base58Type.EXT_PUBLIC_KEY] = new byte[] { (0x04), (0x35), (0x87), (0xCF) };
            network.base58Prefixes[(int)Base58Type.EXT_SECRET_KEY] = new byte[] { (0x04), (0x35), (0x83), (0x94) };
            network.base58Prefixes[(int)Base58Type.COLORED_ADDRESS] = new byte[] { 0x13 };
=======
            network.Consensus.SubsidyHalvingInterval = 150;
            network.Consensus.MajorityEnforceBlockUpgrade = 750;
            network.Consensus.MajorityRejectBlockOutdated = 950;
            network.Consensus.MajorityWindow = 1000;
            network.Consensus.BuriedDeployments[BuriedDeployments.BIP34] = 100000000;
            network.Consensus.BuriedDeployments[BuriedDeployments.BIP65] = 100000000;
            network.Consensus.BuriedDeployments[BuriedDeployments.BIP66] = 100000000;
            network.Consensus.BIP34Hash = new uint256();
            network.Consensus.PowLimit = new Target(new uint256("7fffffffffffffffffffffffffffffffffffffffffffffffffffffffffffffff"));
            network.Consensus.MinimumChainWork = uint256.Zero;
            network.Consensus.PowTargetTimespan = TimeSpan.FromSeconds(14 * 24 * 60 * 60); // two weeks
            network.Consensus.PowTargetSpacing = TimeSpan.FromSeconds(10 * 60);
            network.Consensus.PowAllowMinDifficultyBlocks = true;
            network.Consensus.PowNoRetargeting = true;
            network.Consensus.RuleChangeActivationThreshold = 108;
            network.Consensus.MinerConfirmationWindow = 144;
            network.Consensus.BIP9Deployments[BIP9Deployments.TestDummy] = new BIP9DeploymentsParameters(28, 0, 999999999);
            network.Consensus.BIP9Deployments[BIP9Deployments.CSV] = new BIP9DeploymentsParameters(0, 0, 999999999);
            network.Consensus.BIP9Deployments[BIP9Deployments.Segwit] = new BIP9DeploymentsParameters(1, BIP9DeploymentsParameters.AlwaysActive, 999999999);
            network.Consensus.DefaultAssumeValid = null; // turn off assumevalid for regtest.

            network.genesis = CreateGenesisBlock(network.Consensus.ConsensusFactory, 1296688602, 2, 0x207fffff, 1, Money.Coins(50m));
            network.Consensus.HashGenesisBlock = network.genesis.GetHash();
            Assert(network.Consensus.HashGenesisBlock == uint256.Parse("0x0f9188f13cb7b2c71f2a335e3a4fc328bf5beb436012afca590b1a11466e2206"));

            network.Base58Prefixes[(int)Base58Type.PUBKEY_ADDRESS] = new byte[] { (111) };
            network.Base58Prefixes[(int)Base58Type.SCRIPT_ADDRESS] = new byte[] { (196) };
            network.Base58Prefixes[(int)Base58Type.SECRET_KEY] = new byte[] { (239) };
            network.Base58Prefixes[(int)Base58Type.ENCRYPTED_SECRET_KEY_NO_EC] = new byte[] { 0x01, 0x42 };
            network.Base58Prefixes[(int)Base58Type.ENCRYPTED_SECRET_KEY_EC] = new byte[] { 0x01, 0x43 };
            network.Base58Prefixes[(int)Base58Type.EXT_PUBLIC_KEY] = new byte[] { (0x04), (0x35), (0x87), (0xCF) };
            network.Base58Prefixes[(int)Base58Type.EXT_SECRET_KEY] = new byte[] { (0x04), (0x35), (0x83), (0x94) };
            network.Base58Prefixes[(int)Base58Type.PASSPHRASE_CODE] = new byte[] { 0x2C, 0xE9, 0xB3, 0xE1, 0xFF, 0x39, 0xE2 };
            network.Base58Prefixes[(int)Base58Type.CONFIRMATION_CODE] = new byte[] { 0x64, 0x3B, 0xF6, 0xA8, 0x9A };
            network.Base58Prefixes[(int)Base58Type.STEALTH_ADDRESS] = new byte[] { 0x2b };
            network.Base58Prefixes[(int)Base58Type.ASSET_ID] = new byte[] { 115 };
            network.Base58Prefixes[(int)Base58Type.COLORED_ADDRESS] = new byte[] { 0x13 };
>>>>>>> fd93a6b1

            var encoder = new Bech32Encoder("tb");
            network.Bech32Encoders[(int)Bech32Type.WITNESS_PUBKEY_ADDRESS] = encoder;
            network.Bech32Encoders[(int)Bech32Type.WITNESS_SCRIPT_ADDRESS] = encoder;

            Network.Register(network);
            Network.Register(network, "reg");

            return network;
        }

        private static Network InitStratisMain()
        {
<<<<<<< HEAD
            var consensus = new Consensus();

            consensus.SubsidyHalvingInterval = 210000;
            consensus.MajorityEnforceBlockUpgrade = 750;
            consensus.MajorityRejectBlockOutdated = 950;
            consensus.MajorityWindow = 1000;
            consensus.BuriedDeployments[BuriedDeployments.BIP34] = 227931;
            consensus.BuriedDeployments[BuriedDeployments.BIP65] = 388381;
            consensus.BuriedDeployments[BuriedDeployments.BIP66] = 363725;
            consensus.BIP34Hash = new uint256("0x000000000000024b89b42a942fe0d9fea3bb44ab7bd1b19115dd6a759c0808b8");
            consensus.PowLimit = new Target(new uint256("00000fffffffffffffffffffffffffffffffffffffffffffffffffffffffffff"));
            consensus.PowTargetTimespan = TimeSpan.FromSeconds(14 * 24 * 60 * 60); // two weeks
            consensus.PowTargetSpacing = TimeSpan.FromSeconds(10 * 60);
            consensus.PowAllowMinDifficultyBlocks = false;
            consensus.PowNoRetargeting = false;
            consensus.RuleChangeActivationThreshold = 1916; // 95% of 2016
            consensus.MinerConfirmationWindow = 2016; // nPowTargetTimespan / nPowTargetSpacing

            consensus.BIP9Deployments[BIP9Deployments.TestDummy] = new BIP9DeploymentsParameters(28, 1199145601, 1230767999);
            consensus.BIP9Deployments[BIP9Deployments.CSV] = new BIP9DeploymentsParameters(0, 1462060800, 1493596800);
            consensus.BIP9Deployments[BIP9Deployments.Segwit] = new BIP9DeploymentsParameters(1, 0, 0);

            consensus.LastPOWBlock = 12500;
            consensus.IsProofOfStake = true;
            consensus.ConsensusFactory = new PosConsensusFactory() { Consensus = consensus };

            consensus.ProofOfStakeLimit = new BigInteger(uint256.Parse("00000fffffffffffffffffffffffffffffffffffffffffffffffffffffffffff").ToBytes(false));
            consensus.ProofOfStakeLimitV2 = new BigInteger(uint256.Parse("000000000000ffffffffffffffffffffffffffffffffffffffffffffffffffff").ToBytes(false));

            consensus.CoinType = 105;

            consensus.DefaultAssumeValid = new uint256("0x55a8205ae4bbf18f4d238c43f43005bd66e0b1f679b39e2c5c62cf6903693a5e"); // 795970

            Block genesis = CreateStratisGenesisBlock(consensus.ConsensusFactory, 1470467000, 1831645, 0x1e0fffff, 1, Money.Zero);
            consensus.HashGenesisBlock = genesis.GetHash();
=======
            // The message start string is designed to be unlikely to occur in normal data.
            // The characters are rarely used upper ASCII, not valid as UTF-8, and produce
            // a large 4-byte int at any alignment.
            var messageStart = new byte[4];
            messageStart[0] = 0x70;
            messageStart[1] = 0x35;
            messageStart[2] = 0x22;
            messageStart[3] = 0x05;
            var magic = BitConverter.ToUInt32(messageStart, 0); //0x5223570; 

            Network network = new Network
            {
                Name = "StratisMain",
                RootFolderName = StratisRootFolderName,
                DefaultConfigFilename = StratisDefaultConfigFilename,
                Magic = magic,
                DefaultPort = 16178,
                RPCPort = 16174,
                MinTxFee = 10000,
                FallbackFee = 60000,
                MinRelayTxFee = 10000,
                MaxTimeOffsetSeconds = StratisMaxTimeOffsetSeconds,
                MaxTipAge = StratisDefaultMaxTipAgeInSeconds
            };
>>>>>>> fd93a6b1

            network.Consensus.SubsidyHalvingInterval = 210000;
            network.Consensus.MajorityEnforceBlockUpgrade = 750;
            network.Consensus.MajorityRejectBlockOutdated = 950;
            network.Consensus.MajorityWindow = 1000;
            network.Consensus.BuriedDeployments[BuriedDeployments.BIP34] = 0;
            network.Consensus.BuriedDeployments[BuriedDeployments.BIP65] = 0;
            network.Consensus.BuriedDeployments[BuriedDeployments.BIP66] = 0;
            network.Consensus.BIP34Hash = new uint256("0x000000000000024b89b42a942fe0d9fea3bb44ab7bd1b19115dd6a759c0808b8");
            network.Consensus.PowLimit = new Target(new uint256("00000fffffffffffffffffffffffffffffffffffffffffffffffffffffffffff"));
            network.Consensus.PowTargetTimespan = TimeSpan.FromSeconds(14 * 24 * 60 * 60); // two weeks
            network.Consensus.PowTargetSpacing = TimeSpan.FromSeconds(10 * 60);
            network.Consensus.PowAllowMinDifficultyBlocks = false;
            network.Consensus.PowNoRetargeting = false;
            network.Consensus.RuleChangeActivationThreshold = 1916; // 95% of 2016
            network.Consensus.MinerConfirmationWindow = 2016; // nPowTargetTimespan / nPowTargetSpacing
            network.Consensus.LastPOWBlock = 12500;
            network.Consensus.IsProofOfStake = true;
            network.Consensus.ConsensusFactory = new PosConsensusFactory() { Consensus = network.Consensus };
            network.Consensus.ProofOfStakeLimit = new BigInteger(uint256.Parse("00000fffffffffffffffffffffffffffffffffffffffffffffffffffffffffff").ToBytes(false));
            network.Consensus.ProofOfStakeLimitV2 = new BigInteger(uint256.Parse("000000000000ffffffffffffffffffffffffffffffffffffffffffffffffffff").ToBytes(false));
            network.Consensus.CoinType = 105;
            network.Consensus.DefaultAssumeValid = new uint256("0x55a8205ae4bbf18f4d238c43f43005bd66e0b1f679b39e2c5c62cf6903693a5e"); // 795970

            network.genesis = CreateStratisGenesisBlock(network.Consensus.ConsensusFactory, 1470467000, 1831645, 0x1e0fffff, 1, Money.Zero);
            network.Consensus.HashGenesisBlock = network.genesis.GetHash();
            Assert(network.Consensus.HashGenesisBlock == uint256.Parse("0x0000066e91e46e5a264d42c89e1204963b2ee6be230b443e9159020539d972af"));
            Assert(network.genesis.Header.HashMerkleRoot == uint256.Parse("0x65a26bc20b0351aebf05829daefa8f7db2f800623439f3c114257c91447f1518"));

            network.Checkpoints = new Dictionary<int, CheckpointInfo>
            {
                { 0, new CheckpointInfo(new uint256("0x0000066e91e46e5a264d42c89e1204963b2ee6be230b443e9159020539d972af"), new uint256("0x0000000000000000000000000000000000000000000000000000000000000000")) },
                { 2, new CheckpointInfo(new uint256("0xbca5936f638181e74a5f1e9999c95b0ce77da48c2688399e72bcc53a00c61eff"), new uint256("0x7d61c139a471821caa6b7635a4636e90afcfe5e195040aecbc1ad7d24924db1e")) }, // Premine
                { 50, new CheckpointInfo(new uint256("0x0353b43f4ce80bf24578e7c0141d90d7962fb3a4b4b4e5a17925ca95e943b816"), new uint256("0x7c2af3b10d13f9d2bc6063baaf7f0860d90d870c994378144f9bf85d0d555061")) },
                { 100, new CheckpointInfo(new uint256("0x688468a8aa48cd1c2197e42e7d8acd42760b7e2ac4bcab9d18ac149a673e16f6"), new uint256("0xcf2b1e9e76aaa3d96f255783eb2d907bf6ccb9c1deeb3617149278f0e4a1ab1b")) },
                { 150, new CheckpointInfo(new uint256("0xe4ae9663519abec15e28f68bdb2cb89a739aee22f53d1573048d69141db6ee5d"), new uint256("0xa6c17173e958dc716cc0892ce33dad8bc327963d78a16c436264ceae43d584ce")) },
                { 127500, new CheckpointInfo(new uint256("0x4773ca7512489df22de03aa03938412fab5b46154b05df004b97bcbeaa184078"), new uint256("0x619743c02ebaff06b90fcc5c60c52dba8aa3fdb6ba3800aae697cbb3c5483f17")) },
                { 128943, new CheckpointInfo(new uint256("0x36bcaa27a53d3adf22b2064150a297adb02ac39c24263a5ceb73856832d49679"), new uint256("0xa3a6fd04e41fcaae411a3990aaabcf5e086d2d06c72c849182b27b4de8c2c42a")) },
                { 136601, new CheckpointInfo(new uint256("0xf5c5210c55ff1ef9c04715420a82728e1647f3473e31dc478b3745a97b4a6d10"), new uint256("0x42058fabe21f7b118a9e358eaf9ef574dadefd024244899e71f2f6d618161e16")) }, // Hardfork to V2 - Drifting Bug Fix
                { 170000, new CheckpointInfo(new uint256("0x22b10952e0cf7e85bfc81c38f1490708f195bff34d2951d193cc20e9ca1fc9d5"), new uint256("0xa4942a6c99cba397cf2b18e4b912930fe1e64a7413c3d97c5a926c2af9073091")) },
                { 200000, new CheckpointInfo(new uint256("0x2391dd493be5d0ff0ef57c3b08c73eefeecc2701b80f983054bb262f7a146989"), new uint256("0x253152d129e82c30c584197deb6833502eff3ec2f30014008f75842d7bb48453")) },
                { 250000, new CheckpointInfo(new uint256("0x681c70fab7c1527246138f0cf937f0eb013838b929fbe9a831af02a60fc4bf55"), new uint256("0x24eed95e00c90618aa9d137d2ee273267285c444c9cde62a25a3e880c98a3685")) },
                { 300000, new CheckpointInfo(new uint256("0xd10ca8c2f065a49ae566c7c9d7a2030f4b8b7f71e4c6fc6b2a02509f94cdcd44"), new uint256("0x39c4dd765b49652935524248b4de4ccb604df086d0723bcd81faf5d1c2489304")) },
                { 350000, new CheckpointInfo(new uint256("0xe2b76d1a068c4342f91db7b89b66e0f2146d3a4706c21f3a262737bb7339253a"), new uint256("0xd1dd94985eaaa028c893687a7ddf89143dcf0176918f958c2d01f33d64910399")) },
                { 390000, new CheckpointInfo(new uint256("0x4682737abc2a3257fdf4c3c119deb09cbac75981969e2ffa998b4f76b7c657bb"), new uint256("0xd84b204ee94499ff65262328a428851fb4f4d2741e928cdd088fdf1deb5413b8")) },
                { 394000, new CheckpointInfo(new uint256("0x42857fa2bc15d45cdcaae83411f755b95985da1cb464ee23f6d40936df523e9f"), new uint256("0x2314b336906a2ed2a39cbdf6fc0622530709c62dbb3a3729de17154fc9d1a7c4")) },
                { 528000, new CheckpointInfo(new uint256("0x7aff2c48b398446595d01e27b5cd898087cec63f94ff73f9ad695c6c9bcee33a"), new uint256("0x3bdc865661390c7681b078e52ed3ad3c53ec7cff97b8c45b74abed3ace289fcc")) },
                { 576000, new CheckpointInfo(new uint256("0xe705476b940e332098d1d5b475d7977312ff8c08cbc8256ce46a3e2c6d5408b8"), new uint256("0x10e31bb5e245ea19650280cfd3ac1a76259fa0002d02e861d2ab5df290534b56")) },
            };
            
            network.Base58Prefixes[(int)Base58Type.PUBKEY_ADDRESS] = new byte[] { (63) };
            network.Base58Prefixes[(int)Base58Type.SCRIPT_ADDRESS] = new byte[] { (125) };
            network.Base58Prefixes[(int)Base58Type.SECRET_KEY] = new byte[] { (63 + 128) };
            network.Base58Prefixes[(int)Base58Type.ENCRYPTED_SECRET_KEY_NO_EC] = new byte[] { 0x01, 0x42 };
            network.Base58Prefixes[(int)Base58Type.ENCRYPTED_SECRET_KEY_EC] = new byte[] { 0x01, 0x43 };
            network.Base58Prefixes[(int)Base58Type.EXT_PUBLIC_KEY] = new byte[] { (0x04), (0x88), (0xB2), (0x1E) };
            network.Base58Prefixes[(int)Base58Type.EXT_SECRET_KEY] = new byte[] { (0x04), (0x88), (0xAD), (0xE4) };
            network.Base58Prefixes[(int)Base58Type.PASSPHRASE_CODE] = new byte[] { 0x2C, 0xE9, 0xB3, 0xE1, 0xFF, 0x39, 0xE2 };
            network.Base58Prefixes[(int)Base58Type.CONFIRMATION_CODE] = new byte[] { 0x64, 0x3B, 0xF6, 0xA8, 0x9A };
            network.Base58Prefixes[(int)Base58Type.STEALTH_ADDRESS] = new byte[] { 0x2a };
            network.Base58Prefixes[(int)Base58Type.ASSET_ID] = new byte[] { 23 };
            network.Base58Prefixes[(int)Base58Type.COLORED_ADDRESS] = new byte[] { 0x13 };

            var encoder = new Bech32Encoder("bc");
            network.Bech32Encoders[(int)Bech32Type.WITNESS_PUBKEY_ADDRESS] = encoder;
            network.Bech32Encoders[(int)Bech32Type.WITNESS_SCRIPT_ADDRESS] = encoder;

<<<<<<< HEAD
            Assert(consensus.HashGenesisBlock == uint256.Parse("0x0000066e91e46e5a264d42c89e1204963b2ee6be230b443e9159020539d972af"));
            Assert(genesis.Header.HashMerkleRoot == uint256.Parse("0x65a26bc20b0351aebf05829daefa8f7db2f800623439f3c114257c91447f1518"));

            NetworkBuilder builder = new NetworkBuilder()
                    .SetName("StratisMain")
                    .SetRootFolderName(StratisRootFolderName)
                    .SetDefaultConfigFilename(StratisDefaultConfigFilename)
                    .SetConsensus(consensus)
                    .SetCheckpoints(checkpoints)
                    .SetMagic(magic)
                    .SetGenesis(genesis)
                    .SetPort(16178)
                    .SetRPCPort(16174)
                    .SetTxFees(10000, 60000, 10000)
                    .SetMaxTimeOffsetSeconds(StratisMaxTimeOffsetSeconds)
                    .SetMaxTipAge(StratisDefaultMaxTipAgeInSeconds)

                    .AddDNSSeeds(new[]
                    {
                        new DNSSeedData("seednode1.stratisplatform.com", "seednode1.stratisplatform.com"),
                        new DNSSeedData("seednode2.stratis.cloud", "seednode2.stratis.cloud"),
                        new DNSSeedData("seednode3.stratisplatform.com", "seednode3.stratisplatform.com"),
                        new DNSSeedData("seednode4.stratis.cloud", "seednode4.stratis.cloud")
                    })

                    .SetBase58Bytes(Base58Type.PUBKEY_ADDRESS, new byte[] { (63) })
                    .SetBase58Bytes(Base58Type.SCRIPT_ADDRESS, new byte[] { (125) })
                    .SetBase58Bytes(Base58Type.SECRET_KEY, new byte[] { (63 + 128) })
                    .SetBase58Bytes(Base58Type.ENCRYPTED_SECRET_KEY_NO_EC, new byte[] { 0x01, 0x42 })
                    .SetBase58Bytes(Base58Type.ENCRYPTED_SECRET_KEY_EC, new byte[] { 0x01, 0x43 })
                    .SetBase58Bytes(Base58Type.EXT_PUBLIC_KEY, new byte[] { (0x04), (0x88), (0xB2), (0x1E) })
                    .SetBase58Bytes(Base58Type.EXT_SECRET_KEY, new byte[] { (0x04), (0x88), (0xAD), (0xE4) })
                    .SetBase58Bytes(Base58Type.PASSPHRASE_CODE, new byte[] { 0x2C, 0xE9, 0xB3, 0xE1, 0xFF, 0x39, 0xE2 })
                    .SetBase58Bytes(Base58Type.CONFIRMATION_CODE, new byte[] { 0x64, 0x3B, 0xF6, 0xA8, 0x9A })
                    .SetBase58Bytes(Base58Type.STEALTH_ADDRESS, new byte[] { 0x2a })
                    .SetBase58Bytes(Base58Type.ASSET_ID, new byte[] { 23 })
                    .SetBase58Bytes(Base58Type.COLORED_ADDRESS, new byte[] { 0x13 })
                    .SetBech32(Bech32Type.WITNESS_PUBKEY_ADDRESS, "bc")
                    .SetBech32(Bech32Type.WITNESS_SCRIPT_ADDRESS, "bc");

            var seed = new[] { "101.200.198.155", "103.24.76.21", "104.172.24.79" };
            var fixedSeeds = new List<NetworkAddress>();
            // Convert the pnSeeds array into usable address objects.
=======
            network.DNSSeeds.AddRange(new[]
            {
                new DNSSeedData("seednode1.stratisplatform.com", "seednode1.stratisplatform.com"),
                new DNSSeedData("seednode2.stratis.cloud", "seednode2.stratis.cloud"),
                new DNSSeedData("seednode3.stratisplatform.com", "seednode3.stratisplatform.com"),
                new DNSSeedData("seednode4.stratis.cloud", "seednode4.stratis.cloud")
            });

            var seeds = new[] { "101.200.198.155", "103.24.76.21", "104.172.24.79" };
            // Convert the seeds array into usable address objects.
>>>>>>> fd93a6b1
            Random rand = new Random();
            TimeSpan oneWeek = TimeSpan.FromDays(7);
            foreach (string seed in seeds)
            {
                // It'll only connect to one or two seed nodes because once it connects,
                // it'll get a pile of addresses with newer timestamps.
                // Seed nodes are given a random 'last seen time' of between one and two weeks ago.
                NetworkAddress addr = new NetworkAddress
                {
                    Time = DateTime.UtcNow - (TimeSpan.FromSeconds(rand.NextDouble() * oneWeek.TotalSeconds)) - oneWeek,
                    Endpoint = Utils.ParseIpEndpoint(seed, network.DefaultPort)
                };

                network.SeedNodes.Add(addr);
            }

            Network.Register(network);
            return network;
        }

        private static Network InitStratisTest()
        {
<<<<<<< HEAD
            Consensus consensus = Network.StratisMain.Consensus.Clone();
            consensus.PowLimit = new Target(uint256.Parse("0000ffff00000000000000000000000000000000000000000000000000000000"));

=======
>>>>>>> fd93a6b1
            // The message start string is designed to be unlikely to occur in normal data.
            // The characters are rarely used upper ASCII, not valid as UTF-8, and produce
            // a large 4-byte int at any alignment.
            var messageStart = new byte[4];
            messageStart[0] = 0x71;
            messageStart[1] = 0x31;
            messageStart[2] = 0x21;
            messageStart[3] = 0x11;
            var magic = BitConverter.ToUInt32(messageStart, 0); // 0x11213171;

<<<<<<< HEAD
            Block genesis = StratisMain.GetGenesis();
            genesis.Header.Time = 1493909211;
            genesis.Header.Nonce = 2433759;
            genesis.Header.Bits = consensus.PowLimit;
            consensus.HashGenesisBlock = genesis.GetHash();

            Assert(consensus.HashGenesisBlock == uint256.Parse("0x00000e246d7b73b88c9ab55f2e5e94d9e22d471def3df5ea448f5576b1d156b9"));
=======
            Network network = new Network
            {
                Name = "StratisTest",
                RootFolderName = StratisRootFolderName,
                DefaultConfigFilename = StratisDefaultConfigFilename,
                Magic = magic,
                DefaultPort = 26178,
                RPCPort = 26174,
                MaxTimeOffsetSeconds = StratisMaxTimeOffsetSeconds,
                MaxTipAge = StratisDefaultMaxTipAgeInSeconds,
                MinTxFee = 10000,
                FallbackFee = 60000,
                MinRelayTxFee = 10000
            };

            network.Consensus.SubsidyHalvingInterval = 210000;
            network.Consensus.MajorityEnforceBlockUpgrade = 750;
            network.Consensus.MajorityRejectBlockOutdated = 950;
            network.Consensus.MajorityWindow = 1000;
            network.Consensus.BuriedDeployments[BuriedDeployments.BIP34] = 0;
            network.Consensus.BuriedDeployments[BuriedDeployments.BIP65] = 0;
            network.Consensus.BuriedDeployments[BuriedDeployments.BIP66] = 0;
            network.Consensus.BIP34Hash = new uint256("0x000000000000024b89b42a942fe0d9fea3bb44ab7bd1b19115dd6a759c0808b8");
            network.Consensus.PowLimit = new Target(new uint256("0000ffff00000000000000000000000000000000000000000000000000000000"));
            network.Consensus.PowTargetTimespan = TimeSpan.FromSeconds(14 * 24 * 60 * 60); // two weeks
            network.Consensus.PowTargetSpacing = TimeSpan.FromSeconds(10 * 60);
            network.Consensus.PowAllowMinDifficultyBlocks = false;
            network.Consensus.PowNoRetargeting = false;
            network.Consensus.RuleChangeActivationThreshold = 1916; // 95% of 2016
            network.Consensus.MinerConfirmationWindow = 2016; // nPowTargetTimespan / nPowTargetSpacing
            network.Consensus.LastPOWBlock = 12500;
            network.Consensus.IsProofOfStake = true;
            network.Consensus.ConsensusFactory = new PosConsensusFactory() { Consensus = network.Consensus };
            network.Consensus.ProofOfStakeLimit = new BigInteger(uint256.Parse("00000fffffffffffffffffffffffffffffffffffffffffffffffffffffffffff").ToBytes(false));
            network.Consensus.ProofOfStakeLimitV2 = new BigInteger(uint256.Parse("000000000000ffffffffffffffffffffffffffffffffffffffffffffffffffff").ToBytes(false));
            network.Consensus.CoinType = 105;
            network.Consensus.DefaultAssumeValid = new uint256("0x98fa6ef0bca5b431f15fd79dc6f879dc45b83ed4b1bbe933a383ef438321958e"); // 372652

            Block genesis = CreateStratisGenesisBlock(network.Consensus.ConsensusFactory, 1470467000, 1831645, 0x1e0fffff, 1, Money.Zero);
            genesis.Header.Time = 1493909211;
            genesis.Header.Nonce = 2433759;
            genesis.Header.Bits = network.Consensus.PowLimit;
            network.genesis = genesis;
            network.Consensus.HashGenesisBlock = genesis.GetHash();
            Assert(network.Consensus.HashGenesisBlock == uint256.Parse("0x00000e246d7b73b88c9ab55f2e5e94d9e22d471def3df5ea448f5576b1d156b9"));
>>>>>>> fd93a6b1

            network.Checkpoints = new Dictionary<int, CheckpointInfo>
            {
                { 0, new CheckpointInfo(new uint256("0x00000e246d7b73b88c9ab55f2e5e94d9e22d471def3df5ea448f5576b1d156b9"), new uint256("0x0000000000000000000000000000000000000000000000000000000000000000")) },
                { 2, new CheckpointInfo(new uint256("0x56959b1c8498631fb0ca5fe7bd83319dccdc6ac003dccb3171f39f553ecfa2f2"), new uint256("0x13f4c27ca813aefe2d9018077f8efeb3766796b9144fcc4cd51803bf4376ab02")) },
                { 50000, new CheckpointInfo(new uint256("0xb42c18eacf8fb5ed94eac31943bd364451d88da0fd44cc49616ffea34d530ad4"), new uint256("0x824934ddc5f935e854ac59ae7f5ed25f2d29a7c3914cac851f3eddb4baf96d78")) },
                { 100000, new CheckpointInfo(new uint256("0xf9e2f7561ee4b92d3bde400d251363a0e8924204c326da7f4ad9ccc8863aad79"), new uint256("0xdef8d92d20becc71f662ee1c32252aca129f1bf4744026b116d45d9bfe67e9fb")) },
                { 115000, new CheckpointInfo(new uint256("0x8496c77060c8a2b5c9a888ade991f25aa33c232b4413594d556daf9043fad400"), new uint256("0x1886430484a9a36b56a7eb8bd25e9ebe4fc8eec8f9a84f5073f71e08f2feac90")) },
                { 163000, new CheckpointInfo(new uint256("0x4e44a9e0119a2e7cbf15e570a3c649a5605baa601d953a465b5ebd1c1982212a"), new uint256("0x0646fc7db8f3426eb209e1228c7d82724faa46a060f5bbbd546683ef30be245c")) },
            };

<<<<<<< HEAD
            NetworkBuilder builder = new NetworkBuilder()
                    .SetName("StratisTest")
                    .SetRootFolderName(StratisRootFolderName)
                    .SetDefaultConfigFilename(StratisDefaultConfigFilename)
                    .SetConsensus(consensus)
                    .SetCheckpoints(checkpoints)
                    .SetMagic(magic)
                    .SetGenesis(genesis)
                    .SetPort(26178)
                    .SetRPCPort(26174)
                    .SetMaxTimeOffsetSeconds(StratisMaxTimeOffsetSeconds)
                    .SetMaxTipAge(StratisDefaultMaxTipAgeInSeconds)
                    .SetTxFees(10000, 60000, 10000)
                    .SetBase58Bytes(Base58Type.PUBKEY_ADDRESS, new byte[] { (65) })
                    .SetBase58Bytes(Base58Type.SCRIPT_ADDRESS, new byte[] { (196) })
                    .SetBase58Bytes(Base58Type.SECRET_KEY, new byte[] { (65 + 128) })
                    .SetBase58Bytes(Base58Type.ENCRYPTED_SECRET_KEY_NO_EC, new byte[] { 0x01, 0x42 })
                    .SetBase58Bytes(Base58Type.ENCRYPTED_SECRET_KEY_EC, new byte[] { 0x01, 0x43 })
                    .SetBase58Bytes(Base58Type.EXT_PUBLIC_KEY, new byte[] { (0x04), (0x88), (0xB2), (0x1E) })
                    .SetBase58Bytes(Base58Type.EXT_SECRET_KEY, new byte[] { (0x04), (0x88), (0xAD), (0xE4) })

                    .AddDNSSeeds(new[]
                    {
                        new DNSSeedData("testnet1.stratisplatform.com", "testnet1.stratisplatform.com"),
                        new DNSSeedData("testnet2.stratisplatform.com", "testnet2.stratisplatform.com"),
                        new DNSSeedData("testnet3.stratisplatform.com", "testnet3.stratisplatform.com"),
                        new DNSSeedData("testnet4.stratisplatform.com", "testnet4.stratisplatform.com")
                    });

            builder.AddSeeds(new[]
=======
            network.Base58Prefixes[(int)Base58Type.PUBKEY_ADDRESS] = new byte[] { (65) };
            network.Base58Prefixes[(int)Base58Type.SCRIPT_ADDRESS] = new byte[] { (196) };
            network.Base58Prefixes[(int)Base58Type.SECRET_KEY] = new byte[] { (65 + 128) };
            network.Base58Prefixes[(int)Base58Type.ENCRYPTED_SECRET_KEY_NO_EC] = new byte[] { 0x01, 0x42 };
            network.Base58Prefixes[(int)Base58Type.ENCRYPTED_SECRET_KEY_EC] = new byte[] { 0x01, 0x43 };
            network.Base58Prefixes[(int)Base58Type.EXT_PUBLIC_KEY] = new byte[] { (0x04), (0x88), (0xB2), (0x1E) };
            network.Base58Prefixes[(int)Base58Type.EXT_SECRET_KEY] = new byte[] { (0x04), (0x88), (0xAD), (0xE4) };
            network.Base58Prefixes[(int)Base58Type.PASSPHRASE_CODE] = new byte[] { 0x2C, 0xE9, 0xB3, 0xE1, 0xFF, 0x39, 0xE2 };
            network.Base58Prefixes[(int)Base58Type.CONFIRMATION_CODE] = new byte[] { 0x64, 0x3B, 0xF6, 0xA8, 0x9A };
            network.Base58Prefixes[(int)Base58Type.STEALTH_ADDRESS] = new byte[] { 0x2a };
            network.Base58Prefixes[(int)Base58Type.ASSET_ID] = new byte[] { 23 };
            network.Base58Prefixes[(int)Base58Type.COLORED_ADDRESS] = new byte[] { 0x13 };

            var encoder = new Bech32Encoder("bc");
            network.Bech32Encoders[(int)Bech32Type.WITNESS_PUBKEY_ADDRESS] = encoder;
            network.Bech32Encoders[(int)Bech32Type.WITNESS_SCRIPT_ADDRESS] = encoder;

            network.DNSSeeds.AddRange(new[]
>>>>>>> fd93a6b1
            {
                new DNSSeedData("testnet1.stratisplatform.com", "testnet1.stratisplatform.com"),
                new DNSSeedData("testnet2.stratisplatform.com", "testnet2.stratisplatform.com"),
                new DNSSeedData("testnet3.stratisplatform.com", "testnet3.stratisplatform.com"),
                new DNSSeedData("testnet4.stratisplatform.com", "testnet4.stratisplatform.com")
            });

            network.SeedNodes.AddRange(new[]
            {
                new NetworkAddress(IPAddress.Parse("51.140.231.125"), network.DefaultPort), // danger cloud node
                new NetworkAddress(IPAddress.Parse("13.70.81.5"), 3389), // beard cloud node  
                new NetworkAddress(IPAddress.Parse("191.235.85.131"), 3389), // fassa cloud node  
                new NetworkAddress(IPAddress.Parse("52.232.58.52"), 26178), // neurosploit public node
            });

            Network.Register(network);
            return network;
        }

        private static Network InitStratisRegTest()
        {
<<<<<<< HEAD
            var net = Network.GetNetwork("StratisRegTest");
            if (net != null)
                return net;

            Consensus consensus = Network.StratisTest.Consensus.Clone();
            consensus.PowLimit = new Target(uint256.Parse("7fffffffffffffffffffffffffffffffffffffffffffffffffffffffffffffff"));

            consensus.PowAllowMinDifficultyBlocks = true;
            consensus.PowNoRetargeting = true;

=======
>>>>>>> fd93a6b1
            var messageStart = new byte[4];
            messageStart[0] = 0xcd;
            messageStart[1] = 0xf2;
            messageStart[2] = 0xc0;
            messageStart[3] = 0xef;
            var magic = BitConverter.ToUInt32(messageStart, 0); // 0xefc0f2cd

            Network network = new Network
            {
                Name = "StratisRegTest",
                RootFolderName = StratisRootFolderName,
                DefaultConfigFilename = StratisDefaultConfigFilename,
                Magic = magic,
                DefaultPort = 18444,
                RPCPort = 18442,
                MaxTimeOffsetSeconds = StratisMaxTimeOffsetSeconds,
                MaxTipAge = StratisDefaultMaxTipAgeInSeconds
            };

            network.Consensus.SubsidyHalvingInterval = 210000;
            network.Consensus.MajorityEnforceBlockUpgrade = 750;
            network.Consensus.MajorityRejectBlockOutdated = 950;
            network.Consensus.MajorityWindow = 1000;
            network.Consensus.BuriedDeployments[BuriedDeployments.BIP34] = 0;
            network.Consensus.BuriedDeployments[BuriedDeployments.BIP65] = 0;
            network.Consensus.BuriedDeployments[BuriedDeployments.BIP66] = 0;
            network.Consensus.BIP34Hash = new uint256("0x000000000000024b89b42a942fe0d9fea3bb44ab7bd1b19115dd6a759c0808b8");
            network.Consensus.PowLimit = new Target(uint256.Parse("7fffffffffffffffffffffffffffffffffffffffffffffffffffffffffffffff"));
            network.Consensus.PowTargetTimespan = TimeSpan.FromSeconds(14 * 24 * 60 * 60); // two weeks
            network.Consensus.PowTargetSpacing = TimeSpan.FromSeconds(10 * 60);
            network.Consensus.PowAllowMinDifficultyBlocks = true;
            network.Consensus.PowNoRetargeting = true;
            network.Consensus.RuleChangeActivationThreshold = 1916; // 95% of 2016
            network.Consensus.MinerConfirmationWindow = 2016; // nPowTargetTimespan / nPowTargetSpacing
            network.Consensus.LastPOWBlock = 12500;
            network.Consensus.IsProofOfStake = true;
            network.Consensus.ConsensusFactory = new PosConsensusFactory() { Consensus = network.Consensus };
            network.Consensus.ProofOfStakeLimit = new BigInteger(uint256.Parse("00000fffffffffffffffffffffffffffffffffffffffffffffffffffffffffff").ToBytes(false));
            network.Consensus.ProofOfStakeLimitV2 = new BigInteger(uint256.Parse("000000000000ffffffffffffffffffffffffffffffffffffffffffffffffffff").ToBytes(false));
            network.Consensus.CoinType = 105;
            network.Consensus.DefaultAssumeValid = null; // turn off assumevalid for regtest.

            Block genesis = CreateStratisGenesisBlock(network.Consensus.ConsensusFactory, 1470467000, 1831645, 0x1e0fffff, 1, Money.Zero);
            genesis.Header.Time = 1494909211;
            genesis.Header.Nonce = 2433759;
<<<<<<< HEAD
            genesis.Header.Bits = consensus.PowLimit;
            consensus.HashGenesisBlock = genesis.GetHash();

            Assert(consensus.HashGenesisBlock == uint256.Parse("0x93925104d664314f581bc7ecb7b4bad07bcfabd1cfce4256dbd2faddcf53bd1f"));

            consensus.DefaultAssumeValid = null; // turn off assumevalid for regtest.

            NetworkBuilder builder = new NetworkBuilder()
                .SetName("StratisRegTest")
                .SetRootFolderName(StratisRootFolderName)
                .SetDefaultConfigFilename(StratisDefaultConfigFilename)
                .SetConsensus(consensus)
                .SetMagic(magic)
                .SetGenesis(genesis)
                .SetPort(18444)
                .SetRPCPort(18442)
                .SetMaxTimeOffsetSeconds(StratisMaxTimeOffsetSeconds)
                .SetMaxTipAge(StratisDefaultMaxTipAgeInSeconds)
                .SetBase58Bytes(Base58Type.PUBKEY_ADDRESS, new byte[] { (65) })
                .SetBase58Bytes(Base58Type.SCRIPT_ADDRESS, new byte[] { (196) })
                .SetBase58Bytes(Base58Type.SECRET_KEY, new byte[] { (65 + 128) })
                .SetBase58Bytes(Base58Type.ENCRYPTED_SECRET_KEY_NO_EC, new byte[] { 0x01, 0x42 })
                .SetBase58Bytes(Base58Type.ENCRYPTED_SECRET_KEY_EC, new byte[] { 0x01, 0x43 })
                .SetBase58Bytes(Base58Type.EXT_PUBLIC_KEY, new byte[] { (0x04), (0x88), (0xB2), (0x1E) })
                .SetBase58Bytes(Base58Type.EXT_SECRET_KEY, new byte[] { (0x04), (0x88), (0xAD), (0xE4) });

            return builder.BuildAndRegister();
        }

        /// <summary>
        /// Smart contract test network - took the bitcoin test network and made some adjustments. 
        /// </summary>
        private static Network InitSmartContractsTest()
        {
            var network = new Network
            {
                Name = "SmartContractsTestNet",
                RootFolderName = StratisRootFolderName,
                DefaultConfigFilename = StratisDefaultConfigFilename
            };

            network.consensus.ConsensusFactory = new SmartContractConsensusFactory() { Consensus = network.consensus };

            network.consensus.SubsidyHalvingInterval = 210000;
            network.consensus.MajorityEnforceBlockUpgrade = 51;
            network.consensus.MajorityRejectBlockOutdated = 75;
            network.consensus.MajorityWindow = 100;
            network.consensus.BuriedDeployments[BuriedDeployments.BIP34] = 21111;
            network.consensus.BuriedDeployments[BuriedDeployments.BIP65] = 581885;
            network.consensus.BuriedDeployments[BuriedDeployments.BIP66] = 330776;
            network.consensus.BIP34Hash = new uint256("0x0000000023b3a96d3484e5abb3755c413e7d41500f8e2a5c3f0dd01299cd8ef8");
            network.consensus.PowLimit = new Target(new uint256("7fffffffffffffffffffffffffffffffffffffffffffffffffffffffffffffff")); // Set extremely low difficulty for now.
            network.consensus.MinimumChainWork = uint256.Zero;
            network.consensus.PowTargetTimespan = TimeSpan.FromSeconds(14 * 24 * 60 * 60); // two weeks
            network.consensus.PowTargetSpacing = TimeSpan.FromSeconds(20); // 20 second block time while on testnet 
            network.consensus.PowAllowMinDifficultyBlocks = true;
            network.consensus.PowNoRetargeting = false;
            network.consensus.RuleChangeActivationThreshold = 1512; // 75% for testchains
            network.consensus.MinerConfirmationWindow = 2016; // nPowTargetTimespan / nPowTargetSpacing

            network.consensus.BIP9Deployments[BIP9Deployments.TestDummy] = new BIP9DeploymentsParameters(28, 1199145601, 1230767999);
            network.consensus.BIP9Deployments[BIP9Deployments.CSV] = new BIP9DeploymentsParameters(0, 1456790400, 1493596800);
            network.consensus.BIP9Deployments[BIP9Deployments.Segwit] = new BIP9DeploymentsParameters(1, 1462060800, 1493596800);

            network.consensus.CoinType = 1;

            network.consensus.DefaultAssumeValid = new uint256("0x000000003ccfe92231efee04df6621e7bb3f7f513588054e19f78d626b951f59"); // 1235126
            network.consensus.IsSmartContracts = true;

            network.magic = 0x0709110C; //Incremented 17/05

            network.alertPubKeyArray = Encoders.Hex.DecodeData("04302390343f91cc401d56d68b123028bf52e5fca1939df127f63c6467cdf9c8e2c14b61104cf817d0b780da337893ecc4aaff1309e536162dabbdb45200ca2b0a");
            network.DefaultPort = 18333;
            network.RPCPort = 18332;

            // Modify the testnet genesis block so the timestamp is valid for a later start.
            network.genesis = CreateGenesisBlock(network.consensus.ConsensusFactory, 1296688602, 414098458, 0x1d00ffff, 1, Money.Coins(50m));
            ((SmartContractBlockHeader)network.genesis.Header).HashStateRoot = new uint256("21B463E3B52F6201C0AD6C991BE0485B6EF8C092E64583FFA655CC1B171FE856");
            network.genesis.Header.Nonce = 1;
            network.consensus.HashGenesisBlock = network.genesis.Header.GetHash();

            network.fixedSeeds.Clear();
            network.seeds.Clear();

            network.base58Prefixes = Network.Main.base58Prefixes.ToArray();
            network.base58Prefixes[(int)Base58Type.PUBKEY_ADDRESS] = new byte[] { (111) };
            network.base58Prefixes[(int)Base58Type.SCRIPT_ADDRESS] = new byte[] { (196) };
            network.base58Prefixes[(int)Base58Type.SECRET_KEY] = new byte[] { (239) };
            network.base58Prefixes[(int)Base58Type.EXT_PUBLIC_KEY] = new byte[] { (0x04), (0x35), (0x87), (0xCF) };
            network.base58Prefixes[(int)Base58Type.EXT_SECRET_KEY] = new byte[] { (0x04), (0x35), (0x83), (0x94) };
            network.base58Prefixes[(int)Base58Type.STEALTH_ADDRESS] = new byte[] { 0x2b };
            network.base58Prefixes[(int)Base58Type.ASSET_ID] = new byte[] { 115 };
            network.base58Prefixes[(int)Base58Type.COLORED_ADDRESS] = new byte[] { 0x13 };

            var encoder = new Bech32Encoder("tb");
            network.bech32Encoders[(int)Bech32Type.WITNESS_PUBKEY_ADDRESS] = encoder;
            network.bech32Encoders[(int)Bech32Type.WITNESS_SCRIPT_ADDRESS] = encoder;

            network.MaxTipAge = BitcoinDefaultMaxTipAgeInSeconds;
            network.MinTxFee = 1000;
            network.FallbackFee = 20000;
            network.MinRelayTxFee = 1000;

            NetworksContainer.TryAdd("sctest", network);
            NetworksContainer.TryAdd(network.Name.ToLowerInvariant(), network);

            return network;
        }

        /// <summary>
        /// Took the 'InitReg' from above and adjusted it slightly (set a static flag + removed the hash check)
        /// </summary>
        private static Network InitSmartContractsRegTest()
        {
            var network = new Network
            {
                Name = "SmartContractRegTest",
                RootFolderName = StratisRootFolderName,
                DefaultConfigFilename = StratisDefaultConfigFilename
            };

            network.consensus.ConsensusFactory = new SmartContractConsensusFactory() { Consensus = network.consensus };

            network.consensus.SubsidyHalvingInterval = 150;
            network.consensus.MajorityEnforceBlockUpgrade = 750;
            network.consensus.MajorityRejectBlockOutdated = 950;
            network.consensus.MajorityWindow = 1000;
            network.consensus.BuriedDeployments[BuriedDeployments.BIP34] = 100000000;
            network.consensus.BuriedDeployments[BuriedDeployments.BIP65] = 100000000;
            network.consensus.BuriedDeployments[BuriedDeployments.BIP66] = 100000000;
            network.consensus.BIP34Hash = new uint256();
            network.consensus.PowLimit = new Target(new uint256("7fffffffffffffffffffffffffffffffffffffffffffffffffffffffffffffff"));
            network.consensus.MinimumChainWork = uint256.Zero;
            network.consensus.PowTargetTimespan = TimeSpan.FromSeconds(14 * 24 * 60 * 60); // two weeks
            network.consensus.PowTargetSpacing = TimeSpan.FromSeconds(10 * 60);
            network.consensus.PowAllowMinDifficultyBlocks = true;
            network.consensus.PowNoRetargeting = true;
            network.consensus.RuleChangeActivationThreshold = 108;
            network.consensus.MinerConfirmationWindow = 144;
            network.consensus.IsSmartContracts = true;

            network.magic = 0xDAB5BFFA;

            network.consensus.BIP9Deployments[BIP9Deployments.TestDummy] = new BIP9DeploymentsParameters(28, 0, 999999999);
            network.consensus.BIP9Deployments[BIP9Deployments.CSV] = new BIP9DeploymentsParameters(0, 0, 999999999);
            network.consensus.BIP9Deployments[BIP9Deployments.Segwit] = new BIP9DeploymentsParameters(1, BIP9DeploymentsParameters.AlwaysActive, 999999999);

            network.genesis = CreateGenesisBlock(network.consensus.ConsensusFactory, 1296688602, 2, 0x207fffff, 1, Money.Coins(50m));
            ((SmartContractBlockHeader)network.genesis.Header).HashStateRoot = new uint256("21B463E3B52F6201C0AD6C991BE0485B6EF8C092E64583FFA655CC1B171FE856");
            network.consensus.HashGenesisBlock = network.genesis.Header.GetHash();
            network.DefaultPort = 18444;
            network.RPCPort = 18332;

            network.consensus.DefaultAssumeValid = null; // turn off assumevalid for regtest.

            Assert(network.consensus.HashGenesisBlock == uint256.Parse("93867319cf92c86f957a9652c1fbe7cc8cbe70c53a915ac96ee7c59cb80f94b4"));

            network.seeds.Clear();  // Regtest mode doesn't have any DNS seeds.
            network.base58Prefixes = Network.TestNet.base58Prefixes.ToArray();
            network.base58Prefixes[(int)Base58Type.PUBKEY_ADDRESS] = new byte[] { (111) };
            network.base58Prefixes[(int)Base58Type.SCRIPT_ADDRESS] = new byte[] { (196) };
            network.base58Prefixes[(int)Base58Type.SECRET_KEY] = new byte[] { (239) };
            network.base58Prefixes[(int)Base58Type.EXT_PUBLIC_KEY] = new byte[] { (0x04), (0x35), (0x87), (0xCF) };
            network.base58Prefixes[(int)Base58Type.EXT_SECRET_KEY] = new byte[] { (0x04), (0x35), (0x83), (0x94) };
            network.base58Prefixes[(int)Base58Type.COLORED_ADDRESS] = new byte[] { 0x13 };

            var encoder = new Bech32Encoder("tb");
            network.bech32Encoders[(int)Bech32Type.WITNESS_PUBKEY_ADDRESS] = encoder;
            network.bech32Encoders[(int)Bech32Type.WITNESS_SCRIPT_ADDRESS] = encoder;

            network.MaxTipAge = BitcoinDefaultMaxTipAgeInSeconds;
            network.MinTxFee = 1000;
            network.FallbackFee = 20000;
            network.MinRelayTxFee = 1000;

            NetworksContainer.TryAdd("reg", network);
            NetworksContainer.TryAdd(network.Name.ToLowerInvariant(), network);

            return network;
        }

=======
            genesis.Header.Bits = network.Consensus.PowLimit;
            network.genesis = genesis;
            network.Consensus.HashGenesisBlock = genesis.GetHash();
            Assert(network.Consensus.HashGenesisBlock == uint256.Parse("0x93925104d664314f581bc7ecb7b4bad07bcfabd1cfce4256dbd2faddcf53bd1f"));

            network.Base58Prefixes[(int)Base58Type.PUBKEY_ADDRESS] = new byte[] { (65) };
            network.Base58Prefixes[(int)Base58Type.SCRIPT_ADDRESS] = new byte[] { (196) };
            network.Base58Prefixes[(int)Base58Type.SECRET_KEY] = new byte[] { (65 + 128) };
            network.Base58Prefixes[(int)Base58Type.ENCRYPTED_SECRET_KEY_NO_EC] = new byte[] { 0x01, 0x42 };
            network.Base58Prefixes[(int)Base58Type.ENCRYPTED_SECRET_KEY_EC] = new byte[] { 0x01, 0x43 };
            network.Base58Prefixes[(int)Base58Type.EXT_PUBLIC_KEY] = new byte[] { (0x04), (0x88), (0xB2), (0x1E) };
            network.Base58Prefixes[(int)Base58Type.EXT_SECRET_KEY] = new byte[] { (0x04), (0x88), (0xAD), (0xE4) };
            network.Base58Prefixes[(int)Base58Type.PASSPHRASE_CODE] = new byte[] { 0x2C, 0xE9, 0xB3, 0xE1, 0xFF, 0x39, 0xE2 };
            network.Base58Prefixes[(int)Base58Type.CONFIRMATION_CODE] = new byte[] { 0x64, 0x3B, 0xF6, 0xA8, 0x9A };
            network.Base58Prefixes[(int)Base58Type.STEALTH_ADDRESS] = new byte[] { 0x2a };
            network.Base58Prefixes[(int)Base58Type.ASSET_ID] = new byte[] { 23 };
            network.Base58Prefixes[(int)Base58Type.COLORED_ADDRESS] = new byte[] { 0x13 };

            var encoder = new Bech32Encoder("bc");
            network.Bech32Encoders[(int)Bech32Type.WITNESS_PUBKEY_ADDRESS] = encoder;
            network.Bech32Encoders[(int)Bech32Type.WITNESS_SCRIPT_ADDRESS] = encoder;

            Network.Register(network);

            return network;
        }

>>>>>>> fd93a6b1
        private static Block CreateGenesisBlock(ConsensusFactory consensusFactory, uint nTime, uint nNonce, uint nBits, int nVersion, Money genesisReward)
        {
            string pszTimestamp = "The Times 03/Jan/2009 Chancellor on brink of second bailout for banks";
            Script genesisOutputScript = new Script(Op.GetPushOp(Encoders.Hex.DecodeData("04678afdb0fe5548271967f1a67130b7105cd6a828e03909a67962e0ea1f61deb649f6bc3f4cef38c4f35504e51ec112de5c384df7ba0b8d578a4c702b6bf11d5f")), OpcodeType.OP_CHECKSIG);
            return CreateGenesisBlock(consensusFactory, pszTimestamp, genesisOutputScript, nTime, nNonce, nBits, nVersion, genesisReward);
        }

        private static Block CreateGenesisBlock(ConsensusFactory consensusFactory, string pszTimestamp, Script genesisOutputScript, uint nTime, uint nNonce, uint nBits, int nVersion, Money genesisReward)
        {
            Transaction txNew = consensusFactory.CreateTransaction();
            txNew.Version = 1;
            txNew.AddInput(new TxIn()
            {
                ScriptSig = new Script(Op.GetPushOp(486604799), new Op()
                {
                    Code = (OpcodeType)0x1,
                    PushData = new[] { (byte)4 }
                }, Op.GetPushOp(Encoders.ASCII.DecodeData(pszTimestamp)))
            });
            txNew.AddOutput(new TxOut()
            {
                Value = genesisReward,
                ScriptPubKey = genesisOutputScript
            });
            Block genesis = consensusFactory.CreateBlock();
            genesis.Header.BlockTime = Utils.UnixTimeToDateTime(nTime);
            genesis.Header.Bits = nBits;
            genesis.Header.Nonce = nNonce;
            genesis.Header.Version = nVersion;
            genesis.Transactions.Add(txNew);
            genesis.Header.HashPrevBlock = uint256.Zero;
            genesis.UpdateMerkleRoot();
            return genesis;
        }

        private static Block CreateStratisGenesisBlock(ConsensusFactory consensusFactory, uint nTime, uint nNonce, uint nBits, int nVersion, Money genesisReward)
        {
            string pszTimestamp = "http://www.theonion.com/article/olympics-head-priestess-slits-throat-official-rio--53466";
            return CreateStratisGenesisBlock(consensusFactory, pszTimestamp, nTime, nNonce, nBits, nVersion, genesisReward);
        }

        private static Block CreateStratisGenesisBlock(ConsensusFactory consensusFactory, string pszTimestamp, uint nTime, uint nNonce, uint nBits, int nVersion, Money genesisReward)
        {
            Transaction txNew = consensusFactory.CreateTransaction();
            txNew.Version = 1;
            txNew.Time = nTime;
            txNew.AddInput(new TxIn()
            {
                ScriptSig = new Script(Op.GetPushOp(0), new Op()
                {
                    Code = (OpcodeType)0x1,
                    PushData = new[] { (byte)42 }
                }, Op.GetPushOp(Encoders.ASCII.DecodeData(pszTimestamp)))
            });
            txNew.AddOutput(new TxOut()
            {
                Value = genesisReward,
            });
            Block genesis = consensusFactory.CreateBlock();
            genesis.Header.BlockTime = Utils.UnixTimeToDateTime(nTime);
            genesis.Header.Bits = nBits;
            genesis.Header.Nonce = nNonce;
            genesis.Header.Version = nVersion;
            genesis.Transactions.Add(txNew);
            genesis.Header.HashPrevBlock = uint256.Zero;
            genesis.UpdateMerkleRoot();
            return genesis;
        }
    }
}<|MERGE_RESOLUTION|>--- conflicted
+++ resolved
@@ -1,6 +1,5 @@
 using System;
 using System.Collections.Generic;
-using System.Linq;
 using System.Net;
 using NBitcoin.BouncyCastle.Math;
 using NBitcoin.DataEncoders;
@@ -10,17 +9,6 @@
 {
     public partial class Network
     {
-<<<<<<< HEAD
-        static Network()
-        {
-            // initialize the networks
-            Network main = Network.Main;
-            Network testNet = Network.TestNet;
-            Network regTest = Network.RegTest;
-        }
-
-=======
->>>>>>> fd93a6b1
         /// <summary> Bitcoin maximal value for the calculated time offset. If the value is over this limit, the time syncing feature will be switched off. </summary>
         public const int BitcoinMaxTimeOffsetSeconds = 70 * 60;
 
@@ -85,46 +73,6 @@
                 MinRelayTxFee = 1000
             };
 
-<<<<<<< HEAD
-            Consensus consensus = network.consensus;
-
-            consensus.SubsidyHalvingInterval = 210000;
-            consensus.MajorityEnforceBlockUpgrade = 750;
-            consensus.MajorityRejectBlockOutdated = 950;
-            consensus.MajorityWindow = 1000;
-            consensus.BuriedDeployments[BuriedDeployments.BIP34] = 227931;
-            consensus.BuriedDeployments[BuriedDeployments.BIP65] = 388381;
-            consensus.BuriedDeployments[BuriedDeployments.BIP66] = 363725;
-            consensus.BIP34Hash = new uint256("0x000000000000024b89b42a942fe0d9fea3bb44ab7bd1b19115dd6a759c0808b8");
-            consensus.PowLimit = new Target(new uint256("00000000ffffffffffffffffffffffffffffffffffffffffffffffffffffffff"));
-            consensus.MinimumChainWork = new uint256("0x0000000000000000000000000000000000000000002cb971dd56d1c583c20f90");
-            consensus.PowTargetTimespan = TimeSpan.FromSeconds(14 * 24 * 60 * 60); // two weeks
-            consensus.PowTargetSpacing = TimeSpan.FromSeconds(10 * 60);
-            consensus.PowAllowMinDifficultyBlocks = false;
-            consensus.PowNoRetargeting = false;
-            consensus.RuleChangeActivationThreshold = 1916; // 95% of 2016
-            consensus.MinerConfirmationWindow = 2016; // nPowTargetTimespan / nPowTargetSpacing
-
-            consensus.BIP9Deployments[BIP9Deployments.TestDummy] = new BIP9DeploymentsParameters(28, 1199145601, 1230767999);
-            consensus.BIP9Deployments[BIP9Deployments.CSV] = new BIP9DeploymentsParameters(0, 1462060800, 1493596800);
-            consensus.BIP9Deployments[BIP9Deployments.Segwit] = new BIP9DeploymentsParameters(1, 1479168000, 1510704000);
-
-            consensus.CoinType = 0;
-
-            consensus.DefaultAssumeValid = new uint256("0x000000000000000000174f783cc20c1415f90c4d17c9a5bcd06ba67207c9bc80"); // 518180
-
-            // The message start string is designed to be unlikely to occur in normal data.
-            // The characters are rarely used upper ASCII, not valid as UTF-8, and produce
-            // a large 4-byte int at any alignment.
-            network.magic = 0xD9B4BEF9;
-            network.alertPubKeyArray = Encoders.Hex.DecodeData("04fc9702847840aaf195de8442ebecedf5b095cdbb9bc716bda9110971b28a49e0ead8564ff0db22209e0374782c093bb899692d524e9d6a6956e7c5ecbcd68284");
-            network.DefaultPort = 8333;
-            network.RPCPort = 8332;
-
-            network.genesis = CreateGenesisBlock(consensus.ConsensusFactory, 1231006505, 2083236893, 0x1d00ffff, 1, Money.Coins(50m));
-            consensus.HashGenesisBlock = network.genesis.GetHash();
-            Assert(consensus.HashGenesisBlock == uint256.Parse("0x000000000019d6689c085ae165831e934ff763ae46a2a6c172b3f1b60a8ce26f"));
-=======
             network.Consensus.SubsidyHalvingInterval = 210000;
             network.Consensus.MajorityEnforceBlockUpgrade = 750;
             network.Consensus.MajorityRejectBlockOutdated = 950;
@@ -150,9 +98,8 @@
             network.genesis = CreateGenesisBlock(network.Consensus.ConsensusFactory, 1231006505, 2083236893, 0x1d00ffff, 1, Money.Coins(50m));
             network.Consensus.HashGenesisBlock = network.genesis.GetHash();
             Assert(network.Consensus.HashGenesisBlock == uint256.Parse("0x000000000019d6689c085ae165831e934ff763ae46a2a6c172b3f1b60a8ce26f"));
->>>>>>> fd93a6b1
             Assert(network.genesis.Header.HashMerkleRoot == uint256.Parse("0x4a5e1e4baab89f3a32518a88c31bc87f618f76673e2cc77ab2127b7afdeda33b"));
-            
+
             network.Base58Prefixes[(int)Base58Type.PUBKEY_ADDRESS] = new byte[] { (0) };
             network.Base58Prefixes[(int)Base58Type.SCRIPT_ADDRESS] = new byte[] { (5) };
             network.Base58Prefixes[(int)Base58Type.SECRET_KEY] = new byte[] { (128) };
@@ -262,28 +209,6 @@
             network.Consensus.DefaultAssumeValid = new uint256("0x000000000000015682a21fc3b1e5420435678cba99cace2b07fe69b668467651"); // 1292762
 
             // Modify the testnet genesis block so the timestamp is valid for a later start.
-<<<<<<< HEAD
-            network.genesis = CreateGenesisBlock(network.consensus.ConsensusFactory, 1296688602, 414098458, 0x1d00ffff, 1, Money.Coins(50m));
-            network.consensus.HashGenesisBlock = network.genesis.GetHash();
-
-            Assert(network.consensus.HashGenesisBlock == uint256.Parse("0x000000000933ea01ad0ee984209779baaec3ced90fa3f408719526f8d77f4943"));
-
-            network.fixedSeeds.Clear();
-            network.seeds.Clear();
-            network.seeds.Add(new DNSSeedData("bitcoin.petertodd.org", "testnet-seed.bitcoin.petertodd.org"));
-            network.seeds.Add(new DNSSeedData("bluematt.me", "testnet-seed.bluematt.me"));
-            network.seeds.Add(new DNSSeedData("bitcoin.schildbach.de", "testnet-seed.bitcoin.schildbach.de"));
-
-            network.base58Prefixes = Network.Main.base58Prefixes.ToArray();
-            network.base58Prefixes[(int)Base58Type.PUBKEY_ADDRESS] = new byte[] { (111) };
-            network.base58Prefixes[(int)Base58Type.SCRIPT_ADDRESS] = new byte[] { (196) };
-            network.base58Prefixes[(int)Base58Type.SECRET_KEY] = new byte[] { (239) };
-            network.base58Prefixes[(int)Base58Type.EXT_PUBLIC_KEY] = new byte[] { (0x04), (0x35), (0x87), (0xCF) };
-            network.base58Prefixes[(int)Base58Type.EXT_SECRET_KEY] = new byte[] { (0x04), (0x35), (0x83), (0x94) };
-            network.base58Prefixes[(int)Base58Type.STEALTH_ADDRESS] = new byte[] { 0x2b };
-            network.base58Prefixes[(int)Base58Type.ASSET_ID] = new byte[] { 115 };
-            network.base58Prefixes[(int)Base58Type.COLORED_ADDRESS] = new byte[] { 0x13 };
-=======
             network.genesis = CreateGenesisBlock(network.Consensus.ConsensusFactory, 1296688602, 414098458, 0x1d00ffff, 1, Money.Coins(50m));
             network.Consensus.HashGenesisBlock = network.genesis.GetHash();
             Assert(network.Consensus.HashGenesisBlock == uint256.Parse("0x000000000933ea01ad0ee984209779baaec3ced90fa3f408719526f8d77f4943"));
@@ -300,7 +225,6 @@
             network.Base58Prefixes[(int)Base58Type.STEALTH_ADDRESS] = new byte[] { 0x2b };
             network.Base58Prefixes[(int)Base58Type.ASSET_ID] = new byte[] { 115 };
             network.Base58Prefixes[(int)Base58Type.COLORED_ADDRESS] = new byte[] { 0x13 };
->>>>>>> fd93a6b1
 
             var encoder = new Bech32Encoder("tb");
             network.Bech32Encoders[(int)Bech32Type.WITNESS_PUBKEY_ADDRESS] = encoder;
@@ -340,48 +264,6 @@
                 MinRelayTxFee = 1000
             };
 
-<<<<<<< HEAD
-            network.consensus.SubsidyHalvingInterval = 150;
-            network.consensus.MajorityEnforceBlockUpgrade = 750;
-            network.consensus.MajorityRejectBlockOutdated = 950;
-            network.consensus.MajorityWindow = 1000;
-            network.consensus.BuriedDeployments[BuriedDeployments.BIP34] = 100000000;
-            network.consensus.BuriedDeployments[BuriedDeployments.BIP65] = 100000000;
-            network.consensus.BuriedDeployments[BuriedDeployments.BIP66] = 100000000;
-            network.consensus.BIP34Hash = new uint256();
-            network.consensus.PowLimit = new Target(new uint256("7fffffffffffffffffffffffffffffffffffffffffffffffffffffffffffffff"));
-            network.consensus.MinimumChainWork = uint256.Zero;
-            network.consensus.PowTargetTimespan = TimeSpan.FromSeconds(14 * 24 * 60 * 60); // two weeks
-            network.consensus.PowTargetSpacing = TimeSpan.FromSeconds(10 * 60);
-            network.consensus.PowAllowMinDifficultyBlocks = true;
-            network.consensus.PowNoRetargeting = true;
-            network.consensus.RuleChangeActivationThreshold = 108;
-            network.consensus.MinerConfirmationWindow = 144;
-
-            network.magic = 0xDAB5BFFA;
-
-            network.consensus.BIP9Deployments[BIP9Deployments.TestDummy] = new BIP9DeploymentsParameters(28, 0, 999999999);
-            network.consensus.BIP9Deployments[BIP9Deployments.CSV] = new BIP9DeploymentsParameters(0, 0, 999999999);
-            network.consensus.BIP9Deployments[BIP9Deployments.Segwit] = new BIP9DeploymentsParameters(1, BIP9DeploymentsParameters.AlwaysActive, 999999999);
-
-            network.genesis = CreateGenesisBlock(network.consensus.ConsensusFactory, 1296688602, 2, 0x207fffff, 1, Money.Coins(50m));
-            network.consensus.HashGenesisBlock = network.genesis.GetHash();
-            network.DefaultPort = 18444;
-            network.RPCPort = 18332;
-
-            network.consensus.DefaultAssumeValid = null; // turn off assumevalid for regtest.
-
-            Assert(network.consensus.HashGenesisBlock == uint256.Parse("0x0f9188f13cb7b2c71f2a335e3a4fc328bf5beb436012afca590b1a11466e2206"));
-
-            network.seeds.Clear();  // Regtest mode doesn't have any DNS seeds.
-            network.base58Prefixes = Network.TestNet.base58Prefixes.ToArray();
-            network.base58Prefixes[(int)Base58Type.PUBKEY_ADDRESS] = new byte[] { (111) };
-            network.base58Prefixes[(int)Base58Type.SCRIPT_ADDRESS] = new byte[] { (196) };
-            network.base58Prefixes[(int)Base58Type.SECRET_KEY] = new byte[] { (239) };
-            network.base58Prefixes[(int)Base58Type.EXT_PUBLIC_KEY] = new byte[] { (0x04), (0x35), (0x87), (0xCF) };
-            network.base58Prefixes[(int)Base58Type.EXT_SECRET_KEY] = new byte[] { (0x04), (0x35), (0x83), (0x94) };
-            network.base58Prefixes[(int)Base58Type.COLORED_ADDRESS] = new byte[] { 0x13 };
-=======
             network.Consensus.SubsidyHalvingInterval = 150;
             network.Consensus.MajorityEnforceBlockUpgrade = 750;
             network.Consensus.MajorityRejectBlockOutdated = 950;
@@ -419,7 +301,6 @@
             network.Base58Prefixes[(int)Base58Type.STEALTH_ADDRESS] = new byte[] { 0x2b };
             network.Base58Prefixes[(int)Base58Type.ASSET_ID] = new byte[] { 115 };
             network.Base58Prefixes[(int)Base58Type.COLORED_ADDRESS] = new byte[] { 0x13 };
->>>>>>> fd93a6b1
 
             var encoder = new Bech32Encoder("tb");
             network.Bech32Encoders[(int)Bech32Type.WITNESS_PUBKEY_ADDRESS] = encoder;
@@ -433,43 +314,6 @@
 
         private static Network InitStratisMain()
         {
-<<<<<<< HEAD
-            var consensus = new Consensus();
-
-            consensus.SubsidyHalvingInterval = 210000;
-            consensus.MajorityEnforceBlockUpgrade = 750;
-            consensus.MajorityRejectBlockOutdated = 950;
-            consensus.MajorityWindow = 1000;
-            consensus.BuriedDeployments[BuriedDeployments.BIP34] = 227931;
-            consensus.BuriedDeployments[BuriedDeployments.BIP65] = 388381;
-            consensus.BuriedDeployments[BuriedDeployments.BIP66] = 363725;
-            consensus.BIP34Hash = new uint256("0x000000000000024b89b42a942fe0d9fea3bb44ab7bd1b19115dd6a759c0808b8");
-            consensus.PowLimit = new Target(new uint256("00000fffffffffffffffffffffffffffffffffffffffffffffffffffffffffff"));
-            consensus.PowTargetTimespan = TimeSpan.FromSeconds(14 * 24 * 60 * 60); // two weeks
-            consensus.PowTargetSpacing = TimeSpan.FromSeconds(10 * 60);
-            consensus.PowAllowMinDifficultyBlocks = false;
-            consensus.PowNoRetargeting = false;
-            consensus.RuleChangeActivationThreshold = 1916; // 95% of 2016
-            consensus.MinerConfirmationWindow = 2016; // nPowTargetTimespan / nPowTargetSpacing
-
-            consensus.BIP9Deployments[BIP9Deployments.TestDummy] = new BIP9DeploymentsParameters(28, 1199145601, 1230767999);
-            consensus.BIP9Deployments[BIP9Deployments.CSV] = new BIP9DeploymentsParameters(0, 1462060800, 1493596800);
-            consensus.BIP9Deployments[BIP9Deployments.Segwit] = new BIP9DeploymentsParameters(1, 0, 0);
-
-            consensus.LastPOWBlock = 12500;
-            consensus.IsProofOfStake = true;
-            consensus.ConsensusFactory = new PosConsensusFactory() { Consensus = consensus };
-
-            consensus.ProofOfStakeLimit = new BigInteger(uint256.Parse("00000fffffffffffffffffffffffffffffffffffffffffffffffffffffffffff").ToBytes(false));
-            consensus.ProofOfStakeLimitV2 = new BigInteger(uint256.Parse("000000000000ffffffffffffffffffffffffffffffffffffffffffffffffffff").ToBytes(false));
-
-            consensus.CoinType = 105;
-
-            consensus.DefaultAssumeValid = new uint256("0x55a8205ae4bbf18f4d238c43f43005bd66e0b1f679b39e2c5c62cf6903693a5e"); // 795970
-
-            Block genesis = CreateStratisGenesisBlock(consensus.ConsensusFactory, 1470467000, 1831645, 0x1e0fffff, 1, Money.Zero);
-            consensus.HashGenesisBlock = genesis.GetHash();
-=======
             // The message start string is designed to be unlikely to occur in normal data.
             // The characters are rarely used upper ASCII, not valid as UTF-8, and produce
             // a large 4-byte int at any alignment.
@@ -494,7 +338,6 @@
                 MaxTimeOffsetSeconds = StratisMaxTimeOffsetSeconds,
                 MaxTipAge = StratisDefaultMaxTipAgeInSeconds
             };
->>>>>>> fd93a6b1
 
             network.Consensus.SubsidyHalvingInterval = 210000;
             network.Consensus.MajorityEnforceBlockUpgrade = 750;
@@ -544,7 +387,7 @@
                 { 528000, new CheckpointInfo(new uint256("0x7aff2c48b398446595d01e27b5cd898087cec63f94ff73f9ad695c6c9bcee33a"), new uint256("0x3bdc865661390c7681b078e52ed3ad3c53ec7cff97b8c45b74abed3ace289fcc")) },
                 { 576000, new CheckpointInfo(new uint256("0xe705476b940e332098d1d5b475d7977312ff8c08cbc8256ce46a3e2c6d5408b8"), new uint256("0x10e31bb5e245ea19650280cfd3ac1a76259fa0002d02e861d2ab5df290534b56")) },
             };
-            
+
             network.Base58Prefixes[(int)Base58Type.PUBKEY_ADDRESS] = new byte[] { (63) };
             network.Base58Prefixes[(int)Base58Type.SCRIPT_ADDRESS] = new byte[] { (125) };
             network.Base58Prefixes[(int)Base58Type.SECRET_KEY] = new byte[] { (63 + 128) };
@@ -562,51 +405,6 @@
             network.Bech32Encoders[(int)Bech32Type.WITNESS_PUBKEY_ADDRESS] = encoder;
             network.Bech32Encoders[(int)Bech32Type.WITNESS_SCRIPT_ADDRESS] = encoder;
 
-<<<<<<< HEAD
-            Assert(consensus.HashGenesisBlock == uint256.Parse("0x0000066e91e46e5a264d42c89e1204963b2ee6be230b443e9159020539d972af"));
-            Assert(genesis.Header.HashMerkleRoot == uint256.Parse("0x65a26bc20b0351aebf05829daefa8f7db2f800623439f3c114257c91447f1518"));
-
-            NetworkBuilder builder = new NetworkBuilder()
-                    .SetName("StratisMain")
-                    .SetRootFolderName(StratisRootFolderName)
-                    .SetDefaultConfigFilename(StratisDefaultConfigFilename)
-                    .SetConsensus(consensus)
-                    .SetCheckpoints(checkpoints)
-                    .SetMagic(magic)
-                    .SetGenesis(genesis)
-                    .SetPort(16178)
-                    .SetRPCPort(16174)
-                    .SetTxFees(10000, 60000, 10000)
-                    .SetMaxTimeOffsetSeconds(StratisMaxTimeOffsetSeconds)
-                    .SetMaxTipAge(StratisDefaultMaxTipAgeInSeconds)
-
-                    .AddDNSSeeds(new[]
-                    {
-                        new DNSSeedData("seednode1.stratisplatform.com", "seednode1.stratisplatform.com"),
-                        new DNSSeedData("seednode2.stratis.cloud", "seednode2.stratis.cloud"),
-                        new DNSSeedData("seednode3.stratisplatform.com", "seednode3.stratisplatform.com"),
-                        new DNSSeedData("seednode4.stratis.cloud", "seednode4.stratis.cloud")
-                    })
-
-                    .SetBase58Bytes(Base58Type.PUBKEY_ADDRESS, new byte[] { (63) })
-                    .SetBase58Bytes(Base58Type.SCRIPT_ADDRESS, new byte[] { (125) })
-                    .SetBase58Bytes(Base58Type.SECRET_KEY, new byte[] { (63 + 128) })
-                    .SetBase58Bytes(Base58Type.ENCRYPTED_SECRET_KEY_NO_EC, new byte[] { 0x01, 0x42 })
-                    .SetBase58Bytes(Base58Type.ENCRYPTED_SECRET_KEY_EC, new byte[] { 0x01, 0x43 })
-                    .SetBase58Bytes(Base58Type.EXT_PUBLIC_KEY, new byte[] { (0x04), (0x88), (0xB2), (0x1E) })
-                    .SetBase58Bytes(Base58Type.EXT_SECRET_KEY, new byte[] { (0x04), (0x88), (0xAD), (0xE4) })
-                    .SetBase58Bytes(Base58Type.PASSPHRASE_CODE, new byte[] { 0x2C, 0xE9, 0xB3, 0xE1, 0xFF, 0x39, 0xE2 })
-                    .SetBase58Bytes(Base58Type.CONFIRMATION_CODE, new byte[] { 0x64, 0x3B, 0xF6, 0xA8, 0x9A })
-                    .SetBase58Bytes(Base58Type.STEALTH_ADDRESS, new byte[] { 0x2a })
-                    .SetBase58Bytes(Base58Type.ASSET_ID, new byte[] { 23 })
-                    .SetBase58Bytes(Base58Type.COLORED_ADDRESS, new byte[] { 0x13 })
-                    .SetBech32(Bech32Type.WITNESS_PUBKEY_ADDRESS, "bc")
-                    .SetBech32(Bech32Type.WITNESS_SCRIPT_ADDRESS, "bc");
-
-            var seed = new[] { "101.200.198.155", "103.24.76.21", "104.172.24.79" };
-            var fixedSeeds = new List<NetworkAddress>();
-            // Convert the pnSeeds array into usable address objects.
-=======
             network.DNSSeeds.AddRange(new[]
             {
                 new DNSSeedData("seednode1.stratisplatform.com", "seednode1.stratisplatform.com"),
@@ -617,7 +415,6 @@
 
             var seeds = new[] { "101.200.198.155", "103.24.76.21", "104.172.24.79" };
             // Convert the seeds array into usable address objects.
->>>>>>> fd93a6b1
             Random rand = new Random();
             TimeSpan oneWeek = TimeSpan.FromDays(7);
             foreach (string seed in seeds)
@@ -640,12 +437,6 @@
 
         private static Network InitStratisTest()
         {
-<<<<<<< HEAD
-            Consensus consensus = Network.StratisMain.Consensus.Clone();
-            consensus.PowLimit = new Target(uint256.Parse("0000ffff00000000000000000000000000000000000000000000000000000000"));
-
-=======
->>>>>>> fd93a6b1
             // The message start string is designed to be unlikely to occur in normal data.
             // The characters are rarely used upper ASCII, not valid as UTF-8, and produce
             // a large 4-byte int at any alignment.
@@ -656,15 +447,6 @@
             messageStart[3] = 0x11;
             var magic = BitConverter.ToUInt32(messageStart, 0); // 0x11213171;
 
-<<<<<<< HEAD
-            Block genesis = StratisMain.GetGenesis();
-            genesis.Header.Time = 1493909211;
-            genesis.Header.Nonce = 2433759;
-            genesis.Header.Bits = consensus.PowLimit;
-            consensus.HashGenesisBlock = genesis.GetHash();
-
-            Assert(consensus.HashGenesisBlock == uint256.Parse("0x00000e246d7b73b88c9ab55f2e5e94d9e22d471def3df5ea448f5576b1d156b9"));
-=======
             Network network = new Network
             {
                 Name = "StratisTest",
@@ -710,7 +492,6 @@
             network.genesis = genesis;
             network.Consensus.HashGenesisBlock = genesis.GetHash();
             Assert(network.Consensus.HashGenesisBlock == uint256.Parse("0x00000e246d7b73b88c9ab55f2e5e94d9e22d471def3df5ea448f5576b1d156b9"));
->>>>>>> fd93a6b1
 
             network.Checkpoints = new Dictionary<int, CheckpointInfo>
             {
@@ -722,38 +503,6 @@
                 { 163000, new CheckpointInfo(new uint256("0x4e44a9e0119a2e7cbf15e570a3c649a5605baa601d953a465b5ebd1c1982212a"), new uint256("0x0646fc7db8f3426eb209e1228c7d82724faa46a060f5bbbd546683ef30be245c")) },
             };
 
-<<<<<<< HEAD
-            NetworkBuilder builder = new NetworkBuilder()
-                    .SetName("StratisTest")
-                    .SetRootFolderName(StratisRootFolderName)
-                    .SetDefaultConfigFilename(StratisDefaultConfigFilename)
-                    .SetConsensus(consensus)
-                    .SetCheckpoints(checkpoints)
-                    .SetMagic(magic)
-                    .SetGenesis(genesis)
-                    .SetPort(26178)
-                    .SetRPCPort(26174)
-                    .SetMaxTimeOffsetSeconds(StratisMaxTimeOffsetSeconds)
-                    .SetMaxTipAge(StratisDefaultMaxTipAgeInSeconds)
-                    .SetTxFees(10000, 60000, 10000)
-                    .SetBase58Bytes(Base58Type.PUBKEY_ADDRESS, new byte[] { (65) })
-                    .SetBase58Bytes(Base58Type.SCRIPT_ADDRESS, new byte[] { (196) })
-                    .SetBase58Bytes(Base58Type.SECRET_KEY, new byte[] { (65 + 128) })
-                    .SetBase58Bytes(Base58Type.ENCRYPTED_SECRET_KEY_NO_EC, new byte[] { 0x01, 0x42 })
-                    .SetBase58Bytes(Base58Type.ENCRYPTED_SECRET_KEY_EC, new byte[] { 0x01, 0x43 })
-                    .SetBase58Bytes(Base58Type.EXT_PUBLIC_KEY, new byte[] { (0x04), (0x88), (0xB2), (0x1E) })
-                    .SetBase58Bytes(Base58Type.EXT_SECRET_KEY, new byte[] { (0x04), (0x88), (0xAD), (0xE4) })
-
-                    .AddDNSSeeds(new[]
-                    {
-                        new DNSSeedData("testnet1.stratisplatform.com", "testnet1.stratisplatform.com"),
-                        new DNSSeedData("testnet2.stratisplatform.com", "testnet2.stratisplatform.com"),
-                        new DNSSeedData("testnet3.stratisplatform.com", "testnet3.stratisplatform.com"),
-                        new DNSSeedData("testnet4.stratisplatform.com", "testnet4.stratisplatform.com")
-                    });
-
-            builder.AddSeeds(new[]
-=======
             network.Base58Prefixes[(int)Base58Type.PUBKEY_ADDRESS] = new byte[] { (65) };
             network.Base58Prefixes[(int)Base58Type.SCRIPT_ADDRESS] = new byte[] { (196) };
             network.Base58Prefixes[(int)Base58Type.SECRET_KEY] = new byte[] { (65 + 128) };
@@ -772,7 +521,6 @@
             network.Bech32Encoders[(int)Bech32Type.WITNESS_SCRIPT_ADDRESS] = encoder;
 
             network.DNSSeeds.AddRange(new[]
->>>>>>> fd93a6b1
             {
                 new DNSSeedData("testnet1.stratisplatform.com", "testnet1.stratisplatform.com"),
                 new DNSSeedData("testnet2.stratisplatform.com", "testnet2.stratisplatform.com"),
@@ -794,19 +542,6 @@
 
         private static Network InitStratisRegTest()
         {
-<<<<<<< HEAD
-            var net = Network.GetNetwork("StratisRegTest");
-            if (net != null)
-                return net;
-
-            Consensus consensus = Network.StratisTest.Consensus.Clone();
-            consensus.PowLimit = new Target(uint256.Parse("7fffffffffffffffffffffffffffffffffffffffffffffffffffffffffffffff"));
-
-            consensus.PowAllowMinDifficultyBlocks = true;
-            consensus.PowNoRetargeting = true;
-
-=======
->>>>>>> fd93a6b1
             var messageStart = new byte[4];
             messageStart[0] = 0xcd;
             messageStart[1] = 0xf2;
@@ -852,189 +587,6 @@
             Block genesis = CreateStratisGenesisBlock(network.Consensus.ConsensusFactory, 1470467000, 1831645, 0x1e0fffff, 1, Money.Zero);
             genesis.Header.Time = 1494909211;
             genesis.Header.Nonce = 2433759;
-<<<<<<< HEAD
-            genesis.Header.Bits = consensus.PowLimit;
-            consensus.HashGenesisBlock = genesis.GetHash();
-
-            Assert(consensus.HashGenesisBlock == uint256.Parse("0x93925104d664314f581bc7ecb7b4bad07bcfabd1cfce4256dbd2faddcf53bd1f"));
-
-            consensus.DefaultAssumeValid = null; // turn off assumevalid for regtest.
-
-            NetworkBuilder builder = new NetworkBuilder()
-                .SetName("StratisRegTest")
-                .SetRootFolderName(StratisRootFolderName)
-                .SetDefaultConfigFilename(StratisDefaultConfigFilename)
-                .SetConsensus(consensus)
-                .SetMagic(magic)
-                .SetGenesis(genesis)
-                .SetPort(18444)
-                .SetRPCPort(18442)
-                .SetMaxTimeOffsetSeconds(StratisMaxTimeOffsetSeconds)
-                .SetMaxTipAge(StratisDefaultMaxTipAgeInSeconds)
-                .SetBase58Bytes(Base58Type.PUBKEY_ADDRESS, new byte[] { (65) })
-                .SetBase58Bytes(Base58Type.SCRIPT_ADDRESS, new byte[] { (196) })
-                .SetBase58Bytes(Base58Type.SECRET_KEY, new byte[] { (65 + 128) })
-                .SetBase58Bytes(Base58Type.ENCRYPTED_SECRET_KEY_NO_EC, new byte[] { 0x01, 0x42 })
-                .SetBase58Bytes(Base58Type.ENCRYPTED_SECRET_KEY_EC, new byte[] { 0x01, 0x43 })
-                .SetBase58Bytes(Base58Type.EXT_PUBLIC_KEY, new byte[] { (0x04), (0x88), (0xB2), (0x1E) })
-                .SetBase58Bytes(Base58Type.EXT_SECRET_KEY, new byte[] { (0x04), (0x88), (0xAD), (0xE4) });
-
-            return builder.BuildAndRegister();
-        }
-
-        /// <summary>
-        /// Smart contract test network - took the bitcoin test network and made some adjustments. 
-        /// </summary>
-        private static Network InitSmartContractsTest()
-        {
-            var network = new Network
-            {
-                Name = "SmartContractsTestNet",
-                RootFolderName = StratisRootFolderName,
-                DefaultConfigFilename = StratisDefaultConfigFilename
-            };
-
-            network.consensus.ConsensusFactory = new SmartContractConsensusFactory() { Consensus = network.consensus };
-
-            network.consensus.SubsidyHalvingInterval = 210000;
-            network.consensus.MajorityEnforceBlockUpgrade = 51;
-            network.consensus.MajorityRejectBlockOutdated = 75;
-            network.consensus.MajorityWindow = 100;
-            network.consensus.BuriedDeployments[BuriedDeployments.BIP34] = 21111;
-            network.consensus.BuriedDeployments[BuriedDeployments.BIP65] = 581885;
-            network.consensus.BuriedDeployments[BuriedDeployments.BIP66] = 330776;
-            network.consensus.BIP34Hash = new uint256("0x0000000023b3a96d3484e5abb3755c413e7d41500f8e2a5c3f0dd01299cd8ef8");
-            network.consensus.PowLimit = new Target(new uint256("7fffffffffffffffffffffffffffffffffffffffffffffffffffffffffffffff")); // Set extremely low difficulty for now.
-            network.consensus.MinimumChainWork = uint256.Zero;
-            network.consensus.PowTargetTimespan = TimeSpan.FromSeconds(14 * 24 * 60 * 60); // two weeks
-            network.consensus.PowTargetSpacing = TimeSpan.FromSeconds(20); // 20 second block time while on testnet 
-            network.consensus.PowAllowMinDifficultyBlocks = true;
-            network.consensus.PowNoRetargeting = false;
-            network.consensus.RuleChangeActivationThreshold = 1512; // 75% for testchains
-            network.consensus.MinerConfirmationWindow = 2016; // nPowTargetTimespan / nPowTargetSpacing
-
-            network.consensus.BIP9Deployments[BIP9Deployments.TestDummy] = new BIP9DeploymentsParameters(28, 1199145601, 1230767999);
-            network.consensus.BIP9Deployments[BIP9Deployments.CSV] = new BIP9DeploymentsParameters(0, 1456790400, 1493596800);
-            network.consensus.BIP9Deployments[BIP9Deployments.Segwit] = new BIP9DeploymentsParameters(1, 1462060800, 1493596800);
-
-            network.consensus.CoinType = 1;
-
-            network.consensus.DefaultAssumeValid = new uint256("0x000000003ccfe92231efee04df6621e7bb3f7f513588054e19f78d626b951f59"); // 1235126
-            network.consensus.IsSmartContracts = true;
-
-            network.magic = 0x0709110C; //Incremented 17/05
-
-            network.alertPubKeyArray = Encoders.Hex.DecodeData("04302390343f91cc401d56d68b123028bf52e5fca1939df127f63c6467cdf9c8e2c14b61104cf817d0b780da337893ecc4aaff1309e536162dabbdb45200ca2b0a");
-            network.DefaultPort = 18333;
-            network.RPCPort = 18332;
-
-            // Modify the testnet genesis block so the timestamp is valid for a later start.
-            network.genesis = CreateGenesisBlock(network.consensus.ConsensusFactory, 1296688602, 414098458, 0x1d00ffff, 1, Money.Coins(50m));
-            ((SmartContractBlockHeader)network.genesis.Header).HashStateRoot = new uint256("21B463E3B52F6201C0AD6C991BE0485B6EF8C092E64583FFA655CC1B171FE856");
-            network.genesis.Header.Nonce = 1;
-            network.consensus.HashGenesisBlock = network.genesis.Header.GetHash();
-
-            network.fixedSeeds.Clear();
-            network.seeds.Clear();
-
-            network.base58Prefixes = Network.Main.base58Prefixes.ToArray();
-            network.base58Prefixes[(int)Base58Type.PUBKEY_ADDRESS] = new byte[] { (111) };
-            network.base58Prefixes[(int)Base58Type.SCRIPT_ADDRESS] = new byte[] { (196) };
-            network.base58Prefixes[(int)Base58Type.SECRET_KEY] = new byte[] { (239) };
-            network.base58Prefixes[(int)Base58Type.EXT_PUBLIC_KEY] = new byte[] { (0x04), (0x35), (0x87), (0xCF) };
-            network.base58Prefixes[(int)Base58Type.EXT_SECRET_KEY] = new byte[] { (0x04), (0x35), (0x83), (0x94) };
-            network.base58Prefixes[(int)Base58Type.STEALTH_ADDRESS] = new byte[] { 0x2b };
-            network.base58Prefixes[(int)Base58Type.ASSET_ID] = new byte[] { 115 };
-            network.base58Prefixes[(int)Base58Type.COLORED_ADDRESS] = new byte[] { 0x13 };
-
-            var encoder = new Bech32Encoder("tb");
-            network.bech32Encoders[(int)Bech32Type.WITNESS_PUBKEY_ADDRESS] = encoder;
-            network.bech32Encoders[(int)Bech32Type.WITNESS_SCRIPT_ADDRESS] = encoder;
-
-            network.MaxTipAge = BitcoinDefaultMaxTipAgeInSeconds;
-            network.MinTxFee = 1000;
-            network.FallbackFee = 20000;
-            network.MinRelayTxFee = 1000;
-
-            NetworksContainer.TryAdd("sctest", network);
-            NetworksContainer.TryAdd(network.Name.ToLowerInvariant(), network);
-
-            return network;
-        }
-
-        /// <summary>
-        /// Took the 'InitReg' from above and adjusted it slightly (set a static flag + removed the hash check)
-        /// </summary>
-        private static Network InitSmartContractsRegTest()
-        {
-            var network = new Network
-            {
-                Name = "SmartContractRegTest",
-                RootFolderName = StratisRootFolderName,
-                DefaultConfigFilename = StratisDefaultConfigFilename
-            };
-
-            network.consensus.ConsensusFactory = new SmartContractConsensusFactory() { Consensus = network.consensus };
-
-            network.consensus.SubsidyHalvingInterval = 150;
-            network.consensus.MajorityEnforceBlockUpgrade = 750;
-            network.consensus.MajorityRejectBlockOutdated = 950;
-            network.consensus.MajorityWindow = 1000;
-            network.consensus.BuriedDeployments[BuriedDeployments.BIP34] = 100000000;
-            network.consensus.BuriedDeployments[BuriedDeployments.BIP65] = 100000000;
-            network.consensus.BuriedDeployments[BuriedDeployments.BIP66] = 100000000;
-            network.consensus.BIP34Hash = new uint256();
-            network.consensus.PowLimit = new Target(new uint256("7fffffffffffffffffffffffffffffffffffffffffffffffffffffffffffffff"));
-            network.consensus.MinimumChainWork = uint256.Zero;
-            network.consensus.PowTargetTimespan = TimeSpan.FromSeconds(14 * 24 * 60 * 60); // two weeks
-            network.consensus.PowTargetSpacing = TimeSpan.FromSeconds(10 * 60);
-            network.consensus.PowAllowMinDifficultyBlocks = true;
-            network.consensus.PowNoRetargeting = true;
-            network.consensus.RuleChangeActivationThreshold = 108;
-            network.consensus.MinerConfirmationWindow = 144;
-            network.consensus.IsSmartContracts = true;
-
-            network.magic = 0xDAB5BFFA;
-
-            network.consensus.BIP9Deployments[BIP9Deployments.TestDummy] = new BIP9DeploymentsParameters(28, 0, 999999999);
-            network.consensus.BIP9Deployments[BIP9Deployments.CSV] = new BIP9DeploymentsParameters(0, 0, 999999999);
-            network.consensus.BIP9Deployments[BIP9Deployments.Segwit] = new BIP9DeploymentsParameters(1, BIP9DeploymentsParameters.AlwaysActive, 999999999);
-
-            network.genesis = CreateGenesisBlock(network.consensus.ConsensusFactory, 1296688602, 2, 0x207fffff, 1, Money.Coins(50m));
-            ((SmartContractBlockHeader)network.genesis.Header).HashStateRoot = new uint256("21B463E3B52F6201C0AD6C991BE0485B6EF8C092E64583FFA655CC1B171FE856");
-            network.consensus.HashGenesisBlock = network.genesis.Header.GetHash();
-            network.DefaultPort = 18444;
-            network.RPCPort = 18332;
-
-            network.consensus.DefaultAssumeValid = null; // turn off assumevalid for regtest.
-
-            Assert(network.consensus.HashGenesisBlock == uint256.Parse("93867319cf92c86f957a9652c1fbe7cc8cbe70c53a915ac96ee7c59cb80f94b4"));
-
-            network.seeds.Clear();  // Regtest mode doesn't have any DNS seeds.
-            network.base58Prefixes = Network.TestNet.base58Prefixes.ToArray();
-            network.base58Prefixes[(int)Base58Type.PUBKEY_ADDRESS] = new byte[] { (111) };
-            network.base58Prefixes[(int)Base58Type.SCRIPT_ADDRESS] = new byte[] { (196) };
-            network.base58Prefixes[(int)Base58Type.SECRET_KEY] = new byte[] { (239) };
-            network.base58Prefixes[(int)Base58Type.EXT_PUBLIC_KEY] = new byte[] { (0x04), (0x35), (0x87), (0xCF) };
-            network.base58Prefixes[(int)Base58Type.EXT_SECRET_KEY] = new byte[] { (0x04), (0x35), (0x83), (0x94) };
-            network.base58Prefixes[(int)Base58Type.COLORED_ADDRESS] = new byte[] { 0x13 };
-
-            var encoder = new Bech32Encoder("tb");
-            network.bech32Encoders[(int)Bech32Type.WITNESS_PUBKEY_ADDRESS] = encoder;
-            network.bech32Encoders[(int)Bech32Type.WITNESS_SCRIPT_ADDRESS] = encoder;
-
-            network.MaxTipAge = BitcoinDefaultMaxTipAgeInSeconds;
-            network.MinTxFee = 1000;
-            network.FallbackFee = 20000;
-            network.MinRelayTxFee = 1000;
-
-            NetworksContainer.TryAdd("reg", network);
-            NetworksContainer.TryAdd(network.Name.ToLowerInvariant(), network);
-
-            return network;
-        }
-
-=======
             genesis.Header.Bits = network.Consensus.PowLimit;
             network.genesis = genesis;
             network.Consensus.HashGenesisBlock = genesis.GetHash();
@@ -1062,7 +614,159 @@
             return network;
         }
 
->>>>>>> fd93a6b1
+        /// <summary>
+        /// Smart contract test network - took the bitcoin test network and made some adjustments. 
+        /// </summary>
+        private static Network InitSmartContractsTest()
+        {
+            Network network = new Network
+            {
+                Name = "SmartContractsTestNet",
+                RootFolderName = StratisRootFolderName,
+                DefaultConfigFilename = StratisDefaultConfigFilename,
+                Magic = 0x0709110C, //Incremented 17/05
+                alertPubKeyArray = Encoders.Hex.DecodeData("04302390343f91cc401d56d68b123028bf52e5fca1939df127f63c6467cdf9c8e2c14b61104cf817d0b780da337893ecc4aaff1309e536162dabbdb45200ca2b0a"),
+                DefaultPort = 18333,
+                RPCPort = 18332,
+                MaxTipAge = BitcoinDefaultMaxTipAgeInSeconds,
+                MinTxFee = 1000,
+                FallbackFee = 20000,
+                MinRelayTxFee = 1000
+            };
+
+            network.Consensus.ConsensusFactory = new SmartContractConsensusFactory() { Consensus = network.Consensus };
+
+            network.Consensus.SubsidyHalvingInterval = 210000;
+            network.Consensus.MajorityEnforceBlockUpgrade = 51;
+            network.Consensus.MajorityRejectBlockOutdated = 75;
+            network.Consensus.MajorityWindow = 100;
+            network.Consensus.BuriedDeployments[BuriedDeployments.BIP34] = 21111;
+            network.Consensus.BuriedDeployments[BuriedDeployments.BIP65] = 581885;
+            network.Consensus.BuriedDeployments[BuriedDeployments.BIP66] = 330776;
+            network.Consensus.BIP34Hash = new uint256("0x0000000023b3a96d3484e5abb3755c413e7d41500f8e2a5c3f0dd01299cd8ef8");
+            network.Consensus.PowLimit = new Target(new uint256("7fffffffffffffffffffffffffffffffffffffffffffffffffffffffffffffff")); // Set extremely low difficulty for now.
+            network.Consensus.MinimumChainWork = uint256.Zero;
+            network.Consensus.PowTargetTimespan = TimeSpan.FromSeconds(14 * 24 * 60 * 60); // two weeks
+            network.Consensus.PowTargetSpacing = TimeSpan.FromSeconds(20); // 20 second block time while on testnet 
+            network.Consensus.PowAllowMinDifficultyBlocks = true;
+            network.Consensus.PowNoRetargeting = false;
+            network.Consensus.RuleChangeActivationThreshold = 1512; // 75% for testchains
+            network.Consensus.MinerConfirmationWindow = 2016; // nPowTargetTimespan / nPowTargetSpacing
+
+            network.Consensus.BIP9Deployments[BIP9Deployments.TestDummy] = new BIP9DeploymentsParameters(28, 1199145601, 1230767999);
+            network.Consensus.BIP9Deployments[BIP9Deployments.CSV] = new BIP9DeploymentsParameters(0, 1456790400, 1493596800);
+            network.Consensus.BIP9Deployments[BIP9Deployments.Segwit] = new BIP9DeploymentsParameters(1, 1462060800, 1493596800);
+
+            network.Consensus.CoinType = 1;
+
+            network.Consensus.DefaultAssumeValid = new uint256("0x000000003ccfe92231efee04df6621e7bb3f7f513588054e19f78d626b951f59"); // 1235126
+            network.Consensus.IsSmartContracts = true;
+
+            network.genesis = CreateGenesisBlock(network.Consensus.ConsensusFactory, 1296688602, 414098458, 0x1d00ffff, 1, Money.Coins(50m));
+            ((SmartContractBlockHeader)network.genesis.Header).HashStateRoot = new uint256("21B463E3B52F6201C0AD6C991BE0485B6EF8C092E64583FFA655CC1B171FE856");
+            network.genesis.Header.Nonce = 1;
+            network.Consensus.HashGenesisBlock = network.genesis.Header.GetHash();
+
+            network.SeedNodes.Clear();
+            network.DNSSeeds.Clear();
+
+            network.Base58Prefixes[(int)Base58Type.PUBKEY_ADDRESS] = new byte[] { (111) };
+            network.Base58Prefixes[(int)Base58Type.SCRIPT_ADDRESS] = new byte[] { (196) };
+            network.Base58Prefixes[(int)Base58Type.SECRET_KEY] = new byte[] { (239) };
+            network.Base58Prefixes[(int)Base58Type.ENCRYPTED_SECRET_KEY_NO_EC] = new byte[] { 0x01, 0x42 };
+            network.Base58Prefixes[(int)Base58Type.ENCRYPTED_SECRET_KEY_EC] = new byte[] { 0x01, 0x43 };
+            network.Base58Prefixes[(int)Base58Type.EXT_PUBLIC_KEY] = new byte[] { (0x04), (0x35), (0x87), (0xCF) };
+            network.Base58Prefixes[(int)Base58Type.EXT_SECRET_KEY] = new byte[] { (0x04), (0x35), (0x83), (0x94) };
+            network.Base58Prefixes[(int)Base58Type.PASSPHRASE_CODE] = new byte[] { 0x2C, 0xE9, 0xB3, 0xE1, 0xFF, 0x39, 0xE2 };
+            network.Base58Prefixes[(int)Base58Type.CONFIRMATION_CODE] = new byte[] { 0x64, 0x3B, 0xF6, 0xA8, 0x9A };
+            network.Base58Prefixes[(int)Base58Type.STEALTH_ADDRESS] = new byte[] { 0x2b };
+            network.Base58Prefixes[(int)Base58Type.ASSET_ID] = new byte[] { 115 };
+            network.Base58Prefixes[(int)Base58Type.COLORED_ADDRESS] = new byte[] { 0x13 };
+
+            var encoder = new Bech32Encoder("tb");
+            network.Bech32Encoders[(int)Bech32Type.WITNESS_PUBKEY_ADDRESS] = encoder;
+            network.Bech32Encoders[(int)Bech32Type.WITNESS_SCRIPT_ADDRESS] = encoder;
+
+            Network.Register(network, network.Name);
+
+            return network;
+        }
+
+        /// <summary>
+        /// Took the 'InitReg' from above and adjusted it slightly (set a static flag + removed the hash check)
+        /// </summary>
+        private static Network InitSmartContractsRegTest()
+        {
+            Network network = new Network
+            {
+                Name = "SmartContractsRegTest",
+                RootFolderName = StratisRootFolderName,
+                DefaultConfigFilename = StratisDefaultConfigFilename,
+                Magic = 0xDAB5BFFA,
+                DefaultPort = 18444,
+                RPCPort = 18332,
+                MaxTipAge = BitcoinDefaultMaxTipAgeInSeconds,
+                MinTxFee = 1000,
+                FallbackFee = 20000,
+                MinRelayTxFee = 1000
+            };
+
+            network.Consensus.ConsensusFactory = new SmartContractConsensusFactory() { Consensus = network.Consensus };
+
+            network.Consensus.SubsidyHalvingInterval = 150;
+            network.Consensus.MajorityEnforceBlockUpgrade = 750;
+            network.Consensus.MajorityRejectBlockOutdated = 950;
+            network.Consensus.MajorityWindow = 1000;
+            network.Consensus.BuriedDeployments[BuriedDeployments.BIP34] = 100000000;
+            network.Consensus.BuriedDeployments[BuriedDeployments.BIP65] = 100000000;
+            network.Consensus.BuriedDeployments[BuriedDeployments.BIP66] = 100000000;
+            network.Consensus.BIP34Hash = new uint256();
+            network.Consensus.PowLimit = new Target(new uint256("7fffffffffffffffffffffffffffffffffffffffffffffffffffffffffffffff"));
+            network.Consensus.MinimumChainWork = uint256.Zero;
+            network.Consensus.PowTargetTimespan = TimeSpan.FromSeconds(14 * 24 * 60 * 60); // two weeks
+            network.Consensus.PowTargetSpacing = TimeSpan.FromSeconds(10 * 60);
+            network.Consensus.PowAllowMinDifficultyBlocks = true;
+            network.Consensus.PowNoRetargeting = true;
+            network.Consensus.RuleChangeActivationThreshold = 108;
+            network.Consensus.MinerConfirmationWindow = 144;
+            network.Consensus.IsSmartContracts = true;
+
+            network.Consensus.BIP9Deployments[BIP9Deployments.TestDummy] = new BIP9DeploymentsParameters(28, 0, 999999999);
+            network.Consensus.BIP9Deployments[BIP9Deployments.CSV] = new BIP9DeploymentsParameters(0, 0, 999999999);
+            network.Consensus.BIP9Deployments[BIP9Deployments.Segwit] = new BIP9DeploymentsParameters(1, BIP9DeploymentsParameters.AlwaysActive, 999999999);
+
+            network.genesis = CreateGenesisBlock(network.Consensus.ConsensusFactory, 1296688602, 2, 0x207fffff, 1, Money.Coins(50m));
+            ((SmartContractBlockHeader)network.genesis.Header).HashStateRoot = new uint256("21B463E3B52F6201C0AD6C991BE0485B6EF8C092E64583FFA655CC1B171FE856");
+            network.Consensus.HashGenesisBlock = network.genesis.Header.GetHash();
+
+            network.Consensus.DefaultAssumeValid = null; // turn off assumevalid for regtest.
+
+            Assert(network.Consensus.HashGenesisBlock == uint256.Parse("93867319cf92c86f957a9652c1fbe7cc8cbe70c53a915ac96ee7c59cb80f94b4"));
+
+            network.DNSSeeds.Clear();  // Regtest mode doesn't have any DNS seeds.
+
+            network.Base58Prefixes[(int)Base58Type.PUBKEY_ADDRESS] = new byte[] { (111) };
+            network.Base58Prefixes[(int)Base58Type.SCRIPT_ADDRESS] = new byte[] { (196) };
+            network.Base58Prefixes[(int)Base58Type.SECRET_KEY] = new byte[] { (239) };
+            network.Base58Prefixes[(int)Base58Type.ENCRYPTED_SECRET_KEY_NO_EC] = new byte[] { 0x01, 0x42 };
+            network.Base58Prefixes[(int)Base58Type.ENCRYPTED_SECRET_KEY_EC] = new byte[] { 0x01, 0x43 };
+            network.Base58Prefixes[(int)Base58Type.EXT_PUBLIC_KEY] = new byte[] { (0x04), (0x35), (0x87), (0xCF) };
+            network.Base58Prefixes[(int)Base58Type.EXT_SECRET_KEY] = new byte[] { (0x04), (0x35), (0x83), (0x94) };
+            network.Base58Prefixes[(int)Base58Type.PASSPHRASE_CODE] = new byte[] { 0x2C, 0xE9, 0xB3, 0xE1, 0xFF, 0x39, 0xE2 };
+            network.Base58Prefixes[(int)Base58Type.CONFIRMATION_CODE] = new byte[] { 0x64, 0x3B, 0xF6, 0xA8, 0x9A };
+            network.Base58Prefixes[(int)Base58Type.STEALTH_ADDRESS] = new byte[] { 0x2b };
+            network.Base58Prefixes[(int)Base58Type.ASSET_ID] = new byte[] { 115 };
+            network.Base58Prefixes[(int)Base58Type.COLORED_ADDRESS] = new byte[] { 0x13 };
+
+            var encoder = new Bech32Encoder("tb");
+            network.Bech32Encoders[(int)Bech32Type.WITNESS_PUBKEY_ADDRESS] = encoder;
+            network.Bech32Encoders[(int)Bech32Type.WITNESS_SCRIPT_ADDRESS] = encoder;
+
+            Network.Register(network, network.Name);
+
+            return network;
+        }
+
         private static Block CreateGenesisBlock(ConsensusFactory consensusFactory, uint nTime, uint nNonce, uint nBits, int nVersion, Money genesisReward)
         {
             string pszTimestamp = "The Times 03/Jan/2009 Chancellor on brink of second bailout for banks";
