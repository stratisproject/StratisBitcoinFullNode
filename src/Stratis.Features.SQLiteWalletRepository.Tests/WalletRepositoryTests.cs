﻿using System;
using System.Collections.Generic;
using System.IO;
using System.Linq;
using System.Runtime.CompilerServices;
using System.Threading.Tasks;
using DBreeze.DataTypes;
using NBitcoin;
using NBitcoin.Protocol;
using Stratis.Bitcoin.Configuration;
using Stratis.Bitcoin.Consensus;
using Stratis.Bitcoin.Features.BlockStore;
using Stratis.Bitcoin.Features.ColdStaking;
using Stratis.Bitcoin.Features.Wallet;
using Stratis.Bitcoin.Interfaces;
using Stratis.Bitcoin.Tests.Common;
using Stratis.Bitcoin.Utilities;
using Stratis.Bitcoin.Wallet;
using Stratis.Features.SQLiteWalletRepository.External;
using Xunit;

namespace Stratis.Features.SQLiteWalletRepository.Tests
{
    public class TempDataFolder : DataFolder, IDisposable
    {
        private static string ClassNameFromFileName(string classOrFileName)
        {
            string className = classOrFileName.Substring(classOrFileName.LastIndexOf('\\') + 1);

            return className.Split(".")[0];
        }

        public TempDataFolder([CallerFilePath] string classOrFileName = "", [CallerMemberName] string callingMethod = "")
            : base(TestBase.AssureEmptyDir(TestBase.GetTestDirectoryPath(Path.Combine(ClassNameFromFileName(classOrFileName), callingMethod))))
        {
            try
            {
                Directory.Delete(TestBase.GetTestDirectoryPath(ClassNameFromFileName(classOrFileName)), true);
            }
            catch (Exception)
            {
            }
        }

        public void Dispose()
        {
        }
    }

    public class MultiWalletRepositoryTests : WalletRepositoryTests
    {
        public MultiWalletRepositoryTests() : base(false)
        {
        }
    }

    public class ColdStakingDestinationReader : ScriptDestinationReader, IScriptDestinationReader
    {
        public ColdStakingDestinationReader(IScriptAddressReader scriptAddressReader) : base(scriptAddressReader)
        {
        }

        public override IEnumerable<TxDestination> GetDestinationFromScriptPubKey(Network network, Script redeemScript)
        {
            if (ColdStakingScriptTemplate.Instance.ExtractScriptPubKeyParameters(redeemScript, out KeyId hotPubKeyHash, out KeyId coldPubKeyHash))
            {
                yield return hotPubKeyHash;
                yield return coldPubKeyHash;
            }
            else
            {
                base.GetDestinationFromScriptPubKey(network, redeemScript);
            }
        }
    }

    public class BlockBase
    {
        public NodeSettings NodeSettings { get; private set; }
        public BlockRepository BlockRepo { get; private set; }
        public ChainIndexer ChainIndexer { get; private set; }

        internal Metrics Metrics { get; set; }

        public long TicksReading;

        public BlockBase(Network network, string dataDir, int blockLimit = int.MaxValue)
        {
            // Set up block store.
            this.NodeSettings = new NodeSettings(network, args: new[] { $"-datadir={dataDir}" }, protocolVersion: ProtocolVersion.ALT_PROTOCOL_VERSION);
            var serializer = new DBreezeSerializer(network.Consensus.ConsensusFactory);

            // Build the chain from the block store.
            this.BlockRepo = new BlockRepository(network, this.NodeSettings.DataFolder, this.NodeSettings.LoggerFactory, serializer);
            this.BlockRepo.Initialize();

            var prevBlock = new Dictionary<uint256, uint256>();

            using (DBreeze.Transactions.Transaction transaction = this.BlockRepo.DBreeze.GetTransaction())
            {
                transaction.ValuesLazyLoadingIsOn = true;

                byte[] hashBytes = uint256.Zero.ToBytes();

                foreach (Row<byte[], byte[]> blockRow in transaction.SelectForward<byte[], byte[]>("Block"))
                {
                    uint256 hashPrev = serializer.Deserialize<uint256>(blockRow.GetValuePart(sizeof(int), (uint)hashBytes.Length));
                    var hashThis = new uint256(blockRow.Key);
                    prevBlock[hashThis] = hashPrev;
                    if (prevBlock.Count >= blockLimit)
                        break;
                }
            }

            var nextBlock = prevBlock.ToDictionary(kv => kv.Value, kv => kv.Key);
            int firstHeight = 1;
            uint256 firstHash = nextBlock[network.GenesisHash];

            var genesis = new ChainedHeader(new BlockHeader(), network.GenesisHash, 0);
            var chainTip = new ChainedHeader(new BlockHeader() { HashPrevBlock = genesis.HashBlock }, firstHash, genesis);
            chainTip.Header.HashPrevBlock = network.GenesisHash;
            uint256 hash = firstHash;

            for (int height = firstHeight + 1; height <= this.BlockRepo.TipHashAndHeight.Height; height++)
            {
                hash = nextBlock[hash];
                chainTip = new ChainedHeader(new BlockHeader() { HashPrevBlock = chainTip.HashBlock }, hash, chainTip);
            }

            // Build the chain indexer from the chain.
            this.ChainIndexer = new ChainIndexer(network, chainTip);
            this.TicksReading = 0;
        }

        public IEnumerable<(ChainedHeader, Block)> TheSource()
        {
            for (int height = 1; height <= this.BlockRepo.TipHashAndHeight.Height;)
            {
                var hashes = new List<uint256>();
                for (int i = 0; i < 100 && (height + i) <= this.BlockRepo.TipHashAndHeight.Height; i++)
                {
                    ChainedHeader header = this.ChainIndexer.GetHeader(height + i);
                    hashes.Add(header.HashBlock);
                }

                long flagFall = DateTime.Now.Ticks;

                List<Block> blocks = this.BlockRepo.GetBlocks(hashes);

                if (this.Metrics != null)
                {
                    this.Metrics.ReadTime += (DateTime.Now.Ticks - flagFall);
                    this.Metrics.ReadCount += blocks.Count;
                }

                var buffer = new List<(ChainedHeader, Block)>();
                for (int i = 0; i < 100 && height <= this.BlockRepo.TipHashAndHeight.Height; height++, i++)
                {
                    ChainedHeader header = this.ChainIndexer.GetHeader(height);
                    yield return ((header, blocks[i]));
                }
            }
        }
    }

    public class WalletRepositoryTests
    {
        private Network network;
        private readonly bool dbPerWallet;
        private readonly string dataDir;
        private string[] walletNames;
        private static object lockTest = new object();

        public WalletRepositoryTests(bool dbPerWallet = true)
        {
            this.dbPerWallet = dbPerWallet;
            //this.network = KnownNetworks.StratisTest;
            this.network = KnownNetworks.StratisMain;


            //Configure this to point to your "StratisTest" root folder and wallet.
            //this.walletNames = new[] { "test2", "test" };
            //this.dataDir = @"E:\RunNodes\SideChains\Data\MainchainUser";
            this.walletNames = new[] { "wallettABA" };
            this.dataDir = @"C:\Dev\InternalTestnet_Data\Runtime\NodeMDA";
        }

        static object lockObj = new object();

        [Fact]
        public void CanCreateWalletAndTransactionsAndAddressesAndCanRewind()
        {
            lock (lockTest)
            {
<<<<<<< HEAD
                string walletName = "wallettABA";

=======
>>>>>>> 39207bfa
                using (var dataFolder = new TempDataFolder(this.GetType().Name))
                {
                    var nodeSettings = new NodeSettings(this.network, args: new[] { $"-datadir={dataFolder.RootPath}" }, protocolVersion: ProtocolVersion.ALT_PROTOCOL_VERSION);

                    var repo = new SQLiteWalletRepository(nodeSettings.LoggerFactory, dataFolder, this.network, DateTimeProvider.Default, new ColdStakingDestinationReader(new ScriptAddressReader()));
                    repo.WriteMetricsToFile = true;
                    repo.Initialize(this.dbPerWallet);

                    string password = "test";
                    var account = new WalletAccountReference("test2", "account 0");
                    var mnemonic = new Mnemonic(Wordlist.English, WordCount.Twelve);
                    ExtKey extendedKey = HdOperations.GetExtendedKey(mnemonic, password);

                    // Create a wallet file.
                    string encryptedSeed = extendedKey.PrivateKey.GetEncryptedBitcoinSecret(password, this.network).ToWif();

                    // Create "test2" as an empty wallet.
                    byte[] chainCode = extendedKey.ChainCode;
                    ITransactionContext dbTran = repo.BeginTransaction(account.WalletName);
                    repo.CreateWallet(account.WalletName, encryptedSeed, chainCode);
                    repo.CreateAccount(account.WalletName, 0, account.AccountName, password);
                    dbTran.Commit();

                    // Verify the wallet exisits.
                    Assert.Equal(account.WalletName, repo.GetWalletNames().First());

                    // Create block 1.
                    Block block0 = this.network.Consensus.ConsensusFactory.CreateBlock();
                    BlockHeader blockHeader0 = block0.Header;
                    var chainedHeader0 = new ChainedHeader(blockHeader0, this.network.GenesisHash, null);

                    Block block1 = this.network.Consensus.ConsensusFactory.CreateBlock();
                    BlockHeader blockHeader1 = block1.Header;
                    blockHeader1.HashPrevBlock = this.network.GenesisHash;

                    // Create transaction 1.
                    Transaction transaction1 = this.network.CreateTransaction();

                    // Send 100 coins to the first unused address in the wallet.
                    HdAddress address = repo.GetUnusedAddresses(account, 1).FirstOrDefault();
                    transaction1.Outputs.Add(new TxOut(Money.COIN * 100, address.ScriptPubKey));

                    // Add transaction 1 to block 1.
                    block1.Transactions.Add(transaction1);

                    // Process block 1.
                    var chainedHeader1 = new ChainedHeader(blockHeader1, blockHeader1.GetHash(), chainedHeader0);
                    repo.ProcessBlock(block1, chainedHeader1, account.WalletName);

                    // List the unspent outputs.
                    List<UnspentOutputReference> outputs1 = repo.GetSpendableTransactionsInAccount(account, chainedHeader1.Height, 0).ToList();
                    Assert.Single(outputs1);
                    Assert.Equal(Money.COIN * 100, (long)outputs1[0].Transaction.Amount);

                    // Create block 2.
                    Block block2 = this.network.Consensus.ConsensusFactory.CreateBlock();
                    BlockHeader blockHeader2 = block2.Header;
                    blockHeader2.HashPrevBlock = blockHeader1.GetHash();

                    // Create transaction 2.
                    Transaction transaction2 = this.network.CreateTransaction();

                    // Send the 90 coins to a fictituous external address.
                    Script dest = PayToPubkeyHashTemplate.Instance.GenerateScriptPubKey(new KeyId());
                    transaction2.Inputs.Add(new TxIn(new OutPoint(transaction1.GetHash(), 0)));
                    transaction2.Outputs.Add(new TxOut(Money.COIN * 90, dest));

                    // Send 9 coins change to my first unused change address.
                    HdAddress changeAddress = repo.GetUnusedAddresses(account, 1, true).FirstOrDefault();
                    transaction2.Outputs.Add(new TxOut(Money.COIN * 9, changeAddress.ScriptPubKey));

                    // Add transaction 2 to block 2.
                    block2.Transactions.Add(transaction2);

                    // Process block 2.
                    var chainedHeader2 = new ChainedHeader(blockHeader2, blockHeader2.HashPrevBlock, chainedHeader1);
                    repo.ProcessBlock(block2, chainedHeader2, account.WalletName);

                    // List the unspent outputs.
                    List<UnspentOutputReference> outputs2 = repo.GetSpendableTransactionsInAccount(account, chainedHeader2.Height, 0).ToList();
                    Assert.Single(outputs2);
                    Assert.Equal(Money.COIN * 9, (long)outputs2[0].Transaction.Amount);

                    // Check the wallet history.
                    List<AccountHistory> accountHistories = repo.GetHistory(account.WalletName, account.AccountName).ToList();
                    Assert.Single(accountHistories);
                    List<FlatHistory> history = accountHistories[0].History.ToList();
                    Assert.Equal(2, history.Count);

                    // Verify 100 coins sent to first unused external address in the wallet.
                    Assert.Equal(address.Address, history[0].Address.Address);
                    Assert.Equal(address.HdPath, history[0].Address.HdPath);
                    Assert.Equal(0, history[0].Address.Index);
                    Assert.Equal(Money.COIN * 100, (long)history[0].Transaction.Amount);

                    // Looking at the spending tx we see 90 coins sent out and 9 sent to internal change address.
                    List<PaymentDetails> payments = history[0].Transaction.SpendingDetails.Payments.ToList();
                    Assert.Equal(2, payments.Count);
                    Assert.Equal(Money.COIN * 90, (long)payments[0].Amount);
                    Assert.Equal(dest, payments[0].DestinationScriptPubKey);
                    Assert.Equal(Money.COIN * 9, (long)payments[1].Amount);
                    Assert.Equal(changeAddress.ScriptPubKey, payments[1].DestinationScriptPubKey);

                    // Verify 9 coins sent to first unused change address in the wallet.
                    Assert.Equal(changeAddress.Address, history[1].Address.Address);
                    Assert.Equal(changeAddress.HdPath, history[1].Address.HdPath);
                    Assert.Equal(0, history[1].Address.Index);
                    Assert.Equal(Money.COIN * 9, (long)history[1].Transaction.Amount);

                    // FINDFORK
                    // See if FindFork can be run from multiple threads
                    var forks = new ChainedHeader[100];
                    Parallel.ForEach(forks.Select((f,n) => n), n =>
                    {
                        forks[n] = repo.FindFork("wallettABA", chainedHeader2);
                    });

                    Assert.DoesNotContain(forks, f => f.Height != chainedHeader2.Height);

                    // REWIND: Remove block 1.
                    repo.RewindWallet(account.WalletName, chainedHeader1);

                    // FINDFORK
                    // See if FindFork can be run from multiple threads
                    forks = new ChainedHeader[100];
                    Parallel.ForEach(forks.Select((f, n) => n), n =>
                    {
                        forks[n] = repo.FindFork("wallettABA", chainedHeader2);
                    });

                    Assert.DoesNotContain(forks, f => f.Height != chainedHeader1.Height);

                    // List the unspent outputs.
                    outputs1 = repo.GetSpendableTransactionsInAccount(account, chainedHeader1.Height, 0).ToList();
                    Assert.Single(outputs1);
                    Assert.Equal(Money.COIN * 100, (long)outputs1[0].Transaction.Amount);

                    // Check the wallet history.
                    List<AccountHistory> accountHistories2 = repo.GetHistory(account.WalletName, account.AccountName).ToList();
                    Assert.Single(accountHistories2);
                    List<FlatHistory> history2 = accountHistories2[0].History.ToList();
                    Assert.Single(history2);

                    // Verify 100 coins sent to first unused external address in the wallet.
                    Assert.Equal(address.Address, history2[0].Address.Address);
                    Assert.Equal(address.HdPath, history2[0].Address.HdPath);
                    Assert.Equal(0, history2[0].Address.Index);
                    Assert.Equal(Money.COIN * 100, (long)history2[0].Transaction.Amount);

                    // Verify that the spending details have been removed.
                    Assert.Null(history2[0].Transaction.SpendingDetails);

                    // Delete the wallet.
                    Assert.True(repo.DeleteWallet(account.WalletName));
                    Assert.Empty(repo.GetWalletNames());
                }
            }
        }

        private void LoadWallet(BlockBase blockBase, SQLiteWalletRepository repo, string walletName)
        {
            // Bypasses IsExtPubKey wallet check.
            Wallet wallet = new FileStorage<Wallet>(blockBase.NodeSettings.DataFolder.WalletPath).LoadByFileName($"{walletName}.wallet.json");

            // Create a new empty wallet in the repository.
            byte[] chainCode = wallet.ChainCode;
            repo.CreateWallet(walletName, wallet.EncryptedSeed, chainCode);

            // Verify the wallet exisits.
            Assert.Contains(repo.GetWalletNames(), w => w == walletName);

            // Clone the JSON wallet accounts.
            foreach (HdAccount hdAccount in wallet.GetAccounts())
            {
                var extPubKey = ExtPubKey.Parse(hdAccount.ExtendedPubKey);
                repo.CreateAccount(walletName, hdAccount.Index, hdAccount.Name, extPubKey);
            }
        }

        private void CanProcessBlocks(bool mainChain, string[] walletNames)
        {
            using (var dataFolder = new TempDataFolder(this.GetType().Name))
            {
                var network = mainChain ? KnownNetworks.StratisMain : KnownNetworks.StratisTest;
                var blockBase = new BlockBase(network, this.dataDir);

                // Initialize the repo.
                network.StandardScriptsRegistry.RegisterStandardScriptTemplate(ColdStakingScriptTemplate.Instance);
                var repo = new SQLiteWalletRepository(blockBase.NodeSettings.LoggerFactory, dataFolder, network, DateTimeProvider.Default, new ColdStakingDestinationReader(new ScriptAddressReader()));
                repo.WriteMetricsToFile = true;
                blockBase.Metrics = repo.Metrics;
                repo.Initialize(this.dbPerWallet);

                // Load the JSON wallet(s).
                foreach (string walletName in walletNames)
                    this.LoadWallet(blockBase, repo, walletName);

                long ticksTotal = DateTime.Now.Ticks;

                repo.ProcessBlocks(blockBase.TheSource());

                // Calculate statistics. Set a breakpoint to inspect these values.
                ticksTotal = DateTime.Now.Ticks - ticksTotal;

                // Now verify the DB against the JSON wallet(s).
                foreach (string walletName in walletNames)
                {
                    Wallet wallet = new FileStorage<Wallet>(blockBase.NodeSettings.DataFolder.WalletPath).LoadByFileName($"{walletName}.wallet.json");

                    foreach (HdAccount hdAccount in wallet.GetAccounts())
                    {
                        // Get the total balances.
                        (Money amountConfirmed, Money amountUnconfirmed) = hdAccount.GetBalances();

                        int walletHeight = (int)wallet.AccountsRoot.First().LastBlockSyncedHeight;

                        List<UnspentOutputReference> spendable = repo.GetSpendableTransactionsInAccount(
                            new WalletAccountReference(walletName, hdAccount.Name),
                            walletHeight, (int)network.Consensus.CoinbaseMaturity).ToList();

                        Money amountRepo = spendable.Sum(s => s.Transaction.Amount);

                        Assert.Equal(amountConfirmed, amountRepo);
                    }
                }
            }
        }

        [Fact(Skip = "Configure this test then run it manually. Comment this Skip.")]
        public void CanProcessTestnetBlocks()
        {
            string[] walletNames = this.walletNames.ToArray();

            CanProcessBlocks(false, walletNames);
        }

        [Fact(Skip = "Configure this test then run it manually. Comment this Skip.")]
        public void CanProcessBinanceAddresses()
        {
            // 180 Binance addresses.
            var binance = new List<(string, double)>() {
                ("ScaS8mERgwyNW5Tg5cYHdXkHWRNRoBXZ28", 958856.37409301),
                ("SZPfzHd5KjAApJASNewveZq1GicNYVHbmE", 45002.0),
                ("SY2uLCCxHbvhE7CKETLjF5dDvFm4VrezGN", 29706.23251294),
                ("SZfLrdwCpm7DeYu3BxL3dGJkFr5Q7sNSA8", 13831.0),
                ("SYA79HrqXTzCFT86vp451v3fPgUHbRMcLB", 13823.67484463),
                ("Si3odKmR12fYxsRtzDf2oNdWLK6yJu6ufA", 10661.6381),
                ("SWXt3JTUm2DPrCGWLQB3qbjXromgThFyPj", 7817.0),
                ("SdFEoQSE7DsYqh9ib9VZWaUxWaUYqakRwF", 7336.0),
                ("SYsoRWi6DHoP2X3TThmRVsLWUf5FhGFHRG", 7030.0),
                ("SXTFHbiPciyX2C4LXiGyTuqGZuBN6yTZ4o", 6689.9042),
                ("SjwD6cTTCP5q9Y2zXK8wYGUDdpzfFpbVGx", 6602.0),
                ("SRoMoteUXvs82qCfGuGoHfQkkyNipmTrJd", 6178.29),
                ("ShnbABHf7p6KvMqQagzy5GDtsicHidNtwM", 5000.0),
                ("SdibbnoPgLTyHPwPepZBpBpZKzzBv8ddC8", 4649.01060534),
                ("SaMwRWjKezGUhKrGFBFKQpSJu1ZL7gZdkY", 4064.825),
                ("SZEEh6i4koVuoGNpKmniTWmrySm5ywCMCL", 3805.51887665),
                ("SgW5sNMZNqmFfAZyPYhWe1XgRqaEJh7cT3", 2967.0),
                ("SiAsCVZZxsrLDsWN97uspURNA64wQSDNgJ", 2604.25961019),
                ("SMZQb8bwgbAMRFgP3C5A1ZbC6N9gigWe3B", 2600.0),
                ("SP26YzaBQMSUxGzoBHMraFtvr4fswHjA2Q", 2365.29173784),
                ("SSbVSH91Fx73RVabFEHXySrBC2L8BGEeMP", 2011.8),
                ("SaEyiAAfRU7K1maFweyEQcdikchvpzwper", 1843.89),
                ("Sap5pWmZGrnA5kXLMyS3TDxNL78vHQTRSB", 1793.9),
                ("SMTdnzQCRLK43Hj9yFXFA5eNmvAYyVicav", 1608.36837206),
                ("SaSNHfX17qShzWWHATBivTB7d2JFzfjrj4", 1471.39),
                ("SeShi6yr21z3JgsZ4pw6v4DZG2JsWrcdMg", 1264.6),
                ("Sc7bbw1MM1smQqW2M4HiFHYABewdS3Fu5W", 1255.03137),
                ("SXz2Tw3ScDRtg7USUPhPG9mrjdTcn1gbvU", 1201.1),
                ("Sjj2YmMwieairVLGpmdCY31xk6NveFyv7Z", 1098.60377),
                ("ShAP6nGTjCgpdaBcxK88mZkuqHwbG39hTw", 1005.44481161),
                ("SZ1uJvSMUvoSbWyLqFKmS71StCWmmH2xD9", 1000.0),
                ("SPFvmksX5hXga3HevQaJzZhXAyPuDJ8H4p", 649.8186),
                ("SiCKxLkzRhMuAjmthxzrbomkR6A85kxdn7", 589.9997),
                ("SSVTcymmabfdn3ivRNdz1itzf2xDPXyt2K", 555.0),
                ("SV7HDpfYjZKjzgqSmpsEsxkwWm7QuqTM7f", 545.3074922),
                ("SaRZpSkpDAQmo56RZZ4zQNZkoGBUkC5dQR", 535.58427015),
                ("Se3jFhXfSLrwej26V9VaAe6GEk4EVX2WJ2", 430.36830119),
                ("ST8K8WyszM5DT2WKgKJ3xhC5inFXPfZCTg", 412.816529),
                ("SSr5EYYgFskjxcjNXY7sipiF1hVNaSCsTT", 400.0),
                ("SMyDr8jXzfcbvcact1frg5YVB8YXbCBjUS", 400.0),
                ("SUo3hFis9K6v3SiPTBDEZrsxCv3b6Q4T78", 392.87),
                ("SWqTi9fMyG1bMk6qVQcjBLMdHCuB5JZwKS", 388.53791),
                ("SiamNLGVf7ChexRqetqWqSEfafx7CzdcMx", 378.313774),
                ("SczVNQkSSVgNqAYMDM6QXQHbp5Z66AsEgR", 366.8),
                ("SiJhcw1mGXpZYHMFXREv2AgtmYVEehF8ug", 362.366),
                ("SPe9yNnc6Cif7BXBVQdUzV3L93JU3DrqVa", 333.72972),
                ("SjJ1YLnXtR7J1e1sAFgX9nbLX2EdRpG7wU", 320.27019223),
                ("Si95MS7UkAaNsTHnnxgbCEyBhZAYWdTFPe", 306.92241536),
                ("SZwjhzERF9grwrBjGxSoA4UkfbLFvCd3hV", 256.0),
                ("SWHHpcx4hFKN7pEtMqP1rBwfGJoac2xoUb", 200.0),
                ("Sj9qrecwNnBmqYkAnpv6cskFMHCvHmhR58", 159.98),
                ("ShJrt32WxSg9CzZFEDghWPbZFiQZjNb8SZ", 144.62084),
                ("SZzdaN8UNcU6JSy2ZpeUsyhQS4Mm5pmdwu", 140.92186689),
                ("Sa74kB7Zv8cTCRHWfpGZ37KgWXQMxJ2mYU", 100.0),
                ("SiP2695QdRPGocEysZwvnwMVuMm4Ci38v6", 100.0),
                ("SUWYtmUkSsxjoVFhDhs9zT5YgcSeLDiWDy", 100.0),
                ("ScqwL3Jaf6xuubuxLj48LfA2iKsD5wB7qu", 80.0),
                ("SXXNtPkgJ6swWFoF6yrd5dhZ4Ma26zvrh6", 71.07000002),
                ("SZpssbHtsJDbxvkLTSYZGknbgVK8n4sr6W", 54.097),
                ("SRMCiQWnr3XYiSdXFfoiQLTvcqShCVw44M", 51.0),
                ("SSYMVMCe48ynHQncgfVEGjGV7Xmng7BvfG", 49.99),
                ("Sg2Sg7D7yByEePUNXhT2WWUL3buKbYARef", 46.17973762),
                ("SYvvWRKAc6JbaaA6mn6LMi44DdKHqdmh3D", 36.0),
                ("SN7V4nsHD5fUXdQLrTmrBxfz8XQKywf6Rb", 33.955),
                ("SgP3LqAgC3xRGDUS1qJbRAZA6Uh7RY32WM", 30.5),
                ("SQadGFNXHgjs2mbTLkvXuv1fo8DqxQcP2j", 24.185182),
                ("SXFHwa4VALtGmnzVt8GpHsneJNgnojV2jV", 23.11270501),
                ("SRGwFXDMBhcogTVL6EnnwSg7npiSyvgrpA", 15.0),
                ("SU2dibovtEmtJYt7kxomD5avaGB3yPFXgD", 11.96286211),
                ("Sb94hnn4VnYezTo6s6cAexoe64oJLeEqHK", 10.0),
                ("SgBSWDGfb1J2rJGYPqsQjiipV3bXbxL8ij", 10.0),
                ("SVGkKZia82ZUv7zHaHcJC5aPs2mBhmUSGc", 10.0),
                ("SbqnBkKxzCvoJzwru8VQQ4PPEG1RXKGY3H", 10.0),
                ("SfvJjaoSy2sWpprs112GZEazrpjvHSqXGs", 10.0),
                ("SYyTZPhjyVhimtykyxRq8xsVKw1vj5cZSr", 9.00906319),
                ("SaTE9ecfEMAh2CVpsQjmej4uhizxxSAXS2", 7.6999),
                ("SRksszbWQKNEr4S8sAF8E2r9ZC4gkwne1K", 3.0),
                ("SgEyYzRpkeqessEs8mtk2wKrMBreB7u9Sr", 2.97507767),
                ("Sbq5Ls1xWqPwJo2D8vZkV9ZMVXSbyaT6oV", 1.16903751),
                ("SaoQ5VnNyzGLf3REqYmW8rAubspQShupFr", 1.0801332),
                ("SQMLvJwPm4TyfiABZN9miqzBVD2X5gG5g1", 1.0),
                ("SVJ2RymTmLduXbVjoqqxgfx9ubHmo9a6bK", 1.0),
                ("SctwtdgtDX2nsAfNvkWtPkMGFgXYxvSBrW", 0.5),
                ("SSL9RKkBhwAGPnB7XQEuA5ARJSfVJ87HWS", 0.28020936),
                ("SjJAehQE2SxhSuvkF5JSxL6QP6WNdbJHb4", 0.18),
                ("SWc7sidFJ2UUQWfBJ4WzfgvJkvNKXrHwrD", 0.15129548),
                ("SgjDSf7s4HxXi8dsfcTtebn7d5Lo8AUnBR", 0.13641482),
                ("SZvYNyUBpMBjoou5dntCvPrcSb5sGkLd9g", 0.12995138),
                ("Sfzj2Jnn4oSuwvzCr1QynZThNpm6qyotix", 0.11571148),
                ("SkHbQCTjq8tWWbWbb4MC3ZwNBNo8qU9rJP", 0.10992201),
                ("SXZoGabSkCHuW4GWJz4RgTtYXE2G2WVWEx", 0.10804804),
                ("Sc19SnotFy8wgbjoZN4vM4NCHdaWtwxRWg", 0.10758822),
                ("SZHb38FhaWnvSn5jrYXKyWFbRpZ6pBcUQ7", 0.10279537),
                ("Sb8495Wdurk2Fn6wARQdg1xE8J4aw3HByM", 0.08743127),
                ("Sa7pWzdzMBaSG1rKXfZYDj1joaS38yfYdc", 0.08457213),
                ("SYwkhMFGibZxNPphG8WSArowAu45qECMLb", 0.0842431),
                ("SgBnVD7Xbz9e51SVorEL1d29dAVoer4tLF", 0.06908402),
                ("SPQxFLQUPKEPdLfpP6eA2u6Vav6HLQ1CEq", 0.06847339),
                ("SYE2hJQodBBDoXxSGa4zfvfVhPwa3HsJPb", 0.06224305),
                ("SYa6CwgMJTWM1iZSArzBMAWQYZEP8PmtMb", 0.06210968),
                ("SZkXnM4TyPkgTesoC4YhBGHhzepp4HLkj7", 0.05920034),
                ("SX6G6Dvr1DuC62gaLmDvN41x4eQ9rntBrg", 0.05786474),
                ("SXFkz95e2TorLq42VLACovz3UKX1MzdjTb", 0.05670634),
                ("ScJjfyg9QCFBWk8Vj1Ed5JKEZM8F1vz2GZ", 0.0428956),
                ("SWEH3H1EbfqD29jZxV2cRAJVKcZEj1PbRn", 0.04253237),
                ("SbszcZX4WrcxpQ9C67Uwy9dX3PcgoDm3xr", 0.04158475),
                ("SVL6WXhojDbQCs1xFE27PdA8nmLBHM7bXa", 0.03736873),
                ("SZo5D6sw4MuRxK8meKEZv3PRuY5EwUEhL7", 0.0368388),
                ("SXKiSMP34R8NgS8mD6pn3BG9tUPHe4SzyG", 0.03649525),
                ("SWkVi9xigCDzMYRWdcsXuMRGYdCiLg9Xxk", 0.03615241),
                ("SZDgzBfwxc6HuxBVmmeqFGCXNx6KiGJVon", 0.03525494),
                ("SXjLTTBWV6pugjv8h6WeTBb1BCbM4tgPbH", 0.03358),
                ("Sf7c5X6JqHogqSh4SU4p8XK4jFVp1PryFk", 0.0299),
                ("Scxtf4AeHZU6mViJyhiZerr1i2ed4xXEmz", 0.02650688),
                ("SbwHEz9ic4yjuTTobATfkyUcfhsDAV8Ygt", 0.02482007),
                ("SYmURk78JUTm65dh7EtPLz6SndxZy1Jd3M", 0.02444891),
                ("SYVo7LA16X2uYtBX9GNTtFgWVM3idL9J6C", 0.02323409),
                ("SW9jPAr5dZHU5cZPWuNnNX4oAFoHLwQKzY", 0.02141639),
                ("SVPWT3yx5TFLfQHdWLtdcYBtWszuUjSvQg", 0.02031755),
                ("SZW3DCHZURXEUMGuHqbbo1p9P8mEFeYn1e", 0.01859882),
                ("SXbu7jggxt3unRTrQjgJX74kt6nXv7NwFd", 0.01847456),
                ("SX8TKCiYnKobd8ufDxDgcgTmumAJzKn6Qn", 0.01812015),
                ("SWRVVSqe2Y4FNjMnQgeUi8pkAugyDwFSPQ", 0.01804139),
                ("SXzLnbkrJzQSnygafwiAYDLt6DRizPLBLw", 0.01727822),
                ("SZARz8hYSV2BDjSYEFJHoKgJ92qJi9cf5d", 0.01604225),
                ("SXu9AXjr1aWxzjhn1vw2hmCxiy1qmGjWBp", 0.0151411),
                ("SWaBUryo4h1sqfB7AjQJJZ1rsYeEeGU42v", 0.01470254),
                ("SXQ67vq183khneBQcDr9cSMDvzihCLVaSx", 0.01450288),
                ("SZKfQcsmSzAUad66P4BPnPDUKDpK4eTT7B", 0.01420712),
                ("Sb3ZPWVioAMDeokFuaYHoRxsRS8TzCCvvT", 0.01145836),
                ("SXe7U1DqrAzp3Szo4KRf5AvkWR7dUwyasb", 0.01128214),
                ("SXmPnivJTT16kmhBtcjSL6ij7rKxjbDGna", 0.01101061),
                ("SfitueMdHBNhip5dbqEGPBNswf2rqmZZMC", 0.01022391),
                ("SWfPgiwvgHwZYLi9Kbes9m2xqnjKCvBpSs", 0.01),
                ("SWNjfTuqPxu9DuYtj9nNojyQpynYzep86R", 0.00864555),
                ("Sk2TEojTQvT3zKr8ywEhrd4dh55MhaKpNs", 0.00857307),
                ("SdNu5QFTzYBrbDdag1HNwSFjmEeMG1WwcH", 0.00838976),
                ("SfTzbDmyLTsHmafDCDJvwU8BApE9fev6B5", 0.00812732),
                ("SedFLaoBtSsskLRUrSHEci5cTiNKN3XgEH", 0.00765587),
                ("SXVKgL7Q4kbjAM9Jy4FX2DYrRoLsD4qjKY", 0.00698436),
                ("SXq5Pr1HArjFVjtQRJ9qhPPwPoLLVFtWMa", 0.00584235),
                ("SVL4dVamLB3tfAZjpi1P38FtGh5RKxb2es", 0.00505273),
                ("SYPoBswUAtE9gAPJ12ZJaCXWb16SNeHtYp", 0.00411987),
                ("SVEpaPYsqUx8NSRYo8PGEsPye9HA3iUS7e", 0.00384549),
                ("SW5K6b3zCZUksg5j5nxmpyFPb4Vv8x8qpX", 0.00383955),
                ("SUqYhjr37sbB9NvoT4vV9X2auX5DnwsFb7", 0.00381675),
                ("SXKudGmo8JNoTsJUCAXvryWQ3iKzAmtnLi", 0.00369427),
                ("SZNY3nrsxoetcuHHxbPFRcBSG1oSAznx1h", 0.00337854),
                ("Sc6J9K4dMWZWDjoAhhoNKPFuyne93SGAeY", 0.00314479),
                ("Shuj8bGfYqYuTKoAu8oVC3oWrDHQMyjZoa", 0.00311107),
                ("SVjHVSj9cPC1Jp2VmhviD6XuyqsjivEYPd", 0.00300433),
                ("SYjFdTZwQPN8DEJMQ3YkefhoXm6EJnmXwQ", 0.00239602),
                ("SVJqTaPFFDTGDBsG3d3Bwu28iDCkAq3Sgt", 0.00218232),
                ("SZQvPjfEbxzhmnQ4PR9za1PjDqXbfDtboP", 0.00185927),
                ("SWK8u9JwiqsmuUobEZrDo3cCdbszMZRVaw", 0.00185332),
                ("SW4DSMZhXfjtrg17xda8tEcNakkTVRTibE", 0.00169781),
                ("SVkV1soPKNTy7ZeNSNfeoafPXdqAALcfa4", 0.00153524),
                ("ScYDPxJAZxbWqj3qwZeP7gduCHzbtrng8C", 0.00147015),
                ("SY3Gt1re7eFgY6ULzTLVadf85S3fTYAype", 0.00145292),
                ("SVxFDVNDvGoJCF8yCeWvZswzHkVUPbdH2H", 0.00143327),
                ("SXVxnJaLyuu9CjmzVWjJyjB5H5dLHy2anH", 0.00142176),
                ("SVjcZH7euWa9Z43C7wVaCuXCRD9HTVtFpR", 0.00136181),
                ("SVMYQTSVqHqCthUCCj7nvSTfyb4rFpP25Y", 0.0013304),
                ("SXn8nUsQU5ZiETSZFnsscsvZ7FynSxZ2v1", 0.00123051),
                ("SVKa6Cc91DfgXJumyAWBQNzRdivaGEUVJV", 0.0012187),
                ("SXatTTDz3M4z87d8XgzupAEBN2cwNxojzB", 0.00113311),
                ("SVPdqi9YdkczNZvz65H7LsAWvBmx47pgXT", 0.00113256),
                ("SVJKwoHiuU6LrzRpKR6aYqZBpTWWzKyA1f", 0.00111486),
                ("SW6uMn8Mj1QZQAkqmEoNJzDYdeffg1b7GJ", 0.00110208),
                ("SWngXu9L21uBm24xWoBDysW3jxUTLbBBLD", 0.00108936),
                ("SWNUpCrcrCzFPCbhwbjEYgAh1RM9kTuP2m", 0.00100873),
                ("Sje7D1q8GM6wqS1udYzBiuQGEXM7ZpjDWo", 0.00095482),
                ("SVnewD3VHvk2fPKY1DXwwvSmmVrX6UnWcw", 0.00092325),
                ("SU33eLogL99Mvmyz1VmtfMoSFe4dvdwSMQ", 0.00089698),
                ("Sa42iXtzFME5KqNVKUiGz6BeUqrWykkQRq", 0.00083003),
                ("SWdg455Rzus6k9rJm1tcJU1LcVZgTTpW9T", 0.00059667),
                ("SVR6irN2buyMzfsDLpGwc2gQga58wRFWCJ", 0.00056065),
                ("SVLzMguNxKX9JgT1BkhhNAdTR5MptewLU8", 0.00047487),
                ("SWwob4MHXrAmLidf8koftgGqK1Xit2n3Wy", 0.00046032),
                ("SWByhiNuNWLfntkFwiTRZ1JjpeDWuyvnMv", 0.00043353)
                };

            using (var dataFolder = new TempDataFolder(this.GetType().Name))
            {
                var network = KnownNetworks.StratisMain;
                var blockBase = new BlockBase(network, this.dataDir);

                // Initialize the repo.
                network.StandardScriptsRegistry.RegisterStandardScriptTemplate(ColdStakingScriptTemplate.Instance);
                var repo = new SQLiteWalletRepository(blockBase.NodeSettings.LoggerFactory, dataFolder, network, DateTimeProvider.Default, new ColdStakingDestinationReader(new ScriptAddressReader()));
                repo.WriteMetricsToFile = true;
                blockBase.Metrics = repo.Metrics;
                repo.Initialize(this.dbPerWallet);
                this.LoadWallet(blockBase, repo, "wallet1");
                repo.AddAddresses("wallet1", "account 0", 0, binance
                    .Select(b => b.Item1)
                    .Select(addr => BitcoinAddress.Create(addr, network).ScriptPubKey)
                    .ToList());

                // Process the blocks and calculate statistics.
                long ticksTotal = DateTime.Now.Ticks;
                repo.ProcessBlocks(blockBase.TheSource());
                ticksTotal = DateTime.Now.Ticks - ticksTotal;
            }
        }
    }
}<|MERGE_RESOLUTION|>--- conflicted
+++ resolved
@@ -192,11 +192,6 @@
         {
             lock (lockTest)
             {
-<<<<<<< HEAD
-                string walletName = "wallettABA";
-
-=======
->>>>>>> 39207bfa
                 using (var dataFolder = new TempDataFolder(this.GetType().Name))
                 {
                     var nodeSettings = new NodeSettings(this.network, args: new[] { $"-datadir={dataFolder.RootPath}" }, protocolVersion: ProtocolVersion.ALT_PROTOCOL_VERSION);
