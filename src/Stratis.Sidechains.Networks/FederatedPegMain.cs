﻿using System;
using System.Collections.Generic;
using System.Linq;
using NBitcoin;
using NBitcoin.DataEncoders;
using NBitcoin.Protocol;
using Stratis.Bitcoin.Features.PoA;
using Stratis.Bitcoin.Features.SmartContracts.PoA;
using Stratis.SmartContracts.Networks.Policies;

namespace Stratis.Sidechains.Networks
{
    /// <summary>
    /// Right now, ripped nearly straight from <see cref="PoANetwork"/>.
    /// </summary>
    public class FederatedPegMain : PoANetwork
    {
        /// <summary> The name of the root folder containing the different federated peg blockchains.</summary>
        private const string NetworkRootFolderName = "cirrus";

        /// <summary> The default name used for the federated peg configuration file. </summary>
        private const string NetworkDefaultConfigFilename = "cirrus.conf";

        internal FederatedPegMain()
        {
            this.Name = "CirrusMain";
            this.NetworkType = NetworkType.Mainnet;
            this.CoinTicker = "CRS";
            this.Magic = 0x522357A0;
            this.DefaultPort = 16179;
            this.DefaultMaxOutboundConnections = 16;
            this.DefaultMaxInboundConnections = 109;
            this.DefaultRPCPort = 16175;
<<<<<<< HEAD
=======
            this.DefaultAPIPort = 37221; // TODO: Confirm
>>>>>>> 8156f0da
            this.MaxTipAge = 2 * 60 * 60;
            this.MinTxFee = 10000;
            this.FallbackFee = 10000;
            this.MinRelayTxFee = 10000;
            this.RootFolderName = NetworkRootFolderName;
            this.DefaultConfigFilename = NetworkDefaultConfigFilename;
            this.MaxTimeOffsetSeconds = 25 * 60;

            var consensusFactory = new SmartContractPoAConsensusFactory();

            // Create the genesis block.
            this.GenesisTime = 1545310504;
            this.GenesisNonce = 761900;
            this.GenesisBits = new Target(new uint256("00000fffffffffffffffffffffffffffffffffffffffffffffffffffffffffff"));
            this.GenesisVersion = 1;
            this.GenesisReward = Money.Zero;

            string coinbaseText = "https://www.abc.net.au/news/science/2018-12-07/encryption-bill-australian-technology-industry-fuming-mad/10589962";
            Block genesisBlock = FederatedPegNetwork.CreateGenesis(consensusFactory, this.GenesisTime, this.GenesisNonce, this.GenesisBits, this.GenesisVersion, this.GenesisReward, coinbaseText);

            this.Genesis = genesisBlock;

            // Configure federation public keys used to sign blocks.
            // Keep in mind that order in which keys are added to this list is important
            // and should be the same for all nodes operating on this network.
            var federationPubKeys = new List<PubKey>
            {
                new PubKey("036317d97f911ce899fd0a360866d19f2dca5252c7960d4652d814ab155a8342de"),
                new PubKey("02a08d72d47b3103261163c15aa2f6b0d007e1872ad9f5fddbfbd27bdb738156e9"),
                new PubKey("03634c79d4e8e915cfb9f7bbef57bed32d715150836b7845b1a14c93670d816ab6"),
                new PubKey("02062601ddfdb2208c1d074f1019fe6bc582ff9a0956a9cbe03f19af04b94f831b"),
                new PubKey("03c36d4fd9a7f949df8ccd2b173e5cb8a5f77a8ad270d37b509314123b225afdfd"),
                new PubKey("0254c4944820c49f8d595aa78bfce771453558dd159fd5eee8fac097fc3ac17c1b"),
                new PubKey("03dad9bf0493560203ed6a1089749d140fa33d83aa15fcc8b22a108511389bdcef")
            };

            var consensusOptions = new PoAConsensusOptions(
                maxBlockBaseSize: 1_000_000,
                maxStandardVersion: 2,
                maxStandardTxWeight: 100_000,
                maxBlockSigopsCost: 20_000,
                maxStandardTxSigopsCost: 20_000 / 5,
                federationPublicKeys: federationPubKeys,
                targetSpacingSeconds: 16,
                votingEnabled: false,
                autoKickIdleMembers: false
            );

            var buriedDeployments = new BuriedDeploymentsArray
            {
                [BuriedDeployments.BIP34] = 0,
                [BuriedDeployments.BIP65] = 0,
                [BuriedDeployments.BIP66] = 0
            };

            var bip9Deployments = new NoBIP9Deployments();

            this.Consensus = new Consensus(
                consensusFactory: consensusFactory,
                consensusOptions: consensusOptions,
                coinType: 401,
                hashGenesisBlock: genesisBlock.GetHash(),
                subsidyHalvingInterval: 210000,
                majorityEnforceBlockUpgrade: 750,
                majorityRejectBlockOutdated: 950,
                majorityWindow: 1000,
                buriedDeployments: buriedDeployments,
                bip9Deployments: bip9Deployments,
                bip34Hash: new uint256("0x000000000000024b89b42a942fe0d9fea3bb44ab7bd1b19115dd6a759c0808b8"),
                ruleChangeActivationThreshold: 1916, // 95% of 2016
                minerConfirmationWindow: 2016, // nPowTargetTimespan / nPowTargetSpacing
                maxReorgLength: 0, // No max reorg limit on PoA networks.
                defaultAssumeValid: null,
                maxMoney: Money.Coins(100_000_000),
                coinbaseMaturity: 1,
                premineHeight: 2,
                premineReward: Money.Coins(100_000_000),
                proofOfWorkReward: Money.Coins(0),
                powTargetTimespan: TimeSpan.FromDays(14), // two weeks
                powTargetSpacing: TimeSpan.FromMinutes(1),
                powAllowMinDifficultyBlocks: false,
                posNoRetargeting: false,
                powNoRetargeting: true,
                powLimit: null,
                minimumChainWork: null,
                isProofOfStake: false,
                lastPowBlock: 0,
                proofOfStakeLimit: null,
                proofOfStakeLimitV2: null,
                proofOfStakeReward: Money.Zero
            );

            // Same as current smart contracts test networks to keep tests working
            this.Base58Prefixes = new byte[12][];
            this.Base58Prefixes[(int)Base58Type.PUBKEY_ADDRESS] = new byte[] { 28 }; // C
            this.Base58Prefixes[(int)Base58Type.SCRIPT_ADDRESS] = new byte[] { 88 }; // c
            this.Base58Prefixes[(int)Base58Type.SECRET_KEY] = new byte[] { (239) };
            this.Base58Prefixes[(int)Base58Type.ENCRYPTED_SECRET_KEY_NO_EC] = new byte[] { 0x01, 0x42 };
            this.Base58Prefixes[(int)Base58Type.ENCRYPTED_SECRET_KEY_EC] = new byte[] { 0x01, 0x43 };
            this.Base58Prefixes[(int)Base58Type.EXT_PUBLIC_KEY] = new byte[] { (0x04), (0x35), (0x87), (0xCF) };
            this.Base58Prefixes[(int)Base58Type.EXT_SECRET_KEY] = new byte[] { (0x04), (0x35), (0x83), (0x94) };
            this.Base58Prefixes[(int)Base58Type.PASSPHRASE_CODE] = new byte[] { 0x2C, 0xE9, 0xB3, 0xE1, 0xFF, 0x39, 0xE2 };
            this.Base58Prefixes[(int)Base58Type.CONFIRMATION_CODE] = new byte[] { 0x64, 0x3B, 0xF6, 0xA8, 0x9A };
            this.Base58Prefixes[(int)Base58Type.STEALTH_ADDRESS] = new byte[] { 0x2b };
            this.Base58Prefixes[(int)Base58Type.ASSET_ID] = new byte[] { 115 };
            this.Base58Prefixes[(int)Base58Type.COLORED_ADDRESS] = new byte[] { 0x13 };

            Bech32Encoder encoder = Encoders.Bech32("tb");
            this.Bech32Encoders = new Bech32Encoder[2];
            this.Bech32Encoders[(int)Bech32Type.WITNESS_PUBKEY_ADDRESS] = encoder;
            this.Bech32Encoders[(int)Bech32Type.WITNESS_SCRIPT_ADDRESS] = encoder;

            this.Checkpoints = new Dictionary<int, CheckpointInfo>();

            this.DNSSeeds = new List<DNSSeedData>();

            this.StandardScriptsRegistry = new SmartContractsStandardScriptsRegistry();

            string[] seedNodes = { "40.112.89.58", "137.117.243.54", "51.140.255.152", "40.89.158.103", "40.89.158.153", "13.66.214.36", "23.101.147.254" };
            this.SeedNodes = ConvertToNetworkAddresses(seedNodes, this.DefaultPort).ToList();

            Assert(this.Consensus.HashGenesisBlock == uint256.Parse("0x000004b5e1be2efc806c0e779550e05fa11f4902063f87cc273959fadc5ca579"));
            Assert(this.Genesis.Header.HashMerkleRoot == uint256.Parse("0x55168c43e5b997b99192af9819297efb43bedfdd698f29c6a2c22dfc671cc0fb"));
        }
    }
}<|MERGE_RESOLUTION|>--- conflicted
+++ resolved
@@ -31,10 +31,7 @@
             this.DefaultMaxOutboundConnections = 16;
             this.DefaultMaxInboundConnections = 109;
             this.DefaultRPCPort = 16175;
-<<<<<<< HEAD
-=======
             this.DefaultAPIPort = 37221; // TODO: Confirm
->>>>>>> 8156f0da
             this.MaxTipAge = 2 * 60 * 60;
             this.MinTxFee = 10000;
             this.FallbackFee = 10000;
