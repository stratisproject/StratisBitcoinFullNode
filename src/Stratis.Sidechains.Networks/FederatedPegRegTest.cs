﻿using System;
using System.Collections.Generic;
using System.Linq;
using NBitcoin;
using NBitcoin.DataEncoders;
using NBitcoin.Protocol;
using Stratis.Bitcoin.Features.PoA;
using Stratis.Bitcoin.Features.SmartContracts.PoA;
using Stratis.SmartContracts.Networks.Policies;

namespace Stratis.Sidechains.Networks
{
    /// <summary>
    /// Right now, ripped nearly straight from <see cref="PoANetwork"/>.
    /// </summary>
    public class FederatedPegRegTest : PoANetwork
    {
        public IList<Mnemonic> FederationMnemonics { get; }

        /// <summary> The name of the root folder containing the different federated peg blockchains.</summary>
        private const string NetworkRootFolderName = "fedpeg";

        /// <summary> The default name used for the federated peg configuration file. </summary>
        private const string NetworkDefaultConfigFilename = "fedpeg.conf";

        // public IList<Mnemonic> FederationMnemonics { get; }
        public IList<Key> FederationKeys { get; private set; }

        internal FederatedPegRegTest()
        {
            this.Name = "FederatedPegRegTest";
            this.NetworkType = NetworkType.Regtest;
            this.CoinTicker = "TFPG";
            this.Magic = 0x522357C;
            this.DefaultPort = 26179;
            this.DefaultMaxOutboundConnections = 16;
            this.DefaultMaxInboundConnections = 109;
            this.DefaultRPCPort = 26175;
<<<<<<< HEAD
=======
            this.DefaultAPIPort = 38221; // TODO: Confirm
>>>>>>> 8156f0da
            this.MaxTipAge = 2 * 60 * 60;
            this.MinTxFee = 10000;
            this.FallbackFee = 10000;
            this.MinRelayTxFee = 10000;
            this.RootFolderName = NetworkRootFolderName;
            this.DefaultConfigFilename = NetworkDefaultConfigFilename;
            this.MaxTimeOffsetSeconds = 25 * 60;

            var consensusFactory = new SmartContractPoAConsensusFactory();

            // Create the genesis block.
            this.GenesisTime = 1513622125;
            this.GenesisNonce = 1560058197;
            this.GenesisBits = 402691653;
            this.GenesisVersion = 1;
            this.GenesisReward = Money.Zero;

            string coinbaseText = "https://news.bitcoin.com/markets-update-cryptocurrencies-shed-billions-in-bloody-sell-off/";
            Block genesisBlock = FederatedPegNetwork.CreateGenesis(consensusFactory, this.GenesisTime, this.GenesisNonce, this.GenesisBits, this.GenesisVersion, this.GenesisReward, coinbaseText);

            this.Genesis = genesisBlock;

            this.FederationMnemonics = new[] {
                   "ensure feel swift crucial bridge charge cloud tell hobby twenty people mandate",
                   "quiz sunset vote alley draw turkey hill scrap lumber game differ fiction",
                   "exchange rent bronze pole post hurry oppose drama eternal voice client state"
               }.Select(m => new Mnemonic(m, Wordlist.English)).ToList();

            this.FederationKeys = this.FederationMnemonics.Select(m => m.DeriveExtKey().PrivateKey).ToList();

            List<PubKey> federationPubKeys = this.FederationKeys.Select(k => k.PubKey).ToList();

            var consensusOptions = new PoAConsensusOptions(
                maxBlockBaseSize: 1_000_000,
                maxStandardVersion: 2,
                maxStandardTxWeight: 100_000,
                maxBlockSigopsCost: 20_000,
                maxStandardTxSigopsCost: 20_000 / 5,
                federationPublicKeys: federationPubKeys,
                targetSpacingSeconds: 16,
                votingEnabled: false,
                autoKickIdleMembers: false
            );

            var buriedDeployments = new BuriedDeploymentsArray
            {
                [BuriedDeployments.BIP34] = 0,
                [BuriedDeployments.BIP65] = 0,
                [BuriedDeployments.BIP66] = 0
            };

            var bip9Deployments = new NoBIP9Deployments();

            this.Consensus = new Consensus(
                consensusFactory: consensusFactory,
                consensusOptions: consensusOptions,
                coinType: 400,
                hashGenesisBlock: genesisBlock.GetHash(),
                subsidyHalvingInterval: 210000,
                majorityEnforceBlockUpgrade: 750,
                majorityRejectBlockOutdated: 950,
                majorityWindow: 1000,
                buriedDeployments: buriedDeployments,
                bip9Deployments: bip9Deployments,
                bip34Hash: new uint256("0x000000000000024b89b42a942fe0d9fea3bb44ab7bd1b19115dd6a759c0808b8"),
                ruleChangeActivationThreshold: 1916, // 95% of 2016
                minerConfirmationWindow: 2016, // nPowTargetTimespan / nPowTargetSpacing
                maxReorgLength: 0, // No max reorg limit on PoA networks.
                defaultAssumeValid: null,
                maxMoney: Money.Coins(20_000_000),
                coinbaseMaturity: 1,
                premineHeight: 2,
                premineReward: Money.Coins(20_000_000),
                proofOfWorkReward: Money.Coins(0),
                powTargetTimespan: TimeSpan.FromDays(14), // two weeks
                powTargetSpacing: TimeSpan.FromMinutes(1),
                powAllowMinDifficultyBlocks: false,
                posNoRetargeting: true,
                powNoRetargeting: true,
                powLimit: null,
                minimumChainWork: null,
                isProofOfStake: false,
                lastPowBlock: 0,
                proofOfStakeLimit: null,
                proofOfStakeLimitV2: null,
                proofOfStakeReward: Money.Zero
            );

            // Same as current smart contracts test networks to keep tests working
            this.Base58Prefixes = new byte[12][];
            this.Base58Prefixes[(int)Base58Type.PUBKEY_ADDRESS] = new byte[] { 55 }; // P
            this.Base58Prefixes[(int)Base58Type.SCRIPT_ADDRESS] = new byte[] { 117 }; // p
            this.Base58Prefixes[(int)Base58Type.SECRET_KEY] = new byte[] { (239) };
            this.Base58Prefixes[(int)Base58Type.ENCRYPTED_SECRET_KEY_NO_EC] = new byte[] { 0x01, 0x42 };
            this.Base58Prefixes[(int)Base58Type.ENCRYPTED_SECRET_KEY_EC] = new byte[] { 0x01, 0x43 };
            this.Base58Prefixes[(int)Base58Type.EXT_PUBLIC_KEY] = new byte[] { (0x04), (0x35), (0x87), (0xCF) };
            this.Base58Prefixes[(int)Base58Type.EXT_SECRET_KEY] = new byte[] { (0x04), (0x35), (0x83), (0x94) };
            this.Base58Prefixes[(int)Base58Type.PASSPHRASE_CODE] = new byte[] { 0x2C, 0xE9, 0xB3, 0xE1, 0xFF, 0x39, 0xE2 };
            this.Base58Prefixes[(int)Base58Type.CONFIRMATION_CODE] = new byte[] { 0x64, 0x3B, 0xF6, 0xA8, 0x9A };
            this.Base58Prefixes[(int)Base58Type.STEALTH_ADDRESS] = new byte[] { 0x2b };
            this.Base58Prefixes[(int)Base58Type.ASSET_ID] = new byte[] { 115 };
            this.Base58Prefixes[(int)Base58Type.COLORED_ADDRESS] = new byte[] { 0x13 };

            Bech32Encoder encoder = Encoders.Bech32("tb");
            this.Bech32Encoders = new Bech32Encoder[2];
            this.Bech32Encoders[(int)Bech32Type.WITNESS_PUBKEY_ADDRESS] = encoder;
            this.Bech32Encoders[(int)Bech32Type.WITNESS_SCRIPT_ADDRESS] = encoder;

            this.Checkpoints = new Dictionary<int, CheckpointInfo>();

            this.DNSSeeds = new List<DNSSeedData>();
            this.SeedNodes = new List<NetworkAddress>();

            this.StandardScriptsRegistry = new SmartContractsStandardScriptsRegistry();

            // TODO: Do we need Asserts for block hash
        }
    }
}<|MERGE_RESOLUTION|>--- conflicted
+++ resolved
@@ -36,10 +36,7 @@
             this.DefaultMaxOutboundConnections = 16;
             this.DefaultMaxInboundConnections = 109;
             this.DefaultRPCPort = 26175;
-<<<<<<< HEAD
-=======
             this.DefaultAPIPort = 38221; // TODO: Confirm
->>>>>>> 8156f0da
             this.MaxTipAge = 2 * 60 * 60;
             this.MinTxFee = 10000;
             this.FallbackFee = 10000;
