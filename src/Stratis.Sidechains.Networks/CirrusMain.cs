--- conflicted
+++ resolved
@@ -2,22 +2,17 @@
 using System.Collections.Generic;
 using NBitcoin;
 using NBitcoin.DataEncoders;
-<<<<<<< HEAD
+using Stratis.Bitcoin.Features.MemoryPool.Rules;
 using Stratis.Bitcoin.Features.Consensus.Rules.CommonRules;
 using Stratis.Bitcoin.Features.PoA;
+using Stratis.Bitcoin.Features.SmartContracts.MempoolRules;
 using Stratis.Bitcoin.Features.PoA.BasePoAFeatureConsensusRules;
 using Stratis.Bitcoin.Features.PoA.Voting.ConsensusRules;
 using Stratis.Bitcoin.Features.SmartContracts.PoA;
+using Stratis.Bitcoin.Features.SmartContracts.PoA.MempoolRules;
 using Stratis.Bitcoin.Features.SmartContracts.PoA.Rules;
 using Stratis.Bitcoin.Features.SmartContracts.Rules;
 using Stratis.Features.Collateral;
-=======
-using Stratis.Bitcoin.Features.MemoryPool.Rules;
-using Stratis.Bitcoin.Features.PoA;
-using Stratis.Bitcoin.Features.SmartContracts.MempoolRules;
-using Stratis.Bitcoin.Features.SmartContracts.PoA;
-using Stratis.Bitcoin.Features.SmartContracts.PoA.MempoolRules;
->>>>>>> 17f2a8cb
 using Stratis.SmartContracts.Networks.Policies;
 
 namespace Stratis.Sidechains.Networks
@@ -213,8 +208,8 @@
             Assert(this.Consensus.HashGenesisBlock == uint256.Parse("000005769503496300ec879afd7543dc9f86d3b3d679950b2b83e2f49f525856"));
             Assert(this.Genesis.Header.HashMerkleRoot == uint256.Parse("1669a55d45b642af0ce82c5884cf5b8d8efd5bdcb9a450c95f442b9bd1ff65ea"));
 
-<<<<<<< HEAD
             this.RegisterRules(this.Consensus);
+            this.RegisterMempoolRules(this.Consensus);
         }
 
         // This should be abstract or virtual
@@ -271,8 +266,6 @@
                 .Register<CheckCollateralFullValidationRule>()
                 .Register<SaveCoinviewRule>();
             // ------------------------------------------------------
-=======
-            this.RegisterMempoolRules(this.Consensus);
         }
 
         private void RegisterMempoolRules(IConsensus consensus)
@@ -304,7 +297,6 @@
                 typeof(CheckReplacementMempoolRule),
                 typeof(CheckAllInputsMempoolRule)
             };
->>>>>>> 17f2a8cb
         }
     }
 }