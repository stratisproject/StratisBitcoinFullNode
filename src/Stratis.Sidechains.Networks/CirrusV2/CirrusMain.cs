--- conflicted
+++ resolved
@@ -26,12 +26,8 @@
             this.DefaultPort = 16179;
             this.DefaultMaxOutboundConnections = 16;
             this.DefaultMaxInboundConnections = 109;
-<<<<<<< HEAD
             this.DefaultRPCPort = 16175;
-=======
-            this.RPCPort = 16175;
             this.DefaultAPIPort = 37221; // TODO: Confirm
->>>>>>> 7470e684
             this.MaxTipAge = 2 * 60 * 60;
             this.MinTxFee = 10000;
             this.FallbackFee = 10000;
