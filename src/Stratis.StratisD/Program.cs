--- conflicted
+++ resolved
@@ -1,4 +1,4 @@
-﻿using NBitcoin;
+using NBitcoin;
 using NBitcoin.Protocol;
 using Stratis.Bitcoin.Builder;
 using Stratis.Bitcoin.Configuration;
@@ -24,24 +24,10 @@
 
         public static async Task MainAsync(string[] args)
         {
-<<<<<<< HEAD
-            NodeSettings nodeSettings;
-            try
-            {
-                Network network = args.Contains("-testnet") ? Network.StratisTest : Network.StratisMain;
-                nodeSettings = NodeSettings.FromArguments(args, "stratis", network, ProtocolVersion.ALT_PROTOCOL_VERSION);
-            }
-            catch (Exception ex)
-            {
-                Console.WriteLine("There was a problem in the arguments passed. Details: '{0}'", ex.Message);
-                return;
-            }
-=======
             try
             {
                 Network network = args.Contains("-testnet") ? Network.StratisTest : Network.StratisMain;
                 NodeSettings nodeSettings = NodeSettings.FromArguments(args, "stratis", network, ProtocolVersion.ALT_PROTOCOL_VERSION);
->>>>>>> ecba5e82
 
                 // NOTES: running BTC and STRAT side by side is not possible yet as the flags for serialization are static
 
