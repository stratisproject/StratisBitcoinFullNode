--- conflicted
+++ resolved
@@ -36,12 +36,8 @@
                 // NOTES: running BTC and STRAT side by side is not possible yet as the flags for serialization are static
                 var node = new FullNodeBuilder()
                     .UseNodeSettings(nodeSettings)
-<<<<<<< HEAD
-                    .UseStratisConsensus()
+                    .UsePosConsensus()
                     .AddSmartContracts()
-=======
-                    .UsePosConsensus()
->>>>>>> 570c5701
                     .UseBlockStore()
                     .UseMempool()
                     .UseWallet()
