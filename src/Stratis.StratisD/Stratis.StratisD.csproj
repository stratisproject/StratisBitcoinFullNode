﻿<Project Sdk="Microsoft.NET.Sdk">

  <PropertyGroup>
    <TargetFramework>netcoreapp2.1</TargetFramework>
    <AssemblyName>Stratis.StratisD</AssemblyName>
    <OutputType>Exe</OutputType>
    <PackageId>Stratis.StratisD</PackageId>
    <RuntimeFrameworkVersion>2.1.1</RuntimeFrameworkVersion>
    <GenerateAssemblyConfigurationAttribute>false</GenerateAssemblyConfigurationAttribute>
    <GenerateAssemblyCompanyAttribute>false</GenerateAssemblyCompanyAttribute>
    <GenerateAssemblyProductAttribute>false</GenerateAssemblyProductAttribute>
	<CodeAnalysisRuleSet>..\None.ruleset</CodeAnalysisRuleSet>
  </PropertyGroup>

  <PropertyGroup Condition="'$(Configuration)|$(Platform)'=='Debug|AnyCPU'">
    <NoWarn>1701;1702;1705;IDE0008;</NoWarn>
  </PropertyGroup>

  <PropertyGroup>
    <LangVersion>latest</LangVersion>
  </PropertyGroup>

  <ItemGroup>
    <ProjectReference Include="..\NBitcoin\NBitcoin.csproj" />
    <ProjectReference Include="..\Stratis.Bitcoin.Features.Api\Stratis.Bitcoin.Features.Api.csproj" />
    <ProjectReference Include="..\Stratis.Bitcoin.Features.Apps\Stratis.Bitcoin.Features.Apps.csproj" />
    <ProjectReference Include="..\Stratis.Bitcoin.Features.BlockStore\Stratis.Bitcoin.Features.BlockStore.csproj" />
    <ProjectReference Include="..\Stratis.Bitcoin.Features.ColdStaking\Stratis.Bitcoin.Features.ColdStaking.csproj" />
    <ProjectReference Include="..\Stratis.Bitcoin.Features.Consensus\Stratis.Bitcoin.Features.Consensus.csproj" />
    <ProjectReference Include="..\Stratis.Bitcoin.Features.MemoryPool\Stratis.Bitcoin.Features.MemoryPool.csproj" />
    <ProjectReference Include="..\Stratis.Bitcoin.Features.Miner\Stratis.Bitcoin.Features.Miner.csproj" />
    <ProjectReference Include="..\Stratis.Bitcoin.Features.RPC\Stratis.Bitcoin.Features.RPC.csproj" />
    <ProjectReference Include="..\Stratis.Bitcoin.Features.Wallet\Stratis.Bitcoin.Features.Wallet.csproj" />
    <ProjectReference Include="..\Stratis.Bitcoin\Stratis.Bitcoin.csproj" />    
  </ItemGroup>

  <ItemGroup>
    <PackageReference Include="Microsoft.AspNetCore.App" Version="2.1.1" />
    <PackageReference Include="Microsoft.Extensions.Logging" Version="2.1.1" />
    <PackageReference Include="Microsoft.Extensions.Logging.Abstractions" Version="2.1.1" />
    <PackageReference Include="Microsoft.Extensions.Logging.Console" Version="2.1.1" />
<<<<<<< HEAD
  </ItemGroup>

  <ItemGroup>
    <None Update="NLog.config">
      <CopyToOutputDirectory>PreserveNewest</CopyToOutputDirectory>
    </None>
=======
>>>>>>> 159da608
  </ItemGroup>

</Project><|MERGE_RESOLUTION|>--- conflicted
+++ resolved
@@ -39,15 +39,6 @@
     <PackageReference Include="Microsoft.Extensions.Logging" Version="2.1.1" />
     <PackageReference Include="Microsoft.Extensions.Logging.Abstractions" Version="2.1.1" />
     <PackageReference Include="Microsoft.Extensions.Logging.Console" Version="2.1.1" />
-<<<<<<< HEAD
-  </ItemGroup>
-
-  <ItemGroup>
-    <None Update="NLog.config">
-      <CopyToOutputDirectory>PreserveNewest</CopyToOutputDirectory>
-    </None>
-=======
->>>>>>> 159da608
   </ItemGroup>
 
 </Project>