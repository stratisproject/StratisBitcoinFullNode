﻿using System;
using System.Collections.Concurrent;
using System.Collections.Generic;
using System.IO;
using System.Linq;
using System.Runtime.CompilerServices;
using System.Threading.Tasks;
using ConcurrentCollections;
using Microsoft.Extensions.Logging;
using NBitcoin;
using NBitcoin.DataEncoders;
using Stratis.Bitcoin.Configuration;
using Stratis.Bitcoin.Features.Wallet;
using Stratis.Bitcoin.Features.Wallet.Interfaces;
using Stratis.Bitcoin.Interfaces;
using Stratis.Bitcoin.Utilities;
using Stratis.Features.SQLiteWalletRepository.External;
using Stratis.Features.SQLiteWalletRepository.Tables;
using Script = NBitcoin.Script;

[assembly: InternalsVisibleTo("Stratis.Features.SQLiteWalletRepository.Tests")]

namespace Stratis.Features.SQLiteWalletRepository
{
    /// <summary>
    /// Implements an SQLite wallet repository.
    /// </summary>
    /// <remarks>
    /// <para>This repository is basically implemented as a collection of public keys plus the transactions corresponding to those
    /// public keys. The only significant business logic being used is injected from external via the <see cref="IScriptAddressReader"/>
    /// or <see cref="IScriptDestinationReader" /> interfaces. Those interfaces bring <see cref="TxOut.ScriptPubKey" /> scripts into
    /// the world of raw public key hash (script) matching. The intention is that this will provide persistence for smart contract
    /// wallets, cold staking wallets, federation wallets and legacy wallets without any modifications to this code base.</para>
    /// <para>Federation wallets are further supported by the ability to provide a custom tx id to <see cref="ProcessTransaction" />
    /// (used only for unconfirmed transactions). In this case the custom tx id would be set to the deposit id when creating
    /// transient transactions via the <see cref="ProcessTransaction" /> call. It is expected that everything should then work
    /// as intended with confirmed transactions (via see <cref="ProcessBlock" />) taking precedence over non-confirmed transactions.</para>
    /// </remarks>
    public class SQLiteWalletRepository : IWalletRepository, IDisposable
    {
        public bool DatabasePerWallet { get; private set; }
        public bool WriteMetricsToFile { get; set; }
        public Network Network { get; private set; }

        /// <summary>Set this to true to allow adding addresses or transactions to non-watch-only wallets for testing purposes.</summary>
        public bool TestMode { get; set; }

        internal DataFolder DataFolder { get; private set; }
        internal IScriptAddressReader ScriptAddressReader { get; private set; }
        internal ConcurrentDictionary<string, WalletContainer> Wallets;
        internal string DBPath
        {
            get
            {
                return Path.Combine(this.DataFolder.WalletPath, "wallets");
            }
        }

        internal readonly ILogger logger;
        private readonly IDateTimeProvider dateTimeProvider;
        private ProcessBlocksInfo processBlocksInfo;
        private object lockObj;
        internal const int MaxBatchDurationSeconds = 10;
        internal const int MaxDataRowsProcessed = 10000;

        // Metrics.
        internal Metrics Metrics;

        public SQLiteWalletRepository(ILoggerFactory loggerFactory, DataFolder dataFolder, Network network, IDateTimeProvider dateTimeProvider, IScriptAddressReader scriptAddressReader)
        {
            this.TestMode = false;
            this.Network = network;
            this.DataFolder = dataFolder;
            this.dateTimeProvider = dateTimeProvider;
            this.ScriptAddressReader = scriptAddressReader;
            this.WriteMetricsToFile = false;
            this.logger = loggerFactory.CreateLogger(this.GetType().FullName);
            this.lockObj = new object();

            Reset();
        }

        private void Reset()
        {
            this.Metrics = new Metrics(this.DBPath);
            this.Wallets = new ConcurrentDictionary<string, WalletContainer>();
            this.processBlocksInfo = null;
        }

        public void Dispose()
        {
        }

        private DBConnection GetConnection(string walletName = null)
        {
            if (this.DatabasePerWallet)
                Guard.NotNull(walletName, nameof(walletName));
            else if (this.processBlocksInfo != null)
            {
                this.logger.LogDebug("Re-using shared database connection");
                return this.processBlocksInfo.Conn;
            }

            if (walletName != null && this.Wallets.ContainsKey(walletName))
            {
                this.logger.LogDebug("Re-using existing database connection to wallet '{0}'", walletName);
                return this.Wallets[walletName].Conn;
            }

            if (this.DatabasePerWallet)
                this.logger.LogDebug("Creating database connection to wallet database '{0}.db'", walletName);
            else
                this.logger.LogDebug("Creating database connection to shared database `Wallet.db`");

            var conn = new DBConnection(this, this.DatabasePerWallet ? $"{walletName}.db" : "Wallet.db");

            this.logger.LogDebug("Creating database structure.");

            conn.Execute("PRAGMA temp_store = MEMORY");
            conn.Execute("PRAGMA cache_size = 100000");

            conn.BeginTransaction();
            conn.CreateDBStructure();
            conn.Commit();

            return conn;
        }

        /// <inheritdoc />
        public void Initialize(bool databasePerWallet = true)
        {
            Reset();

            Directory.CreateDirectory(this.DBPath);

            this.DatabasePerWallet = databasePerWallet;

            this.logger.LogInformation("Initializing wallets at location '{0}', '{1}'={2}.", this.DBPath, nameof(this.DatabasePerWallet), this.DatabasePerWallet);

            if (this.DatabasePerWallet)
            {
                var walletNames = Directory.EnumerateFiles(this.DBPath, "*.db").Select(p => p.Substring(this.DBPath.Length + 1).Split('.')[0]);
                this.logger.LogInformation("Found {0} HD Wallets at location '{1}'.", walletNames.Count(), this.DBPath);

                foreach (string walletName in walletNames)
                {
                    var connection = GetConnection(walletName);
                    HDWallet wallet = connection.GetWalletByName(walletName);
                    AddWalletToContainer(connection, wallet, new ProcessBlocksInfo(connection, null, wallet));
                }
            }
            else
            {
                var connection = GetConnection();

                this.processBlocksInfo = new ProcessBlocksInfo(connection, null);

                var hdWallets = HDWallet.GetAll(connection);
                this.logger.LogInformation("Found {0} HD Wallets.", hdWallets.Count());

                foreach (HDWallet wallet in hdWallets)
                {
                    AddWalletToContainer(connection, wallet, this.processBlocksInfo);
                }
            }
        }

        private void AddWalletToContainer(DBConnection conn, HDWallet wallet, ProcessBlocksInfo processBlocksInfo)
        {
            var walletContainer = new WalletContainer(conn, wallet, processBlocksInfo);

            // Remove all unconfirmed transactions.
            conn.BeginTransaction();
            try
            {
                this.logger.LogDebug("Removing all unconfirmed transactions from wallet '{0}'.", wallet.Name);
                conn.RemoveAllUnconfirmedTransactions(wallet.WalletId);
                conn.Commit();
            }
            catch (Exception ex)
            {
                this.logger.LogError("An exception occurred while removing unconfirmed transactions for wallet '{0}'.", wallet.Name);
                this.logger.LogError(ex.ToString());
                conn.Rollback();
                throw;
            }

            walletContainer.AddressesOfInterest.AddAll(wallet.WalletId);
            walletContainer.TransactionsOfInterest.AddAll(wallet.WalletId);
            this.Wallets[wallet.Name] = walletContainer;
            this.logger.LogDebug("Wallet '{0}' added to collection.", wallet.Name);
        }

        /// <inheritdoc />
        public void Shutdown()
        {
            if (this.DatabasePerWallet)
            {
                foreach (string walletName in Directory.EnumerateFiles(this.DBPath, "*.db")
                    .Select(p => p.Substring(this.DBPath.Length + 1).Split('.')[0]))
                {
                    DBConnection conn = GetConnection(walletName);
                    if (conn != null)
                        conn.SQLiteConnection.Dispose();
                }
            }
            else
            {
                DBConnection conn = this.processBlocksInfo?.Conn;
                if (conn != null)
                    conn.SQLiteConnection.Dispose();
            }
        }

        /// <inheritdoc />
        public List<string> GetWalletNames()
        {
            var wallets = new List<string>();
            foreach (var wallet in this.Wallets)
            {
                wallets.Add(wallet.Key);
            }

            return wallets;
        }

        /// <inheritdoc />
        public Wallet GetWallet(string walletName)
        {
            WalletContainer walletContainer = this.GetWalletContainer(walletName);
            (HDWallet wallet, DBConnection conn) = (walletContainer.Wallet, walletContainer.Conn);

            var res = new Wallet(this)
            {
                Name = walletName,
                EncryptedSeed = wallet.EncryptedSeed,
                ChainCode = (wallet.ChainCode == null) ? null : Convert.FromBase64String(wallet.ChainCode),
                BlockLocator = wallet.BlockLocator.Split(',').Where(s => !string.IsNullOrEmpty(s)).Select(strHash => uint256.Parse(strHash)).ToList(),
                CreationTime = DateTimeOffset.FromUnixTimeSeconds(wallet.CreationTime)
            };

            res.AccountsRoot = new List<AccountRoot>();
            res.AccountsRoot.Add(new AccountRoot(res)
            {
                LastBlockSyncedHeight = wallet.LastBlockSyncedHeight,
                LastBlockSyncedHash = (wallet.LastBlockSyncedHash == null) ? null : uint256.Parse(wallet.LastBlockSyncedHash),
                CoinType = (CoinType)this.Network.Consensus.CoinType
            });

            return res;
        }

        /// <inheritdoc />
        public ChainedHeader FindFork(string walletName, ChainedHeader chainTip)
        {
            return this.GetWalletContainer(walletName).Wallet.GetFork(chainTip);
        }

        /// <inheritdoc />
        public (bool, IEnumerable<(uint256, DateTimeOffset)>) RewindWallet(string walletName, ChainedHeader lastBlockSynced)
        {
            WalletContainer walletContainer = this.GetWalletContainer(walletName);

            HDWallet wallet = walletContainer.Wallet;

            // If nothing to do then exit. Can't rewind any further.
            if (wallet.LastBlockSyncedHeight < 0)
                return (false, new List<(uint256, DateTimeOffset)>());

            // If nothing to do then exit. Tips match.
            if (lastBlockSynced?.HashBlock?.ToString() == wallet.LastBlockSyncedHash &&
                lastBlockSynced?.Height == wallet.LastBlockSyncedHeight)
                return (false, new List<(uint256, DateTimeOffset)>());

            // If the rewind location is not conceivably "within" the wallet then "rewinding" may actually advance the wallet
            // and lead to integrity issues. Prevent that from happening.
            if (!wallet.WalletContainsBlock(lastBlockSynced))
                return (false, new List<(uint256, DateTimeOffset)>());

            // Ok seems safe. Adjust the tip and rewind relevant transactions.
            walletContainer.WriteLockWait();

            DBConnection conn = walletContainer.Conn;
            conn.BeginTransaction();
            try
            {
                IEnumerable<(string txId, long creationTime)> res = conn.SetLastBlockSynced(wallet, lastBlockSynced).ToList();
                conn.Commit();

                if (lastBlockSynced == null)
                    this.logger.LogDebug("Wallet '{0}' rewound to start.", walletName);
                else
                    this.logger.LogDebug("Wallet '{0}' rewound to height '{1}'.", walletName, lastBlockSynced);

                walletContainer.WriteLockRelease();

                return (true, res.Select(i => (uint256.Parse(i.txId), DateTimeOffset.FromUnixTimeSeconds(i.creationTime))).ToList());
            }
            catch (Exception ex)
            {
                if (lastBlockSynced == null)
                    this.logger.LogError("An error occurred rewinding wallet '{0}' to start.", walletName);
                else
                    this.logger.LogError("An error occurred rewinding wallet '{0}' to '{1}'.", walletName, lastBlockSynced);

                this.logger.LogError(ex.ToString());

                walletContainer.WriteLockRelease();
                conn.Rollback();

                throw;
            }
        }

        public Wallet CreateWallet(string walletName, string encryptedSeed = null, byte[] chainCode = null, HashHeightPair lastBlockSynced = null, BlockLocator blockLocator = null, long? creationTime = null)
        {
            this.logger.LogDebug("Creating wallet '{0}'.", walletName);

            lock (this.Wallets)
            {
                if (this.Wallets.Any(w => w.Value.Wallet?.Name == walletName))
                    throw new WalletException($"Wallet with name '{walletName}' already exists.");

                if (encryptedSeed != null)
                    if (this.Wallets.Any(w => w.Value.Wallet?.EncryptedSeed == encryptedSeed))
                        throw new WalletException("Cannot create this wallet as a wallet with the same private key already exists.");

                // If in this.BeginTransaction scope then a locked container will already exist (which will unlock external to this code).
                bool iCreatedContainer = !this.Wallets.TryGetValue(walletName, out WalletContainer walletContainer);
                if (iCreatedContainer)
                {
                    if (this.DatabasePerWallet)
                        walletContainer = new WalletContainer(this.GetConnection(walletName), null);
                    else
                        walletContainer = new WalletContainer(this.GetConnection(walletName), null, this.processBlocksInfo);

                    // No need to lock the container. We will add it to the collection after a successful commit.
                    iCreatedContainer = true;
                }

                DBConnection conn = walletContainer.Conn;

                conn.BeginTransaction();

                try
                {
                    var wallet = new HDWallet()
                    {
                        Name = walletName,
                        EncryptedSeed = encryptedSeed,
                        ChainCode = (chainCode == null) ? null : Convert.ToBase64String(chainCode),
                        CreationTime = creationTime ?? (int)this.Network.GenesisTime
                    };

                    wallet.SetLastBlockSynced(lastBlockSynced, blockLocator, this.Network);

                    wallet.CreateWallet(conn);

                    conn.Commit();

                    this.logger.LogDebug("Adding wallet '{0}' to wallet collection.", walletName);

                    walletContainer.Wallet = wallet;
                    this.Wallets[wallet.Name] = walletContainer;
                }
                catch (Exception)
                {
                    conn.Rollback();

                    if (iCreatedContainer)
                    {
                        if (this.DatabasePerWallet)
                        {
                            walletContainer.Conn.SQLiteConnection.Dispose();
                            File.Delete(Path.Combine(this.DBPath, $"{walletName}.db"));
                        }
                    }

                    throw;
                }
            }

            return GetWallet(walletName);
        }

        /// <inheritdoc />
        public bool DeleteWallet(string walletName)
        {
            WalletContainer walletContainer = this.GetWalletContainer(walletName);
            (HDWallet wallet, DBConnection conn) = (walletContainer.Wallet, walletContainer.Conn);

            walletContainer.WriteLockWait();

            try
            {
                this.logger.LogDebug("Deleting wallet '{0}'.", walletName);

                bool isInTransaction = conn.IsInTransaction;

                if (!this.DatabasePerWallet)
                {
                    int walletId = walletContainer.Wallet.WalletId;
                    conn.BeginTransaction();

                    this.RewindWallet(walletName, null);

                    conn.Delete<HDWallet>(walletId);

                    conn.Execute($@"
                        DELETE  FROM HDAddress
                        WHERE   WalletId = ?",
                        walletId);

                    conn.Execute($@"
                        DELETE  FROM HDAccount
                        WHERE   WalletId = ?",
                        walletId);

                    conn.Commit();
                }
                else
                {
                    conn.Close();

                    if (isInTransaction)
                        File.Move(Path.Combine(this.DBPath, $"{walletName}.db"), Path.Combine(this.DBPath, $"{walletName}.bak"));
                    else
                        File.Delete(Path.Combine(this.DBPath, $"{walletName}.db"));
                }

                if (isInTransaction)
                {
                    conn.AddRollbackAction(new
                    {
                        walletContainer = this.Wallets[walletName]
                    }, (dynamic rollBackData) =>
                    {
                        string name = rollBackData.walletContainer.Wallet.Name;

                        this.Wallets[name] = rollBackData.walletContainer;

                        if (this.DatabasePerWallet)
                        {
                            File.Move(Path.Combine(this.DBPath, $"{name}.bak"), Path.Combine(this.DBPath, $"{name}.db"));
                            walletContainer.Conn = this.GetConnection(name);
                        }
                    });

                    conn.AddCommitAction(new
                    {
                        walletContainer = this.Wallets[walletName]
                    }, (dynamic rollBackData) =>
                    {
                        if (this.DatabasePerWallet)
                        {
                            string name = rollBackData.walletContainer.Wallet.Name;
                            File.Delete(Path.Combine(this.DBPath, $"{name}.bak"));
                        }
                    });
                }

                return this.Wallets.TryRemove(walletName, out _); ;
            }
            finally
            {
                walletContainer.WriteLockRelease();
            }
        }

        /// <inheritdoc />
        public HdAccount CreateAccount(string walletName, int accountIndex, string accountName, ExtPubKey extPubKey, DateTimeOffset? creationTime = null, (int external, int change)? addressCounts = null)
        {
            WalletContainer walletContainer = this.GetWalletContainer(walletName);
            (HDWallet wallet, DBConnection conn) = (walletContainer.Wallet, walletContainer.Conn);

            walletContainer.WriteLockWait();
            conn.BeginTransaction();

            try
            {
                IEnumerable<HDAccount> accounts = conn.GetAccounts(wallet.WalletId);

                if (accounts.Any(a => a.ExtPubKey != null && ExtPubKey.Parse(a.ExtPubKey) == extPubKey))
                    throw new WalletException($"There is already an account in this wallet with this xpubkey: " + extPubKey.ToString(this.Network));

                if (accounts.Any(a => a.AccountIndex == accountIndex))
                    throw new WalletException($"There is already an account in this wallet with index: { accountIndex }");

                var account = conn.CreateAccount(wallet.WalletId, accountIndex, accountName, extPubKey?.ToString(this.Network), (creationTime ?? this.dateTimeProvider.GetTimeOffset()).ToUnixTimeSeconds());

                // Add the standard number of addresses if this is not a watch-only wallet.
                if (extPubKey != null)
                {
                    conn.CreateAddresses(account, HDAddress.Internal, addressCounts?.change ?? 20);
                    conn.CreateAddresses(account, HDAddress.External, addressCounts?.external ?? 20);
                }

                conn.Commit();

                walletContainer.AddressesOfInterest.AddAll(wallet.WalletId, accountIndex);
                walletContainer.WriteLockRelease();

                return this.ToHdAccount(account);
            }
            catch (Exception)
            {
                walletContainer.WriteLockRelease();
                conn.Rollback();
                throw;
            }
        }

        internal HDAddress CreateAddress(HDAccount account, int addressType, int addressIndex)
        {
            // Retrieve the pubkey associated with the private key of this address index.
            var keyPath = new KeyPath($"{addressType}/{addressIndex}");

            Script pubKeyScript = null;
            Script scriptPubKey = null;

            if (account.ExtPubKey != null)
            {
                ExtPubKey extPubKey = account.GetExtPubKey(this.Network).Derive(keyPath);
                PubKey pubKey = extPubKey.PubKey;
                pubKeyScript = pubKey.ScriptPubKey;
                scriptPubKey = PayToPubkeyHashTemplate.Instance.GenerateScriptPubKey(pubKey);
            }

            // Add the new address details to the list of addresses.
            return new HDAddress()
            {
                WalletId = account.WalletId,
                AccountIndex = account.AccountIndex,
                AddressType = addressType,
                AddressIndex = addressIndex,
                PubKey = pubKeyScript?.ToHex(),
                ScriptPubKey = scriptPubKey?.ToHex(),
                Address = scriptPubKey?.GetDestinationAddress(this.Network).ToString() ?? ""
            };
        }

        /// <inheritdoc />
        public void AddWatchOnlyTransactions(string walletName, string accountName, HdAddress address, ICollection<TransactionData> transactions, bool force = false)
        {
            WalletContainer walletContainer = this.GetWalletContainer(walletName);
            (HDWallet wallet, DBConnection conn) = (walletContainer.Wallet, walletContainer.Conn);

            walletContainer.WriteLockWait();
            conn.BeginTransaction();
            try
            {
                HDAccount account = conn.GetAccountByName(walletName, accountName);
                if (!force && !this.TestMode && account.ExtPubKey != null)
                    throw new Exception("Transactions can only be added to watch-only addresses.");

                conn.AddTransactions(account, address, transactions);
                conn.Commit();

                walletContainer.TransactionsOfInterest.AddAll(account.WalletId, account.AccountIndex);
                walletContainer.WriteLockRelease();
            }
            catch (Exception)
            {
                walletContainer.WriteLockRelease();
                conn.Rollback();
                throw;
            }
        }

        /// <inheritdoc />
        public void AddWatchOnlyAddresses(string walletName, string accountName, int addressType, List<HdAddress> addresses, bool force = false)
        {
            WalletContainer walletContainer = this.GetWalletContainer(walletName);
            DBConnection conn = walletContainer.Conn;

            walletContainer.WriteLockWait();
            conn.BeginTransaction();
            try
            {
                HDAccount account = conn.GetAccountByName(walletName, accountName);
                if (!force && !this.TestMode && account.ExtPubKey != null)
                    throw new Exception("Addresses can only be added to watch-only accounts.");

                conn.AddAdresses(account, addressType, addresses);
                conn.Commit();

                walletContainer.AddressesOfInterest.AddAll(account.WalletId, account.AccountIndex);
                walletContainer.WriteLockRelease();
            }
            catch (Exception)
            {
                walletContainer.WriteLockRelease();
                conn.Rollback();
                throw;
            }
        }

        /// <inheritdoc />
        public IEnumerable<HdAccount> GetAccounts(Wallet hdWallet, string accountName = null)
        {
            WalletContainer walletContainer = this.GetWalletContainer(hdWallet.Name);
            (HDWallet wallet, DBConnection conn) = (walletContainer.Wallet, walletContainer.Conn);

            foreach (HDAccount account in conn.GetAccounts(wallet.WalletId, accountName))
            {
                var res = this.ToHdAccount(account);
                res.WalletAccounts = hdWallet.AccountsRoot.First().Accounts;

                yield return res;
            }
        }

        private WalletContainer GetWalletContainer(string walletName, bool throwError = true)
        {
            if (!this.Wallets.TryGetValue(walletName, out WalletContainer walletContainer) && throwError)
                throw new WalletException($"No wallet with name '{walletName}' could be found.");

            return walletContainer;
        }

        private HDAddress CreateAddress(AddressIdentifier addressId)
        {
            return new HDAddress()
            {
                WalletId = addressId.WalletId,
                AccountIndex = (int)addressId.AccountIndex,
                AddressType = (int)addressId.AddressType,
                AddressIndex = (int)addressId.AddressIndex,
                PubKey = addressId.PubKeyScript,
                ScriptPubKey = addressId.ScriptPubKey,
                Address = Script.FromHex(addressId.ScriptPubKey).GetDestinationAddress(this.Network).ToString()
            };
        }

        /// <inheritdoc />
        public IEnumerable<HdAddress> GetUnusedAddresses(WalletAccountReference accountReference, int count, bool isChange = false)
        {
            WalletContainer walletContainer = GetWalletContainer(accountReference.WalletName);

            walletContainer.WriteLockWait();

            DBConnection conn = walletContainer.Conn;

            try
            {
                HDAccount account = conn.GetAccountByName(accountReference.WalletName, accountReference.AccountName);

                if (account == null)
                    throw new WalletException($"Account '{accountReference.AccountName}' of wallet '{accountReference.WalletName}' does not exist.");

                List<HDAddress> addresses = conn.GetUnusedAddresses(account.WalletId, account.AccountIndex, isChange ? 1 : 0, count).ToList();
                if (addresses.Count < count)
                {
                    conn.BeginTransaction();
                    try
                    {
                        var tracker = new TopUpTracker(conn, account.WalletId, account.AccountIndex, isChange ? 1 : 0);
                        tracker.ReadAccount();

                        while (addresses.Count < count)
                        {
                            AddressIdentifier addressIdentifier = tracker.CreateAddress();
                            conn.Insert(this.CreateAddress(addressIdentifier));

                            var address = HDAddress.GetAddress(conn, addressIdentifier.WalletId, (int)addressIdentifier.AccountIndex, (int)addressIdentifier.AddressType, (int)addressIdentifier.AddressIndex);
                            addresses.Add(address);
                        }

                        walletContainer.AddressesOfInterest.AddAll(account.WalletId, account.AccountIndex, isChange ? 1 : 0);

                        conn.Commit();
                    }
                    catch (Exception)
                    {
                        conn.Rollback();
                        throw;
                    }
                }

                return addresses.Select(a => this.ToHdAddress(a));
            }
            finally
            {
                walletContainer.WriteLockRelease();
            }
        }

        /// <inheritdoc />
        public IEnumerable<(HdAddress address, Money confirmed, Money total)> GetUsedAddresses(WalletAccountReference accountReference, bool isChange = false)
        {
            WalletContainer walletContainer = this.GetWalletContainer(accountReference.WalletName);
            DBConnection conn = walletContainer.Conn;
            HDAccount account = conn.GetAccountByName(accountReference.WalletName, accountReference.AccountName);

            if (account == null)
                throw new WalletException($"No account with the name '{accountReference.AccountName}' could be found.");

            return conn.GetUsedAddresses(account.WalletId, account.AccountIndex, isChange ? 1 : 0, int.MaxValue).Select(a =>
                (this.ToHdAddress(a), new Money(a.ConfirmedAmount), new Money(a.TotalAmount)));
        }

        /// <inheritdoc />
        public IEnumerable<HdAddress> GetUnusedAddresses(WalletAccountReference accountReference, bool isChange = false)
        {
            WalletContainer walletContainer = this.GetWalletContainer(accountReference.WalletName);
            DBConnection conn = walletContainer.Conn;
            HDAccount account = conn.GetAccountByName(accountReference.WalletName, accountReference.AccountName);

            if (account == null)
                throw new WalletException($"No account with the name '{accountReference.AccountName}' could be found.");

            return conn.GetUnusedAddresses(account.WalletId, account.AccountIndex, isChange ? 1 : 0, int.MaxValue).Select(a => this.ToHdAddress(a));
        }

        /// <inheritdoc />
        public IEnumerable<HdAddress> GetAccountAddresses(WalletAccountReference accountReference, int addressType, int count)
        {
            WalletContainer walletContainer = this.GetWalletContainer(accountReference.WalletName);
            DBConnection conn = walletContainer.Conn;

            AddressIdentifier addressIdentifier = this.GetAddressIdentifier(accountReference.WalletName, accountReference.AccountName, addressType);

            foreach (HDAddress address in HDAddress.GetAccountAddresses(conn, addressIdentifier.WalletId, (int)addressIdentifier.AccountIndex, (int)addressIdentifier.AddressType, count))
            {
                yield return this.ToHdAddress(address);
            }
        }

        /// <inheritdoc />
        public ITransactionContext BeginTransaction(string walletName)
        {
            WalletContainer walletContainer = this.GetWalletContainer(walletName, false);

            if (walletContainer == null)
            {
                if (this.DatabasePerWallet)
                    walletContainer = new WalletContainer(this.GetConnection(walletName), null);
                else
                    walletContainer = new WalletContainer(this.GetConnection(walletName), null, this.processBlocksInfo);

                walletContainer.LockUpdateWallet.Wait();

                this.Wallets[walletName] = walletContainer;
            }
            else
            {
                walletContainer.LockUpdateWallet.Wait();
            }

            return new TransactionContext(walletContainer);
        }

        /// <inheritdoc />
        public void ProcessBlock(Block block, ChainedHeader header, string walletName = null)
        {
            ProcessBlocks(new[] { (header, block) }, walletName);
        }

        /// <inheritdoc />
        public void ProcessBlocks(IEnumerable<(ChainedHeader header, Block block)> blocks, string walletName = null)
        {
            if (this.Wallets.Count == 0 || !blocks.Any())
                return;

            if (this.DatabasePerWallet && walletName == null)
            {
                List<WalletContainer> rounds = this.Wallets.Values.Where(round => this.StartBatch(round, blocks.First().header)).ToList();

                if (rounds.Count > 0)
                {
                    foreach ((ChainedHeader chainedHeader, Block block) in blocks.Append((null, null)))
                    {
                        bool done = false;

                        this.logger.LogDebug("[WALLET_NAME_NULL]:Processing '{0}'.", chainedHeader);

                        Parallel.ForEach(rounds, round =>
                        {
                            if (!ParallelProcessBlock(round, block, chainedHeader))
                                done = true;
                        });

                        if (done)
                            break;
                    }
                }
            }
            else
            {
                ProcessBlocksInfo round = (walletName != null) ? this.Wallets[walletName] : this.processBlocksInfo;

                if (this.StartBatch(round, blocks.First().header))
                    foreach ((ChainedHeader chainedHeader, Block block) in blocks.Append((null, null)))
                    {
                        this.logger.LogDebug("Processing '{0}'.", chainedHeader);

                        if (!ParallelProcessBlock(round, block, chainedHeader))
                            break;
                    }
            }
        }

        private bool ParallelProcessBlock(ProcessBlocksInfo round, Block block, ChainedHeader chainedHeader)
        {
            try
            {
                HDWallet wallet = round.Wallet;
                DBConnection conn = round.Conn;

                if (round.NewTip != null || chainedHeader == null)
                {
                    // Flush when new wallets are joining. This ensures that PrevTip will match all wallets requiring updating and advancing.
                    bool walletsJoining;
                    string lastBlockSyncedHash = (chainedHeader == null) ? null : (chainedHeader.Previous?.HashBlock ?? (uint256)0).ToString();
                    if (round.Wallet == null && !this.DatabasePerWallet)
                        walletsJoining = this.Wallets.Any(c => c.Value.Wallet.LastBlockSyncedHash == lastBlockSyncedHash);
                    else
                        walletsJoining = round.Wallet.LastBlockSyncedHash == lastBlockSyncedHash;

                    // See if other threads are waiting to update any of the wallets.
                    bool threadsWaiting = round.LockProcessBlocks.WaitingThreads != 0 && round.ParticipatingWallets.Any(name => this.Wallets[name].HaveWaitingThreads);
                    if (threadsWaiting || ((round.Outputs.Count + round.PrevOuts.Count) >= MaxDataRowsProcessed) || chainedHeader == null || walletsJoining || DateTime.Now.Ticks >= round.BatchDeadline)
                    {
                        if (chainedHeader == null)
                            this.logger.LogDebug("Ending batch due to end-of-data.");
                        else if (walletsJoining)
                            this.logger.LogDebug("Ending batch due to other wallets joining.");
                        else if (threadsWaiting)
                            this.logger.LogDebug("Ending batch due to other threads waiting to update a wallet.");
                        else if ((round.Outputs.Count + round.PrevOuts.Count) >= MaxDataRowsProcessed)
                            this.logger.LogDebug("Ending batch due to memory restrictions.");
                        else if (DateTime.Now.Ticks >= round.BatchDeadline)
                            this.logger.LogDebug("Ending batch due to time constraint.");

                        if (round.NewTip != null)
                        {
                            long flagFall = DateTime.Now.Ticks;

                            conn.BeginTransaction();
                            try
                            {
                                if (round.Outputs.Count != 0 || round.PrevOuts.Count != 0)
                                {
                                    this.logger.LogDebug("Batch-commit transactions extracted from blocks {0} to {1} to wallet repository.",
                                        (round.PrevTip?.Height ?? -1) + 1, round.NewTip.Height);

                                    IEnumerable<IEnumerable<string>> blockToScript = (new[] { round.Outputs, round.PrevOuts }).Select(list => list.CreateScript());

                                    // Ensure that any new addresses are present in the database before accessing the HDAddress table.
                                    foreach (AddressIdentifier addressIdentifier in round.AddressesOfInterest.GetTentative())
                                    {
                                        Guard.Assert(!string.IsNullOrEmpty(addressIdentifier.ScriptPubKey));
                                        Guard.Assert(!string.IsNullOrEmpty(addressIdentifier.PubKeyScript));

                                        conn.InsertOrReplace(this.CreateAddress(addressIdentifier));
                                    }

                                    conn.ProcessTransactions(blockToScript, wallet, round.NewTip, round.PrevTip?.Hash ?? 0);

                                    round.Outputs.Clear();
                                    round.PrevOuts.Clear();

                                    round.AddressesOfInterest.Confirm();
                                    round.TransactionsOfInterest.Confirm();

                                    this.logger.LogDebug("Batch-commit done.");
                                }
                                else
                                {
                                    this.logger.LogDebug("No transactions found in blocks {0} to {1}. Just advancing wallet tips.",
                                        (round.PrevTip?.Height ?? -1) + 1, round.NewTip.Height);

                                    HDWallet.AdvanceTip(conn, wallet, round.NewTip, round.PrevTip?.Hash ?? 0);
                                }

                                long flagFall3 = DateTime.Now.Ticks;
                                conn.Commit();
                                this.Metrics.CommitTime += (DateTime.Now.Ticks - flagFall3);
                            }
                            catch (Exception ex)
                            {
                                this.logger.LogError("An exception occurred processing block '{0}'.", chainedHeader);
                                this.logger.LogError(ex.ToString());

                                conn.Rollback();

                                throw;
                            }
                            finally
                            {
                                // Ensure locks are released.
                                this.EndBatch(round);

                                this.Metrics.ProcessTime += (DateTime.Now.Ticks - flagFall);
                                this.Metrics.LogMetrics(this, conn, chainedHeader, wallet);
                            }
                        }
                        else
                        {
                            this.EndBatch(round);
                        }

                        if (chainedHeader == null)
                            return false;
                    }
                }

                if (round.PrevTip == null)
                {
                    if (!this.StartBatch(round, chainedHeader))
                        return false;
                }

                if (block != null)
                {
                    this.logger.LogDebug("Scanning block '{0}' for transactions.", chainedHeader);

                    // Maintain metrics.
                    long flagFall2 = DateTime.Now.Ticks;
                    this.Metrics.BlockCount++;

                    // Determine the scripts for creating temporary tables and inserting the block's information into them.
                    ITransactionsToLists transactionsToLists = new TransactionsToLists(this.Network, this.ScriptAddressReader, round);
                    if (transactionsToLists.ProcessTransactions(block.Transactions, new HashHeightPair(chainedHeader), blockTime: block.Header.BlockTime.ToUnixTimeSeconds()))
                        this.Metrics.ProcessCount++;

                    this.Metrics.BlockTime += (DateTime.Now.Ticks - flagFall2);

                    this.logger.LogDebug("Scanning done.");
                }

                round.NewTip = chainedHeader;
            }
            catch (Exception ex)
            {
                this.logger.LogError("An exception occurred processing block '{0}'.", chainedHeader);
                this.logger.LogError(ex.ToString());

                throw;
            }

            return true;
        }

        /// <summary>
        /// Start processing a batch of blocks.
        /// </summary>
        /// <param name="round">The processing context of a wallet or group of wallets.</param>
        /// <param name="header">The first block being processed. This is matched to the wallet tips to select participating wallets.</param>
        /// <returns>Returns <c>true</c> if the batch can be started.</returns>
        private bool StartBatch(ProcessBlocksInfo round, ChainedHeader header)
        {
            lock (this.lockObj)
            {
                if (!round.LockProcessBlocks.Wait(false))
                {
                    this.logger.LogDebug("Exiting due to already processing a transaction or blocks.");
                    return false;
                }

                try
                {
                    // Determine participating wallets.
                    string lastBlockSyncedHash = (header == null) ? null : (header.Previous?.HashBlock ?? (uint256)0).ToString();
                    if (round.Wallet == null && !this.DatabasePerWallet)
                        round.ParticipatingWallets = new ConcurrentHashSet<string>(this.Wallets.Values.Where(c => c.Wallet.LastBlockSyncedHash == lastBlockSyncedHash).Select(c => c.Wallet.Name));
                    else if (round.Wallet.LastBlockSyncedHash == lastBlockSyncedHash)
                        round.ParticipatingWallets = new ConcurrentHashSet<string>() { round.Wallet.Name };
                    else
                    {
                        this.logger.LogDebug("Exiting due to no wallet tips matching next block to process.");
                        round.LockProcessBlocks.Release();
                        return false;
                    }

                    // See if all the wallet locks can be obtained, otherwise do nothing.
                    this.logger.LogDebug("Obtaining locks for {0} wallets.", round.ParticipatingWallets.Count);

                    bool failed = false;
                    Parallel.ForEach(round.ParticipatingWallets, walletName =>
                    {
                        WalletContainer walletContainer = this.Wallets[walletName];

                        if (walletContainer.LockUpdateWallet.Wait(false))
                        {
                            if (walletContainer.ReaderCount == 0)
                                return;

                            walletContainer.LockUpdateWallet.Release();
                        }

                        this.logger.LogDebug("Could not obtain lock for wallet '{0}'.", walletName);

                        failed = true;

                        Guard.Assert(round.ParticipatingWallets.TryRemove(walletName));
                    });

                    if (failed)
                    {
                        this.logger.LogDebug("Releasing locks and postponing until next sync event.");
                        Parallel.ForEach(round.ParticipatingWallets, walletName => this.Wallets[walletName].LockUpdateWallet.Release());
                        round.LockProcessBlocks.Release();
                        return false;
                    }

                    // Initialize round.
                    round.PrevTip = (header.Previous == null) ? new HashHeightPair(0, -1) : new HashHeightPair(header.Previous);
                    round.NewTip = null;
                    round.Trackers = new Dictionary<TopUpTracker, TopUpTracker>();

                    return true;
                }
                catch (Exception ex)
                {
                    round.LockProcessBlocks.Release();
                    this.logger.LogError(ex, "An exception occurred starting batch.");
                    throw;
                }
<<<<<<< HEAD
=======

                // Initialize round.
                round.PrevTip = (header.Previous == null) ? new HashHeightPair(0, -1) : new HashHeightPair(header.Previous);
                round.NewTip = null;
                round.Trackers = new Dictionary<TopUpTracker, TopUpTracker>();
                round.BatchDeadline = DateTime.Now.AddSeconds(MaxBatchDurationSeconds).Ticks;

                return true;
>>>>>>> 47dd759b
            }
        }

        /// <summary>
        /// Ends the processing of a batch of blocks.
        /// </summary>
        /// <param name="round">The processing context of a wallet or group of wallets.</param>
        private void EndBatch(ProcessBlocksInfo round)
        {
            lock (this.lockObj)
            {
                this.logger.LogDebug("Ending processing of a batch of blocks.");

                try
                {
                    round.PrevTip = null;

                    // Update all wallets found in the DB into the containers.
                    this.logger.LogDebug("Refreshing in-memory wallet information.");
                    foreach (HDWallet updatedWallet in HDWallet.GetAll(round.Conn))
                    {
                        if (!this.Wallets.TryGetValue(updatedWallet.Name, out WalletContainer walletContainer))
                            continue;

                        walletContainer.Wallet.LastBlockSyncedHash = updatedWallet.LastBlockSyncedHash;
                        walletContainer.Wallet.LastBlockSyncedHeight = updatedWallet.LastBlockSyncedHeight;
                        walletContainer.Wallet.BlockLocator = updatedWallet.BlockLocator;
                    }
                }
                finally
                {
                    // Release all locks.
                    this.logger.LogDebug("Releasing all wallet locks.");
                    foreach (string walletName in round.ParticipatingWallets)
                        this.Wallets[walletName].WriteLockRelease();

                    round.ParticipatingWallets.Clear();
                    round.LockProcessBlocks.Release();
                }
            }
        }

        /// <inheritdoc />
        public DateTimeOffset? RemoveUnconfirmedTransaction(string walletName, uint256 transactionId)
        {
            this.logger.LogDebug("Removing unconfirmed transaction '{0}' from wallet '{1}'.", transactionId, walletName);

            WalletContainer walletContainer = this.GetWalletContainer(walletName);
            (HDWallet wallet, DBConnection conn) = (walletContainer.Wallet, walletContainer.Conn);

            walletContainer.WriteLockWait();

            try
            {
                conn.BeginTransaction();

                long? unixTimeSeconds = conn.RemoveUnconfirmedTransaction(wallet.WalletId, transactionId);
                conn.Commit();

                return (unixTimeSeconds == null) ? (DateTimeOffset?)null : DateTimeOffset.FromUnixTimeSeconds((long)unixTimeSeconds);
            }
            catch (Exception ex)
            {
                this.logger.LogError("An exception occurred trying to remove an unconfirmed transaction '{0}' from wallet '{1}'.", transactionId, walletName);
                this.logger.LogError(ex.ToString());

                throw ex;
            }
            finally
            {
                walletContainer.WriteLockRelease();
            }
        }

        /// <inheritdoc />
        public IEnumerable<(uint256 txId, DateTimeOffset creationTime)> RemoveAllUnconfirmedTransactions(string walletName)
        {
            WalletContainer walletContainer = this.GetWalletContainer(walletName);
            (HDWallet wallet, DBConnection conn) = (walletContainer.Wallet, walletContainer.Conn);

            walletContainer.WriteLockWait();

            try
            {
                conn.BeginTransaction();

                this.logger.LogDebug("Removing all unconfirmed transactions from wallet '{0}'.", walletName);

                IEnumerable<(string txId, long creationTime)> res = conn.RemoveAllUnconfirmedTransactions(wallet.WalletId);
                conn.Commit();

                return res.Select(i => (uint256.Parse(i.txId), DateTimeOffset.FromUnixTimeSeconds(i.creationTime))).ToList();
            }
            finally
            {
                walletContainer.WriteLockRelease();
            }
        }

        /// <inheritdoc />
        public void ProcessTransaction(string walletName, Transaction transaction, uint256 fixedTxId = null)
        {
            WalletContainer walletContainer = this.GetWalletContainer(walletName);
            (HDWallet wallet, DBConnection conn) = (walletContainer.Wallet, walletContainer.Conn);

            walletContainer.LockUpdateWallet.Wait();
            walletContainer.LockProcessBlocks.Wait();

            ProcessBlocksInfo processBlocksInfo = walletContainer;

            try
            {
                IEnumerable<IEnumerable<string>> txToScript;
                {
                    var transactionsToLists = new TransactionsToLists(this.Network, this.ScriptAddressReader, processBlocksInfo);
                    transactionsToLists.ProcessTransactions(new[] { transaction }, null, fixedTxId);
                    txToScript = (new[] { processBlocksInfo.Outputs, processBlocksInfo.PrevOuts }).Select(list => list.CreateScript());
                }

                conn.BeginTransaction();
                try
                {
                    this.logger.LogDebug("Processing transaction '{0}'.", transaction.GetHash());

                    // Ensure that any new addresses are present in the database before accessing the HDAddress table.
                    foreach (AddressIdentifier addressIdentifier in processBlocksInfo.AddressesOfInterest.GetTentative())
                    {
                        Guard.Assert(!string.IsNullOrEmpty(addressIdentifier.ScriptPubKey));
                        Guard.Assert(!string.IsNullOrEmpty(addressIdentifier.PubKeyScript));

                        conn.InsertOrReplace(this.CreateAddress(addressIdentifier));
                    }

                    conn.ProcessTransactions(txToScript, wallet);

                    processBlocksInfo.AddressesOfInterest.Confirm();
                    processBlocksInfo.TransactionsOfInterest.Confirm();

                    conn.Commit();
                }
                catch (Exception ex)
                {
                    this.logger.LogError("An exception occurred processing transaction '{0}'.", transaction.GetHash());
                    this.logger.LogError(ex.ToString());

                    conn.Rollback();

                    throw;
                }
            }
            finally
            {
                processBlocksInfo.Outputs.Clear();
                processBlocksInfo.PrevOuts.Clear();

                walletContainer.LockProcessBlocks.Release();
                walletContainer.LockUpdateWallet.Release();
            }
        }

        /// <inheritdoc />
        public IEnumerable<UnspentOutputReference> GetSpendableTransactionsInAccount(WalletAccountReference walletAccountReference, int currentChainHeight, int confirmations = 0, int? coinBaseMaturity = null)
        {
            WalletContainer walletContainer = this.GetWalletContainer(walletAccountReference.WalletName);
            DBConnection conn = walletContainer.Conn;

            Wallet hdWallet = this.GetWallet(walletAccountReference.WalletName);
            HdAccount hdAccount = this.GetAccounts(hdWallet, walletAccountReference.AccountName).FirstOrDefault();

            foreach (HDTransactionData transactionData in conn.GetSpendableOutputs(walletContainer.Wallet.WalletId, hdAccount.Index, currentChainHeight, coinBaseMaturity ?? this.Network.Consensus.CoinbaseMaturity, confirmations))
            {
                // TODO: This will take time and is possible not needed.
                /*
                var keyPath = new KeyPath($"{transactionData.AddressType}/{transactionData.AddressIndex}");

                ExtPubKey extPubKey = account.GetExtPubKey(this.Network).Derive(keyPath);
                PubKey pubKey = extPubKey.PubKey;
                */
                int tdConfirmations = (transactionData.OutputBlockHeight == null) ? 0 : (currentChainHeight + 1) - (int)transactionData.OutputBlockHeight;

                HdAddress hdAddress = this.ToHdAddress(new HDAddress()
                {
                    AccountIndex = transactionData.AccountIndex,
                    AddressIndex = transactionData.AddressIndex,
                    AddressType = (int)transactionData.AddressType,
                    PubKey = "", // pubKey.ScriptPubKey.ToHex(),  - See TODO
                    ScriptPubKey = transactionData.ScriptPubKey,
                    Address = transactionData.Address
                });

                hdAddress.AddressCollection = (hdAddress.AddressType == 0) ? hdAccount.ExternalAddresses : hdAccount.InternalAddresses;

                yield return new UnspentOutputReference()
                {
                    Account = hdAccount,
                    Transaction = this.ToTransactionData(transactionData, hdAddress.Transactions),
                    Confirmations = tdConfirmations,
                    Address = hdAddress
                };
            }
        }

        /// <inheritdoc />
        public IEnumerable<PaymentDetails> GetPaymentDetails(string walletName, TransactionData transactionData, bool isChange)
        {
            WalletContainer walletContainer = this.GetWalletContainer(walletName);

            DBConnection conn = walletContainer.Conn;

            SpendingDetails spendingDetails = transactionData.SpendingDetails;

            var res = HDPayment.GetAllPayments(conn,
                spendingDetails.CreationTime.ToUnixTimeSeconds(),
                spendingDetails.TransactionId.ToString(),
                transactionData.Id.ToString(),
                transactionData.Index,
                transactionData.AddressScriptPubKey.ToHex())
                .Where(p => p.SpendIsChange == (isChange ? 1 : 0)).Select(p => new PaymentDetails()
                {
                    Amount = new Money(p.SpendValue),
                    DestinationScriptPubKey = new Script(Encoders.Hex.DecodeData(p.SpendScriptPubKey)),
                    OutputIndex = p.SpendIndex
                }).ToList();

            if (transactionData.SpendingDetails == null || this.ScriptAddressReader == null)
                return res;

            var lookup = res.Select(d => d.DestinationScriptPubKey).Distinct().ToDictionary(d => d, d => (string)null);
            foreach (Script script in lookup.Keys.ToList())
                lookup[script] = this.ScriptAddressReader.GetAddressFromScriptPubKey(this.Network, script);

            foreach (PaymentDetails paymentDetails in res)
                paymentDetails.DestinationAddress = lookup[paymentDetails.DestinationScriptPubKey];

            return res;
        }

        /// <inheritdoc />
        public (Money totalAmount, Money confirmedAmount, Money spendableAmount) GetAccountBalance(WalletAccountReference walletAccountReference, int currentChainHeight, int confirmations = 0, int? coinBaseMaturity = null, (int, int)? address = null)
        {
            WalletContainer walletContainer = this.GetWalletContainer(walletAccountReference.WalletName);

            DBConnection conn = walletContainer.Conn;
            HDAccount account = conn.GetAccountByName(walletAccountReference.WalletName, walletAccountReference.AccountName);

            (long total, long confirmed, long spendable) = HDTransactionData.GetBalance(conn, account.WalletId, account.AccountIndex, address, currentChainHeight, coinBaseMaturity ?? (int)this.Network.Consensus.CoinbaseMaturity, confirmations);

            return (new Money(total), new Money(confirmed), new Money(spendable));
        }

        /// <inheritdoc />
        public IWalletAddressReadOnlyLookup GetWalletAddressLookup(string walletName)
        {
            return this.GetWalletContainer(walletName).AddressesOfInterest;
        }

        /// <inheritdoc />
        public IWalletTransactionReadOnlyLookup GetWalletTransactionLookup(string walletName)
        {
            return this.GetWalletContainer(walletName).TransactionsOfInterest;
        }

        /// <inheritdoc />
        public IEnumerable<TransactionData> GetAllTransactions(HdAddress hdAddress, int limit = int.MaxValue, TransactionData prev = null, bool descending = true)
        {
            HdAccount hdAccount = hdAddress.AddressCollection.Account;
            Wallet hdWallet = hdAccount.AccountRoot.Wallet;

            WalletContainer walletContainer = this.GetWalletContainer(hdWallet.Name);
            (HDWallet wallet, DBConnection conn) = (walletContainer.Wallet, walletContainer.Conn);

            var prevTran = (prev == null) ? null : new HDTransactionData()
            {
                OutputTxTime = prev.CreationTime.ToUnixTimeSeconds(),
                OutputIndex = prev.Index
            };

            foreach (HDTransactionData tranData in HDTransactionData.GetAllTransactions(conn, wallet.WalletId,
                hdAccount.Index, hdAddress.AddressType, hdAddress.Index, limit, prevTran, descending))
            {
                yield return this.ToTransactionData(tranData, hdAddress.Transactions);
            }
        }

        /// <inheritdoc />
        public AddressIdentifier GetAddressIdentifier(string walletName, string accountName = null, int? addressType = null, int? addressIndex = null)
        {
            DBConnection conn = this.GetConnection(walletName);
            int walletId;
            int? accountIndex;

            if (accountName != null)
            {
                HDAccount account = conn.GetAccountByName(walletName, accountName);
                walletId = account.WalletId;
                accountIndex = account.AccountIndex;
            }
            else
            {
                HDWallet wallet = conn.GetWalletByName(walletName);
                walletId = wallet.WalletId;
                accountIndex = null;
            }

            return new AddressIdentifier()
            {
                WalletId = walletId,
                AccountIndex = accountIndex,
                AddressType = addressType,
                AddressIndex = addressIndex
            };
        }

        /// <inheritdoc />
        public AccountHistory GetHistory(HdAccount account)
        {
            Wallet hdWallet = account.AccountRoot.Wallet;
            WalletContainer walletContainer = this.GetWalletContainer(hdWallet.Name);
            (HDWallet wallet, DBConnection conn) = (walletContainer.Wallet, walletContainer.Conn);

            var history = new List<FlatHistory>();

            foreach (HDAddress address in conn.GetUsedAddresses(wallet.WalletId, account.Index, HDAddress.External, int.MaxValue)
                .Concat(conn.GetUsedAddresses(wallet.WalletId, account.Index, HDAddress.Internal, int.MaxValue)))
            {
                HdAddress hdAddress = this.ToHdAddress(address);

                hdAddress.AddressCollection = (address.AddressType == 0) ? account.ExternalAddresses : account.InternalAddresses;

                foreach (var transaction in conn.GetTransactionsForAddress(wallet.WalletId, account.Index, address.AddressType, address.AddressIndex))
                {
                    history.Add(new FlatHistory()
                    {
                        Address = hdAddress,
                        Transaction = this.ToTransactionData(transaction, hdAddress.Transactions)
                    });
                }
            }

            return new AccountHistory()
            {
                Account = account,
                History = history
            };
        }

        /// <inheritdoc />
        public IEnumerable<AccountHistory> GetHistory(string walletName, string accountName = null)
        {
            WalletContainer walletContainer = this.GetWalletContainer(walletName);
            (HDWallet wallet, DBConnection conn) = (walletContainer.Wallet, walletContainer.Conn);

            var accounts = new List<HDAccount>();

            foreach (HDAccount account in conn.GetAccounts(wallet.WalletId, accountName))
            {
                var history = new List<FlatHistory>();

                foreach (HDAddress address in conn.GetUsedAddresses(wallet.WalletId, account.AccountIndex, HDAddress.External, int.MaxValue)
                    .Concat(conn.GetUsedAddresses(wallet.WalletId, account.AccountIndex, HDAddress.Internal, int.MaxValue)))
                {
                    HdAddress hdAddress = this.ToHdAddress(address);

                    foreach (var transaction in conn.GetTransactionsForAddress(wallet.WalletId, account.AccountIndex, address.AddressType, address.AddressIndex))
                    {
                        history.Add(new FlatHistory()
                        {
                            Address = hdAddress,
                            Transaction = this.ToTransactionData(transaction, hdAddress.Transactions)
                        });
                    }
                }

                yield return new AccountHistory()
                {
                    Account = this.ToHdAccount(account),
                    History = history
                };
            }
        }

        /// <inheritdoc />
        public IEnumerable<TransactionData> GetTransactionInputs(HdAccount hdAccount, DateTimeOffset? transactionTime, uint256 transactionId, bool includePayments = false)
        {
            Wallet hdWallet = hdAccount.AccountRoot.Wallet;

            WalletContainer walletContainer = this.GetWalletContainer(hdWallet.Name);
            (HDWallet wallet, DBConnection conn) = (walletContainer.Wallet, walletContainer.Conn);

            var addressDict = new Dictionary<AddressIdentifier, HdAddress>();

            foreach (HDTransactionData tranData in HDTransactionData.FindTransactionInputs(conn, wallet.WalletId, hdAccount.Index, transactionTime?.ToUnixTimeSeconds(), transactionId.ToString()))
            {
                var outPoint = new OutPoint(uint256.Parse(tranData.OutputTxId), tranData.OutputIndex);
                if (!walletContainer.TransactionsOfInterest.Contains(outPoint, out HashSet<AddressIdentifier> addresses))
                    continue;

                AddressIdentifier addressIdentifier = addresses.First(a => a.WalletId == tranData.WalletId && a.AccountIndex == tranData.AccountIndex);
                // TODO:
                // AddressIdentifier addressIdentifier = addresses.FirstOrDefault(a => a.WalletId == tranData.WalletId && a.AccountIndex == tranData.AccountIndex && a.ScriptPubKey == tranData.ScriptPubKey);
                // if (addressIdentifier == null)
                //    continue;

                if (!addressDict.TryGetValue(addressIdentifier, out HdAddress hdAddress))
                {
                    hdAddress = this.ToHdAddress(new HDAddress()
                    {
                        WalletId = addressIdentifier.WalletId,
                        AccountIndex = (int)addressIdentifier.AccountIndex,
                        AddressType = (int)addressIdentifier.AddressType,
                        AddressIndex = (int)addressIdentifier.AddressIndex,
                        ScriptPubKey = addressIdentifier.ScriptPubKey
                    });

                    hdAddress.Transactions = new TransactionCollection(hdAddress);
                    hdAddress.AddressCollection = (hdAddress.AddressType == 0) ? hdAccount.ExternalAddresses : hdAccount.InternalAddresses;

                    addressDict[addressIdentifier] = hdAddress;
                }

                yield return this.ToTransactionData(tranData, hdAddress.Transactions);
            }
        }

        /// <inheritdoc />
        public IEnumerable<TransactionData> GetTransactionOutputs(HdAccount hdAccount, DateTimeOffset? transactionTime, uint256 transactionId, bool includePayments = false)
        {
            Wallet hdWallet = hdAccount.AccountRoot.Wallet;

            WalletContainer walletContainer = this.GetWalletContainer(hdWallet.Name);
            (HDWallet wallet, DBConnection conn) = (walletContainer.Wallet, walletContainer.Conn);

            var addressDict = new Dictionary<AddressIdentifier, HdAddress>();

            foreach (HDTransactionData tranData in HDTransactionData.FindTransactionOutputs(conn, wallet.WalletId, hdAccount.Index, transactionTime?.ToUnixTimeSeconds(), transactionId.ToString()))
            {
                var outPoint = new OutPoint(uint256.Parse(tranData.OutputTxId), tranData.OutputIndex);
                if (!walletContainer.TransactionsOfInterest.Contains(outPoint, out HashSet<AddressIdentifier> addresses))
                    continue;

                AddressIdentifier addressIdentifier = addresses.First(a => a.WalletId == tranData.WalletId && a.AccountIndex == tranData.AccountIndex);
                // TODO:
                // AddressIdentifier addressIdentifier = addresses.FirstOrDefault(a => a.WalletId == tranData.WalletId && a.AccountIndex == tranData.AccountIndex && a.ScriptPubKey == tranData.ScriptPubKey);
                // if (addressIdentifier == null)
                //    continue;

                if (!addressDict.TryGetValue(addressIdentifier, out HdAddress hdAddress))
                {
                    hdAddress = this.ToHdAddress(new HDAddress()
                    {
                        WalletId = addressIdentifier.WalletId,
                        AccountIndex = (int)addressIdentifier.AccountIndex,
                        AddressType = (int)addressIdentifier.AddressType,
                        AddressIndex = (int)addressIdentifier.AddressIndex,
                        ScriptPubKey = addressIdentifier.ScriptPubKey
                    });

                    hdAddress.Transactions = new TransactionCollection(hdAddress);
                    hdAddress.AddressCollection = (hdAddress.AddressType == 0) ? hdAccount.ExternalAddresses : hdAccount.InternalAddresses;

                    addressDict[addressIdentifier] = hdAddress;
                }

                yield return this.ToTransactionData(tranData, hdAddress.Transactions);
            }
        }

        private class ScriptTransaction
        {
            public string ScriptPubKey { get; set; }
            public string TransactionId { get; set; }
        }

        /// <inheritdoc />
        public IEnumerable<IEnumerable<string>> GetAddressGroupings(string walletName)
        {
            WalletContainer walletContainer = this.GetWalletContainer(walletName);
            (HDWallet wallet, DBConnection conn) = (walletContainer.Wallet, walletContainer.Conn);

            var addressGroupings = new Dictionary<string, HashSet<string>>();

            // Group all input addresses with each other.
            foreach (var spendData in conn.Query<ScriptTransaction>($@"
                SELECT  ScriptPubKey
                ,       SpendTxId TransactionId
                FROM    HDTransactionData
                WHERE   WalletId = ?
                AND     TransactionId IS NOT NULL",
                wallet.WalletId))
            {
                var spendTxId = spendData.TransactionId;
                if (spendTxId != null)
                {
                    if (!addressGroupings.TryGetValue(spendTxId, out HashSet<string> grouping))
                    {
                        grouping = new HashSet<string>();
                        addressGroupings[spendTxId] = grouping;
                    }

                    grouping.Add(spendData.ScriptPubKey);
                }
            }

            // Include any change addresses.
            foreach (var outputData in conn.Query<ScriptTransaction>($@"
                SELECT  ScriptPubKey
                ,       OutputTxId TransactionId
                FROM    HDTransactionData
                WHERE   WalletId = ?",
                wallet.WalletId))
            {
                if (addressGroupings.TryGetValue(outputData.TransactionId, out HashSet<string> grouping))
                    grouping.Add(outputData.ScriptPubKey);
                else
                    // Create its own grouping
                    addressGroupings[outputData.TransactionId] = new HashSet<string> { outputData.ScriptPubKey };
            }

            // Determine unique mappings.
            var uniqueGroupings = new List<HashSet<string>>();
            var setMap = new Dictionary<string, HashSet<string>>();

            foreach ((string spendTxId, HashSet<string> grouping) in addressGroupings.Select(kv => (kv.Key, kv.Value)))
            {
                // Create a list of unique groupings intersecting this grouping.
                var hits = new List<HashSet<string>>();
                foreach (string scriptPubkey in grouping)
                    if (setMap.TryGetValue(scriptPubkey, out HashSet<string> it))
                        hits.Add(it);

                // Merge the matching uinique groupings into this grouping and remove the old groupings.
                foreach (HashSet<string> hit in hits)
                {
                    grouping.UnionWith(hit);
                    uniqueGroupings.Remove(hit);
                }

                // Add the new merged grouping.
                uniqueGroupings.Add(grouping);

                // Update the set map which maps addresses to the unique grouping they appear in.
                foreach (string scriptPubKey in grouping)
                    setMap[scriptPubKey] = grouping;
            }

            // Return the result.
            foreach (HashSet<string> scriptPubKeys in uniqueGroupings)
            {
                var addressBase58s = new List<string>();

                foreach (string scriptPubKey in scriptPubKeys)
                {
                    Script script = Script.FromHex(scriptPubKey);
                    var addressBase58 = script.GetDestinationAddress(this.Network);
                    if (addressBase58 == null)
                        continue;

                    addressBase58s.Add(addressBase58.ToString());
                }

                yield return addressBase58s;
            }
        }
    }
}<|MERGE_RESOLUTION|>--- conflicted
+++ resolved
@@ -1004,30 +1004,20 @@
                         return false;
                     }
 
-                    // Initialize round.
-                    round.PrevTip = (header.Previous == null) ? new HashHeightPair(0, -1) : new HashHeightPair(header.Previous);
-                    round.NewTip = null;
-                    round.Trackers = new Dictionary<TopUpTracker, TopUpTracker>();
-
-                    return true;
-                }
-                catch (Exception ex)
-                {
-                    round.LockProcessBlocks.Release();
-                    this.logger.LogError(ex, "An exception occurred starting batch.");
-                    throw;
-                }
-<<<<<<< HEAD
-=======
-
                 // Initialize round.
                 round.PrevTip = (header.Previous == null) ? new HashHeightPair(0, -1) : new HashHeightPair(header.Previous);
                 round.NewTip = null;
                 round.Trackers = new Dictionary<TopUpTracker, TopUpTracker>();
                 round.BatchDeadline = DateTime.Now.AddSeconds(MaxBatchDurationSeconds).Ticks;
 
-                return true;
->>>>>>> 47dd759b
+                    return true;
+                }
+                catch (Exception ex)
+                {
+                    round.LockProcessBlocks.Release();
+                    this.logger.LogError(ex, "An exception occurred starting batch.");
+                    throw;
+                }
             }
         }
 
