--- conflicted
+++ resolved
@@ -121,11 +121,7 @@
 
             this.coinView
                 .Setup(m => m.FetchCoinsAsync(It.IsAny<uint256[]>(), It.IsAny<CancellationToken>()))
-<<<<<<< HEAD
-                .ReturnsAsync(new FetchCoinsResponse(new[] { new UnspentOutputs(10, new Transaction()), new UnspentOutputs(11, new Transaction()) }, posBlock.GetHash()));
-=======
                 .ReturnsAsync(new FetchCoinsResponse(new[] { utxoOne, utxoTwo }, posBlock.GetHash()));
->>>>>>> 4995942f
 
             // When we run the validation rule, ConsensusErrors.ReadTxPrevFailed should be thrown.
             Action ruleValidation = () => this.consensusRules.RegisterRule<ProvenHeaderCoinstakeRule>().Run(this.ruleContext);
@@ -445,7 +441,7 @@
             // Setup stake validator to pass stake kernel hash validation.
             this.stakeChain.Setup(m => m.Get(It.IsAny<uint256>())).Returns(new BlockStake());
             this.stakeValidator
-                .Setup(m => m.CheckStakeKernelHash(It.IsAny<PosRuleContext>(), It.IsAny<uint>(), It.IsAny<uint256>(), It.IsAny<UnspentOutputs>(), It.IsAny<OutPoint>(), It.IsAny<uint>())).Returns(true);
+                .Setup(m => m.CheckStakeKernelHash(It.IsAny<PosRuleContext>(), It.IsAny<uint>(), It.IsAny<uint256>(), It.IsAny<UnspentOutputs>(), It.IsAny<OutPoint>(), It.IsAny<uint>()));
 
             // When we run the validation rule, we should hit bad merkle proof error.
             Action ruleValidation = () => this.consensusRules.RegisterRule<ProvenHeaderCoinstakeRule>().Run(this.ruleContext);
@@ -500,7 +496,7 @@
             // Setup stake validator to pass stake kernel hash validation.
             this.stakeChain.Setup(m => m.Get(It.IsAny<uint256>())).Returns(new BlockStake());
             this.stakeValidator
-                .Setup(m => m.CheckStakeKernelHash(It.IsAny<PosRuleContext>(), It.IsAny<uint>(), It.IsAny<uint256>(), It.IsAny<UnspentOutputs>(), It.IsAny<OutPoint>(), It.IsAny<uint>())).Returns(true);
+                .Setup(m => m.CheckStakeKernelHash(It.IsAny<PosRuleContext>(), It.IsAny<uint>(), It.IsAny<uint256>(), It.IsAny<UnspentOutputs>(), It.IsAny<OutPoint>(), It.IsAny<uint>()));
 
             // Setup stake validator to pass stake age check.
             this.stakeValidator
@@ -571,7 +567,7 @@
             // Setup stake validator to pass stake kernel hash validation.
             this.stakeChain.Setup(m => m.Get(It.IsAny<uint256>())).Returns(new BlockStake());
             this.stakeValidator
-                .Setup(m => m.CheckStakeKernelHash(It.IsAny<PosRuleContext>(), It.IsAny<uint>(), It.IsAny<uint256>(), It.IsAny<UnspentOutputs>(), It.IsAny<OutPoint>(), It.IsAny<uint>())).Returns(true);
+                .Setup(m => m.CheckStakeKernelHash(It.IsAny<PosRuleContext>(), It.IsAny<uint>(), It.IsAny<uint256>(), It.IsAny<UnspentOutputs>(), It.IsAny<OutPoint>(), It.IsAny<uint>()));
 
             // When we run the validation rule, we should not hit any errors.
             Action ruleValidation = () => this.consensusRules.RegisterRule<ProvenHeaderCoinstakeRule>().Run(this.ruleContext);
