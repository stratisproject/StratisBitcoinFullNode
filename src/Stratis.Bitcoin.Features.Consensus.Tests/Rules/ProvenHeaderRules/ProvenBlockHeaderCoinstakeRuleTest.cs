--- conflicted
+++ resolved
@@ -352,19 +352,14 @@
             // Setup stake validator to fail stake kernel hash validation.
             this.stakeChain.Setup(m => m.Get(It.IsAny<uint256>())).Returns(new BlockStake());
             this.stakeValidator
-<<<<<<< HEAD
-                .Setup(m => m.CheckStakeKernelHash(It.IsAny<PosRuleContext>(), It.IsAny<uint>(), It.IsAny<BlockStake>(), It.IsAny<UnspentOutputs>(), It.IsAny<OutPoint>(), It.IsAny<uint>()))
-                .Returns(false);
-=======
                 .Setup(m => m.CheckStakeKernelHash(It.IsAny<PosRuleContext>(), It.IsAny<uint>(), It.IsAny<uint256>(), It.IsAny<UnspentOutputs>(), It.IsAny<OutPoint>(), It.IsAny<uint>()))
                 .Throws(new ConsensusErrorException(ConsensusErrors.StakeHashInvalidTarget));
->>>>>>> 07746196
 
             // When we run the validation rule, we should hit stake hash invalid target error.
             Action ruleValidation = () => this.consensusRules.RegisterRule<ProvenHeaderCoinstakeRule>().Run(this.ruleContext);
             ruleValidation.Should().Throw<ConsensusErrorException>()
                 .And.ConsensusError
-                .Should().Be(ConsensusErrors.BadMerkleRoot);
+                .Should().Be(ConsensusErrors.StakeHashInvalidTarget);
         }
 
         [Fact]
