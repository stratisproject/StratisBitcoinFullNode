﻿using System;
using System.Collections.Generic;
using FluentAssertions;
using Microsoft.Extensions.Logging;
using Moq;
using NBitcoin;
using Stratis.Bitcoin.Base.Deployments;
using Stratis.Bitcoin.Configuration.Settings;
using Stratis.Bitcoin.Consensus;
using Stratis.Bitcoin.Consensus.Rules;
using Stratis.Bitcoin.Features.Consensus.CoinViews;
using Stratis.Bitcoin.Features.Consensus.Rules;
using Stratis.Bitcoin.Features.Consensus.Rules.CommonRules;
using Stratis.Bitcoin.Tests.Common;
using Stratis.Bitcoin.Utilities;
using Xunit;

namespace Stratis.Bitcoin.Features.Consensus.Tests.Rules.CommonRules
{
    /// <summary>
    /// These tests only cover the first part of BIP68 and not the MaxSigOps, coinview update or scripts verify or calculate block rewards
    /// </summary>
    public class PowCoinViewRuleTests
    {
        private Exception caughtExecption;
        private readonly Network network;
        private Mock<ILogger> logger;
        private const int HeightOfBlockchain = 1;
        private RuleContext ruleContext;
        private UnspentOutputSet coinView;
        private Transaction transactionWithCoinbaseFromPreviousBlock;
        private readonly CoinViewRule rule;

        public PowCoinViewRuleTests()
        {
            this.network = KnownNetworks.RegTest;
            this.rule = new PowCoinviewRule();
        }

        [Fact]
        public void RunAsync_ValidatingATransactionThatIsNotCoinBaseButStillHasUnspentOutputsWithoutInput_ThrowsBadTransactionMissingInput()
        {
            this.GivenACoinbaseTransactionFromAPreviousBlock();
            this.AndARuleContext();
            this.AndSomeUnspentOutputs();
            this.AndATransactionWithNoUnspentOutputsAsInput();
            this.WhenExecutingTheRule(this.rule, this.ruleContext);
            this.ThenExceptionThrownIs(ConsensusErrors.BadTransactionMissingInput);
        }

        [Fact]
        //NOTE: This is not full coverage of BIP68 bad transaction non final as a block earlier than allowable timestamp is also not allowable under BIP68.
        public void RunAsync_ValidatingABlockHeightLowerThanBIP86Allows_ThrowsBadTransactionNonFinal()
        {
            this.GivenACoinbaseTransactionFromAPreviousBlock();
            this.AndARuleContext();
            this.AndSomeUnspentOutputs();
            this.AndATransactionBlockHeightLowerThanBip68Allows();
            this.WhenExecutingTheRule(this.rule, this.ruleContext);
            this.ThenExceptionThrownIs(ConsensusErrors.BadTransactionNonFinal);
        }

        private void AndSomeUnspentOutputs()
        {
            this.coinView = new UnspentOutputSet();
            this.coinView.SetCoins(new UnspentOutputs[0]);
            (this.ruleContext as UtxoRuleContext).UnspentOutputSet = this.coinView;
            this.coinView.Update(this.transactionWithCoinbaseFromPreviousBlock, 0);
        }

        private void AndARuleContext()
        {
            this.ruleContext = new PowRuleContext { };
            this.ruleContext.ValidationContext = new ValidationContext();
            BlockHeader blockHeader = this.network.Consensus.ConsensusFactory.CreateBlockHeader();
            this.ruleContext.ValidationContext.ChainedHeader = new ChainedHeader(blockHeader, new uint256("bcd7d5de8d3bcc7b15e7c8e5fe77c0227cdfa6c682ca13dcf4910616f10fdd06"), HeightOfBlockchain);

            Block block = this.network.CreateBlock();
            block.Transactions = new List<Transaction>();
            this.ruleContext.ValidationContext.Block = block;
        }

        protected void WhenExecutingTheRule(ConsensusRule rule, RuleContext ruleContext)
        {
            try
            {
                this.logger = new Mock<ILogger>();
                rule.Logger = this.logger.Object;
                rule.Parent = new PowConsensusRules(
                    this.network,
                    new Mock<ILoggerFactory>().Object,
                    new Mock<IDateTimeProvider>().Object,
                    new ConcurrentChain(this.network),
<<<<<<< HEAD
                    new NodeDeployments(Networks.RegTest, new ConcurrentChain(this.network)),
                    new ConsensusSettings(), new Mock<ICheckpoints>().Object, new Mock<ICoinView>().Object, null);
=======
                    new NodeDeployments(this.network, new ConcurrentChain(this.network)),
                    new ConsensusSettings(), new Mock<ICheckpoints>().Object, new Mock<CoinView>().Object, null);
>>>>>>> ea15a0b0

                rule.Initialize();

                rule.Parent.PerformanceCounter.ProcessedTransactions.Should().Be(0);

                rule.RunAsync(ruleContext).GetAwaiter().GetResult();
            }
            catch (Exception e)
            {
                this.caughtExecption = e;
            }
        }

        private void ThenExceptionThrownIs(ConsensusError consensusErrorType)
        {
            this.caughtExecption.Should().NotBeNull();
            this.caughtExecption.Should().BeOfType<ConsensusErrorException>();
            var consensusErrorException = (ConsensusErrorException)this.caughtExecption;
            consensusErrorException.ConsensusError.Should().Be(consensusErrorType);
        }

        private void AndATransactionBlockHeightLowerThanBip68Allows()
        {
            var transaction = new Transaction
            {
                Inputs = { new TxIn()
                {
                    PrevOut = new OutPoint(this.transactionWithCoinbaseFromPreviousBlock, 0),
                    Sequence = HeightOfBlockchain + 1, //this sequence being higher triggers the ThrowsBadTransactionNonFinal
                } },
                Outputs = { new TxOut() },
                Version = 2, // So that sequence locks considered (BIP68)
            };

            this.ruleContext.Flags = new DeploymentFlags() { LockTimeFlags = Transaction.LockTimeFlags.VerifySequence };
            this.ruleContext.ValidationContext.Block.Transactions.Add(transaction);
        }

        private void GivenACoinbaseTransactionFromAPreviousBlock()
        {
            this.transactionWithCoinbaseFromPreviousBlock = new Transaction();
            var txIn = new TxIn { PrevOut = new OutPoint() };
            this.transactionWithCoinbaseFromPreviousBlock.AddInput(txIn);
            this.transactionWithCoinbaseFromPreviousBlock.AddOutput(new TxOut());
        }

        private void AndATransactionWithNoUnspentOutputsAsInput()
        {
            this.ruleContext.ValidationContext.Block.Transactions.Add(new Transaction { Inputs = { new TxIn() } });
        }
    }
}<|MERGE_RESOLUTION|>--- conflicted
+++ resolved
@@ -91,13 +91,8 @@
                     new Mock<ILoggerFactory>().Object,
                     new Mock<IDateTimeProvider>().Object,
                     new ConcurrentChain(this.network),
-<<<<<<< HEAD
-                    new NodeDeployments(Networks.RegTest, new ConcurrentChain(this.network)),
+                    new NodeDeployments(this.network, new ConcurrentChain(this.network)),
                     new ConsensusSettings(), new Mock<ICheckpoints>().Object, new Mock<ICoinView>().Object, null);
-=======
-                    new NodeDeployments(this.network, new ConcurrentChain(this.network)),
-                    new ConsensusSettings(), new Mock<ICheckpoints>().Object, new Mock<CoinView>().Object, null);
->>>>>>> ea15a0b0
 
                 rule.Initialize();
 
