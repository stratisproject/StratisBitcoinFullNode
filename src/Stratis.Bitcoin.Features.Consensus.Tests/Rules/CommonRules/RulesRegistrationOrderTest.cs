--- conflicted
+++ resolved
@@ -75,18 +75,10 @@
 
             List<Type> integrityValidationRules = network.Consensus.ConsensusRules.IntegrityValidationRules;
 
-<<<<<<< HEAD
-            integrityValidationRules.Count.Should().Be(4);
-            integrityValidationRules[0].Should().BeOfType<PosTransactionsOrderRule>();
-            integrityValidationRules[1].Should().BeOfType<BlockMerkleRootRule>();
-            integrityValidationRules[2].Should().BeOfType<PosBlockSignatureRepresentationRule>();
-            integrityValidationRules[3].Should().BeOfType<PosBlockSignatureRule>();
-=======
             integrityValidationRules.Count.Should().Be(3);
             integrityValidationRules[0].FullName.Should().Be(typeof(BlockMerkleRootRule).FullName);
             integrityValidationRules[1].FullName.Should().Be(typeof(PosBlockSignatureRepresentationRule).FullName);
             integrityValidationRules[2].FullName.Should().Be(typeof(PosBlockSignatureRule).FullName);
->>>>>>> fafe00c9
 
             List<Type> partialValidationRules = network.Consensus.ConsensusRules.PartialValidationRules;
 
