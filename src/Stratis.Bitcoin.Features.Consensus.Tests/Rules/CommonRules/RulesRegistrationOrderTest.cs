﻿using System.Collections.Generic;
using FluentAssertions;
using NBitcoin;
using NBitcoin.Rules;
using Stratis.Bitcoin.Features.Consensus.Rules.CommonRules;
using Stratis.Bitcoin.Networks;
using Xunit;

namespace Stratis.Bitcoin.Features.Consensus.Tests.Rules.CommonRules
{
    public class ConsensusRulesRegistrationTest
    {
        [Fact]
        public void BitcoinConsensusRulesRegistrationTest()
        {
            Network network = new BitcoinTest();
            new FullNodeBuilderConsensusExtension.PowConsensusRulesRegistration().RegisterRules(network.Consensus);

            List<IHeaderValidationConsensusRule> headerValidationRules = network.Consensus.HeaderValidationRules;

            headerValidationRules.Count.Should().Be(4);

            headerValidationRules[0].Should().BeOfType<HeaderTimeChecksRule>();
            headerValidationRules[1].Should().BeOfType<CheckDifficultyPowRule>();
            headerValidationRules[2].Should().BeOfType<BitcoinActivationRule>();
            headerValidationRules[3].Should().BeOfType<BitcoinHeaderVersionRule>();

            List<IIntegrityValidationConsensusRule> integrityValidationRules = network.Consensus.IntegrityValidationRules;

            integrityValidationRules.Count.Should().Be(1);
            integrityValidationRules[0].Should().BeOfType<BlockMerkleRootRule>();

            List<IPartialValidationConsensusRule> partialValidationRules = network.Consensus.PartialValidationRules;

            partialValidationRules.Count.Should().Be(8);

            partialValidationRules[0].Should().BeOfType<SetActivationDeploymentsPartialValidationRule>();
            partialValidationRules[1].Should().BeOfType<TransactionLocktimeActivationRule>();
            partialValidationRules[2].Should().BeOfType<CoinbaseHeightActivationRule>();
            partialValidationRules[3].Should().BeOfType<WitnessCommitmentsRule>();
            partialValidationRules[4].Should().BeOfType<BlockSizeRule>();
            partialValidationRules[5].Should().BeOfType<EnsureCoinbaseRule>();
            partialValidationRules[6].Should().BeOfType<CheckPowTransactionRule>();
            partialValidationRules[7].Should().BeOfType<CheckSigOpsRule>();

            List<IFullValidationConsensusRule> fullValidationRules = network.Consensus.FullValidationRules;

            fullValidationRules.Count.Should().Be(5);

            fullValidationRules[0].Should().BeOfType<SetActivationDeploymentsFullValidationRule>();
            fullValidationRules[1].Should().BeOfType<LoadCoinviewRule>();
            fullValidationRules[2].Should().BeOfType<TransactionDuplicationActivationRule>();
            fullValidationRules[3].Should().BeOfType<PowCoinviewRule>();
            fullValidationRules[4].Should().BeOfType<SaveCoinviewRule>();
        }

        [Fact]
        public void StratisConsensusRulesRegistrationTest()
        {
            Network network = new StratisTest();
            new FullNodeBuilderConsensusExtension.PosConsensusRulesRegistration().RegisterRules(network.Consensus);

            List<IHeaderValidationConsensusRule> headerValidationRules = network.Consensus.HeaderValidationRules;

            headerValidationRules.Count.Should().Be(5);
            headerValidationRules[0].Should().BeOfType<HeaderTimeChecksRule>();
            headerValidationRules[1].Should().BeOfType<HeaderTimeChecksPosRule>();
            headerValidationRules[2].Should().BeOfType<StratisBigFixPosFutureDriftRule>();
            headerValidationRules[3].Should().BeOfType<CheckDifficultyPosRule>();
            headerValidationRules[4].Should().BeOfType<StratisHeaderVersionRule>();

            List<IIntegrityValidationConsensusRule> integrityValidationRules = network.Consensus.IntegrityValidationRules;

            integrityValidationRules.Count.Should().Be(2);
            integrityValidationRules[0].Should().BeOfType<BlockMerkleRootRule>();
            integrityValidationRules[1].Should().BeOfType<PosBlockSignatureRule>();

            List<IPartialValidationConsensusRule> partialValidationRules = network.Consensus.PartialValidationRules;

            partialValidationRules.Count.Should().Be(12);

            partialValidationRules[0].Should().BeOfType<SetActivationDeploymentsPartialValidationRule>();
<<<<<<< HEAD
            partialValidationRules[1].Should().BeOfType<CheckDifficultyHybridRule>();
            partialValidationRules[2].Should().BeOfType<PosTimeMaskRule>();
            partialValidationRules[3].Should().BeOfType<TransactionLocktimeActivationRule>();
            partialValidationRules[4].Should().BeOfType<CoinbaseHeightActivationRule>();
            partialValidationRules[5].Should().BeOfType<WitnessCommitmentsRule>();
            partialValidationRules[6].Should().BeOfType<BlockSizeRule>();
            partialValidationRules[7].Should().BeOfType<PosBlockContextRule>();
            partialValidationRules[8].Should().BeOfType<EnsureCoinbaseRule>();
            partialValidationRules[9].Should().BeOfType<CheckPowTransactionRule>();
            partialValidationRules[10].Should().BeOfType<CheckPosTransactionRule>();
            partialValidationRules[11].Should().BeOfType<CheckSigOpsRule>();
            partialValidationRules[12].Should().BeOfType<PosCoinstakeRule>();
=======
            partialValidationRules[1].Should().BeOfType<PosTimeMaskRule>();
            partialValidationRules[2].Should().BeOfType<TransactionLocktimeActivationRule>();
            partialValidationRules[3].Should().BeOfType<CoinbaseHeightActivationRule>();
            partialValidationRules[4].Should().BeOfType<WitnessCommitmentsRule>();
            partialValidationRules[5].Should().BeOfType<BlockSizeRule>();
            partialValidationRules[6].Should().BeOfType<PosBlockContextRule>();
            partialValidationRules[7].Should().BeOfType<EnsureCoinbaseRule>();
            partialValidationRules[8].Should().BeOfType<CheckPowTransactionRule>();
            partialValidationRules[9].Should().BeOfType<CheckPosTransactionRule>();
            partialValidationRules[10].Should().BeOfType<CheckSigOpsRule>();
            partialValidationRules[11].Should().BeOfType<PosCoinstakeRule>();
>>>>>>> 159da608

            List<IFullValidationConsensusRule> fullValidationRules = network.Consensus.FullValidationRules;

            fullValidationRules.Count.Should().Be(7);

            fullValidationRules[0].Should().BeOfType<SetActivationDeploymentsFullValidationRule>();
            fullValidationRules[1].Should().BeOfType<CheckDifficultyHybridRule>();
            fullValidationRules[2].Should().BeOfType<LoadCoinviewRule>();
            fullValidationRules[3].Should().BeOfType<TransactionDuplicationActivationRule>();
            fullValidationRules[4].Should().BeOfType<PosCoinviewRule>();
            fullValidationRules[5].Should().BeOfType<PosColdStakingRule>();
            fullValidationRules[6].Should().BeOfType<SaveCoinviewRule>();
        }
    }
}<|MERGE_RESOLUTION|>--- conflicted
+++ resolved
@@ -80,20 +80,6 @@
             partialValidationRules.Count.Should().Be(12);
 
             partialValidationRules[0].Should().BeOfType<SetActivationDeploymentsPartialValidationRule>();
-<<<<<<< HEAD
-            partialValidationRules[1].Should().BeOfType<CheckDifficultyHybridRule>();
-            partialValidationRules[2].Should().BeOfType<PosTimeMaskRule>();
-            partialValidationRules[3].Should().BeOfType<TransactionLocktimeActivationRule>();
-            partialValidationRules[4].Should().BeOfType<CoinbaseHeightActivationRule>();
-            partialValidationRules[5].Should().BeOfType<WitnessCommitmentsRule>();
-            partialValidationRules[6].Should().BeOfType<BlockSizeRule>();
-            partialValidationRules[7].Should().BeOfType<PosBlockContextRule>();
-            partialValidationRules[8].Should().BeOfType<EnsureCoinbaseRule>();
-            partialValidationRules[9].Should().BeOfType<CheckPowTransactionRule>();
-            partialValidationRules[10].Should().BeOfType<CheckPosTransactionRule>();
-            partialValidationRules[11].Should().BeOfType<CheckSigOpsRule>();
-            partialValidationRules[12].Should().BeOfType<PosCoinstakeRule>();
-=======
             partialValidationRules[1].Should().BeOfType<PosTimeMaskRule>();
             partialValidationRules[2].Should().BeOfType<TransactionLocktimeActivationRule>();
             partialValidationRules[3].Should().BeOfType<CoinbaseHeightActivationRule>();
@@ -105,7 +91,6 @@
             partialValidationRules[9].Should().BeOfType<CheckPosTransactionRule>();
             partialValidationRules[10].Should().BeOfType<CheckSigOpsRule>();
             partialValidationRules[11].Should().BeOfType<PosCoinstakeRule>();
->>>>>>> 159da608
 
             List<IFullValidationConsensusRule> fullValidationRules = network.Consensus.FullValidationRules;
 
