﻿using System.Threading.Tasks;
using NBitcoin;
using Stratis.Bitcoin.Consensus;
using Stratis.Bitcoin.Consensus.Rules;
using Stratis.Bitcoin.Features.Consensus.Rules.CommonRules;
using Xunit;

namespace Stratis.Bitcoin.Features.Consensus.Tests.Rules.CommonRules
{
    public class BlockHeaderPosContextualRuleTest : PosConsensusRuleUnitTestBase
    {      
        private BlockHeaderPosContextualRule rule;
        private const int MaxFutureDriftBeforeHardFork = 128 * 60 * 60;
        private const int MaxFutureDriftAfterHardFork = 15;

        public BlockHeaderPosContextualRuleTest()
        {           
            AddBlocksToChain(this.concurrentChain, 5);
            this.rule = this.CreateRule();
        }

        [Fact]
        public async Task RunAsync_HeaderVersionBelowMinimalHeaderVersion_ThrowsBadVersionConsensusErrorAsync()
        {
            int MinimalHeaderVersion = 7;
            this.ruleContext.ValidationContext.ChainedHeader = this.concurrentChain.GetBlock(1);
            this.ruleContext.ValidationContext.ChainedHeader.Header.Version = MinimalHeaderVersion - 1;

            ConsensusErrorException exception = await Assert.ThrowsAsync<ConsensusErrorException>(() => this.rule.RunAsync(this.ruleContext));

            Assert.Equal(ConsensusErrors.BadVersion, exception.ConsensusError);
        }

        [Fact]
        public async Task RunAsync_ProofOfWorkTooHigh_ThrowsProofOfWorkTooHighConsensusErrorAsync()
        {
            this.ruleContext.ValidationContext.ChainedHeader = this.concurrentChain.GetBlock(3);
            this.SetBlockStake();
            this.network.Consensus.LastPOWBlock = 2;

            ConsensusErrorException exception = await Assert.ThrowsAsync<ConsensusErrorException>(() => this.rule.RunAsync(this.ruleContext));

            Assert.Equal(ConsensusErrors.ProofOfWorkTooHigh, exception.ConsensusError);
        }

        [Fact]
        public async Task RunAsync_TimestampTooNew_WithoutReducedDrift_ThrowsTimeTooNewConsensusErrorAsync()
        {
            this.SetBlockStake(BlockFlag.BLOCK_PROOF_OF_STAKE);
            this.ruleContext.ValidationContext = new ValidationContext();
            this.ruleContext.ValidationContext.Block = this.network.Consensus.ConsensusFactory.CreateBlock();
            this.ruleContext.ValidationContext.Block.Transactions.Add(this.network.Consensus.ConsensusFactory.CreateTransaction());
            this.ruleContext.ValidationContext.Block.Transactions[0].Time = (uint) (PosFutureDriftRule.DriftingBugFixTimestamp - 100);
            this.ruleContext.ValidationContext.ChainedHeader = this.concurrentChain.GetBlock(3);

            this.network.Consensus.LastPOWBlock = 12500;
            this.ruleContext.ValidationContext.ChainedHeader.Header.Time = this.ruleContext.ValidationContext.Block.Transactions[0].Time + MaxFutureDriftBeforeHardFork + 1;

            ConsensusErrorException exception = await Assert.ThrowsAsync<ConsensusErrorException>(() => this.rule.RunAsync(this.ruleContext));

            Assert.Equal(ConsensusErrors.TimeTooNew, exception.ConsensusError);
        }

        [Fact]
        public async Task RunAsync_TimestampTooNew_WithReducedDrift_ThrowsTimeTooNewConsensusErrorAsync()
        {
            this.SetBlockStake(BlockFlag.BLOCK_PROOF_OF_STAKE);
            this.ruleContext.ValidationContext = new ValidationContext();
            this.ruleContext.ValidationContext.Block = this.network.Consensus.ConsensusFactory.CreateBlock();
            this.ruleContext.ValidationContext.Block.Transactions.Add(this.network.Consensus.ConsensusFactory.CreateTransaction());
            this.ruleContext.ValidationContext.Block.Transactions[0].Time = (uint)(PosFutureDriftRule.DriftingBugFixTimestamp + 100);
            this.ruleContext.ValidationContext.ChainedHeader = this.concurrentChain.GetBlock(3);

            this.network.Consensus.LastPOWBlock = 12500;
            this.ruleContext.ValidationContext.ChainedHeader.Header.Time = this.ruleContext.ValidationContext.Block.Transactions[0].Time + MaxFutureDriftAfterHardFork + 1;

            ConsensusErrorException exception = await Assert.ThrowsAsync<ConsensusErrorException>(() => this.rule.RunAsync(this.ruleContext));

            Assert.Equal(ConsensusErrors.TimeTooNew, exception.ConsensusError);
        }

        [Fact]
        public async Task RunAsync_StakeTimestampInvalid_BlockTimeNotTransactionTime_ThrowsStakeTimeViolationConsensusErrorAsync()
        {
            this.SetBlockStake(BlockFlag.BLOCK_PROOF_OF_STAKE);
            this.ruleContext.ValidationContext = new ValidationContext();
            this.ruleContext.ValidationContext.Block = this.network.Consensus.ConsensusFactory.CreateBlock();
            this.ruleContext.ValidationContext.Block.Transactions.Add(this.network.Consensus.ConsensusFactory.CreateTransaction());
            this.ruleContext.ValidationContext.Block.Transactions.Add(this.network.Consensus.ConsensusFactory.CreateTransaction());
            this.ruleContext.ValidationContext.Block.Transactions[0].Time = (uint)(PosFutureDriftRule.DriftingBugFixTimestamp);

            this.ruleContext.ValidationContext.ChainedHeader = this.concurrentChain.GetBlock(3);
            
            this.network.Consensus.LastPOWBlock = 12500;
            this.ruleContext.ValidationContext.Block.Transactions[1].Time = this.ruleContext.ValidationContext.Block.Transactions[0].Time + MaxFutureDriftAfterHardFork + 1;
            this.ruleContext.ValidationContext.ChainedHeader.Header.Time = this.ruleContext.ValidationContext.Block.Transactions[0].Time + MaxFutureDriftAfterHardFork;

            ConsensusErrorException exception = await Assert.ThrowsAsync<ConsensusErrorException>(() => this.rule.RunAsync(this.ruleContext));

            Assert.Equal(ConsensusErrors.StakeTimeViolation, exception.ConsensusError);
        }

        [Fact]
        public async Task RunAsync_StakeTimestampInvalid_TransactionTimeDoesNotIncludeStakeTimestampMask_ThrowsStakeTimeViolationConsensusErrorAsync()
        {
            this.SetBlockStake(BlockFlag.BLOCK_PROOF_OF_STAKE);
            this.ruleContext.ValidationContext = new ValidationContext();
            this.ruleContext.ValidationContext.Block = this.network.Consensus.ConsensusFactory.CreateBlock();
            this.ruleContext.ValidationContext.Block.Transactions.Add(this.network.Consensus.ConsensusFactory.CreateTransaction());
            this.ruleContext.ValidationContext.Block.Transactions.Add(this.network.Consensus.ConsensusFactory.CreateTransaction());
            this.ruleContext.ValidationContext.Block.Transactions[0].Time = (uint)(PosFutureDriftRule.DriftingBugFixTimestamp);

            this.ruleContext.ValidationContext.ChainedHeader = this.concurrentChain.GetBlock(3);
            this.network.Consensus.LastPOWBlock = 12500;
            this.ruleContext.ValidationContext.Block.Transactions[1].Time = this.ruleContext.ValidationContext.Block.Transactions[0].Time + MaxFutureDriftAfterHardFork;
            this.ruleContext.ValidationContext.ChainedHeader.Header.Time = this.ruleContext.ValidationContext.Block.Transactions[0].Time + MaxFutureDriftAfterHardFork;

            ConsensusErrorException exception = await Assert.ThrowsAsync<ConsensusErrorException>(() => this.rule.RunAsync(this.ruleContext));

            Assert.Equal(ConsensusErrors.StakeTimeViolation, exception.ConsensusError);
        }

        [Fact]
        public async Task RunAsync_BlockTimestampTooEarly_ThrowsBlockTimestampTooEarlyConsensusErrorAsync()
        {
            this.SetBlockStake(BlockFlag.BLOCK_PROOF_OF_STAKE);
            this.ruleContext.ValidationContext = new ValidationContext();
            this.ruleContext.ValidationContext.Block = this.network.Consensus.ConsensusFactory.CreateBlock();
            this.ruleContext.ValidationContext.Block.Transactions.Add(this.network.Consensus.ConsensusFactory.CreateTransaction());
            this.ruleContext.ValidationContext.Block.Transactions.Add(this.network.Consensus.ConsensusFactory.CreateTransaction());

            this.ruleContext.ValidationContext.ChainedHeader = this.concurrentChain.GetBlock(3);
            this.network.Consensus.LastPOWBlock = 12500;

            // time before previous block.
<<<<<<< HEAD
            uint previousBlockHeaderTime = this.ruleContext.BlockValidationContext.ChainedHeader.Previous.Header.Time;
            this.ruleContext.BlockValidationContext.Block.Transactions[0].Time = previousBlockHeaderTime;
            this.ruleContext.BlockValidationContext.Block.Transactions[1].Time = previousBlockHeaderTime - 32;
            this.ruleContext.BlockValidationContext.ChainedHeader.Header.Time = previousBlockHeaderTime - 32;
=======
            var previousBlockHeaderTime = this.ruleContext.ValidationContext.ChainedHeader.Previous.Header.Time;
            this.ruleContext.ValidationContext.Block.Transactions[0].Time = previousBlockHeaderTime;
            this.ruleContext.ValidationContext.Block.Transactions[1].Time = previousBlockHeaderTime - 32;
            this.ruleContext.ValidationContext.ChainedHeader.Header.Time = previousBlockHeaderTime - 32;
>>>>>>> f6192954

            ConsensusErrorException exception = await Assert.ThrowsAsync<ConsensusErrorException>(() => this.rule.RunAsync(this.ruleContext));

            Assert.Equal(ConsensusErrors.BlockTimestampTooEarly, exception.ConsensusError);
        }

        [Fact]
        public async Task RunAsync_BlockTimestampSameAsPrevious_ThrowsBlockTimestampTooEarlyConsensusErrorAsync()
        {
            this.SetBlockStake(BlockFlag.BLOCK_PROOF_OF_STAKE);
            this.ruleContext.ValidationContext = new ValidationContext();
            this.ruleContext.ValidationContext.Block = this.network.Consensus.ConsensusFactory.CreateBlock();
            this.ruleContext.ValidationContext.Block.Transactions.Add(this.network.Consensus.ConsensusFactory.CreateTransaction());
            this.ruleContext.ValidationContext.Block.Transactions.Add(this.network.Consensus.ConsensusFactory.CreateTransaction());

            this.ruleContext.ValidationContext.ChainedHeader = this.concurrentChain.GetBlock(3);
            this.network.Consensus.LastPOWBlock = 12500;

            // time same as previous block.
<<<<<<< HEAD
            uint previousBlockHeaderTime = this.ruleContext.BlockValidationContext.ChainedHeader.Previous.Header.Time;
            this.ruleContext.BlockValidationContext.Block.Transactions[0].Time = previousBlockHeaderTime;
            this.ruleContext.BlockValidationContext.Block.Transactions[1].Time = previousBlockHeaderTime;
            this.ruleContext.BlockValidationContext.ChainedHeader.Header.Time = previousBlockHeaderTime;
=======
            var previousBlockHeaderTime = this.ruleContext.ValidationContext.ChainedHeader.Previous.Header.Time;
            this.ruleContext.ValidationContext.Block.Transactions[0].Time = previousBlockHeaderTime;
            this.ruleContext.ValidationContext.Block.Transactions[1].Time = previousBlockHeaderTime;
            this.ruleContext.ValidationContext.ChainedHeader.Header.Time = previousBlockHeaderTime;
>>>>>>> f6192954

            ConsensusErrorException exception = await Assert.ThrowsAsync<ConsensusErrorException>(() => this.rule.RunAsync(this.ruleContext));

            Assert.Equal(ConsensusErrors.BlockTimestampTooEarly, exception.ConsensusError);
        }

        [Fact]
        public async Task RunAsync_ValidRuleContext_DoesNotThrowExceptionAsync()
        {
            this.SetBlockStake(BlockFlag.BLOCK_PROOF_OF_STAKE);
            this.ruleContext.ValidationContext = new ValidationContext();
            this.ruleContext.ValidationContext.Block = this.network.Consensus.ConsensusFactory.CreateBlock();
            this.ruleContext.ValidationContext.Block.Transactions.Add(this.network.Consensus.ConsensusFactory.CreateTransaction());
            this.ruleContext.ValidationContext.Block.Transactions.Add(this.network.Consensus.ConsensusFactory.CreateTransaction());

            this.ruleContext.ValidationContext.ChainedHeader = this.concurrentChain.GetBlock(3);
            this.network.Consensus.LastPOWBlock = 12500;

            // time after previous block.
<<<<<<< HEAD
            uint previousBlockHeaderTime = this.ruleContext.BlockValidationContext.ChainedHeader.Previous.Header.Time;
            this.ruleContext.BlockValidationContext.Block.Transactions[0].Time = previousBlockHeaderTime + 62;
            this.ruleContext.BlockValidationContext.Block.Transactions[1].Time = previousBlockHeaderTime + 64;
            this.ruleContext.BlockValidationContext.ChainedHeader.Header.Time = previousBlockHeaderTime + 64;
=======
            var previousBlockHeaderTime = this.ruleContext.ValidationContext.ChainedHeader.Previous.Header.Time;
            this.ruleContext.ValidationContext.Block.Transactions[0].Time = previousBlockHeaderTime + 62;
            this.ruleContext.ValidationContext.Block.Transactions[1].Time = previousBlockHeaderTime + 64;
            this.ruleContext.ValidationContext.ChainedHeader.Header.Time = previousBlockHeaderTime + 64;
>>>>>>> f6192954

            await this.rule.RunAsync(this.ruleContext);
        }

        private void SetBlockStake(BlockFlag flg)
        {
            (this.ruleContext as PosRuleContext).BlockStake = new BlockStake()
            {
                Flags = flg
            };
        }

        private void SetBlockStake()
        {
            (this.ruleContext as PosRuleContext).BlockStake = new BlockStake();
        }

        private BlockHeaderPosContextualRule CreateRule()
        {
            return new BlockHeaderPosContextualRule()
            {
                Logger = this.logger.Object,
                Parent = new TestPosConsensusRules(this.network, this.loggerFactory.Object, this.dateTimeProvider.Object, this.concurrentChain, this.nodeDeployments, this.consensusSettings, this.checkpoints.Object, this.coinView.Object, this.lookaheadBlockPuller.Object, this.stakeChain.Object, this.stakeValidator.Object)
            };
        }
    }
}<|MERGE_RESOLUTION|>--- conflicted
+++ resolved
@@ -1,4 +1,5 @@
-﻿using System.Threading.Tasks;
+﻿using System.Collections.Generic;
+using System.Threading.Tasks;
 using NBitcoin;
 using Stratis.Bitcoin.Consensus;
 using Stratis.Bitcoin.Consensus.Rules;
@@ -26,7 +27,7 @@
             this.ruleContext.ValidationContext.ChainedHeader = this.concurrentChain.GetBlock(1);
             this.ruleContext.ValidationContext.ChainedHeader.Header.Version = MinimalHeaderVersion - 1;
 
-            ConsensusErrorException exception = await Assert.ThrowsAsync<ConsensusErrorException>(() => this.rule.RunAsync(this.ruleContext));
+            var exception = await Assert.ThrowsAsync<ConsensusErrorException>(() => this.rule.RunAsync(this.ruleContext));
 
             Assert.Equal(ConsensusErrors.BadVersion, exception.ConsensusError);
         }
@@ -38,7 +39,7 @@
             this.SetBlockStake();
             this.network.Consensus.LastPOWBlock = 2;
 
-            ConsensusErrorException exception = await Assert.ThrowsAsync<ConsensusErrorException>(() => this.rule.RunAsync(this.ruleContext));
+            var exception = await Assert.ThrowsAsync<ConsensusErrorException>(() => this.rule.RunAsync(this.ruleContext));
 
             Assert.Equal(ConsensusErrors.ProofOfWorkTooHigh, exception.ConsensusError);
         }
@@ -56,7 +57,7 @@
             this.network.Consensus.LastPOWBlock = 12500;
             this.ruleContext.ValidationContext.ChainedHeader.Header.Time = this.ruleContext.ValidationContext.Block.Transactions[0].Time + MaxFutureDriftBeforeHardFork + 1;
 
-            ConsensusErrorException exception = await Assert.ThrowsAsync<ConsensusErrorException>(() => this.rule.RunAsync(this.ruleContext));
+            var exception = await Assert.ThrowsAsync<ConsensusErrorException>(() => this.rule.RunAsync(this.ruleContext));
 
             Assert.Equal(ConsensusErrors.TimeTooNew, exception.ConsensusError);
         }
@@ -74,7 +75,7 @@
             this.network.Consensus.LastPOWBlock = 12500;
             this.ruleContext.ValidationContext.ChainedHeader.Header.Time = this.ruleContext.ValidationContext.Block.Transactions[0].Time + MaxFutureDriftAfterHardFork + 1;
 
-            ConsensusErrorException exception = await Assert.ThrowsAsync<ConsensusErrorException>(() => this.rule.RunAsync(this.ruleContext));
+            var exception = await Assert.ThrowsAsync<ConsensusErrorException>(() => this.rule.RunAsync(this.ruleContext));
 
             Assert.Equal(ConsensusErrors.TimeTooNew, exception.ConsensusError);
         }
@@ -95,7 +96,7 @@
             this.ruleContext.ValidationContext.Block.Transactions[1].Time = this.ruleContext.ValidationContext.Block.Transactions[0].Time + MaxFutureDriftAfterHardFork + 1;
             this.ruleContext.ValidationContext.ChainedHeader.Header.Time = this.ruleContext.ValidationContext.Block.Transactions[0].Time + MaxFutureDriftAfterHardFork;
 
-            ConsensusErrorException exception = await Assert.ThrowsAsync<ConsensusErrorException>(() => this.rule.RunAsync(this.ruleContext));
+            var exception = await Assert.ThrowsAsync<ConsensusErrorException>(() => this.rule.RunAsync(this.ruleContext));
 
             Assert.Equal(ConsensusErrors.StakeTimeViolation, exception.ConsensusError);
         }
@@ -115,7 +116,7 @@
             this.ruleContext.ValidationContext.Block.Transactions[1].Time = this.ruleContext.ValidationContext.Block.Transactions[0].Time + MaxFutureDriftAfterHardFork;
             this.ruleContext.ValidationContext.ChainedHeader.Header.Time = this.ruleContext.ValidationContext.Block.Transactions[0].Time + MaxFutureDriftAfterHardFork;
 
-            ConsensusErrorException exception = await Assert.ThrowsAsync<ConsensusErrorException>(() => this.rule.RunAsync(this.ruleContext));
+            var exception = await Assert.ThrowsAsync<ConsensusErrorException>(() => this.rule.RunAsync(this.ruleContext));
 
             Assert.Equal(ConsensusErrors.StakeTimeViolation, exception.ConsensusError);
         }
@@ -133,19 +134,12 @@
             this.network.Consensus.LastPOWBlock = 12500;
 
             // time before previous block.
-<<<<<<< HEAD
-            uint previousBlockHeaderTime = this.ruleContext.BlockValidationContext.ChainedHeader.Previous.Header.Time;
-            this.ruleContext.BlockValidationContext.Block.Transactions[0].Time = previousBlockHeaderTime;
-            this.ruleContext.BlockValidationContext.Block.Transactions[1].Time = previousBlockHeaderTime - 32;
-            this.ruleContext.BlockValidationContext.ChainedHeader.Header.Time = previousBlockHeaderTime - 32;
-=======
             var previousBlockHeaderTime = this.ruleContext.ValidationContext.ChainedHeader.Previous.Header.Time;
             this.ruleContext.ValidationContext.Block.Transactions[0].Time = previousBlockHeaderTime;
             this.ruleContext.ValidationContext.Block.Transactions[1].Time = previousBlockHeaderTime - 32;
             this.ruleContext.ValidationContext.ChainedHeader.Header.Time = previousBlockHeaderTime - 32;
->>>>>>> f6192954
-
-            ConsensusErrorException exception = await Assert.ThrowsAsync<ConsensusErrorException>(() => this.rule.RunAsync(this.ruleContext));
+
+            var exception = await Assert.ThrowsAsync<ConsensusErrorException>(() => this.rule.RunAsync(this.ruleContext));
 
             Assert.Equal(ConsensusErrors.BlockTimestampTooEarly, exception.ConsensusError);
         }
@@ -163,19 +157,12 @@
             this.network.Consensus.LastPOWBlock = 12500;
 
             // time same as previous block.
-<<<<<<< HEAD
-            uint previousBlockHeaderTime = this.ruleContext.BlockValidationContext.ChainedHeader.Previous.Header.Time;
-            this.ruleContext.BlockValidationContext.Block.Transactions[0].Time = previousBlockHeaderTime;
-            this.ruleContext.BlockValidationContext.Block.Transactions[1].Time = previousBlockHeaderTime;
-            this.ruleContext.BlockValidationContext.ChainedHeader.Header.Time = previousBlockHeaderTime;
-=======
             var previousBlockHeaderTime = this.ruleContext.ValidationContext.ChainedHeader.Previous.Header.Time;
             this.ruleContext.ValidationContext.Block.Transactions[0].Time = previousBlockHeaderTime;
             this.ruleContext.ValidationContext.Block.Transactions[1].Time = previousBlockHeaderTime;
             this.ruleContext.ValidationContext.ChainedHeader.Header.Time = previousBlockHeaderTime;
->>>>>>> f6192954
-
-            ConsensusErrorException exception = await Assert.ThrowsAsync<ConsensusErrorException>(() => this.rule.RunAsync(this.ruleContext));
+
+            var exception = await Assert.ThrowsAsync<ConsensusErrorException>(() => this.rule.RunAsync(this.ruleContext));
 
             Assert.Equal(ConsensusErrors.BlockTimestampTooEarly, exception.ConsensusError);
         }
@@ -193,17 +180,10 @@
             this.network.Consensus.LastPOWBlock = 12500;
 
             // time after previous block.
-<<<<<<< HEAD
-            uint previousBlockHeaderTime = this.ruleContext.BlockValidationContext.ChainedHeader.Previous.Header.Time;
-            this.ruleContext.BlockValidationContext.Block.Transactions[0].Time = previousBlockHeaderTime + 62;
-            this.ruleContext.BlockValidationContext.Block.Transactions[1].Time = previousBlockHeaderTime + 64;
-            this.ruleContext.BlockValidationContext.ChainedHeader.Header.Time = previousBlockHeaderTime + 64;
-=======
             var previousBlockHeaderTime = this.ruleContext.ValidationContext.ChainedHeader.Previous.Header.Time;
             this.ruleContext.ValidationContext.Block.Transactions[0].Time = previousBlockHeaderTime + 62;
             this.ruleContext.ValidationContext.Block.Transactions[1].Time = previousBlockHeaderTime + 64;
             this.ruleContext.ValidationContext.ChainedHeader.Header.Time = previousBlockHeaderTime + 64;
->>>>>>> f6192954
 
             await this.rule.RunAsync(this.ruleContext);
         }
