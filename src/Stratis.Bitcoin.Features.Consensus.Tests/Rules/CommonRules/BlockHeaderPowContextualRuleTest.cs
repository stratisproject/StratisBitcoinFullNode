﻿using System.Threading.Tasks;
using NBitcoin;
using Stratis.Bitcoin.Consensus;
using Stratis.Bitcoin.Consensus.Rules;
using Stratis.Bitcoin.Features.Consensus.Rules.CommonRules;
using Stratis.Bitcoin.Utilities;
using Xunit;

namespace Stratis.Bitcoin.Features.Consensus.Tests.Rules.CommonRules
{
    public class BlockHeaderPowContextualRuleTest
    {
        [Fact]
        public async Task CheckHeaderBits_ValidationFailAsync()
        {
            TestRulesContext testContext = TestRulesContextFactory.CreateAsync(Network.RegTest);
            var rule = testContext.CreateRule<BlockHeaderPowContextualRule>();

<<<<<<< HEAD
            var context = new RuleContext(new BlockValidationContext (), Network.RegTest.Consensus, testContext.Chain.Tip);
            context.BlockValidationContext.Block = TestRulesContextFactory.MineBlock(Network.RegTest, testContext.Chain);
            context.BlockValidationContext.ChainedHeader = new ChainedHeader(context.BlockValidationContext.Block.Header, context.BlockValidationContext.Block.Header.GetHash(), context.ConsensusTip);
            context.SetBestBlock(DateTimeProvider.Default.GetTimeOffset());
=======
            RuleContext context = new RuleContext(new ValidationContext (), Network.RegTest.Consensus, testContext.Chain.Tip);
            context.ValidationContext.Block = TestRulesContextFactory.MineBlock(Network.RegTest, testContext.Chain);
            context.ValidationContext.ChainedHeader = new ChainedHeader(context.ValidationContext.Block.Header, context.ValidationContext.Block.Header.GetHash(), context.ConsensusTip);
            context.Time = DateTimeProvider.Default.GetTimeOffset();
>>>>>>> f6192954

            // increment the bits.
            context.NextWorkRequired = context.ValidationContext.ChainedHeader.GetNextWorkRequired(Network.RegTest.Consensus);
            context.ValidationContext.Block.Header.Bits += 1;

            ConsensusErrorException error = await Assert.ThrowsAsync<ConsensusErrorException>(async () => await rule.RunAsync(context));
            Assert.Equal(ConsensusErrors.BadDiffBits, error.ConsensusError);
        }

        [Fact]
        public async Task ChecBlockPreviousTimestamp_ValidationFailAsync()
        {
            TestRulesContext testContext = TestRulesContextFactory.CreateAsync(Network.RegTest);
            var rule = testContext.CreateRule<BlockHeaderPowContextualRule>();

<<<<<<< HEAD
            var context = new RuleContext(new BlockValidationContext(), Network.RegTest.Consensus, testContext.Chain.Tip);
            context.BlockValidationContext.Block = TestRulesContextFactory.MineBlock(Network.RegTest, testContext.Chain);
            context.BlockValidationContext.ChainedHeader = new ChainedHeader(context.BlockValidationContext.Block.Header, context.BlockValidationContext.Block.Header.GetHash(), context.ConsensusTip);
            context.SetBestBlock(DateTimeProvider.Default.GetTimeOffset());
=======
            RuleContext context = new RuleContext(new ValidationContext(), Network.RegTest.Consensus, testContext.Chain.Tip);
            context.ValidationContext.Block = TestRulesContextFactory.MineBlock(Network.RegTest, testContext.Chain);
            context.ValidationContext.ChainedHeader = new ChainedHeader(context.ValidationContext.Block.Header, context.ValidationContext.Block.Header.GetHash(), context.ConsensusTip);
            context.Time = DateTimeProvider.Default.GetTimeOffset();
>>>>>>> f6192954

            // increment the bits.
            context.NextWorkRequired = context.ValidationContext.ChainedHeader.GetNextWorkRequired(Network.RegTest.Consensus);
            context.ValidationContext.Block.Header.BlockTime = context.ConsensusTip.Header.BlockTime.AddSeconds(-1);

            ConsensusErrorException error = await Assert.ThrowsAsync<ConsensusErrorException>(async () => await rule.RunAsync(context));
            Assert.Equal(ConsensusErrors.TimeTooOld, error.ConsensusError);
        }

        [Fact]
        public async Task ChecBlockFutureTimestamp_ValidationFailAsync()
        {
            TestRulesContext testContext = TestRulesContextFactory.CreateAsync(Network.RegTest);
            var rule = testContext.CreateRule<BlockHeaderPowContextualRule>();

<<<<<<< HEAD
            var context = new RuleContext(new BlockValidationContext(), Network.RegTest.Consensus, testContext.Chain.Tip);
            context.BlockValidationContext.Block = TestRulesContextFactory.MineBlock(Network.RegTest, testContext.Chain);
            context.BlockValidationContext.ChainedHeader = new ChainedHeader(context.BlockValidationContext.Block.Header, context.BlockValidationContext.Block.Header.GetHash(), context.ConsensusTip);
            context.SetBestBlock(DateTimeProvider.Default.GetTimeOffset());
=======
            RuleContext context = new RuleContext(new ValidationContext(), Network.RegTest.Consensus, testContext.Chain.Tip);
            context.ValidationContext.Block = TestRulesContextFactory.MineBlock(Network.RegTest, testContext.Chain);
            context.ValidationContext.ChainedHeader = new ChainedHeader(context.ValidationContext.Block.Header, context.ValidationContext.Block.Header.GetHash(), context.ConsensusTip);
            context.Time = DateTimeProvider.Default.GetTimeOffset();
>>>>>>> f6192954

            // increment the bits.
            context.NextWorkRequired = context.ValidationContext.ChainedHeader.GetNextWorkRequired(Network.RegTest.Consensus);
            context.ValidationContext.Block.Header.BlockTime = context.Time.AddHours(3);

            ConsensusErrorException error = await Assert.ThrowsAsync<ConsensusErrorException>(async () => await rule.RunAsync(context));
            Assert.Equal(ConsensusErrors.TimeTooNew, error.ConsensusError);
        }
    }
}<|MERGE_RESOLUTION|>--- conflicted
+++ resolved
@@ -14,25 +14,18 @@
         public async Task CheckHeaderBits_ValidationFailAsync()
         {
             TestRulesContext testContext = TestRulesContextFactory.CreateAsync(Network.RegTest);
-            var rule = testContext.CreateRule<BlockHeaderPowContextualRule>();
+            BlockHeaderPowContextualRule rule = testContext.CreateRule<BlockHeaderPowContextualRule>();
 
-<<<<<<< HEAD
-            var context = new RuleContext(new BlockValidationContext (), Network.RegTest.Consensus, testContext.Chain.Tip);
-            context.BlockValidationContext.Block = TestRulesContextFactory.MineBlock(Network.RegTest, testContext.Chain);
-            context.BlockValidationContext.ChainedHeader = new ChainedHeader(context.BlockValidationContext.Block.Header, context.BlockValidationContext.Block.Header.GetHash(), context.ConsensusTip);
-            context.SetBestBlock(DateTimeProvider.Default.GetTimeOffset());
-=======
             RuleContext context = new RuleContext(new ValidationContext (), Network.RegTest.Consensus, testContext.Chain.Tip);
             context.ValidationContext.Block = TestRulesContextFactory.MineBlock(Network.RegTest, testContext.Chain);
             context.ValidationContext.ChainedHeader = new ChainedHeader(context.ValidationContext.Block.Header, context.ValidationContext.Block.Header.GetHash(), context.ConsensusTip);
             context.Time = DateTimeProvider.Default.GetTimeOffset();
->>>>>>> f6192954
 
             // increment the bits.
             context.NextWorkRequired = context.ValidationContext.ChainedHeader.GetNextWorkRequired(Network.RegTest.Consensus);
             context.ValidationContext.Block.Header.Bits += 1;
 
-            ConsensusErrorException error = await Assert.ThrowsAsync<ConsensusErrorException>(async () => await rule.RunAsync(context));
+            var error = await Assert.ThrowsAsync<ConsensusErrorException>(async () => await rule.RunAsync(context));
             Assert.Equal(ConsensusErrors.BadDiffBits, error.ConsensusError);
         }
 
@@ -40,25 +33,18 @@
         public async Task ChecBlockPreviousTimestamp_ValidationFailAsync()
         {
             TestRulesContext testContext = TestRulesContextFactory.CreateAsync(Network.RegTest);
-            var rule = testContext.CreateRule<BlockHeaderPowContextualRule>();
+            BlockHeaderPowContextualRule rule = testContext.CreateRule<BlockHeaderPowContextualRule>();
 
-<<<<<<< HEAD
-            var context = new RuleContext(new BlockValidationContext(), Network.RegTest.Consensus, testContext.Chain.Tip);
-            context.BlockValidationContext.Block = TestRulesContextFactory.MineBlock(Network.RegTest, testContext.Chain);
-            context.BlockValidationContext.ChainedHeader = new ChainedHeader(context.BlockValidationContext.Block.Header, context.BlockValidationContext.Block.Header.GetHash(), context.ConsensusTip);
-            context.SetBestBlock(DateTimeProvider.Default.GetTimeOffset());
-=======
             RuleContext context = new RuleContext(new ValidationContext(), Network.RegTest.Consensus, testContext.Chain.Tip);
             context.ValidationContext.Block = TestRulesContextFactory.MineBlock(Network.RegTest, testContext.Chain);
             context.ValidationContext.ChainedHeader = new ChainedHeader(context.ValidationContext.Block.Header, context.ValidationContext.Block.Header.GetHash(), context.ConsensusTip);
             context.Time = DateTimeProvider.Default.GetTimeOffset();
->>>>>>> f6192954
 
             // increment the bits.
             context.NextWorkRequired = context.ValidationContext.ChainedHeader.GetNextWorkRequired(Network.RegTest.Consensus);
             context.ValidationContext.Block.Header.BlockTime = context.ConsensusTip.Header.BlockTime.AddSeconds(-1);
 
-            ConsensusErrorException error = await Assert.ThrowsAsync<ConsensusErrorException>(async () => await rule.RunAsync(context));
+            var error = await Assert.ThrowsAsync<ConsensusErrorException>(async () => await rule.RunAsync(context));
             Assert.Equal(ConsensusErrors.TimeTooOld, error.ConsensusError);
         }
 
@@ -66,25 +52,18 @@
         public async Task ChecBlockFutureTimestamp_ValidationFailAsync()
         {
             TestRulesContext testContext = TestRulesContextFactory.CreateAsync(Network.RegTest);
-            var rule = testContext.CreateRule<BlockHeaderPowContextualRule>();
+            BlockHeaderPowContextualRule rule = testContext.CreateRule<BlockHeaderPowContextualRule>();
 
-<<<<<<< HEAD
-            var context = new RuleContext(new BlockValidationContext(), Network.RegTest.Consensus, testContext.Chain.Tip);
-            context.BlockValidationContext.Block = TestRulesContextFactory.MineBlock(Network.RegTest, testContext.Chain);
-            context.BlockValidationContext.ChainedHeader = new ChainedHeader(context.BlockValidationContext.Block.Header, context.BlockValidationContext.Block.Header.GetHash(), context.ConsensusTip);
-            context.SetBestBlock(DateTimeProvider.Default.GetTimeOffset());
-=======
             RuleContext context = new RuleContext(new ValidationContext(), Network.RegTest.Consensus, testContext.Chain.Tip);
             context.ValidationContext.Block = TestRulesContextFactory.MineBlock(Network.RegTest, testContext.Chain);
             context.ValidationContext.ChainedHeader = new ChainedHeader(context.ValidationContext.Block.Header, context.ValidationContext.Block.Header.GetHash(), context.ConsensusTip);
             context.Time = DateTimeProvider.Default.GetTimeOffset();
->>>>>>> f6192954
 
             // increment the bits.
             context.NextWorkRequired = context.ValidationContext.ChainedHeader.GetNextWorkRequired(Network.RegTest.Consensus);
             context.ValidationContext.Block.Header.BlockTime = context.Time.AddHours(3);
 
-            ConsensusErrorException error = await Assert.ThrowsAsync<ConsensusErrorException>(async () => await rule.RunAsync(context));
+            var error = await Assert.ThrowsAsync<ConsensusErrorException>(async () => await rule.RunAsync(context));
             Assert.Equal(ConsensusErrors.TimeTooNew, error.ConsensusError);
         }
     }
