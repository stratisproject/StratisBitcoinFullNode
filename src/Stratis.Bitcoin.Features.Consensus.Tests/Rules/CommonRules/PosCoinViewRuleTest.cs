--- conflicted
+++ resolved
@@ -65,11 +65,7 @@
             var consensus = new ConsensusManager(chainedHeaderTree, this.network, this.loggerFactory.Object, this.chainState.Object, integrityValidator,
                 partialValidator, fullValidator, consensusRuleEngine, new Mock<IFinalizedBlockInfoRepository>().Object, signals,
                 new Mock<IPeerBanning>().Object, initialBlockDownloadState, this.ChainIndexer, new Mock<IBlockPuller>().Object, new Mock<IBlockStore>().Object,
-<<<<<<< HEAD
-                new Mock<IConnectionManager>().Object, new Mock<INodeStats>().Object, new Mock<INodeLifetime>().Object, this.consensusSettings, new DateTimeProvider());
-=======
                 new Mock<IConnectionManager>().Object, new Mock<INodeStats>().Object, new Mock<INodeLifetime>().Object, this.consensusSettings, this.dateTimeProvider.Object);
->>>>>>> e2833443
 
                 // Mock the coinviews "FetchCoinsAsync" method. We will use the "unspentOutputs" dictionary to track spendable outputs.
             this.coinView.Setup(d => d.FetchCoins(It.IsAny<uint256[]>(), It.IsAny<CancellationToken>()))
