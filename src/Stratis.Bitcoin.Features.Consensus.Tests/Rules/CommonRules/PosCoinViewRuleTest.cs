﻿using System;
using System.Collections.Generic;
using System.Threading;
using System.Threading.Tasks;
using Moq;
using NBitcoin;
using NBitcoin.Crypto;
using Stratis.Bitcoin.Base;
using Stratis.Bitcoin.AsyncWork;
using Stratis.Bitcoin.Base.Deployments;
using Stratis.Bitcoin.BlockPulling;
using Stratis.Bitcoin.Configuration.Settings;
using Stratis.Bitcoin.Connection;
using Stratis.Bitcoin.Consensus;
using Stratis.Bitcoin.Consensus.Rules;
using Stratis.Bitcoin.Consensus.Validators;
using Stratis.Bitcoin.Features.Consensus.CoinViews;
using Stratis.Bitcoin.Features.Consensus.Rules;
using Stratis.Bitcoin.Features.Consensus.Rules.CommonRules;
using Stratis.Bitcoin.Features.Consensus.Rules.ProvenHeaderRules;
using Stratis.Bitcoin.Interfaces;
using Stratis.Bitcoin.Tests.Common;
using Stratis.Bitcoin.Utilities;
using Xunit;

namespace Stratis.Bitcoin.Features.Consensus.Tests.Rules.CommonRules
{
    /// <summary>
    /// Test cases related to the <see cref="PosCoinviewRule"/>.
    /// </summary>
    public class PosCoinViewRuleTests : TestPosConsensusRulesUnitTestBase
    {
        /// <summary>
        /// Creates the consensus manager used by <see cref="PosCoinViewRuleFailsAsync"/>.
        /// </summary>
        /// <param name="unspentOutputs">The dictionary used to mock up the <see cref="ICoinView"/>.</param>
        /// <returns>The constructed consensus manager.</returns>
        private async Task<ConsensusManager> CreateConsensusManagerAsync(Dictionary<uint256, UnspentOutputs> unspentOutputs)
        {
            this.consensusSettings = new ConsensusSettings(Configuration.NodeSettings.Default(this.network));
            var initialBlockDownloadState = new InitialBlockDownloadState(this.chainState.Object, this.network, this.consensusSettings, new Checkpoints());
            var signals = new Signals.Signals(this.loggerFactory.Object, null);
            var asyncProvider = new AsyncProvider(this.loggerFactory.Object, signals, new Mock<INodeLifetime>().Object);

            var consensusRulesContainer = new ConsensusRulesContainer();
            foreach (var ruleType in this.network.Consensus.ConsensusRules.FullValidationRules)
                consensusRulesContainer.FullValidationRules.Add(Activator.CreateInstance(ruleType) as FullValidationConsensusRule);

            // Register POS consensus rules.
            // new FullNodeBuilderConsensusExtension.PosConsensusRulesRegistration().RegisterRules(this.network.Consensus);
            var consensusRuleEngine = new PosConsensusRuleEngine(this.network, this.loggerFactory.Object, DateTimeProvider.Default,
                this.ChainIndexer, this.nodeDeployments, this.consensusSettings, this.checkpoints.Object, this.coinView.Object, this.stakeChain.Object,
<<<<<<< HEAD
                this.stakeValidator.Object, this.chainState.Object, new InvalidBlockHashStore(this.dateTimeProvider.Object), new Mock<INodeStats>().Object, this.rewindDataIndexStore.Object, consensusRulesContainer)
                .SetupRulesEngineParent();
=======
                this.stakeValidator.Object, this.chainState.Object, new InvalidBlockHashStore(this.dateTimeProvider.Object), new Mock<INodeStats>().Object, this.rewindDataIndexStore.Object, this.asyncProvider)
                .Register();
>>>>>>> b6436665

            var headerValidator = new HeaderValidator(consensusRuleEngine, this.loggerFactory.Object);
            var integrityValidator = new IntegrityValidator(consensusRuleEngine, this.loggerFactory.Object);
            var partialValidator = new PartialValidator(asyncProvider, consensusRuleEngine, this.loggerFactory.Object);
            var fullValidator = new FullValidator(consensusRuleEngine, this.loggerFactory.Object);

            // Create the chained header tree.
            var chainedHeaderTree = new ChainedHeaderTree(this.network, this.loggerFactory.Object, headerValidator, this.checkpoints.Object,
                this.chainState.Object, new Mock<IFinalizedBlockInfoRepository>().Object, this.consensusSettings, new InvalidBlockHashStore(new DateTimeProvider()));

            // Create consensus manager.
            var consensus = new ConsensusManager(chainedHeaderTree, this.network, this.loggerFactory.Object, this.chainState.Object, integrityValidator,
                partialValidator, fullValidator, consensusRuleEngine, new Mock<IFinalizedBlockInfoRepository>().Object, signals,
                new Mock<IPeerBanning>().Object, initialBlockDownloadState, this.ChainIndexer, new Mock<IBlockPuller>().Object, new Mock<IBlockStore>().Object,
                new Mock<IConnectionManager>().Object, new Mock<INodeStats>().Object, new Mock<INodeLifetime>().Object, this.consensusSettings);

            // Mock the coinviews "FetchCoinsAsync" method. We will use the "unspentOutputs" dictionary to track spendable outputs.
            this.coinView.Setup(d => d.FetchCoins(It.IsAny<uint256[]>(), It.IsAny<CancellationToken>()))
                .Returns((uint256[] txIds, CancellationToken cancel) =>
                {

                    var result = new UnspentOutputs[txIds.Length];

                    for (int i = 0; i < txIds.Length; i++)
                        result[i] = unspentOutputs.TryGetValue(txIds[i], out UnspentOutputs unspent) ? unspent : null;

                    return new FetchCoinsResponse(result, this.ChainIndexer.Tip.HashBlock);
                });

            // Mock the coinviews "GetTipHashAsync" method.
            this.coinView.Setup(d => d.GetTipHash(It.IsAny<CancellationToken>())).Returns(() =>
            {
                return this.ChainIndexer.Tip.HashBlock;
            });

            // Since we are mocking the stake validator ensure that GetNextTargetRequired returns something sensible. Otherwise we get the "bad-diffbits" error.
            this.stakeValidator.Setup(s => s.GetNextTargetRequired(It.IsAny<IStakeChain>(), It.IsAny<ChainedHeader>(), It.IsAny<IConsensus>(), It.IsAny<bool>()))
                .Returns(this.network.Consensus.PowLimit);

            // Skip validation of signature in the proven header
            this.stakeValidator.Setup(s => s.VerifySignature(It.IsAny<UnspentOutputs>(), It.IsAny<Transaction>(), 0, It.IsAny<ScriptVerify>()))
                .Returns(true);

            // Skip validation of stake kernel
            this.stakeValidator.Setup(s => s.CheckStakeKernelHash(It.IsAny<PosRuleContext>(), It.IsAny<uint>(), It.IsAny<uint256>(), It.IsAny<UnspentOutputs>(), It.IsAny<OutPoint>(), It.IsAny<uint>()))
                .Returns(true);

            // Since we are mocking the stakechain ensure that the Get returns a BlockStake. Otherwise this results in "previous stake is not found".
            this.stakeChain.Setup(d => d.Get(It.IsAny<uint256>())).Returns(new BlockStake()
            {
                Flags = BlockFlag.BLOCK_PROOF_OF_STAKE,
                StakeModifierV2 = 0,
                StakeTime = (this.ChainIndexer.Tip.Header.Time + 60) & ~PosConsensusOptions.StakeTimestampMask
            });

            // Since we are mocking the chainState ensure that the BlockStoreTip returns a usable value.
            this.chainState.Setup(d => d.BlockStoreTip).Returns(this.ChainIndexer.Tip);

            // Since we are mocking the chainState ensure that the ConsensusTip returns a usable value.
            this.chainState.Setup(d => d.ConsensusTip).Returns(this.ChainIndexer.Tip);

            // Initialize the consensus manager.
            await consensus.InitializeAsync(this.ChainIndexer.Tip);

            return consensus;
        }

        /// <summary>
        /// Tests whether an error is raised when a miner attempts to stake an output which he can't spend with his private key.
        /// </summary>
        /// <remarks>
        /// <para>Create a "previous transaction" with 2 outputs. The first output is sent to miner 2 and the second output is sent to miner 1.
        /// Now miner 2 creates a proof of stake block with coinstake transaction which will have two inputs corresponding to both the
        /// outputs of the previous transaction. The coinstake transaction will be just two outputs, first is the coinstake marker and
        /// the second is normal pay to public key that belongs to miner 2 with value that equals to the sum of the inputs.
        /// The testable outcome is whether the consensus engine accepts such a block. Obviously, the test should fail if the block is accepted.
        /// </para><para>
        /// We use <see cref="ConsensusManager.BlockMinedAsync(Block)"/> to run partial validation and full validation rules and expect that
        /// the rules engine will reject the block with the specific error of <see cref="ConsensusErrors.BadTransactionScriptError"/>,
        /// which confirms that there was no valid signature on the second input - which corresponds to the output sent to miner 1.
        /// </para></remarks>
        [Fact]
        public async Task PosCoinViewRuleFailsAsync()
        {
            var unspentOutputs = new Dictionary<uint256, UnspentOutputs>();

            ConsensusManager consensusManager = await this.CreateConsensusManagerAsync(unspentOutputs);


            // The keys used by miner 1 and miner 2.
            var minerKey1 = new Key();
            var minerKey2 = new Key();

            // The scriptPubKeys (P2PK) of the miners.
            Script scriptPubKey1 = minerKey1.PubKey.ScriptPubKey;
            Script scriptPubKey2 = minerKey2.PubKey.ScriptPubKey;

            // Create the block that we want to validate.
            Block block = this.network.Consensus.ConsensusFactory.CreateBlock();

            // Add dummy first transaction.
            Transaction transaction = this.network.CreateTransaction();
            transaction.Inputs.Add(TxIn.CreateCoinbase(this.ChainIndexer.Tip.Height + 1));
            transaction.Outputs.Add(new TxOut(Money.Zero, (IDestination)null));
            Assert.True(transaction.IsCoinBase);

            // Add first transaction to block.
            block.Transactions.Add(transaction);

            // Create a previous transaction with scriptPubKey outputs.
            Transaction prevTransaction = this.network.CreateTransaction();

            uint blockTime = (this.ChainIndexer.Tip.Header.Time + 60) & ~PosConsensusOptions.StakeTimestampMask;

            // To avoid violating the transaction timestamp consensus rule
            // we need to ensure that the transaction used for the coinstake's
            // input occurs well before the block time (as the coinstake time
            // is set to the block time)
            prevTransaction.Time = blockTime - 100;

            // Coins sent to miner 2.
            prevTransaction.Outputs.Add(new TxOut(Money.COIN * 5_000_000, scriptPubKey2));
            // Coins sent to miner 1.
            prevTransaction.Outputs.Add(new TxOut(Money.COIN * 10_000_000, scriptPubKey1));

            // Record the spendable outputs.
            unspentOutputs[prevTransaction.GetHash()] = new UnspentOutputs(1, prevTransaction);

            // Create coin stake transaction.
            Transaction coinstakeTransaction = this.network.CreateTransaction();

            coinstakeTransaction.Inputs.Add(new TxIn(new OutPoint(prevTransaction, 0)));
            coinstakeTransaction.Inputs.Add(new TxIn(new OutPoint(prevTransaction, 1)));

            // Coinstake marker.
            coinstakeTransaction.Outputs.Add(new TxOut(Money.Zero, (IDestination)null));
            // Normal pay to public key that belongs to the second miner with value that
            // equals to the sum of the inputs.
            coinstakeTransaction.Outputs.Add(new TxOut(Money.COIN * 15_000_000, scriptPubKey2));

            // The second miner signs the first transaction input which requires minerKey2.
            // Miner 2 will not have minerKey1 so we leave the second ScriptSig empty/invalid.
            new TransactionBuilder(this.network)
                .AddKeys(minerKey2)
                .AddCoins(new Coin(new OutPoint(prevTransaction, 0), prevTransaction.Outputs[0]))
                .SignTransactionInPlace(coinstakeTransaction);

            Assert.True(coinstakeTransaction.IsCoinStake);

            // Add second transaction to block.
            block.Transactions.Add(coinstakeTransaction);

            // Finalize the block and add it to the chain.
            block.Header.HashPrevBlock = this.ChainIndexer.Tip.HashBlock;
            block.Header.Time = blockTime;
            block.Header.Bits = block.Header.GetWorkRequired(this.network, this.ChainIndexer.Tip);
            block.SetPrivatePropertyValue("BlockSize", 1L);
            block.Transactions[0].Time = block.Header.Time;
            block.Transactions[1].Time = block.Header.Time;
            block.UpdateMerkleRoot();
            Assert.True(BlockStake.IsProofOfStake(block));
            // Add a signature to the block.
            ECDSASignature signature = minerKey2.Sign(block.GetHash());
            (block as PosBlock).BlockSignature = new BlockSignature { Signature = signature.ToDER() };

            // Execute the rule and check the outcome against what is expected.
            ConsensusException error = await Assert.ThrowsAsync<ConsensusException>(async () => await consensusManager.BlockMinedAsync(block));
            Assert.Equal(ConsensusErrors.BadTransactionScriptError.Message, error.Message);
        }
    }
}<|MERGE_RESOLUTION|>--- conflicted
+++ resolved
@@ -50,13 +50,8 @@
             // new FullNodeBuilderConsensusExtension.PosConsensusRulesRegistration().RegisterRules(this.network.Consensus);
             var consensusRuleEngine = new PosConsensusRuleEngine(this.network, this.loggerFactory.Object, DateTimeProvider.Default,
                 this.ChainIndexer, this.nodeDeployments, this.consensusSettings, this.checkpoints.Object, this.coinView.Object, this.stakeChain.Object,
-<<<<<<< HEAD
-                this.stakeValidator.Object, this.chainState.Object, new InvalidBlockHashStore(this.dateTimeProvider.Object), new Mock<INodeStats>().Object, this.rewindDataIndexStore.Object, consensusRulesContainer)
+                this.stakeValidator.Object, this.chainState.Object, new InvalidBlockHashStore(this.dateTimeProvider.Object), new Mock<INodeStats>().Object, this.rewindDataIndexStore.Object, this.asyncProvider, consensusRulesContainer)
                 .SetupRulesEngineParent();
-=======
-                this.stakeValidator.Object, this.chainState.Object, new InvalidBlockHashStore(this.dateTimeProvider.Object), new Mock<INodeStats>().Object, this.rewindDataIndexStore.Object, this.asyncProvider)
-                .Register();
->>>>>>> b6436665
 
             var headerValidator = new HeaderValidator(consensusRuleEngine, this.loggerFactory.Object);
             var integrityValidator = new IntegrityValidator(consensusRuleEngine, this.loggerFactory.Object);
