﻿using System.Threading.Tasks;
using NBitcoin;
using Stratis.Bitcoin.Consensus;
using Stratis.Bitcoin.Features.Consensus.Rules.CommonRules;
using Xunit;

namespace Stratis.Bitcoin.Features.Consensus.Tests.Rules.CommonRules
{
    public class BlockHeaderRuleTest
    {
        [Fact]
        public async Task BlockReceived_IsNextBlock_ValidationSucessAsync()
        {
<<<<<<< HEAD
            TestRulesContext testContext = TestRulesContextFactory.CreateAsync(Networks.RegTest);
            var blockHeaderRule = testContext.CreateRule<BlockHeaderRule>();
=======
            TestRulesContext testContext = TestRulesContextFactory.CreateAsync(Network.RegTest);
            var blockHeaderRule = testContext.CreateRule<SetActivationDeploymentsRule>();
>>>>>>> 1a8822a8

            var context = new PowRuleContext(new ValidationContext(), Networks.RegTest.Consensus, testContext.Chain.Tip, testContext.DateTimeProvider.GetTimeOffset());
            context.ValidationContext.Block = Networks.RegTest.Consensus.ConsensusFactory.CreateBlock();
            context.ValidationContext.Block.Header.HashPrevBlock = testContext.Chain.Tip.HashBlock;
            context.ValidationContext.ChainedHeader = new ChainedHeader(context.ValidationContext.Block.Header, context.ValidationContext.Block.Header.GetHash(), 0);

            await blockHeaderRule.RunAsync(context);

            Assert.NotNull(context.ValidationContext.ChainedHeader);
            Assert.NotNull(context.ConsensusTip);
            Assert.NotNull(context.Flags);
        }
<<<<<<< HEAD

        [Fact]
        public async Task BlockReceived_NotNextBlock_ValidationFailAsync()
        {
            TestRulesContext testContext = TestRulesContextFactory.CreateAsync(Networks.RegTest);
            var blockHeaderRule = testContext.CreateRule<BlockHeaderRule>();

            var context = new PowRuleContext(new ValidationContext(), Networks.RegTest.Consensus, testContext.Chain.Tip, testContext.DateTimeProvider.GetTimeOffset());
            context.ValidationContext.Block = Networks.RegTest.Consensus.ConsensusFactory.CreateBlock();
            context.ValidationContext.Block.Header.HashPrevBlock = uint256.Zero;
            ConsensusErrorException error = await Assert.ThrowsAsync<ConsensusErrorException>(async () => await blockHeaderRule.RunAsync(context));

            Assert.Equal(ConsensusErrors.InvalidPrevTip, error.ConsensusError);
        }
=======
>>>>>>> 1a8822a8
    }
}<|MERGE_RESOLUTION|>--- conflicted
+++ resolved
@@ -11,13 +11,8 @@
         [Fact]
         public async Task BlockReceived_IsNextBlock_ValidationSucessAsync()
         {
-<<<<<<< HEAD
             TestRulesContext testContext = TestRulesContextFactory.CreateAsync(Networks.RegTest);
-            var blockHeaderRule = testContext.CreateRule<BlockHeaderRule>();
-=======
-            TestRulesContext testContext = TestRulesContextFactory.CreateAsync(Network.RegTest);
             var blockHeaderRule = testContext.CreateRule<SetActivationDeploymentsRule>();
->>>>>>> 1a8822a8
 
             var context = new PowRuleContext(new ValidationContext(), Networks.RegTest.Consensus, testContext.Chain.Tip, testContext.DateTimeProvider.GetTimeOffset());
             context.ValidationContext.Block = Networks.RegTest.Consensus.ConsensusFactory.CreateBlock();
@@ -30,22 +25,5 @@
             Assert.NotNull(context.ConsensusTip);
             Assert.NotNull(context.Flags);
         }
-<<<<<<< HEAD
-
-        [Fact]
-        public async Task BlockReceived_NotNextBlock_ValidationFailAsync()
-        {
-            TestRulesContext testContext = TestRulesContextFactory.CreateAsync(Networks.RegTest);
-            var blockHeaderRule = testContext.CreateRule<BlockHeaderRule>();
-
-            var context = new PowRuleContext(new ValidationContext(), Networks.RegTest.Consensus, testContext.Chain.Tip, testContext.DateTimeProvider.GetTimeOffset());
-            context.ValidationContext.Block = Networks.RegTest.Consensus.ConsensusFactory.CreateBlock();
-            context.ValidationContext.Block.Header.HashPrevBlock = uint256.Zero;
-            ConsensusErrorException error = await Assert.ThrowsAsync<ConsensusErrorException>(async () => await blockHeaderRule.RunAsync(context));
-
-            Assert.Equal(ConsensusErrors.InvalidPrevTip, error.ConsensusError);
-        }
-=======
->>>>>>> 1a8822a8
     }
 }