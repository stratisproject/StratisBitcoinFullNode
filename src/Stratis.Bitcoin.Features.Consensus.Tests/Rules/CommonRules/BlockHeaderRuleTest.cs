﻿using System.Threading.Tasks;
using NBitcoin;
using Stratis.Bitcoin.Consensus;
using Stratis.Bitcoin.Features.Consensus.Rules.CommonRules;
using Stratis.Bitcoin.Tests.Common;
using Xunit;

namespace Stratis.Bitcoin.Features.Consensus.Tests.Rules.CommonRules
{
    public class BlockHeaderRuleTest
    {
        private readonly Network network;

        public BlockHeaderRuleTest()
        {
            this.network = KnownNetworks.RegTest;
        }

        [Fact]
        public async Task BlockReceived_IsNextBlock_ValidationSucessAsync()
        {
<<<<<<< HEAD
            TestRulesContext testContext = TestRulesContextFactory.CreateAsync(Network.RegTest);
=======
            TestRulesContext testContext = TestRulesContextFactory.CreateAsync(this.network);
>>>>>>> 67180ab3
            var blockHeaderRule = testContext.CreateRule<SetActivationDeploymentsRule>();

            var context = new PowRuleContext(new ValidationContext(), this.network.Consensus, testContext.Chain.Tip, testContext.DateTimeProvider.GetTimeOffset());
            context.ValidationContext.Block = this.network.CreateBlock();
            context.ValidationContext.Block.Header.HashPrevBlock = testContext.Chain.Tip.HashBlock;
            context.ValidationContext.ChainedHeader = new ChainedHeader(context.ValidationContext.Block.Header, context.ValidationContext.Block.Header.GetHash(), 0);

            await blockHeaderRule.RunAsync(context);

            Assert.NotNull(context.ValidationContext.ChainedHeader);
            Assert.NotNull(context.ConsensusTip);
            Assert.NotNull(context.Flags);
        }
    }
}<|MERGE_RESOLUTION|>--- conflicted
+++ resolved
@@ -19,11 +19,7 @@
         [Fact]
         public async Task BlockReceived_IsNextBlock_ValidationSucessAsync()
         {
-<<<<<<< HEAD
-            TestRulesContext testContext = TestRulesContextFactory.CreateAsync(Network.RegTest);
-=======
             TestRulesContext testContext = TestRulesContextFactory.CreateAsync(this.network);
->>>>>>> 67180ab3
             var blockHeaderRule = testContext.CreateRule<SetActivationDeploymentsRule>();
 
             var context = new PowRuleContext(new ValidationContext(), this.network.Consensus, testContext.Chain.Tip, testContext.DateTimeProvider.GetTimeOffset());
