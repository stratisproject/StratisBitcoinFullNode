--- conflicted
+++ resolved
@@ -12,8 +12,8 @@
         [Fact]
         public async Task BlockReceived_IsNextBlock_ValidationSucessAsync()
         {
-            TestRulesContext testContext = TestRulesContextFactory.CreateAsync(Network.RegTest);
-            var blockHeaderRule = testContext.CreateRule<BlockHeaderRule>();
+            var testContext = TestRulesContextFactory.CreateAsync(Network.RegTest);
+            BlockHeaderRule blockHeaderRule = testContext.CreateRule<BlockHeaderRule>();
 
             var context = new RuleContext(new ValidationContext(), Network.RegTest.Consensus, testContext.Chain.Tip);
             context.ValidationContext.Block = Network.RegTest.Consensus.ConsensusFactory.CreateBlock();
@@ -29,20 +29,13 @@
         [Fact]
         public async Task BlockReceived_NotNextBlock_ValidationFailAsync()
         {
-            TestRulesContext testContext = TestRulesContextFactory.CreateAsync(Network.RegTest);
-            var blockHeaderRule = testContext.CreateRule<BlockHeaderRule>();
+            var testContext = TestRulesContextFactory.CreateAsync(Network.RegTest);
+            BlockHeaderRule blockHeaderRule = testContext.CreateRule<BlockHeaderRule>();
 
-<<<<<<< HEAD
-            var context = new RuleContext(new BlockValidationContext(), Network.RegTest.Consensus, testContext.Chain.Tip);
-            context.BlockValidationContext.Block = Network.RegTest.Consensus.ConsensusFactory.CreateBlock();
-            context.BlockValidationContext.Block.Header.HashPrevBlock = uint256.Zero;
-            ConsensusErrorException error = await Assert.ThrowsAsync<ConsensusErrorException>(async () => await blockHeaderRule.RunAsync(context));
-=======
             var context = new RuleContext(new ValidationContext(), Network.RegTest.Consensus, testContext.Chain.Tip);
             context.ValidationContext.Block = Network.RegTest.Consensus.ConsensusFactory.CreateBlock();
             context.ValidationContext.Block.Header.HashPrevBlock = uint256.Zero;
             var error = await Assert.ThrowsAsync<ConsensusErrorException>(async () => await blockHeaderRule.RunAsync(context));
->>>>>>> f6192954
 
             Assert.Equal(ConsensusErrors.InvalidPrevTip, error.ConsensusError);
         }
