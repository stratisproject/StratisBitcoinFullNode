--- conflicted
+++ resolved
@@ -135,13 +135,8 @@
 
         public TestPosConsensusRules(Network network, ILoggerFactory loggerFactory, IDateTimeProvider dateTimeProvider, ChainIndexer chainIndexer,
             NodeDeployments nodeDeployments, ConsensusSettings consensusSettings, ICheckpoints checkpoints, ICoinView uxtoSet, IStakeChain stakeChain,
-<<<<<<< HEAD
-            IStakeValidator stakeValidator, IChainState chainState, IInvalidBlockHashStore invalidBlockHashStore, INodeStats nodeStats, IRewindDataIndexCache rewindDataIndexCache, ConsensusRulesContainer consensusRulesContainer)
-            : base(network, loggerFactory, dateTimeProvider, chainIndexer, nodeDeployments, consensusSettings, checkpoints, uxtoSet, stakeChain, stakeValidator, chainState, invalidBlockHashStore, nodeStats, rewindDataIndexCache, consensusRulesContainer)
-=======
-            IStakeValidator stakeValidator, IChainState chainState, IInvalidBlockHashStore invalidBlockHashStore, INodeStats nodeStats, IRewindDataIndexCache rewindDataIndexCache, IAsyncProvider asyncProvider)
-            : base(network, loggerFactory, dateTimeProvider, chainIndexer, nodeDeployments, consensusSettings, checkpoints, uxtoSet, stakeChain, stakeValidator, chainState, invalidBlockHashStore, nodeStats, rewindDataIndexCache, asyncProvider)
->>>>>>> b6436665
+            IStakeValidator stakeValidator, IChainState chainState, IInvalidBlockHashStore invalidBlockHashStore, INodeStats nodeStats, IRewindDataIndexCache rewindDataIndexCache, IAsyncProvider asyncProvider, ConsensusRulesContainer consensusRulesContainer)
+            : base(network, loggerFactory, dateTimeProvider, chainIndexer, nodeDeployments, consensusSettings, checkpoints, uxtoSet, stakeChain, stakeValidator, chainState, invalidBlockHashStore, nodeStats, rewindDataIndexCache, asyncProvider, consensusRulesContainer)
         {
             this.ruleRegistrationHelper = new RuleRegistrationHelper(this, consensusRulesContainer);
         }
@@ -184,11 +179,7 @@
             var deployments = new NodeDeployments(testRulesContext.Network, testRulesContext.ChainIndexer);
             testRulesContext.ConsensusRuleEngine = new PowConsensusRuleEngine(testRulesContext.Network, testRulesContext.LoggerFactory, testRulesContext.DateTimeProvider,
                 testRulesContext.ChainIndexer, deployments, consensusSettings, testRulesContext.Checkpoints, new InMemoryCoinView(new uint256()), testRulesContext.ChainState,
-<<<<<<< HEAD
-                new InvalidBlockHashStore(DateTimeProvider.Default), new NodeStats(DateTimeProvider.Default), new ConsensusRulesContainer()).SetupRulesEngineParent();
-=======
-                new InvalidBlockHashStore(DateTimeProvider.Default), new NodeStats(DateTimeProvider.Default), testRulesContext.AsyncProvider).Register();
->>>>>>> b6436665
+                new InvalidBlockHashStore(DateTimeProvider.Default), new NodeStats(DateTimeProvider.Default), testRulesContext.AsyncProvider, new ConsensusRulesContainer()).SetupRulesEngineParent();
 
             return testRulesContext;
         }
