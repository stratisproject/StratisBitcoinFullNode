--- conflicted
+++ resolved
@@ -114,11 +114,7 @@
                 Logger = this.logger.Object,
                 Parent = new TestPosConsensusRules(this.network, this.loggerFactory.Object, this.dateTimeProvider.Object, this.ChainIndexer, this.nodeDeployments,
                     this.consensusSettings, this.checkpoints.Object, this.coinView.Object, this.stakeChain.Object, this.stakeValidator.Object, this.chainState.Object,
-<<<<<<< HEAD
-                    new InvalidBlockHashStore(new DateTimeProvider()), new NodeStats(this.dateTimeProvider.Object), this.rewindDataIndexStore.Object, this.asyncProvider, new ConsensusRulesContainer())
-=======
-                    new InvalidBlockHashStore(new DateTimeProvider()), new NodeStats(this.dateTimeProvider.Object, this.loggerFactory.Object), this.rewindDataIndexStore.Object, this.asyncProvider)
->>>>>>> c0cb4c88
+                    new InvalidBlockHashStore(new DateTimeProvider()), new NodeStats(this.dateTimeProvider.Object, this.loggerFactory.Object), this.rewindDataIndexStore.Object, this.asyncProvider, new ConsensusRulesContainer())
             };
         }
     }
@@ -215,11 +211,7 @@
         public override TestConsensusRules InitializeConsensusRules()
         {
             return new TestConsensusRules(this.network, this.loggerFactory.Object, this.dateTimeProvider.Object, this.ChainIndexer, this.nodeDeployments,
-<<<<<<< HEAD
-                this.consensusSettings, this.checkpoints.Object, this.chainState.Object, new InvalidBlockHashStore(this.dateTimeProvider.Object), new NodeStats(this.dateTimeProvider.Object), new ConsensusRulesContainer());
-=======
-                this.consensusSettings, this.checkpoints.Object, this.chainState.Object, new InvalidBlockHashStore(this.dateTimeProvider.Object), new NodeStats(this.dateTimeProvider.Object, this.loggerFactory.Object));
->>>>>>> c0cb4c88
+                this.consensusSettings, this.checkpoints.Object, this.chainState.Object, new InvalidBlockHashStore(this.dateTimeProvider.Object), new NodeStats(this.dateTimeProvider.Object, this.loggerFactory.Object), new ConsensusRulesContainer());
         }
     }
 
@@ -252,11 +244,7 @@
         {
             return new TestPosConsensusRules(this.network, this.loggerFactory.Object, this.dateTimeProvider.Object, this.ChainIndexer,
                 this.nodeDeployments, this.consensusSettings, this.checkpoints.Object, this.coinView.Object, this.stakeChain.Object,
-<<<<<<< HEAD
-                this.stakeValidator.Object, this.chainState.Object, new InvalidBlockHashStore(this.dateTimeProvider.Object), new NodeStats(this.dateTimeProvider.Object), this.rewindDataIndexStore.Object, this.asyncProvider, new ConsensusRulesContainer());
-=======
-                this.stakeValidator.Object, this.chainState.Object, new InvalidBlockHashStore(this.dateTimeProvider.Object), new NodeStats(this.dateTimeProvider.Object, this.loggerFactory.Object), this.rewindDataIndexStore.Object, this.asyncProvider);
->>>>>>> c0cb4c88
+                this.stakeValidator.Object, this.chainState.Object, new InvalidBlockHashStore(this.dateTimeProvider.Object), new NodeStats(this.dateTimeProvider.Object, this.loggerFactory.Object), this.rewindDataIndexStore.Object, this.asyncProvider, new ConsensusRulesContainer());
         }
     }
 
