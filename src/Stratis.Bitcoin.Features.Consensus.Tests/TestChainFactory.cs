--- conflicted
+++ resolved
@@ -139,11 +139,7 @@
             var deployments = new NodeDeployments(testChainContext.Network, testChainContext.ChainIndexer);
             testChainContext.ConsensusRules = new PowConsensusRuleEngine(testChainContext.Network, testChainContext.LoggerFactory, testChainContext.DateTimeProvider,
                 testChainContext.ChainIndexer, deployments, consensusSettings, testChainContext.Checkpoints, cachedCoinView, testChainContext.ChainState,
-<<<<<<< HEAD
-                    new InvalidBlockHashStore(dateTimeProvider), new NodeStats(dateTimeProvider), new ConsensusRulesContainer()).SetupRulesEngineParent();
-=======
-                    new InvalidBlockHashStore(dateTimeProvider), new NodeStats(dateTimeProvider), testChainContext.AsyncProvider).Register();
->>>>>>> b6436665
+                    new InvalidBlockHashStore(dateTimeProvider), new NodeStats(dateTimeProvider), testChainContext.AsyncProvider, new ConsensusRulesContainer()).SetupRulesEngineParent();
 
             testChainContext.HeaderValidator = new HeaderValidator(testChainContext.ConsensusRules, testChainContext.LoggerFactory);
             testChainContext.IntegrityValidator = new IntegrityValidator(testChainContext.ConsensusRules, testChainContext.LoggerFactory);
