--- conflicted
+++ resolved
@@ -142,15 +142,9 @@
             await blockStore.InitializeAsync();
 
             testChainContext.Consensus = new ConsensusManager(network, testChainContext.LoggerFactory, testChainContext.ChainState, testChainContext.HeaderValidator, testChainContext.IntegrityValidator,
-<<<<<<< HEAD
                 testChainContext.PartialValidator, testChainContext.FullValidator, testChainContext.Checkpoints, consensusSettings, testChainContext.ConsensusRules, testChainContext.FinalizedBlockInfo, new Signals.Signals(),
                 testChainContext.PeerBanning, testChainContext.InitialBlockDownloadState, testChainContext.Chain, new Mock<IBlockPuller>().Object, blockStore,
-                new InvalidBlockHashStore(new DateTimeProvider()));
-=======
-                testChainContext.PartialValidator, testChainContext.Checkpoints, consensusSettings, testChainContext.ConsensusRules, testChainContext.FinalizedBlockInfo, new Signals.Signals(),
-                testChainContext.PeerBanning, testChainContext.InitialBlockDownloadState, testChainContext.Chain, new Mock<IBlockPuller>().Object, new Mock<IBlockStore>().Object,
                 new InvalidBlockHashStore(new DateTimeProvider()), new Mock<ConnectionManager>().Object);
->>>>>>> 91509b1f
 
             await testChainContext.Consensus.InitializeAsync(testChainContext.Chain.Tip);
 
