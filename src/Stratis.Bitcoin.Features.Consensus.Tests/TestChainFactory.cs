--- conflicted
+++ resolved
@@ -117,11 +117,7 @@
             testChainContext.InitialBlockDownloadState = new InitialBlockDownloadState(testChainContext.ChainState, testChainContext.Network, consensusSettings, new Checkpoints(), testChainContext.NodeSettings.LoggerFactory, testChainContext.DateTimeProvider);
 
             var inMemoryCoinView = new InMemoryCoinView(testChainContext.ChainIndexer.Tip.HashBlock);
-<<<<<<< HEAD
-            var cachedCoinView = new CachedCoinView(inMemoryCoinView, DateTimeProvider.Default, testChainContext.LoggerFactory, new NodeStats(testChainContext.DateTimeProvider));
-=======
-            var cachedCoinView = new CachedCoinView(inMemoryCoinView, DateTimeProvider.Default, testChainContext.LoggerFactory, new NodeStats(new DateTimeProvider(), testChainContext.LoggerFactory));
->>>>>>> 3e8c4c60
+            var cachedCoinView = new CachedCoinView(inMemoryCoinView, DateTimeProvider.Default, testChainContext.LoggerFactory, new NodeStats(testChainContext.DateTimeProvider, testChainContext.LoggerFactory));
 
             var dataFolder = new DataFolder(TestBase.AssureEmptyDir(dataDir));
             testChainContext.PeerAddressManager =
