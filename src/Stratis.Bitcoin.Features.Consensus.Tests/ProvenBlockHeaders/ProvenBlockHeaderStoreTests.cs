--- conflicted
+++ resolved
@@ -229,20 +229,14 @@
 
             ProvenBlockHeader provenHeaderMock;
 
-<<<<<<< HEAD
-            await this.provenBlockHeaderStore.InitializeAsync().ConfigureAwait(false);
-            uint nonceIndex = 1; // a random index to change the header hash.
-=======
-            await this.provenBlockHeaderStore.InitializeAsync(BuildChainWithProvenHeaders(1, this.network).chainedHeader).ConfigureAwait(false);
-
->>>>>>> 2b29e02e
+            await this.provenBlockHeaderStore.InitializeAsync(BuildChainWithProvenHeaders(1, this.network).chainedHeader).ConfigureAwait(false);
+
             // Save items 0 - 9 to disk.
             for (int i = 0; i < 10; i++)
             {
                 provenHeaderMock = CreateNewProvenBlockHeaderMock();
-                provenHeaderMock.Nonce = ++nonceIndex;
+
                 this.provenBlockHeaderStore.AddToPendingBatch(provenHeaderMock, new HashHeightPair(provenHeaderMock.GetHash(), i));
-                inItems.Add(provenHeaderMock);
             }
 
             // Save to disk and cache is cleared.
@@ -261,16 +255,12 @@
             }
 
             // Add item 4 to cache
-            var provenHeaderMock1 = CreateNewProvenBlockHeaderMock();
-            provenHeaderMock1.Nonce = ++nonceIndex;
-            this.provenBlockHeaderStore.AddToPendingBatch(provenHeaderMock1, new HashHeightPair(provenHeaderMock1.GetHash(), 4));
-            inItems[4] = provenHeaderMock1;
+            provenHeaderMock = CreateNewProvenBlockHeaderMock();
+            this.provenBlockHeaderStore.AddToPendingBatch(provenHeaderMock, new HashHeightPair(provenHeaderMock.GetHash(), 4));
 
             // Add item 6 to cache.
-            var provenHeaderMock2 = CreateNewProvenBlockHeaderMock();
-            provenHeaderMock2.Nonce = ++nonceIndex;
-            this.provenBlockHeaderStore.AddToPendingBatch(provenHeaderMock2, new HashHeightPair(provenHeaderMock2.GetHash(), 6));
-            inItems[6] = provenHeaderMock2;
+            provenHeaderMock = CreateNewProvenBlockHeaderMock();
+            this.provenBlockHeaderStore.AddToPendingBatch(provenHeaderMock, new HashHeightPair(provenHeaderMock.GetHash(), 6));
 
             // Load the items and make sure in sequence.
             var outItems = await this.provenBlockHeaderStore.GetAsync(0, 9).ConfigureAwait(false);
@@ -280,7 +270,14 @@
             // Items 4 and 6 were added to pending cache and have the same block hash.
             for(int i =  0; i < 10; i++)
             {
-                outItems[i].GetHash().Should().Be(inItems[i].GetHash());
+                if ((i == 4) || (i == 6))
+                {
+                    outItems[i].GetHash().Should().Be(provenHeaderMock.GetHash());
+                }
+                else
+                {
+                    outItems[i].GetHash().Should().NotBe(provenHeaderMock.GetHash());
+                }
             }
         }
 
