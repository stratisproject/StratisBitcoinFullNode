﻿using System.Collections.Generic;
using Microsoft.Extensions.Logging;
using NBitcoin;
using Stratis.SmartContracts.Core;
using Stratis.SmartContracts.Core.Exceptions;
using Stratis.SmartContracts.Core.State;
using Stratis.SmartContracts.Core.State.AccountAbstractionLayer;

namespace Stratis.SmartContracts.Executor.Reflection
{
    ///<inheritdoc/>
    public sealed class InternalTransactionExecutor : IInternalTransactionExecutor
    {
        private readonly IContractStateRepository contractStateRepository;
        private readonly List<TransferInfo> internalTransferList;
        private readonly IKeyEncodingStrategy keyEncodingStrategy;
        private readonly ILogger logger;
        private readonly ILoggerFactory loggerFactory;
        private readonly Network network;
        private readonly ISmartContractVirtualMachine vm;
        private readonly ITransactionContext transactionContext;

        public InternalTransactionExecutor(ITransactionContext transactionContext, ISmartContractVirtualMachine vm,
            IContractStateRepository contractStateRepository,
            List<TransferInfo> internalTransferList,
            IKeyEncodingStrategy keyEncodingStrategy,
            ILoggerFactory loggerFactory,
            Network network)
        {
            this.transactionContext = transactionContext;
            this.contractStateRepository = contractStateRepository;
            this.internalTransferList = internalTransferList;
            this.keyEncodingStrategy = keyEncodingStrategy;
            this.loggerFactory = loggerFactory;
            this.logger = loggerFactory.CreateLogger(this.GetType());
            this.network = network;
            this.vm = vm;
        }

        ///<inheritdoc/>
        public ITransferResult TransferFunds(ISmartContractState smartContractState, Address addressTo, ulong amountToTransfer, TransferFundsToContract contractDetails)
        {
            this.logger.LogTrace("({0}:{1},{2}:{3})", nameof(addressTo), addressTo, nameof(amountToTransfer), amountToTransfer);

            // TODO: The act of calling this should cost a lot of gas!
            var balance = smartContractState.GetBalance();
            if (balance < amountToTransfer)
            {
                this.logger.LogTrace("(-)[INSUFFICIENT_BALANCE]:{0}={1}", nameof(balance), balance);
                throw new InsufficientBalanceException();
            }

            // Discern whether this is a contract or an ordinary address.
            byte[] contractCode = this.contractStateRepository.GetCode(addressTo.ToUint160(this.network));
            if (contractCode == null || contractCode.Length == 0)
            {
                this.internalTransferList.Add(new TransferInfo
                {
                    From = smartContractState.Message.ContractAddress.ToUint160(this.network),
                    To = addressTo.ToUint160(this.network),
                    Value = amountToTransfer
                });

                this.logger.LogTrace("(-)[TRANSFER_TO_SENDER]:Transfer {0} from {1} to {2}.", smartContractState.Message.ContractAddress, addressTo, amountToTransfer);
                return TransferResult.Empty();
            }

            string typeName = this.contractStateRepository.GetContractType(addressTo.ToUint160(this.network));

            this.logger.LogTrace("(-)[TRANSFER_TO_CONTRACT]");

            return ExecuteTransferFundsToContract(contractCode, typeName, smartContractState, addressTo, amountToTransfer, contractDetails);
        }

        ///<inheritdoc/>
        public ICreateResult Create<T>(ISmartContractState smartContractState, object[] parameters, ulong amountToTransfer)
        {
            throw new System.NotImplementedException();
        }

        /// <summary>
        /// If the address to where the funds will be tranferred to is a contract, instantiate and execute it.
        /// </summary>
        private ITransferResult ExecuteTransferFundsToContract(byte[] contractCode, string typeName, ISmartContractState smartContractState, Address addressTo, ulong amountToTransfer, TransferFundsToContract contractDetails)
        {
            this.logger.LogTrace("({0}:{1},{2}:{3})", nameof(addressTo), addressTo, nameof(amountToTransfer), amountToTransfer);

            IContractStateRepository track = this.contractStateRepository.StartTracking();

<<<<<<< HEAD
            var newMessage = new Message(addressTo, smartContractState.Message.ContractAddress, amountToTransfer, (Gas)(smartContractState.Message.GasLimit - smartContractState.GasMeter.GasConsumed));

            ISmartContractExecutionContext newContext = new SmartContractExecutionContext(smartContractState.Block, newMessage, addressTo.ToUint160(this.network), 0, contractDetails.MethodParameters);

            // Ideally this would be injected but then there's a circular reference between InternalTransactionExecutorFactory and ReflectionVirtualMachine
            ISmartContractVirtualMachine vm = new ReflectionVirtualMachine(new InternalTransactionExecutorFactory(this.keyEncodingStrategy, this.loggerFactory, this.network), this.loggerFactory);

            var result = vm.ExecuteMethod(
                contractCode,
                typeName,
                contractDetails.ContractMethodName,
                newContext,
                smartContractState.GasMeter, 
                newPersistentState, 
                track);
=======
            var callData = new CallData(1, 0, smartContractState.GasMeter.GasLimit, addressTo.ToUint160(this.network), contractDetails.ContractMethodName, "", contractDetails.MethodParameters);
            
            var context = new TransactionContext(
                this.transactionContext.TransactionHash,
                this.transactionContext.BlockHeight,
                this.transactionContext.Coinbase,
                smartContractState.Message.ContractAddress.ToUint160(this.network),
                amountToTransfer);

            var result = this.vm.ExecuteMethod(smartContractState.GasMeter, 
                track, 
                callData,
                context);
>>>>>>> ba5d35a7

            var revert = result.ExecutionException != null;

            if (revert)
            {
                track.Rollback();
                return TransferResult.Failed(result.ExecutionException);
            }

            track.Commit();

            this.internalTransferList.Add(new TransferInfo
            {
                From = smartContractState.Message.ContractAddress.ToUint160(this.network),
                To = addressTo.ToUint160(this.network),
                Value = amountToTransfer
            });

            this.logger.LogTrace("(-)");

            return TransferResult.Transferred(result.Result);
        }
    }
}<|MERGE_RESOLUTION|>--- conflicted
+++ resolved
@@ -37,7 +37,13 @@
             this.vm = vm;
         }
 
-        ///<inheritdoc/>
+        ///<inheritdoc />
+        public ICreateResult Create<T>(ISmartContractState smartContractState, object[] parameters, ulong amountToTransfer)
+        {
+            throw new System.NotImplementedException();
+        }
+
+        ///<inheritdoc />
         public ITransferResult TransferFunds(ISmartContractState smartContractState, Address addressTo, ulong amountToTransfer, TransferFundsToContract contractDetails)
         {
             this.logger.LogTrace("({0}:{1},{2}:{3})", nameof(addressTo), addressTo, nameof(amountToTransfer), amountToTransfer);
@@ -65,45 +71,20 @@
                 return TransferResult.Empty();
             }
 
-            string typeName = this.contractStateRepository.GetContractType(addressTo.ToUint160(this.network));
-
             this.logger.LogTrace("(-)[TRANSFER_TO_CONTRACT]");
 
-            return ExecuteTransferFundsToContract(contractCode, typeName, smartContractState, addressTo, amountToTransfer, contractDetails);
-        }
-
-        ///<inheritdoc/>
-        public ICreateResult Create<T>(ISmartContractState smartContractState, object[] parameters, ulong amountToTransfer)
-        {
-            throw new System.NotImplementedException();
+            return ExecuteTransferFundsToContract(contractCode, smartContractState, addressTo, amountToTransfer, contractDetails);
         }
 
         /// <summary>
         /// If the address to where the funds will be tranferred to is a contract, instantiate and execute it.
         /// </summary>
-        private ITransferResult ExecuteTransferFundsToContract(byte[] contractCode, string typeName, ISmartContractState smartContractState, Address addressTo, ulong amountToTransfer, TransferFundsToContract contractDetails)
+        private ITransferResult ExecuteTransferFundsToContract(byte[] contractCode, ISmartContractState smartContractState, Address addressTo, ulong amountToTransfer, TransferFundsToContract contractDetails)
         {
             this.logger.LogTrace("({0}:{1},{2}:{3})", nameof(addressTo), addressTo, nameof(amountToTransfer), amountToTransfer);
 
             IContractStateRepository track = this.contractStateRepository.StartTracking();
 
-<<<<<<< HEAD
-            var newMessage = new Message(addressTo, smartContractState.Message.ContractAddress, amountToTransfer, (Gas)(smartContractState.Message.GasLimit - smartContractState.GasMeter.GasConsumed));
-
-            ISmartContractExecutionContext newContext = new SmartContractExecutionContext(smartContractState.Block, newMessage, addressTo.ToUint160(this.network), 0, contractDetails.MethodParameters);
-
-            // Ideally this would be injected but then there's a circular reference between InternalTransactionExecutorFactory and ReflectionVirtualMachine
-            ISmartContractVirtualMachine vm = new ReflectionVirtualMachine(new InternalTransactionExecutorFactory(this.keyEncodingStrategy, this.loggerFactory, this.network), this.loggerFactory);
-
-            var result = vm.ExecuteMethod(
-                contractCode,
-                typeName,
-                contractDetails.ContractMethodName,
-                newContext,
-                smartContractState.GasMeter, 
-                newPersistentState, 
-                track);
-=======
             var callData = new CallData(1, 0, smartContractState.GasMeter.GasLimit, addressTo.ToUint160(this.network), contractDetails.ContractMethodName, "", contractDetails.MethodParameters);
             
             var context = new TransactionContext(
@@ -117,7 +98,6 @@
                 track, 
                 callData,
                 context);
->>>>>>> ba5d35a7
 
             var revert = result.ExecutionException != null;
 
