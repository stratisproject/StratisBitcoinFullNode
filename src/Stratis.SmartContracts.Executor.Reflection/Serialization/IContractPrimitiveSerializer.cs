﻿using System;

namespace Stratis.SmartContracts.Executor.Reflection.Serialization
{
    public interface IContractPrimitiveSerializer
    {
        byte[] Serialize(object obj); 
        T Deserialize<T>(byte[] stream);
<<<<<<< HEAD
        object Deserialize(Type type, byte[] stream);
=======
        object Deserialize(Type t, byte[] stream);
>>>>>>> 192794f1
    }
}<|MERGE_RESOLUTION|>--- conflicted
+++ resolved
@@ -6,10 +6,6 @@
     {
         byte[] Serialize(object obj); 
         T Deserialize<T>(byte[] stream);
-<<<<<<< HEAD
         object Deserialize(Type type, byte[] stream);
-=======
-        object Deserialize(Type t, byte[] stream);
->>>>>>> 192794f1
     }
 }