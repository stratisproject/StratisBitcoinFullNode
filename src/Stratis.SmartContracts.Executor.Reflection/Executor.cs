﻿using CSharpFunctionalExtensions;
using Microsoft.Extensions.Logging;
using NBitcoin;
using Stratis.SmartContracts.Core;
using Stratis.SmartContracts.Core.State;
using Block = Stratis.SmartContracts.Core.Block;

namespace Stratis.SmartContracts.Executor.Reflection
{
    /// <summary>
    /// Deserializes raw contract transaction data, creates an external create/call message, and applies the message to the state.
    /// </summary>
    public class Executor : ISmartContractExecutor
    {
        private readonly ILogger logger;
        private readonly IContractStateRoot stateRoot;
        private readonly ISmartContractResultRefundProcessor refundProcessor;
        private readonly ISmartContractResultTransferProcessor transferProcessor;
        private readonly ICallDataSerializer serializer;
        private readonly Network network;
        private readonly IStateFactory stateFactory;

        public Executor(ILoggerFactory loggerFactory,
            ICallDataSerializer serializer,
            IContractStateRoot stateRoot,
            ISmartContractResultRefundProcessor refundProcessor,
            ISmartContractResultTransferProcessor transferProcessor,
            Network network,
            IStateFactory stateFactory)
        {
            this.logger = loggerFactory.CreateLogger(this.GetType());
            this.stateRoot = stateRoot;
            this.refundProcessor = refundProcessor;
            this.transferProcessor = transferProcessor;
            this.serializer = serializer;
            this.network = network;
            this.stateFactory = stateFactory;
        }

        public ISmartContractExecutionResult Execute(ISmartContractTransactionContext transactionContext)
        {
            this.logger.LogTrace("()");

            // Deserialization can't fail because this has already been through SmartContractFormatRule.
            Result<ContractTxData> callDataDeserializationResult = this.serializer.Deserialize(transactionContext.Data);
            ContractTxData callData = callDataDeserializationResult.Value;

            bool creation = callData.IsCreateContract;

            var block = new Block(
                transactionContext.BlockHeight,
                transactionContext.CoinbaseAddress.ToAddress(this.network)
            );

            IState state = this.stateFactory.Create(
                this.stateRoot,
                block,
                transactionContext.TxOutValue,
                transactionContext.TransactionHash,
                callData.GasLimit);

            StateTransitionResult result;

            if (creation)
            {
                var message = new ExternalCreateMessage(
                    transactionContext.Sender,
                    transactionContext.TxOutValue,
                    callData.GasLimit,
                    callData.ContractExecutionCode,
                    callData.MethodParameters
                );

                result = state.Apply(message);
            }
            else
            {
                var message = new ExternalCallMessage(
                        callData.ContractAddress,
                        transactionContext.Sender,
                        transactionContext.TxOutValue,
                        callData.GasLimit,
                        new MethodCall(callData.MethodName, callData.MethodParameters)
                );

                result = state.Apply(message);
            }

            bool revert = !result.Success;

            Transaction internalTransaction = this.transferProcessor.Process(
                this.stateRoot,
                result.ContractAddress,
                transactionContext,
                state.InternalTransfers,
                revert);

            (Money fee, TxOut refundTxOut) = this.refundProcessor.Process(
                callData,
                transactionContext.MempoolFee,
                transactionContext.Sender,
                result.GasConsumed,
                result.VmExecutionResult.ExecutionException);

            var executionResult = new SmartContractExecutionResult
            {
                To = !callData.IsCreateContract ? callData.ContractAddress : null,
                NewContractAddress = !revert && creation ? result.ContractAddress : null,
                Exception = result.VmExecutionResult.ExecutionException,
                GasConsumed = result.GasConsumed,
                Return = result.VmExecutionResult.Result,
                InternalTransaction = internalTransaction,
                Fee = fee,
<<<<<<< HEAD
                Refund = refundTxOut,
                Logs = result.RawLogs.ToLogs(this.contractPrimitiveSerializer)
=======
                Refunds = refundTxOuts,
                Logs = state.GetLogs()
>>>>>>> be16ee06
            };

            return executionResult;
        }
    }
}<|MERGE_RESOLUTION|>--- conflicted
+++ resolved
@@ -111,13 +111,8 @@
                 Return = result.VmExecutionResult.Result,
                 InternalTransaction = internalTransaction,
                 Fee = fee,
-<<<<<<< HEAD
                 Refund = refundTxOut,
-                Logs = result.RawLogs.ToLogs(this.contractPrimitiveSerializer)
-=======
-                Refunds = refundTxOuts,
                 Logs = state.GetLogs()
->>>>>>> be16ee06
             };
 
             return executionResult;
