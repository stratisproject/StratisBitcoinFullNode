--- conflicted
+++ resolved
@@ -51,12 +51,8 @@
             gasMeter.Spend((Gas)GasPriceList.BaseCost);
 
             // Decompile the contract execution code and validate it.
-<<<<<<< HEAD
             SmartContractDecompilation decompilation = SmartContractDecompiler.GetModuleDefinition(createData.ContractExecutionCode);
 
-=======
-            SmartContractDecompilation decompilation = SmartContractDecompiler.GetModuleDefinition(callData.ContractExecutionCode);
->>>>>>> bb76fe9b
             SmartContractValidationResult validation = this.validator.Validate(decompilation);
 
             // If validation failed, refund the sender any remaining gas.
@@ -66,11 +62,7 @@
                 return VmExecutionResult.Error(gasMeter.GasConsumed, new SmartContractValidationException(validation.Errors));
             }
 
-<<<<<<< HEAD
-            byte[] gasInjectedCode = SmartContractGasInjector.AddGasCalculationToConstructor(createData.ContractExecutionCode);
-=======
-            byte[] gasInjectedCode = SmartContractGasInjector.AddGasCalculationToConstructor(callData.ContractExecutionCode, decompilation.ContractType.Name);
->>>>>>> bb76fe9b
+            byte[] gasInjectedCode = SmartContractGasInjector.AddGasCalculationToConstructor(createData.ContractExecutionCode, decompilation.ContractType.Name);
 
             Type contractType = Load(gasInjectedCode, decompilation.ContractType.Name);
             
@@ -124,12 +116,8 @@
             
             this.logger.LogTrace("(-):{0}={1}, {2}={3}", nameof(contractAddress), contractAddress, nameof(gasMeter.GasConsumed), gasMeter.GasConsumed);
 
-<<<<<<< HEAD
             repository.SetCode(contractAddress, createData.ContractExecutionCode);
-=======
-            repository.SetCode(contractAddress, callData.ContractExecutionCode);
             repository.SetContractType(contractAddress, contractType.Name);
->>>>>>> bb76fe9b
 
             return VmExecutionResult.CreationSuccess(contractAddress, internalTransferList, gasMeter.GasConsumed, result.Object);
         }
