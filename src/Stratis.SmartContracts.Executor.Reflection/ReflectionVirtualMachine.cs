﻿using System;
using System.Collections.Generic;
using System.Linq;
using System.Reflection;
using System.Text;
using Microsoft.Extensions.Logging;
using NBitcoin;
using Stratis.SmartContracts.Core;
using Stratis.SmartContracts.Core.State;
using Stratis.SmartContracts.Core.State.AccountAbstractionLayer;
using Stratis.SmartContracts.Core.Validation;
using Stratis.SmartContracts.Executor.Reflection.Compilation;
using Stratis.SmartContracts.Executor.Reflection.Exceptions;
using Stratis.SmartContracts.Executor.Reflection.Lifecycle;
using Block = Stratis.SmartContracts.Core.Block;

namespace Stratis.SmartContracts.Executor.Reflection
{
    /// <summary>
    /// Used to instantiate smart contracts using reflection and then execute certain methods and their parameters.
    /// </summary>
    public class ReflectionVirtualMachine : ISmartContractVirtualMachine
    {
        private readonly InternalTransactionExecutorFactory internalTransactionExecutorFactory;
        private readonly ILogger logger;
        private readonly Network network;
        private readonly ISmartContractValidator validator;
        public static int VmVersion = 1;

        public ReflectionVirtualMachine(ISmartContractValidator validator,
            InternalTransactionExecutorFactory internalTransactionExecutorFactory,
            ILoggerFactory loggerFactory,
            Network network)
        {
            this.validator = validator;
            this.internalTransactionExecutorFactory = internalTransactionExecutorFactory;
            this.logger = loggerFactory.CreateLogger(this.GetType());
            this.network = network;
        }

        /// <summary>
        /// Creates a new instance of a smart contract by invoking the contract's constructor
        /// </summary>
        public VmExecutionResult Create(
            IGasMeter gasMeter,
            IContractStateRepository repository,
            CallData callData,
            ITransactionContext transactionContext)
        {
            this.logger.LogTrace("()");

            gasMeter.Spend((Gas)GasPriceList.BaseCost);

            // Decompile the contract execution code and validate it.
            SmartContractDecompilation decompilation = SmartContractDecompiler.GetModuleDefinition(callData.ContractExecutionCode);

            SmartContractValidationResult validation = this.validator.Validate(decompilation);

            // If validation failed, refund the sender any remaining gas.
            if (!validation.IsValid)
            {
                this.logger.LogTrace("(-)[CONTRACT_VALIDATION_FAILED]");
                return VmExecutionResult.Error(gasMeter.GasConsumed, new SmartContractValidationException(validation.Errors));
            }

            byte[] gasInjectedCode = SmartContractGasInjector.AddGasCalculationToConstructor(callData.ContractExecutionCode);

            Type contractType = Load(gasInjectedCode);
            
            uint160 contractAddress = Core.NewContractAddressExtension.GetContractAddressFromTransactionHash(transactionContext.TransactionHash);

            // Create an account for the contract in the state repository.
            repository.CreateAccount(contractAddress);
            
            IPersistenceStrategy persistenceStrategy = new MeteredPersistenceStrategy(repository, gasMeter, new BasicKeyEncodingStrategy());

            var persistentState = new PersistentState(persistenceStrategy, contractAddress, this.network);

            var internalTransferList = new List<TransferInfo>();

            IInternalTransactionExecutor internalTransactionExecutor = this.internalTransactionExecutorFactory.Create(this, repository, internalTransferList, transactionContext);

            var balanceState = new BalanceState(repository, transactionContext.Amount, internalTransferList);

            var contractState = new SmartContractState(
                new Block(
                    transactionContext.BlockHeight,
                    transactionContext.Coinbase.ToAddress(this.network)
                ),
                new Message(
                    contractAddress.ToAddress(this.network),
                    transactionContext.From.ToAddress(this.network),
                    transactionContext.Amount,
                    callData.GasLimit
                ),
                persistentState,
                gasMeter,
                internalTransactionExecutor,
                new InternalHashHelper(),
                () => balanceState.GetBalance(contractAddress));

            LogExecutionContext(this.logger, contractState.Block, contractState.Message, contractAddress, callData);

            // Invoke the constructor of the provided contract code
            LifecycleResult result = SmartContractConstructor.Construct(contractType, contractState, callData.MethodParameters);

            if (!result.Success)
            {
                LogException(result.Exception);

                this.logger.LogTrace("(-)[CREATE_CONTRACT_INSTANTIATION_FAILED]:{0}={1}", nameof(gasMeter.GasConsumed), gasMeter.GasConsumed);

                return VmExecutionResult.Error(gasMeter.GasConsumed, result.Exception.InnerException ?? result.Exception);
            }
<<<<<<< HEAD

            this.logger.LogTrace("[CREATE_CONTRACT_INSTANTIATION_SUCCEEDED]");
            
            this.logger.LogTrace("(-):{0}={1}", nameof(contractAddress), contractAddress);

            repository.SetCode(contractAddress, callData.ContractExecutionCode);
=======
>>>>>>> ac62456e

            this.logger.LogTrace("[CREATE_CONTRACT_INSTANTIATION_SUCCEEDED]");
            
            this.logger.LogTrace("(-):{0}={1}, {2}={3}", nameof(contractAddress), contractAddress, nameof(gasMeter.GasConsumed), gasMeter.GasConsumed);

            repository.SetCode(contractAddress, callData.ContractExecutionCode);

            return VmExecutionResult.CreationSuccess(contractAddress, internalTransferList, gasMeter.GasConsumed, result.Object);
        }

        /// <summary>
        /// Invokes a method on an existing smart contract
        /// </summary>
        public VmExecutionResult ExecuteMethod(IGasMeter gasMeter,
            IContractStateRepository repository,
            CallData callData,
            ITransactionContext transactionContext)
        {
            this.logger.LogTrace("(){0}:{1}", nameof(callData.MethodName), callData.MethodName);

            gasMeter.Spend((Gas)GasPriceList.BaseCost);

            if (callData.MethodName == null)
            {
                this.logger.LogTrace("(-)[CALLCONTRACT_METHODNAME_NOT_GIVEN]");
                return VmExecutionResult.Error(gasMeter.GasConsumed, null);
            }

            byte[] contractExecutionCode = repository.GetCode(callData.ContractAddress);

            if (contractExecutionCode == null)
            {
                return VmExecutionResult.Error(gasMeter.GasConsumed, new SmartContractDoesNotExistException(callData.MethodName));
            }

            byte[] gasInjectedCode = SmartContractGasInjector.AddGasCalculationToContractMethod(contractExecutionCode, callData.MethodName);
            
            Type contractType = Load(gasInjectedCode);

            if (contractType == null)
            {
                this.logger.LogTrace("(-)[CALLCONTRACT_CONTRACTTYPE_NULL]");
                return VmExecutionResult.Error(gasMeter.GasConsumed, null);
            }

            uint160 contractAddress = callData.ContractAddress;

            IPersistenceStrategy persistenceStrategy = new MeteredPersistenceStrategy(repository, gasMeter, new BasicKeyEncodingStrategy());

            IPersistentState persistentState = new PersistentState(persistenceStrategy, contractAddress, this.network);

            var internalTransferList = new List<TransferInfo>();

            IInternalTransactionExecutor internalTransactionExecutor = this.internalTransactionExecutorFactory.Create(this, repository, internalTransferList, transactionContext);

            var balanceState = new BalanceState(repository, transactionContext.Amount, internalTransferList);

            var contractState = new SmartContractState(
                new Block(
                    transactionContext.BlockHeight,
                    transactionContext.Coinbase.ToAddress(this.network)
                ),
                new Message(
                    callData.ContractAddress.ToAddress(this.network),
                    transactionContext.From.ToAddress(this.network),
                    transactionContext.Amount,
                    callData.GasLimit
                ),
                persistentState,
                gasMeter,
                internalTransactionExecutor,
                new InternalHashHelper(),
                () => balanceState.GetBalance(callData.ContractAddress));

            LogExecutionContext(this.logger, contractState.Block, contractState.Message, contractAddress, callData);

            LifecycleResult result = SmartContractRestorer.Restore(contractType, contractState);

            if (!result.Success)
            {
                LogException(result.Exception);

                this.logger.LogTrace("(-)[CALLCONTRACT_INSTANTIATION_FAILED]:{0}={1}", nameof(gasMeter.GasConsumed), gasMeter.GasConsumed);
               
                return VmExecutionResult.Error(gasMeter.GasConsumed, result.Exception.InnerException ?? result.Exception);
            }
            else
                this.logger.LogTrace("[CALL_CONTRACT_INSTANTIATION_SUCCEEDED]");

            object methodResult = null;

            try
            {
                MethodInfo methodToInvoke = contractType.GetMethod(callData.MethodName);
                if (methodToInvoke == null)
                    throw new ArgumentException(string.Format("[CALLCONTRACT_METHODTOINVOKE_NULL_DOESNOT_EXIST]:{0}={1}", nameof(callData.MethodName), callData.MethodName));

                if (methodToInvoke.IsConstructor)
                    throw new ConstructorInvocationException("[CALLCONTRACT_CANNOT_INVOKE_CTOR]");

                SmartContract smartContract = result.Object;
                methodResult = methodToInvoke.Invoke(smartContract, callData.MethodParameters);
            }
            catch (ArgumentException argumentException)
            {
                LogException(argumentException);
                return VmExecutionResult.Error(gasMeter.GasConsumed, argumentException);
            }
            catch (TargetInvocationException targetException)
            {
                LogException(targetException);
                return VmExecutionResult.Error(gasMeter.GasConsumed, targetException.InnerException ?? targetException);
            }
            catch (TargetParameterCountException parameterException)
            {
                LogException(parameterException);
            }
            catch (ConstructorInvocationException constructorInvocationException)
            {
                LogException(constructorInvocationException);
                return VmExecutionResult.Error(gasMeter.GasConsumed, constructorInvocationException);
            }

            this.logger.LogTrace("(-):{0}={1}", nameof(gasMeter.GasConsumed), gasMeter.GasConsumed);

            return VmExecutionResult.Success(internalTransferList, gasMeter.GasConsumed, methodResult);
        }

        private void LogException(Exception exception)
        {
            this.logger.LogTrace("{0}", exception.Message);
            if (exception.InnerException != null)
                this.logger.LogTrace("{0}", exception.InnerException.Message);
        }

        /// <summary>
        /// Loads the Assembly bytecode into the current AppDomain.
        /// <para>
        /// The contract should always be the only exported type.
        /// </para>
        /// </summary>
        private static Type Load(byte[] byteCode)
        {
            Assembly contractAssembly = Assembly.Load(byteCode);
            return contractAssembly.ExportedTypes.FirstOrDefault();
        }

        internal void LogExecutionContext(ILogger logger, IBlock block, IMessage message, uint160 contractAddress,
            CallData callData)
        {
            var builder = new StringBuilder();

            builder.Append(string.Format("{0}:{1},{2}:{3},", nameof(block.Coinbase), block.Coinbase, nameof(block.Number), block.Number));
            builder.Append(string.Format("{0}:{1},", nameof(contractAddress), contractAddress.ToAddress(this.network)));
            builder.Append(string.Format("{0}:{1},", nameof(callData.GasPrice), callData.GasPrice));
            builder.Append(string.Format("{0}:{1},{2}:{3},{4}:{5},{6}:{7}", nameof(message.ContractAddress), message.ContractAddress, nameof(message.GasLimit), message.GasLimit, nameof(message.Sender), message.Sender, nameof(message.Value), message.Value));

            if (callData.MethodParameters != null && callData.MethodParameters.Length > 0)
                builder.Append(string.Format(",{0}:{1}", nameof(callData.MethodParameters), callData.MethodParameters));

            logger.LogTrace("{0}", builder.ToString());
        }
    }
}<|MERGE_RESOLUTION|>--- conflicted
+++ resolved
@@ -112,15 +112,6 @@
 
                 return VmExecutionResult.Error(gasMeter.GasConsumed, result.Exception.InnerException ?? result.Exception);
             }
-<<<<<<< HEAD
-
-            this.logger.LogTrace("[CREATE_CONTRACT_INSTANTIATION_SUCCEEDED]");
-            
-            this.logger.LogTrace("(-):{0}={1}", nameof(contractAddress), contractAddress);
-
-            repository.SetCode(contractAddress, callData.ContractExecutionCode);
-=======
->>>>>>> ac62456e
 
             this.logger.LogTrace("[CREATE_CONTRACT_INSTANTIATION_SUCCEEDED]");
             
