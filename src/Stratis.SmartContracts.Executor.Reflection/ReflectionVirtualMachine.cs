--- conflicted
+++ resolved
@@ -42,12 +42,6 @@
         /// Creates a new instance of a smart contract by invoking the contract's constructor
         /// </summary>
         public VmExecutionResult Create(
-<<<<<<< HEAD
-            byte[] contractCode,
-            string typeName,
-            ISmartContractExecutionContext context,
-=======
->>>>>>> ba5d35a7
             IGasMeter gasMeter,
             IContractStateRepository repository,
             CallData callData,
@@ -59,7 +53,7 @@
 
             // Decompile the contract execution code and validate it.
             SmartContractDecompilation decompilation = SmartContractDecompiler.GetModuleDefinition(callData.ContractExecutionCode);
-
+            decompilation.ContractType = decompilation.ModuleDefinition.Types.FirstOrDefault(x => x.CustomAttributes.Any(y => y.AttributeType.Name == typeof(ToDeployAttribute).Name));
             SmartContractValidationResult validation = this.validator.Validate(decompilation);
 
             // If validation failed, refund the sender any remaining gas.
@@ -71,10 +65,7 @@
 
             byte[] gasInjectedCode = SmartContractGasInjector.AddGasCalculationToConstructor(callData.ContractExecutionCode);
 
-<<<<<<< HEAD
-            Type contractType = Load(gasInjectedCode, typeName);
-=======
-            Type contractType = Load(gasInjectedCode);
+            Type contractType = Load(gasInjectedCode, decompilation.ContractType.Name);
             
             uint160 contractAddress = Core.NewContractAddressExtension.GetContractAddressFromTransactionHash(transactionContext.TransactionHash);
 
@@ -84,7 +75,6 @@
             IPersistenceStrategy persistenceStrategy = new MeteredPersistenceStrategy(repository, gasMeter, new BasicKeyEncodingStrategy());
 
             var persistentState = new PersistentState(persistenceStrategy, contractAddress, this.network);
->>>>>>> ba5d35a7
 
             var internalTransferList = new List<TransferInfo>();
 
@@ -128,6 +118,7 @@
             this.logger.LogTrace("(-):{0}={1}, {2}={3}", nameof(contractAddress), contractAddress, nameof(gasMeter.GasConsumed), gasMeter.GasConsumed);
 
             repository.SetCode(contractAddress, callData.ContractExecutionCode);
+            repository.SetContractType(contractAddress, contractType.Name);
 
             return VmExecutionResult.CreationSuccess(contractAddress, internalTransferList, gasMeter.GasConsumed, result.Object);
         }
@@ -135,21 +126,11 @@
         /// <summary>
         /// Invokes a method on an existing smart contract
         /// </summary>
-<<<<<<< HEAD
         public VmExecutionResult ExecuteMethod(
-            byte[] contractCode,
-            string typeName,
-            string contractMethodName,
-            ISmartContractExecutionContext context,
             IGasMeter gasMeter,
-            IPersistentState persistentState, 
-            IContractStateRepository repository)
-=======
-        public VmExecutionResult ExecuteMethod(IGasMeter gasMeter,
             IContractStateRepository repository,
             CallData callData,
             ITransactionContext transactionContext)
->>>>>>> ba5d35a7
         {
             this.logger.LogTrace("(){0}:{1}", nameof(callData.MethodName), callData.MethodName);
 
@@ -162,21 +143,17 @@
             }
 
             byte[] contractExecutionCode = repository.GetCode(callData.ContractAddress);
+            string typeName = repository.GetContractType(callData.ContractAddress);
 
             if (contractExecutionCode == null)
             {
                 return VmExecutionResult.Error(gasMeter.GasConsumed, new SmartContractDoesNotExistException(callData.MethodName));
             }
 
-<<<<<<< HEAD
-            byte[] gasInjectedCode = SmartContractGasInjector.AddGasCalculationToContractMethod(contractCode, contractMethodName);
+            byte[] gasInjectedCode = SmartContractGasInjector.AddGasCalculationToContractMethod(contractExecutionCode, callData.MethodName);
+            
             Type contractType = Load(gasInjectedCode, typeName);
-=======
-            byte[] gasInjectedCode = SmartContractGasInjector.AddGasCalculationToContractMethod(contractExecutionCode, callData.MethodName);
-            
-            Type contractType = Load(gasInjectedCode);
-
->>>>>>> ba5d35a7
+
             if (contractType == null)
             {
                 this.logger.LogTrace("(-)[CALLCONTRACT_CONTRACTTYPE_NULL]");
@@ -279,10 +256,10 @@
         /// The contract should always be the only exported type.
         /// </para>
         /// </summary>
-        private static Type Load(byte[] byteCode, string contractType)
+        private static Type Load(byte[] byteCode, string typeName)
         {
             Assembly contractAssembly = Assembly.Load(byteCode);
-            return contractAssembly.ExportedTypes.FirstOrDefault(x=> x.Name == contractType);
+            return contractAssembly.ExportedTypes.FirstOrDefault(x=>x.Name == typeName);
         }
 
         internal void LogExecutionContext(ILogger logger, IBlock block, IMessage message, uint160 contractAddress,
