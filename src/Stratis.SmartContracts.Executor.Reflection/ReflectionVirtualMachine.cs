--- conflicted
+++ resolved
@@ -68,44 +68,6 @@
                 return VmExecutionResult.Error(gasMeter.GasConsumed, new SmartContractValidationException(validation.Errors));
             }
 
-<<<<<<< HEAD
-            ContractByteCode gasInjectedCode = (ContractByteCode) SmartContractGasInjector.AddGasCalculationToConstructor(createData.ContractExecutionCode, decompilation.ContractType.Name);
-
-            var internalTransferList = new List<TransferInfo>();
-
-            uint160 address = this.addressGenerator.GenerateAddress(transactionContext.TransactionHash, transactionContext.GetNonceAndIncrement());
-
-            ISmartContractState contractState = this.SetupState(internalTransferList, gasMeter, repository, transactionContext, address);
-
-            Result<IContract> contractLoadResult = this.Load(
-                gasInjectedCode,
-                decompilation.ContractType.Name,
-                address,
-                contractState);
-
-            if (!contractLoadResult.IsSuccess)
-            {
-                // TODO this is temporary until we improve error handling overloads
-                var exception = new Exception(contractLoadResult.Error);
-
-                LogException(exception);
-
-                this.logger.LogTrace("(-)[LOAD_CONTRACT_FAILED]:{0}={1}", nameof(gasMeter.GasConsumed), gasMeter.GasConsumed);
-
-                return VmExecutionResult.Error(gasMeter.GasConsumed, exception);
-            }
-
-            IContract contract = contractLoadResult.Value;
-
-            LogExecutionContext(this.logger, contract.State.Block, contract.State.Message, contract.Address, createData);
-
-            // Create an account for the contract in the state repository.
-            repository.CreateAccount(contract.Address);
-
-            // Invoke the constructor of the provided contract code
-            IContractInvocationResult invocationResult = contract.InvokeConstructor(createData.MethodParameters);
-
-=======
             string typeToInstantiate = typeName ?? decompilation.ContractType.Name;
 
             decompilation.InjectConstructorGas();
@@ -144,7 +106,6 @@
             // Invoke the constructor of the provided contract code
             IContractInvocationResult invocationResult = contract.InvokeConstructor(createData.MethodParameters);
 
->>>>>>> 199c7f47
             if (!invocationResult.IsSuccess)
             {
                 this.logger.LogTrace("[CREATE_CONTRACT_INSTANTIATION_FAILED]");
@@ -187,16 +148,6 @@
                 return VmExecutionResult.Error(gasMeter.GasConsumed, new SmartContractDoesNotExistException(callData.MethodName));
             }
 
-<<<<<<< HEAD
-            ContractByteCode gasInjectedCode = (ContractByteCode) SmartContractGasInjector.AddGasCalculationToContractMethod(contractExecutionCode, typeName, callData.MethodName);
-
-            var internalTransferList = new List<TransferInfo>();
-
-            ISmartContractState contractState = this.SetupState(internalTransferList, gasMeter, repository, transactionContext, callData.ContractAddress);
-
-            Result<IContract> contractLoadResult = this.Load(
-                gasInjectedCode, 
-=======
             SmartContractDecompilation decompilation = SmartContractDecompiler.GetModuleDefinition(contractExecutionCode);
 
             decompilation.InjectMethodGas(typeName, callData.MethodName);
@@ -207,7 +158,6 @@
 
             Result<IContract> contractLoadResult = this.Load(
                 decompilation.ToByteCode(),
->>>>>>> 199c7f47
                 typeName,
                 callData.ContractAddress,
                 contractState);
