﻿using Stratis.SmartContracts.Core.State;

namespace Stratis.SmartContracts.Executor.Reflection
{
    public interface ISmartContractVirtualMachine
    {
<<<<<<< HEAD
        VmExecutionResult Create(
            byte[] contractCode,
            string typeName,
            ISmartContractExecutionContext context,
            IGasMeter gasMeter,
            IPersistentState persistentState,
            IContractStateRepository repository);

        VmExecutionResult ExecuteMethod(byte[] contractCode,
            string methodName,
            string typeName,
            ISmartContractExecutionContext context,
            IGasMeter gasMeter,
            IPersistentState persistentState,
            IContractStateRepository repository);
=======
        VmExecutionResult Create(IGasMeter gasMeter,
            IContractStateRepository repository,
            CallData callData, ITransactionContext transactionContext);

        VmExecutionResult ExecuteMethod(IGasMeter gasMeter,
            IContractStateRepository repository,
            CallData callData, ITransactionContext transactionContext);
>>>>>>> ba5d35a7
    }
}<|MERGE_RESOLUTION|>--- conflicted
+++ resolved
@@ -4,30 +4,16 @@
 {
     public interface ISmartContractVirtualMachine
     {
-<<<<<<< HEAD
         VmExecutionResult Create(
-            byte[] contractCode,
-            string typeName,
-            ISmartContractExecutionContext context,
             IGasMeter gasMeter,
-            IPersistentState persistentState,
-            IContractStateRepository repository);
+            IContractStateRepository repository,
+            CallData callData,
+            ITransactionContext transactionContext);
 
-        VmExecutionResult ExecuteMethod(byte[] contractCode,
-            string methodName,
-            string typeName,
-            ISmartContractExecutionContext context,
+        VmExecutionResult ExecuteMethod(
             IGasMeter gasMeter,
-            IPersistentState persistentState,
-            IContractStateRepository repository);
-=======
-        VmExecutionResult Create(IGasMeter gasMeter,
             IContractStateRepository repository,
-            CallData callData, ITransactionContext transactionContext);
-
-        VmExecutionResult ExecuteMethod(IGasMeter gasMeter,
-            IContractStateRepository repository,
-            CallData callData, ITransactionContext transactionContext);
->>>>>>> ba5d35a7
+            CallData callData,
+            ITransactionContext transactionContext);
     }
 }