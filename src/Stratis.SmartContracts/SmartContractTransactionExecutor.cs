﻿using System;
using System.Collections.Generic;
using System.IO;
using System.Linq;
using Mono.Cecil;
using NBitcoin;
using Stratis.SmartContracts.Backend;
using Stratis.SmartContracts.ContractValidation;
using Stratis.SmartContracts.State;
using Stratis.SmartContracts.State.AccountAbstractionLayer;

namespace Stratis.SmartContracts
{
    internal class SmartContractTransactionExecutor
    {
        private readonly IContractStateRepository state;
        private readonly IContractStateRepository stateTrack;
        private readonly SmartContractDecompiler decompiler;
        private readonly SmartContractValidator validator;
        private readonly SmartContractGasInjector gasInjector;
        private readonly SmartContractCarrier smartContractCarrier;
        private readonly ulong blockNum;
        private readonly ulong difficulty;
        private readonly uint160 coinbaseAddress;

        public SmartContractTransactionExecutor(IContractStateRepository state,
            SmartContractDecompiler smartContractDecompiler,
            SmartContractValidator smartContractValidator,
            SmartContractGasInjector smartContractGasInjector,
            SmartContractCarrier scTransaction,
            ulong blockNum,
            ulong difficulty,
            uint160 coinbaseAddress)
        {
            this.state = state;
            this.stateTrack = state.StartTracking();
            this.decompiler = smartContractDecompiler;
            this.validator = smartContractValidator;
            this.gasInjector = smartContractGasInjector;
            this.smartContractCarrier = scTransaction;
            this.blockNum = blockNum;
            this.difficulty = difficulty;
            this.coinbaseAddress = coinbaseAddress;
        }

        public SmartContractExecutionResult Execute()
        {
            return (this.smartContractCarrier.OpCodeType == OpcodeType.OP_CREATECONTRACT) ? ExecuteCreate() : ExecuteCall();
        }

        private SmartContractExecutionResult ExecuteCreate()
        {
            uint160 contractAddress = this.smartContractCarrier.GetNewContractAddress(); // TODO: GET ACTUAL NUM
            this.state.CreateAccount(0);

            SmartContractDecompilation decompilation = this.decompiler.GetModuleDefinition(this.smartContractCarrier.ContractExecutionCode);
            SmartContractValidationResult validationResult = this.validator.ValidateContract(decompilation);

            if (!validationResult.Valid)
            {
                // expend all of users fee - no deployment
                throw new NotImplementedException();
            }

            this.gasInjector.AddGasCalculationToContract(decompilation.ContractType, decompilation.BaseType);

            using (var ms = new MemoryStream())
            {
                decompilation.ModuleDefinition.Write(ms);

                byte[] gasAwareExecutionCode = ms.ToArray();

                var persistentState = new PersistentState(this.stateTrack, contractAddress);
                var vm = new ReflectionVirtualMachine(persistentState);

                MethodDefinition initMethod = decompilation.ContractType.Methods.FirstOrDefault(x => x.CustomAttributes.Any(y => y.AttributeType.FullName == typeof(SmartContractInitAttribute).FullName));

                var executionContext = new SmartContractExecutionContext
                    (
                        new Block(this.blockNum, this.coinbaseAddress, this.difficulty),
                        new Message(
                            new Address(contractAddress),
                            new Address(this.smartContractCarrier.Sender),
                            this.smartContractCarrier.TxOutValue,
                            this.smartContractCarrier.GasLimit
                            ),
                        this.smartContractCarrier.GasPrice,
                        this.smartContractCarrier.MethodParameters
                    );

                SmartContractExecutionResult result = vm.ExecuteMethod(gasAwareExecutionCode.ToArray(), decompilation.ContractType.Name, initMethod?.Name, executionContext);
                // do something with gas

                if (result.Revert)
                {
                    this.stateTrack.Rollback();
                    return result;
                }

                // To start with, no value transfers on create. Can call other contracts but send 0 only.

                this.stateTrack.SetCode(contractAddress, gasAwareExecutionCode);
                this.stateTrack.Commit();
                return result;
            }
        }

        private SmartContractExecutionResult ExecuteCall()
        {
            byte[] contractCode = this.state.GetCode(this.smartContractCarrier.To);
            SmartContractDecompilation decompilation = this.decompiler.GetModuleDefinition(contractCode); // This is overkill here. Just for testing atm.

            uint160 contractAddress = this.smartContractCarrier.To;

            var persistentState = new PersistentState(this.stateTrack, contractAddress);
<<<<<<< HEAD

            this.stateTrack.CurrentTx = this.smartContractCarrier;

            ReflectionVirtualMachine vm = new ReflectionVirtualMachine(persistentState);
            SmartContractExecutionResult result = vm.ExecuteMethod(
                contractCode, 
                decomp.ContractType.Name,
                this.smartContractCarrier.MethodName,
                new SmartContractExecutionContext
=======
            var vm = new ReflectionVirtualMachine(persistentState);

            var executionContext = new SmartContractExecutionContext
>>>>>>> df151472
                (
                      new Block(Convert.ToUInt64(this.blockNum), this.coinbaseAddress, Convert.ToUInt64(this.difficulty)),
                      new Message(
                          new Address(contractAddress),
                          new Address(this.smartContractCarrier.Sender),
                          this.smartContractCarrier.TxOutValue,
                          this.smartContractCarrier.GasLimit
                      ),
                      this.smartContractCarrier.GasPrice,
                      this.smartContractCarrier.MethodParameters
                  );

            SmartContractExecutionResult result = vm.ExecuteMethod(contractCode, decompilation.ContractType.Name, this.smartContractCarrier.MethodName, executionContext);

            if (result.Revert)
            {
                this.stateTrack.Rollback();
                return result;
            }

            // We need to append a condensing transaction to the block here if funds are moved.
            IList<TransferInfo> transfers = this.stateTrack.Transfers;
            if (transfers.Any() || this.smartContractCarrier.TxOutValue > 0)
            {
<<<<<<< HEAD
                CondensingTx condensingTx = new CondensingTx(this.smartContractCarrier, transfers, this.stateTrack);
=======
                var vins = new List<StoredVin>();
                StoredVin existingVin = this.state.GetUnspent(this.smartContractCarrier.To);

                if (existingVin != null)
                    vins.Add(existingVin);

                if (this.smartContractCarrier.TxOutValue > 0)
                {
                    vins.Add(new StoredVin
                    {
                        Hash = this.smartContractCarrier.TransactionHash,
                        Nvout = this.smartContractCarrier.Nvout,
                        Value = this.smartContractCarrier.TxOutValue
                    });
                }

                var condensingTx = new CondensingTx(this.smartContractCarrier, transfers, vins, this.stateTrack);
>>>>>>> df151472
                result.InternalTransactions.Add(condensingTx.CreateCondensingTransaction());
            }
            this.stateTrack.Transfers.Clear();
            this.stateTrack.Commit();

            return result;
        }
    }
}<|MERGE_RESOLUTION|>--- conflicted
+++ resolved
@@ -108,13 +108,15 @@
         private SmartContractExecutionResult ExecuteCall()
         {
             byte[] contractCode = this.state.GetCode(this.smartContractCarrier.To);
-            SmartContractDecompilation decompilation = this.decompiler.GetModuleDefinition(contractCode); // This is overkill here. Just for testing atm.
+            SmartContractDecompilation decomp = this.decompiler.GetModuleDefinition(contractCode); // This is overkill here. Just for testing atm.
+
+            // YO! VERY IMPORTANT! 
+
+            // Make sure that somewhere around here we check that the method being called ISN'T the SmartContractInit method, or we're in trouble
 
             uint160 contractAddress = this.smartContractCarrier.To;
 
             var persistentState = new PersistentState(this.stateTrack, contractAddress);
-<<<<<<< HEAD
-
             this.stateTrack.CurrentTx = this.smartContractCarrier;
 
             ReflectionVirtualMachine vm = new ReflectionVirtualMachine(persistentState);
@@ -123,11 +125,6 @@
                 decomp.ContractType.Name,
                 this.smartContractCarrier.MethodName,
                 new SmartContractExecutionContext
-=======
-            var vm = new ReflectionVirtualMachine(persistentState);
-
-            var executionContext = new SmartContractExecutionContext
->>>>>>> df151472
                 (
                       new Block(Convert.ToUInt64(this.blockNum), this.coinbaseAddress, Convert.ToUInt64(this.difficulty)),
                       new Message(
@@ -138,9 +135,7 @@
                       ),
                       this.smartContractCarrier.GasPrice,
                       this.smartContractCarrier.MethodParameters
-                  );
-
-            SmartContractExecutionResult result = vm.ExecuteMethod(contractCode, decompilation.ContractType.Name, this.smartContractCarrier.MethodName, executionContext);
+                  ));
 
             if (result.Revert)
             {
@@ -152,27 +147,7 @@
             IList<TransferInfo> transfers = this.stateTrack.Transfers;
             if (transfers.Any() || this.smartContractCarrier.TxOutValue > 0)
             {
-<<<<<<< HEAD
                 CondensingTx condensingTx = new CondensingTx(this.smartContractCarrier, transfers, this.stateTrack);
-=======
-                var vins = new List<StoredVin>();
-                StoredVin existingVin = this.state.GetUnspent(this.smartContractCarrier.To);
-
-                if (existingVin != null)
-                    vins.Add(existingVin);
-
-                if (this.smartContractCarrier.TxOutValue > 0)
-                {
-                    vins.Add(new StoredVin
-                    {
-                        Hash = this.smartContractCarrier.TransactionHash,
-                        Nvout = this.smartContractCarrier.Nvout,
-                        Value = this.smartContractCarrier.TxOutValue
-                    });
-                }
-
-                var condensingTx = new CondensingTx(this.smartContractCarrier, transfers, vins, this.stateTrack);
->>>>>>> df151472
                 result.InternalTransactions.Add(condensingTx.CreateCondensingTransaction());
             }
             this.stateTrack.Transfers.Clear();
