--- conflicted
+++ resolved
@@ -18,7 +18,7 @@
         private readonly SmartContractDecompiler decompiler;
         private readonly SmartContractValidator validator;
         private readonly SmartContractGasInjector gasInjector;
-        private readonly SmartContractCarrier scTransaction;
+        private readonly SmartContractCarrier smartContractCarrier;
         private readonly ulong blockNum;
         private readonly ulong difficulty;
         private readonly uint160 coinbaseAddress;
@@ -37,7 +37,7 @@
             this.decompiler = smartContractDecompiler;
             this.validator = smartContractValidator;
             this.gasInjector = smartContractGasInjector;
-            this.scTransaction = scTransaction;
+            this.smartContractCarrier = scTransaction;
             this.blockNum = blockNum;
             this.difficulty = difficulty;
             this.coinbaseAddress = coinbaseAddress;
@@ -46,14 +46,14 @@
         public SmartContractExecutionResult Execute()
         {
             // ASSERT OPCODETYPE == CREATE || CALL
-            return (this.scTransaction.OpCodeType == OpcodeType.OP_CREATECONTRACT) ? ExecuteCreate() : ExecuteCall();
+            return (this.smartContractCarrier.OpCodeType == OpcodeType.OP_CREATECONTRACT) ? ExecuteCreate() : ExecuteCall();
         }
 
         private SmartContractExecutionResult ExecuteCreate()
         {
-            uint160 contractAddress = this.scTransaction.GetNewContractAddress(); // TODO: GET ACTUAL NUM
+            uint160 contractAddress = this.smartContractCarrier.GetNewContractAddress(); // TODO: GET ACTUAL NUM
             this.state.CreateAccount(0);
-            SmartContractDecompilation decomp = this.decompiler.GetModuleDefinition(this.scTransaction.ContractExecutionCode);
+            SmartContractDecompilation decomp = this.decompiler.GetModuleDefinition(this.smartContractCarrier.ContractExecutionCode);
             SmartContractValidationResult validationResult = this.validator.ValidateContract(decomp);
 
             if (!validationResult.Valid)
@@ -72,23 +72,14 @@
 
             SmartContractExecutionResult result = vm.ExecuteMethod(adjustedCodeMem.ToArray(), new SmartContractExecutionContext
             {
-                BlockNumber = blockNum,
-                Difficulty = difficulty,
-<<<<<<< HEAD
-                CallerAddress = 100, // TODO: FIX THIS
-                CallValue = this.scTransaction.TxOutValue,
-                GasLimit = this.scTransaction.GasLimit,
-                GasPrice = this.scTransaction.GasPrice,
-                Parameters = this.scTransaction.MethodParameters ?? new object[0],
-                CoinbaseAddress = 0, //TODO: FIX THIS
-=======
-                CallerAddress = this.scTransaction.Sender,
-                CallValue = this.scTransaction.Value,
-                GasLimit = this.scTransaction.GasLimit,
-                GasPrice = this.scTransaction.GasPrice,
-                Parameters = this.scTransaction.Parameters ?? new object[0],
+                BlockNumber = this.blockNum,
+                Difficulty = this.difficulty,
+                CallerAddress = this.smartContractCarrier.Sender,
+                CallValue = this.smartContractCarrier.TxOutValue,
+                GasLimit = this.smartContractCarrier.GasLimit,
+                GasPrice = this.smartContractCarrier.GasPrice,
+                Parameters = this.smartContractCarrier.MethodParameters ?? new object[0],
                 CoinbaseAddress = this.coinbaseAddress,
->>>>>>> ba106db9
                 ContractAddress = contractAddress,
                 ContractMethod = initMethod?.Name, // probably better ways of doing this
                 ContractTypeName = decomp.ContractType.Name // probably better ways of doing this
@@ -110,7 +101,7 @@
 
         private SmartContractExecutionResult ExecuteCall()
         {
-            byte[] contractCode = this.state.GetCode(this.scTransaction.To);
+            byte[] contractCode = this.state.GetCode(this.smartContractCarrier.To);
             SmartContractDecompilation decomp = this.decompiler.GetModuleDefinition(contractCode); // This is overkill here. Just for testing atm.
 
             ReflectionVirtualMachine vm = new ReflectionVirtualMachine(this.stateTrack);
@@ -118,23 +109,14 @@
             {
                 BlockNumber = Convert.ToUInt64(this.blockNum),
                 Difficulty = Convert.ToUInt64(this.difficulty),
-<<<<<<< HEAD
-                CallerAddress = 0, // TODO: FIX THIS
-                CallValue = this.scTransaction.TxOutValue,
-                GasLimit = this.scTransaction.GasLimit,
-                GasPrice = this.scTransaction.GasPrice,
-                Parameters = this.scTransaction.MethodParameters ?? new object[0],
-                CoinbaseAddress = 0, //TODO: FIX THIS
-=======
-                CallerAddress = this.scTransaction.Sender,
-                CallValue = this.scTransaction.Value,
-                GasLimit = this.scTransaction.GasLimit,
-                GasPrice = this.scTransaction.GasPrice,
-                Parameters = this.scTransaction.Parameters ?? new object[0],
+                CallerAddress = this.smartContractCarrier.Sender,
+                CallValue = this.smartContractCarrier.TxOutValue,
+                GasLimit = this.smartContractCarrier.GasLimit,
+                GasPrice = this.smartContractCarrier.GasPrice,
+                Parameters = this.smartContractCarrier.MethodParameters ?? new object[0],
                 CoinbaseAddress = this.coinbaseAddress,
->>>>>>> ba106db9
-                ContractAddress = this.scTransaction.To,
-                ContractMethod = this.scTransaction.MethodName,
+                ContractAddress = this.smartContractCarrier.To,
+                ContractMethod = this.smartContractCarrier.MethodName,
                 ContractTypeName = decomp.ContractType.Name
             });
 
@@ -146,22 +128,22 @@
 
             // We need to append a condensing transaction to the block here if funds are moved.
             IList<TransferInfo> transfers = this.stateTrack.GetTransfers();
-            if (transfers.Any() || this.scTransaction.Value > 0)
+            if (transfers.Any() || this.smartContractCarrier.TxOutValue > 0)
             {
                 List<StoredVin> vins = new List<StoredVin>();
-                StoredVin existingVin = this.state.GetUnspent(this.scTransaction.To);
+                StoredVin existingVin = this.state.GetUnspent(this.smartContractCarrier.To);
                 if (existingVin != null)
                     vins.Add(existingVin);
-                if (this.scTransaction.Value > 0)
+                if (this.smartContractCarrier.TxOutValue > 0)
                 {
                     vins.Add(new StoredVin
                     {
-                        Hash = this.scTransaction.Hash,
-                        Nvout = this.scTransaction.Nvout,
-                        Value = this.scTransaction.Value
+                        Hash = this.smartContractCarrier.TransactionHash,
+                        Nvout = this.smartContractCarrier.Nvout,
+                        Value = this.smartContractCarrier.TxOutValue
                     });
                 }
-                CondensingTx condensingTx = new CondensingTx(this.scTransaction, transfers, vins, this.stateTrack);
+                CondensingTx condensingTx = new CondensingTx(this.smartContractCarrier, transfers, vins, this.stateTrack);
                 result.InternalTransactions.Add(condensingTx.CreateCondensingTransaction());
             }
 
