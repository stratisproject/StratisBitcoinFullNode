--- conflicted
+++ resolved
@@ -71,13 +71,9 @@
 
                 byte[] contractCode = ms.ToArray();
 
-<<<<<<< HEAD
                 GasMeter gasMeter = new GasMeter(this.smartContractCarrier.GasLimit);
-                IPersistenceStrategy persistenceStrategy = new MeteredPersistenceStrategy(this.stateTrack, gasMeter);
-                var persistentState = new PersistentState(this.stateTrack, persistenceStrategy, contractAddress);
-=======
-                var persistentState = new PersistentState(this.nestedStateRepository, contractAddress);
->>>>>>> ee612e9a
+                IPersistenceStrategy persistenceStrategy = new MeteredPersistenceStrategy(this.nestedStateRepository, gasMeter);
+                var persistentState = new PersistentState(this.nestedStateRepository, persistenceStrategy, contractAddress);
                 var vm = new ReflectionVirtualMachine(persistentState);
 
                 MethodDefinition initMethod = decompilation.ContractType.Methods.FirstOrDefault(x => x.CustomAttributes.Any(y => y.AttributeType.FullName == typeof(SmartContractInitAttribute).FullName));
@@ -110,26 +106,16 @@
 
                 // To start with, no value transfers on create. Can call other contracts but send 0 only.
 
-<<<<<<< HEAD
-                this.stateTrack.SetCode(contractAddress, contractCode);
-                this.stateTrack.Commit();
-=======
-                this.nestedStateRepository.SetCode(contractAddress, gasAwareExecutionCode);
+                this.nestedStateRepository.SetCode(contractAddress, contractCode);
                 this.nestedStateRepository.Commit();
->>>>>>> ee612e9a
                 return result;
             }
         }
 
         private SmartContractExecutionResult ExecuteCall()
         {
-<<<<<<< HEAD
-            byte[] contractCode = this.state.GetCode(this.smartContractCarrier.To);
+            byte[] contractCode = this.stateRepository.GetCode(this.smartContractCarrier.To);
             SmartContractDecompilation decompilation = this.decompiler.GetModuleDefinition(contractCode); // This is overkill here. Just for testing atm.
-=======
-            byte[] contractCode = this.stateRepository.GetCode(this.smartContractCarrier.To);
-            SmartContractDecompilation decomp = this.decompiler.GetModuleDefinition(contractCode); // This is overkill here. Just for testing atm.
->>>>>>> ee612e9a
 
             // YO! VERY IMPORTANT! 
 
@@ -140,25 +126,15 @@
 
             uint160 contractAddress = this.smartContractCarrier.To;
 
-<<<<<<< HEAD
             GasMeter gasMeter = new GasMeter(this.smartContractCarrier.GasLimit);
-            IPersistenceStrategy persistenceStrategy = new MeteredPersistenceStrategy(this.stateTrack, gasMeter);
+            IPersistenceStrategy persistenceStrategy = new MeteredPersistenceStrategy(this.nestedStateRepository, gasMeter);
 
-            var persistentState = new PersistentState(this.stateTrack, persistenceStrategy, contractAddress);
-            this.stateTrack.CurrentTx = this.smartContractCarrier;
-=======
-            var persistentState = new PersistentState(this.nestedStateRepository, contractAddress);
+            var persistentState = new PersistentState(this.nestedStateRepository, persistenceStrategy, contractAddress);
             this.nestedStateRepository.CurrentTx = this.smartContractCarrier;
->>>>>>> ee612e9a
-
             ReflectionVirtualMachine vm = new ReflectionVirtualMachine(persistentState);
             SmartContractExecutionResult result = vm.ExecuteMethod(
                 contractCode,
-<<<<<<< HEAD
                 decompilation.ContractType.Name,
-=======
-                decomp.ContractType.Name,
->>>>>>> ee612e9a
                 this.smartContractCarrier.MethodName,
                 new SmartContractExecutionContext
                 (
