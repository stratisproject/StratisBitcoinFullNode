﻿using System;
using System.Globalization;

namespace Stratis.SmartContracts
{
    /// <summary>
    /// All smart contracts created on the Stratis blockchain is required to implement this base class.
    /// <para>
    /// Provides base functionality to spend gas and transfer funds between contracts.
    /// </para>
    /// </summary>
    public abstract class SmartContract
    {
        /// <summary>
        /// The address of the smart contract.
        /// </summary>
        protected Address Address { get { return this.Message.ContractAddress; } }

        /// <summary>
        /// Returns the balance of the smart contract.
        /// </summary>
        public ulong Balance { get { return this.getBalance(); } }

        /// <summary>
        /// TODO: Add documentation
        /// </summary>
        protected readonly Block Block;

        /// <summary>
        /// TODO: Add documentation
        /// </summary>
        protected readonly Message Message;

        /// <summary>
        /// TODO: Add documentation
        /// </summary>
        protected readonly IPersistentState PersistentState;

        /// <summary>
        /// Tracks the gas usage for this contract instance.
        /// </summary>
        private readonly IGasMeter gasMeter;

        /// <summary>
        /// Gets the balance of the contract, if applicable.
        /// </summary>
        private readonly Func<ulong> getBalance;

        /// <summary>
        /// Executes the smart contract.
        /// </summary>
        private readonly IInternalTransactionExecutor internalTransactionExecutor;


        /// <summary>
        /// Provides access to internal hashing functions.
        /// </summary>
        private readonly IInternalHashHelper internalHashHelper;

        /// <summary>
        /// TODO: Add documentation
        /// </summary>
        private readonly ISmartContractState smartContractState;

        protected SmartContract(ISmartContractState smartContractState)
        {
            CultureInfo.CurrentCulture = new CultureInfo("en-US");

            this.gasMeter = smartContractState.GasMeter;
            this.Block = smartContractState.Block;
            this.getBalance = smartContractState.GetBalance;
            this.internalTransactionExecutor = smartContractState.InternalTransactionExecutor;
            this.Message = smartContractState.Message;
            this.PersistentState = smartContractState.PersistentState;
            this.smartContractState = smartContractState;
        }

        /// <summary>
        /// Expends the given amount of gas.
        /// <para>
        /// If this takes the spent gas over the entered limit, throw an OutOfGasException
        /// </para>
        /// </summary>
        /// <param name="gasToSpend">TODO: This is currently a ulong instead of a Gas because it needs to receive values from injected IL and it's difficult to create non-primitive types</param>
        public void SpendGas(ulong gasToSpend)
        {
            this.gasMeter.Spend((Gas)gasToSpend);
        }

        /// <summary>
        /// Sends funds to an address.
        /// <para>
        /// If the address is a contract and parameters are given, it will execute a method on the contract with the given parameters.
        /// </para>
        /// </summary>
        /// <param name="addressTo">The address to transfer the funds to.</param>
        /// <param name="amountToTransfer">The amount of funds to transfer in satoshi.</param>
        protected ITransferResult TransferFunds(Address addressTo, ulong amountToTransfer, TransferFundsToContract transactionDetails = null)
        {
            return this.internalTransactionExecutor.TransferFunds(this.smartContractState, addressTo, amountToTransfer, transactionDetails);
        }

        /// <summary>
<<<<<<< HEAD
        /// Returns a 32-byte Keccak256 hash of the given bytes.
        /// </summary>
        /// <param name="toHash"></param>
        /// <returns></returns>
        protected byte[] Keccak256(byte[] toHash)
        {
            return this.internalHashHelper.Keccak256(toHash);
=======
        /// If the input condition is not met, contract execution will be halted by throwing an exception.
        /// </summary>
        /// <param name="condition"></param>
        protected void Assert(bool condition)
        {
            if (!condition)
                throw new Exception("Condition inside 'Assert' call was false.");
>>>>>>> 579e99ef
        }
    }
}<|MERGE_RESOLUTION|>--- conflicted
+++ resolved
@@ -101,7 +101,6 @@
         }
 
         /// <summary>
-<<<<<<< HEAD
         /// Returns a 32-byte Keccak256 hash of the given bytes.
         /// </summary>
         /// <param name="toHash"></param>
@@ -109,7 +108,8 @@
         protected byte[] Keccak256(byte[] toHash)
         {
             return this.internalHashHelper.Keccak256(toHash);
-=======
+        }
+
         /// If the input condition is not met, contract execution will be halted by throwing an exception.
         /// </summary>
         /// <param name="condition"></param>
@@ -117,7 +117,6 @@
         {
             if (!condition)
                 throw new Exception("Condition inside 'Assert' call was false.");
->>>>>>> 579e99ef
         }
     }
 }