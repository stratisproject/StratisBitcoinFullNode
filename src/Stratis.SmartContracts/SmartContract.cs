--- conflicted
+++ resolved
@@ -160,8 +160,6 @@
         {
             this.contractLogger.Log(this.smartContractState, toLog);
         }
-<<<<<<< HEAD
-=======
 
         /// The fallback method, invoked when a transaction provides a method name of <see cref="string.Empty"/>.
         /// The fallback method. Override this method to define behaviour when the contract receives funds and the method name in the calling transaction equals <see cref="string.Empty"/>.
@@ -171,6 +169,5 @@
         /// </para>
         /// </summary>
         public virtual void Receive() {}
->>>>>>> 10d17c50
     }
 }