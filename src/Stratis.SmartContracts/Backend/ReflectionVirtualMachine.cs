--- conflicted
+++ resolved
@@ -12,23 +12,6 @@
         private readonly PersistentState _persistentState;
         private const string InitMethod = "Init";
 
-<<<<<<< HEAD
-        public IContractStateRepository StateDb { get; }
-
-        public ReflectionVirtualMachine(IContractStateRepository stateDb)
-        {
-            this.StateDb = stateDb;
-        }
-
-        public SmartContractExecutionResult ExecuteMethod(byte[] contractCode, SmartContractExecutionContext context)
-        {
-            SetStaticValues(context);
-
-            var assembly = Assembly.Load(contractCode);
-            Type type = assembly.GetType(context.ContractTypeName);
-
-            var contract = (CompiledSmartContract)Activator.CreateInstance(type);
-=======
         public ReflectionVirtualMachine(PersistentState persistentState)
         {
             this._persistentState = persistentState;
@@ -44,7 +27,6 @@
             var state = new SmartContractState(context.Block, context.Message, this._persistentState);
 
             SmartContract contract = (SmartContract)Activator.CreateInstance(type, state);
->>>>>>> 4827f99e
 
             object result = null;
             if (contractMethodName != null)
