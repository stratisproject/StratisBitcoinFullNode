﻿using System;
using System.Text;
using NBitcoin;
using Stratis.SmartContracts.State;

namespace Stratis.SmartContracts
{
    public class PersistentState
    {
        internal static IContractStateRepository StateDb { get; private set; }

        private uint _counter;
        private static readonly PersistentStateSerializer serializer = new PersistentStateSerializer();

        /// <summary>
        /// Instantiate a new PersistentState instance. Each PersistentState object represents
        /// a slice of state for a particular contract address.
        /// </summary>
        /// <param name="stateDb"></param>
        /// <param name="contractAddress"></param>
        public PersistentState(IContractStateRepository stateDb, uint160 contractAddress)
        {
            StateDb = stateDb;
            ContractAddress = contractAddress;
            this._counter = 0;
        }

        public uint160 ContractAddress { get; }

        public T GetObject<T>(object key)
        {
            byte[] keyBytes = serializer.Serialize(key);
            byte[] bytes = StateDb.GetStorageValue(this.ContractAddress, keyBytes);

            if (bytes == null)
                return default(T);

            return serializer.Deserialize<T>(bytes);
        }

        public void SetObject<T>(object key, T obj)
        {
            byte[] keyBytes = serializer.Serialize(key);
<<<<<<< HEAD
            StateDb.SetStorageValue(contractAddress, keyBytes, serializer.Serialize(obj));
        }

        public static SmartContractMapping<K, V> GetMapping<K, V>()
        {
            return new SmartContractMapping<K, V>(PersistentState.counter++);
=======
            StateDb.SetStorageValue(this.ContractAddress, keyBytes, serializer.Serialize(obj));
>>>>>>> 4827f99e
        }

        public SmartContractMapping<K,V> GetMapping<K, V>()
        {
            return new SmartContractMapping<K, V>(this, this._counter++);
        }

        public SmartContractList<T> GetList<T>()
        {
            return new SmartContractList<T>(this, this._counter++);
        }        
    }

    /// <summary>
    /// The end goal for this class is to take in any object and serialize it to bytes, or vice versa.
    /// Will likely need to be highly complex in the future but right now we just fall back to JSON worst case.
    /// This idea may be ridiculous so we can always have custom methods that have to be called on PersistentState in the future.
    /// </summary>
    public class PersistentStateSerializer
    {
        // TODO: Fill in all so that JSON isn't put in
        public byte[] Serialize(object o)
        {
            if (o is byte[])
                return (byte[])o;

            if (o is byte)
                return new byte[] { (byte)o };

            if (o is char)
                return new byte[] { Convert.ToByte(((char)o)) };

            if (o is Address)
                return ((Address)o).ToUint160().ToBytes();

            if (o is bool)
                return (BitConverter.GetBytes((bool)o));

            if (o is int)
                return BitConverter.GetBytes((int)o);

            if (o is string)
                return Encoding.UTF8.GetBytes((string)o);

            return Encoding.UTF8.GetBytes(NetJSON.NetJSON.Serialize(o));
        }

        public T Deserialize<T>(byte[] stream)
        {
            if (stream == null || stream.Length == 0)
                return default(T);

            if (typeof(T) == typeof(byte[]))
                return (T)(object)stream;

            if (typeof(T) == typeof(byte))
                return (T)(object)stream[0];

            if (typeof(T) == typeof(char))
                return (T)(object)Convert.ToChar(stream[0]);

            if (typeof(T) == typeof(Address))
                return (T)(object)new Address(new uint160(stream));

            if (typeof(T) == typeof(bool))
                return (T)(object)(Convert.ToBoolean(stream[0]));

            if (typeof(T) == typeof(string))
                return (T)(object)(Encoding.UTF8.GetString(stream));

            return NetJSON.NetJSON.Deserialize<T>(Encoding.UTF8.GetString(stream));
        }
    }
}<|MERGE_RESOLUTION|>--- conflicted
+++ resolved
@@ -9,7 +9,8 @@
     {
         internal static IContractStateRepository StateDb { get; private set; }
 
-        private uint _counter;
+        private uint counter;
+        public uint160 ContractAddress { get; }
         private static readonly PersistentStateSerializer serializer = new PersistentStateSerializer();
 
         /// <summary>
@@ -21,11 +22,9 @@
         public PersistentState(IContractStateRepository stateDb, uint160 contractAddress)
         {
             StateDb = stateDb;
-            ContractAddress = contractAddress;
-            this._counter = 0;
+            this.ContractAddress = contractAddress;
+            this.counter = 0;
         }
-
-        public uint160 ContractAddress { get; }
 
         public T GetObject<T>(object key)
         {
@@ -41,27 +40,18 @@
         public void SetObject<T>(object key, T obj)
         {
             byte[] keyBytes = serializer.Serialize(key);
-<<<<<<< HEAD
-            StateDb.SetStorageValue(contractAddress, keyBytes, serializer.Serialize(obj));
+            StateDb.SetStorageValue(this.ContractAddress, keyBytes, serializer.Serialize(obj));
         }
 
-        public static SmartContractMapping<K, V> GetMapping<K, V>()
+        public SmartContractMapping<K, V> GetMapping<K, V>()
         {
-            return new SmartContractMapping<K, V>(PersistentState.counter++);
-=======
-            StateDb.SetStorageValue(this.ContractAddress, keyBytes, serializer.Serialize(obj));
->>>>>>> 4827f99e
-        }
-
-        public SmartContractMapping<K,V> GetMapping<K, V>()
-        {
-            return new SmartContractMapping<K, V>(this, this._counter++);
+            return new SmartContractMapping<K, V>(this, this.counter++);
         }
 
         public SmartContractList<T> GetList<T>()
         {
-            return new SmartContractList<T>(this, this._counter++);
-        }        
+            return new SmartContractList<T>(this, this.counter++);
+        }
     }
 
     /// <summary>
@@ -71,7 +61,6 @@
     /// </summary>
     public class PersistentStateSerializer
     {
-        // TODO: Fill in all so that JSON isn't put in
         public byte[] Serialize(object o)
         {
             if (o is byte[])
@@ -92,10 +81,22 @@
             if (o is int)
                 return BitConverter.GetBytes((int)o);
 
+            if (o is long)
+                return BitConverter.GetBytes((long)o);
+
+            if (o is uint)
+                return BitConverter.GetBytes((uint)o);
+
+            if (o is ulong)
+                return BitConverter.GetBytes((ulong)o);
+
+            if (o is sbyte)
+                return BitConverter.GetBytes((sbyte)o);
+
             if (o is string)
                 return Encoding.UTF8.GetBytes((string)o);
 
-            return Encoding.UTF8.GetBytes(NetJSON.NetJSON.Serialize(o));
+            throw new Exception(string.Format("{0} is not supported.", o.GetType().Name));
         }
 
         public T Deserialize<T>(byte[] stream)
@@ -118,10 +119,25 @@
             if (typeof(T) == typeof(bool))
                 return (T)(object)(Convert.ToBoolean(stream[0]));
 
+            if (typeof(T) == typeof(int))
+                return (T)(object)(BitConverter.ToInt32(stream, 0));
+
+            if (typeof(T) == typeof(long))
+                return (T)(object)(BitConverter.ToInt64(stream, 0));
+
+            if (typeof(T) == typeof(sbyte))
+                return (T)(object)(Convert.ToSByte(stream[0]));
+
             if (typeof(T) == typeof(string))
                 return (T)(object)(Encoding.UTF8.GetString(stream));
 
-            return NetJSON.NetJSON.Deserialize<T>(Encoding.UTF8.GetString(stream));
+            if (typeof(T) == typeof(uint))
+                return (T)(object)(BitConverter.ToUInt32(stream, 0));
+
+            if (typeof(T) == typeof(ulong))
+                return (T)(object)(BitConverter.ToUInt64(stream, 0));
+
+            throw new Exception(string.Format("{0} is not supported.", typeof(T).Name));
         }
     }
 }