--- conflicted
+++ resolved
@@ -119,7 +119,6 @@
         string GetStatistics(bool faultyOnly);
 
         /// <summary>
-<<<<<<< HEAD
         /// temporary hack to expose signals to most of the components (every component currently using asyncprovider), while we decide if we should introduce a component
         /// that references common services/components used almost in every other features.
         /// This has to be removed once the "ICoreComponents" has been created and injected everywhere or when we decide that we still have to inject single services where needed.
@@ -127,10 +126,10 @@
         /// Having a single entry point for COMMON SERVICES allows us to speed up changes.
         /// </summary>
         ISignals Signals { get; }
-=======
+
+        /// <summary>
         /// Returns a list of friendly names of all loops, as well as their current status.
         /// </summary>
         List<(string loopName, TaskStatus status)> GetAll();
->>>>>>> b5cbf16f
     }
 }