--- conflicted
+++ resolved
@@ -52,12 +52,6 @@
             }
         }
 
-<<<<<<< HEAD
-        /// <summary>
-        /// Only return nodes as specified in the -addnode arg.
-        /// </summary>
-        public override PeerAddress FindPeerToConnectTo()
-=======
         /// <summary>This connector is always started </summary>
         public override bool CanStartConnect
         {
@@ -70,9 +64,10 @@
             this.CurrentParameters.PeerAddressManagerBehaviour().Mode = PeerAddressManagerBehaviourMode.AdvertiseDiscover;
         }
 
-        /// <inheritdoc/>
-        public override NetworkAddress FindPeerToConnectTo()
->>>>>>> 3ce72949
+        /// <summary>
+        /// Only return nodes as specified in the -addnode arg.
+        /// </summary>
+        public override PeerAddress FindPeerToConnectTo()
         {
             foreach (var ipEndpoint in this.NodeSettings.ConnectionManager.AddNode)
             {
