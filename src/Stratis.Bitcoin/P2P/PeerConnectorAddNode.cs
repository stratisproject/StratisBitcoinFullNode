--- conflicted
+++ resolved
@@ -46,23 +46,12 @@
                 RequiredServices = NetworkPeerServices.Nothing
             };
 
-<<<<<<< HEAD
-            // Add the end points from the -addnode arg to the address manager
-            foreach (var endPoint in this.NodeSettings.ConnectionManager.AddNode)
-=======
             foreach (var ipEndpoint in this.NodeSettings.ConnectionManager.AddNode)
->>>>>>> 3ce72949
             {
                 this.peerAddressManager.AddPeer(new NetworkAddress(ipEndpoint.MapToIpv6()), IPAddress.Loopback);
             }
         }
 
-<<<<<<< HEAD
-        /// <summary>
-        /// Only return nodes as specified in the -addnode arg.
-        /// </summary>
-        public override PeerAddress FindPeerToConnectTo()
-=======
         /// <summary>This connector is always started </summary>
         public override bool CanStartConnect
         {
@@ -75,9 +64,10 @@
             this.CurrentParameters.PeerAddressManagerBehaviour().Mode = PeerAddressManagerBehaviourMode.AdvertiseDiscover;
         }
 
-        /// <inheritdoc/>
-        public override NetworkAddress FindPeerToConnectTo()
->>>>>>> 3ce72949
+        /// <summary>
+        /// Only return nodes as specified in the -addnode arg.
+        /// </summary>
+        public override PeerAddress FindPeerToConnectTo()
         {
             foreach (var ipEndpoint in this.NodeSettings.ConnectionManager.AddNode)
             {
