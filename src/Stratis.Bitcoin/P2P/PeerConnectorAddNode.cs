﻿using System;
using System.Net;
using System.Threading.Tasks;
using Microsoft.Extensions.Logging;
using NBitcoin;
using Stratis.Bitcoin.AsyncWork;
using Stratis.Bitcoin.Configuration;
using Stratis.Bitcoin.Configuration.Settings;
using Stratis.Bitcoin.P2P.Peer;
using Stratis.Bitcoin.P2P.Protocol.Payloads;
using Stratis.Bitcoin.Utilities;
using Stratis.Bitcoin.Utilities.Extensions;
using TracerAttributes;

namespace Stratis.Bitcoin.P2P
{
    /// <summary>
    /// The connector used to connect to peers specified with the -addnode argument
    /// </summary>
    public sealed class PeerConnectorAddNode : PeerConnector
    {
        private readonly ILogger logger;

        public PeerConnectorAddNode(
            IAsyncProvider asyncProvider,
            IDateTimeProvider dateTimeProvider,
            ILoggerFactory loggerFactory,
            Network network,
            INetworkPeerFactory networkPeerFactory,
            INodeLifetime nodeLifetime,
            NodeSettings nodeSettings,
            ConnectionManagerSettings connectionSettings,
            IPeerAddressManager peerAddressManager,
            ISelfEndpointTracker selfEndpointTracker) :
            base(asyncProvider, dateTimeProvider, loggerFactory, network, networkPeerFactory, nodeLifetime, nodeSettings, connectionSettings, peerAddressManager, selfEndpointTracker)
        {
            this.logger = loggerFactory.CreateLogger(this.GetType().FullName);

            this.Requirements.RequiredServices = NetworkPeerServices.Nothing;
        }

        /// <inheritdoc/>
        protected override void OnInitialize()
        {
            this.MaxOutboundConnections = this.ConnectionSettings.AddNode.Count;

            // Add the endpoints from the -addnode arg to the address manager.
            foreach (IPEndPoint ipEndpoint in this.ConnectionSettings.AddNode)
            {
                this.PeerAddressManager.AddPeer(ipEndpoint.MapToIpv6(), IPAddress.Loopback);
            }
        }

        /// <summary>This connector is always started.</summary>
        public override bool CanStartConnect
        {
            get { return true; }
        }

        /// <inheritdoc/>
        [NoTrace]
        protected override void OnStartConnect()
        {
            this.CurrentParameters.PeerAddressManagerBehaviour().Mode = PeerAddressManagerBehaviourMode.AdvertiseDiscover;
        }

        /// <inheritdoc/>
        [NoTrace]
        protected override TimeSpan CalculateConnectionInterval()
        {
            return TimeSpans.Second;
        }

        /// <summary>
        /// Only connect to nodes as specified in the -addnode arg.
        /// </summary>
        public override async Task OnConnectAsync()
        {
            await this.ConnectionSettings.AddNode.ForEachAsync(this.ConnectionSettings.MaxOutboundConnections, this.NodeLifetime.ApplicationStopping,
                async (ipEndpoint, cancellation) =>
                {
                    if (this.NodeLifetime.ApplicationStopping.IsCancellationRequested)
                        return;

<<<<<<< HEAD
                    PeerAddress peerAddress = this.PeerAddressManager.FindPeer(ipEndpoint);
                    if (peerAddress != null && !this.IsPeerConnected(peerAddress.Endpoint))
=======
                    PeerAddress peerAddress = this.peerAddressManager.FindPeer(ipEndpoint);
                    if (peerAddress != null)
>>>>>>> c83a1548
                    {
                        this.logger.LogDebug("Attempting connection to {0}.", peerAddress.Endpoint);

                        await this.ConnectAsync(peerAddress).ConfigureAwait(false);
                    }
                }).ConfigureAwait(false);
        }
    }
}<|MERGE_RESOLUTION|>--- conflicted
+++ resolved
@@ -82,13 +82,8 @@
                     if (this.NodeLifetime.ApplicationStopping.IsCancellationRequested)
                         return;
 
-<<<<<<< HEAD
-                    PeerAddress peerAddress = this.PeerAddressManager.FindPeer(ipEndpoint);
-                    if (peerAddress != null && !this.IsPeerConnected(peerAddress.Endpoint))
-=======
                     PeerAddress peerAddress = this.peerAddressManager.FindPeer(ipEndpoint);
                     if (peerAddress != null)
->>>>>>> c83a1548
                     {
                         this.logger.LogDebug("Attempting connection to {0}.", peerAddress.Endpoint);
 
