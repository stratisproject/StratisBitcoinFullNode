﻿using System;
using System.IO;
using System.Net;
using System.Net.Sockets;
using System.Threading;
using System.Threading.Tasks;
using Microsoft.Extensions.Logging;
using NBitcoin;
using NBitcoin.Protocol;
using Stratis.Bitcoin.AsyncWork;
using Stratis.Bitcoin.EventBus.CoreEvents;
using Stratis.Bitcoin.P2P.Protocol;
using Stratis.Bitcoin.P2P.Protocol.Payloads;
using Stratis.Bitcoin.Utilities;
using Stratis.Bitcoin.Utilities.Extensions;

namespace Stratis.Bitcoin.P2P.Peer
{
    /// <summary>
    /// Represents a network connection to a peer. It is responsible for reading incoming messages
    /// from the peer and sending messages from the node to the peer.
    /// </summary>
    public class NetworkPeerConnection : IDisposable
    {
        /// <summary>Logger factory to create loggers.</summary>
        private readonly ILoggerFactory loggerFactory;

        /// <summary>A provider of network payload messages.</summary>
        private readonly PayloadProvider payloadProvider;

        /// <summary>The provider used to create an async loop to listen incoming messages.</summary>
        private readonly IAsyncProvider asyncProvider;

        /// <summary>Instance logger.</summary>
        private ILogger logger;

        /// <summary>Specification of the network the node runs on - regtest/testnet/mainnet.</summary>
        private readonly Network network;

        /// <summary>Provider of time functions.</summary>
        private readonly IDateTimeProvider dateTimeProvider;

        /// <summary>Consumer of messages coming from connected clients.</summary>
        private readonly CallbackMessageListener<IncomingMessage> messageListener;

        /// <summary>Registration to the message producer of the connected peer.</summary>
        private readonly MessageProducerRegistration<IncomingMessage> messageProducerRegistration;

        /// <summary>Unique identifier of a client.</summary>
        public int Id { get; private set; }

        /// <summary>Underlaying TCP client.</summary>
        private TcpClient tcpClient;

        /// <summary>Prevents parallel execution of multiple write operations on <see cref="stream"/>.</summary>
        private readonly AsyncLock writeLock;

        /// <summary>Stream to send and receive messages through established TCP connection.</summary>
        /// <remarks>Write operations on the stream have to be protected by <see cref="writeLock"/>.</remarks>
        private NetworkStream stream;

        /// <summary>Address of the end point the client is connected to, or <c>null</c> if the client has not connected yet.</summary>
        public IPEndPoint RemoteEndPoint
        {
            get
            {
                return (IPEndPoint)this.tcpClient?.Client?.RemoteEndPoint;
            }
        }

        /// <summary>Network peer this connection connects to.</summary>
        private readonly INetworkPeer peer;

        /// <summary>Cancellation to be triggered at shutdown to abort all pending operations on the connection.</summary>
        public CancellationTokenSource CancellationSource { get; private set; }

        /// <summary>Task responsible for reading incoming messages from the stream.</summary>
        private Task receiveMessageTask;

        /// <summary>Queue of incoming messages distributed to message consumers.</summary>
        public MessageProducer<IncomingMessage> MessageProducer { get; private set; }

        /// <summary>Set to <c>1</c> if the peer disposal has been initiated, <c>0</c> otherwise.</summary>
        private int disposed;

        /// <summary>
        /// Initializes an instance of the object.
        /// </summary>
        /// <param name="network">Specification of the network the node runs on - regtest/testnet/mainnet.</param>
        /// <param name="peer">Network peer the node is connected to, or will connect to.</param>
        /// <param name="client">Initialized TCP client, which may or may not be already connected.</param>
        /// <param name="clientId">Unique identifier of the connection.</param>
        /// <param name="processMessageAsync">Callback to be called when a new message arrives from the peer.</param>
        /// <param name="dateTimeProvider">Provider of time functions.</param>
        /// <param name="loggerFactory">Factory for creating loggers.</param>
        /// <param name="payloadProvider">A provider of network payload messages.</param>
        public NetworkPeerConnection(Network network, INetworkPeer peer, TcpClient client, int clientId, ProcessMessageAsync<IncomingMessage> processMessageAsync, IDateTimeProvider dateTimeProvider, ILoggerFactory loggerFactory, PayloadProvider payloadProvider, IAsyncProvider asyncProvider)
        {
            this.loggerFactory = loggerFactory;
            this.payloadProvider = payloadProvider;
            this.asyncProvider = Guard.NotNull(asyncProvider, nameof(asyncProvider));
            this.logger = this.loggerFactory.CreateLogger(this.GetType().FullName, $"[{clientId}-{peer.PeerEndPoint}] ");

            this.network = network;
            this.dateTimeProvider = dateTimeProvider;

            this.peer = peer;
            this.tcpClient = client;
            this.Id = clientId;

            this.stream = this.tcpClient.Connected ? this.tcpClient.GetStream() : null;

            this.writeLock = new AsyncLock();

            this.CancellationSource = new CancellationTokenSource();

            this.MessageProducer = new MessageProducer<IncomingMessage>();
            this.messageListener = new CallbackMessageListener<IncomingMessage>(asyncProvider, processMessageAsync, peer);
            this.messageProducerRegistration = this.MessageProducer.AddMessageListener(this.messageListener);
        }

        /// <summary>
        /// Starts waiting for incoming messages.
        /// </summary>
        public void StartReceiveMessages()
        {
            this.receiveMessageTask = this.ReceiveMessagesAsync();
        }

        /// <summary>
        /// Reads messages from the connection stream.
        /// </summary>
        private async Task ReceiveMessagesAsync()
        {
            try
            {
                while (!this.CancellationSource.Token.IsCancellationRequested)
                {
                    Message message = await this.ReadAndParseMessageAsync(this.peer.Version, this.CancellationSource.Token).ConfigureAwait(false);

                    this.asyncProvider.Signals.Publish(new PeerMessageReceived(this.peer.PeerEndPoint, message));
                    this.logger.LogTrace("Received message: '{0}'", message);

                    this.peer.Counter.AddRead(message.MessageSize);

                    var incomingMessage = new IncomingMessage()
                    {
                        Message = message,
                        Length = message.MessageSize,
                    };

                    this.MessageProducer.PushMessage(incomingMessage);
                }
            }
            catch (Exception ex)
            {
                if ((ex is IOException) || (ex is OperationCanceledException) || (ex is ObjectDisposedException))
                {
                    this.logger.LogDebug("Receiving cancelled.");
                    this.peer.Disconnect("Receiving cancelled.");
                }
                else
                {
                    this.logger.LogDebug("Exception occurred: '{0}'", ex.ToString());
                    this.peer.Disconnect("Unexpected failure while waiting for a message", ex);
                }
            }
        }

        /// <summary>
        /// Connects the network client to the target server.
        /// </summary>
        /// <param name="endPoint">IP address and port to connect to.</param>
        /// <param name="cancellation">Cancellation token that allows aborting the operation.</param>
        /// <exception cref="OperationCanceledException">Thrown when the connection attempt was aborted.</exception>
        public async Task ConnectAsync(IPEndPoint endPoint, CancellationToken cancellation)
        {
            this.logger = this.loggerFactory.CreateLogger(this.GetType().FullName, $"[{this.Id}-{endPoint}] ");

            try
            {
                this.asyncProvider.Signals.Publish(new PeerConnectionAttempt(false, endPoint));
                await this.tcpClient.ConnectAsync(endPoint.Address, endPoint.Port).WithCancellationAsync(cancellation).ConfigureAwait(false);
                this.asyncProvider.Signals.Publish(new PeerConnected(false, endPoint));

                this.stream = this.tcpClient.GetStream();
            }
            catch (OperationCanceledException)
            {
<<<<<<< HEAD
                this.asyncProvider.Signals.Publish(new PeerConnectionAttemptFailed(false, endPoint, "Operation Canceled"));
                this.logger.LogTrace("Connecting to '{0}' cancelled.", endPoint);
=======
                this.logger.LogDebug("Connecting to '{0}' cancelled.", endPoint);
>>>>>>> b5cbf16f
                this.logger.LogTrace("(-)[CANCELLED]");
                throw;
            }
            catch (SocketException ex)
            {
                this.asyncProvider.Signals.Publish(new PeerConnectionAttemptFailed(false, endPoint, $"Socket Exception: {ex.Message}"));
                this.logger.LogDebug("Error connecting to '{0}', exception message: {1}", endPoint, ex.Message);
                this.logger.LogTrace("(-)[UNHANDLED_EXCEPTION]");
                throw;
            }
            catch (Exception ex)
            {
                this.asyncProvider.Signals.Publish(new PeerConnectionAttemptFailed(false, endPoint, ex.Message));
                this.logger.LogDebug("Error connecting to '{0}', exception message: {1}", endPoint, ex.Message);
                this.logger.LogTrace("(-)[UNHANDLED_EXCEPTION]");
                throw ex;
            }
        }

        /// <summary>
        /// Sends message to the connected counterparty.
        /// </summary>
        /// <param name="payload">Payload of the message to send.</param>
        /// <param name="cancellation">Cancellation token that allows aborting the sending operation.</param>
        /// <exception cref="OperationCanceledException">Thrown when the peer has been disconnected
        /// or the cancellation token has been cancelled or another error occurred.</exception>
        public async Task SendAsync(Payload payload, CancellationToken cancellation = default(CancellationToken))
        {
            if (!this.payloadProvider.IsPayloadRegistered(payload.GetType()))
                throw new ProtocolViolationException($"Message payload {payload.GetType()} not found.");

            CancellationTokenSource cts = null;
            if (cancellation != default(CancellationToken))
            {
                cts = CancellationTokenSource.CreateLinkedTokenSource(cancellation, this.CancellationSource.Token);
                cancellation = cts.Token;
            }
            else cancellation = this.CancellationSource.Token;

            Message message = null;
            try
            {
                message = new Message(this.payloadProvider)
                {
                    Magic = this.peer.Network.Magic,
                    Payload = payload
                };

                this.logger.LogTrace("Sending message: '{0}'", message);

                using (var ms = new MemoryStream())
                {
                    message.ReadWrite(new BitcoinStream(ms, true)
                    {
                        ProtocolVersion = this.peer.Version,
                        TransactionOptions = this.peer.SupportedTransactionOptions,
                        ConsensusFactory = this.network.Consensus.ConsensusFactory
                    });

                    byte[] bytes = ms.ToArray();

                    await this.SendAsync(bytes, cancellation).ConfigureAwait(false);
                    this.asyncProvider.Signals.Publish(new PeerMessageSent(this.peer.PeerEndPoint, message, bytes.Length));
                    this.peer.Counter.AddWritten(bytes.Length);
                }
            }
            catch (OperationCanceledException)
            {
                this.peer.Disconnect("Connection to the peer has been terminated");
                this.logger.LogTrace("(-)[CANCELED_EXCEPTION]");
                throw;
            }
            catch (Exception ex)
            {
<<<<<<< HEAD
                this.asyncProvider.Signals.Publish(new PeerMessageSendFailure(this.peer.PeerEndPoint, message, ex));
                this.logger.LogTrace("Exception occurred: '{0}'", ex.ToString());
=======
                this.logger.LogDebug("Exception occurred: '{0}'", ex.ToString());
>>>>>>> b5cbf16f

                this.peer.Disconnect("Unexpected exception while sending a message", ex);

                this.logger.LogTrace("(-)[EXCEPTION]");
                throw new OperationCanceledException();
            }
            finally
            {
                cts?.Dispose();
            }
        }

        /// <summary>
        /// Sends data over the established connection.
        /// </summary>
        /// <param name="data">Data to send.</param>
        /// <param name="cancellation">Cancellation token that allows aborting the operation.</param>
        /// <exception cref="OperationCanceledException">Thrown when the connection was terminated or the cancellation token was cancelled.</exception>
        private async Task SendAsync(byte[] data, CancellationToken cancellation = default(CancellationToken))
        {
            using (await this.writeLock.LockAsync(cancellation).ConfigureAwait(false))
            {
                NetworkStream innerStream = this.stream;

                if (innerStream == null)
                {
                    this.logger.LogDebug("Connection has been terminated.");
                    this.logger.LogTrace("(-)[NO_STREAM]");
                    throw new OperationCanceledException();
                }

                try
                {
                    await innerStream.WriteAsync(data, 0, data.Length, cancellation).ConfigureAwait(false);
                }
                catch (Exception e)
                {
                    if ((e is IOException) || (e is OperationCanceledException) || (e is ObjectDisposedException))
                    {
                        this.logger.LogTrace("Connection has been terminated.");
                        if (e is IOException) this.logger.LogTrace("(-)[IO_EXCEPTION]");
                        else if (e is ObjectDisposedException) this.logger.LogTrace("(-)[DISPOSED]");
                        else this.logger.LogTrace("(-)[CANCELLED]");
                        throw new OperationCanceledException();
                    }
                    else
                    {
                        this.logger.LogDebug("Exception occurred: {0}", e.ToString());
                        this.logger.LogTrace("(-)[UNHANDLED_EXCEPTION]");
                        throw;
                    }
                }
            }
        }

        /// <summary>
        /// Reads raw message in binary form from the connection stream.
        /// </summary>
        /// <param name="protocolVersion">Version of the protocol that defines the message format.</param>
        /// <param name="cancellation">Cancellation token that allows aborting the read operation.</param>
        /// <returns>Binary message received from the connected counterparty.</returns>
        /// <exception cref="OperationCanceledException">Thrown if the operation was cancelled or the end of the stream was reached.</exception>
        /// <exception cref="ProtocolViolationException">Thrown if the incoming message is too big.</exception>
        private async Task<byte[]> ReadMessageAsync(ProtocolVersion protocolVersion, CancellationToken cancellation = default(CancellationToken))
        {
            // First find and read the magic.
            await this.ReadMagicAsync(this.network.MagicBytes, cancellation).ConfigureAwait(false);

            // Then read the header, which is formed of command, length, and possibly also a checksum.
            int checksumSize = protocolVersion >= ProtocolVersion.MEMPOOL_GD_VERSION ? Message.ChecksumSize : 0;
            int headerSize = Message.CommandSize + Message.LengthSize + checksumSize;

            var messageHeader = new byte[headerSize];
            await this.ReadBytesAsync(messageHeader, 0, headerSize, cancellation).ConfigureAwait(false);

            // Then extract the length, which is the message payload size.
            int lengthOffset = Message.CommandSize;
            uint length = BitConverter.ToUInt32(messageHeader, lengthOffset);

            // 4 MB limit on message size.
            // Limit is based on the largest valid object that we can receive which is the block.
            // Max size of a block on segwit-enabled network is 4mb.
            if (length > 0x00400000)
                throw new ProtocolViolationException("Message payload too big (over 0x00400000 bytes)");

            // Read the payload.
            int magicLength = this.network.MagicBytes.Length;
            var message = new byte[magicLength + headerSize + length];

            await this.ReadBytesAsync(message, magicLength + headerSize, (int)length, cancellation).ConfigureAwait(false);

            // And copy the magic and the header to form a complete message.
            Array.Copy(this.network.MagicBytes, 0, message, 0, this.network.MagicBytes.Length);
            Array.Copy(messageHeader, 0, message, this.network.MagicBytes.Length, headerSize);

            return message;
        }

        /// <summary>
        /// Seeks and reads the magic value from the connection stream.
        /// </summary>
        /// <param name="magic">Magic value that starts the message.</param>
        /// <param name="cancellation">Cancellation token that allows aborting the read operation.</param>
        /// <exception cref="OperationCanceledException">Thrown if the operation was cancelled or the end of the stream was reached.</exception>
        /// <remarks>
        /// Each networkm message starts with the magic value. If the connection stream is in unknown state,
        /// the next bytes to read might not be the magic. Therefore we read from the stream until we find the magic value.
        /// </remarks>
        private async Task ReadMagicAsync(byte[] magic, CancellationToken cancellation)
        {
            var bytes = new byte[1];
            for (int i = 0; i < magic.Length; i++)
            {
                byte expectedByte = magic[i];

                await this.ReadBytesAsync(bytes, 0, bytes.Length, cancellation).ConfigureAwait(false);

                byte receivedByte = bytes[0];
                if (expectedByte != receivedByte)
                {
                    // If we did not receive the next byte we expected
                    // we either received the first byte of the magic value
                    // or not. If yes, we set index to 0 here, which is then
                    // incremented in for loop to 1 and we thus continue
                    // with the second byte. Otherwise, we set index to -1
                    // here, which means that after the loop incrementation,
                    // we will start from first byte of magic.
                    i = receivedByte == magic[0] ? 0 : -1;
                }
            }
        }

        /// <summary>
        /// Reads a specific number of bytes from the connection stream into a buffer.
        /// </summary>
        /// <param name="buffer">Buffer to read incoming data to.</param>
        /// <param name="offset">Position in the buffer where to write the data.</param>
        /// <param name="bytesToRead">Number of bytes to read.</param>
        /// <param name="cancellation">Cancellation token that allows aborting the read operation.</param>
        /// <returns>Binary data received from the connected counterparty.</returns>
        /// <exception cref="OperationCanceledException">Thrown if the operation was cancelled or the end of the stream was reached.</exception>
        private async Task ReadBytesAsync(byte[] buffer, int offset, int bytesToRead, CancellationToken cancellation = default(CancellationToken))
        {
            NetworkStream innerStream = this.stream;

            if (innerStream == null)
            {
                this.logger.LogDebug("Connection has been terminated.");
                this.logger.LogTrace("(-)[NO_STREAM]");
                throw new OperationCanceledException();
            }

            while (bytesToRead > 0)
            {
                int chunkSize = await innerStream.ReadAsync(buffer, offset, bytesToRead, cancellation).ConfigureAwait(false);
                if (chunkSize == 0)
                {
                    this.logger.LogTrace("(-)[STREAM_END]");
                    throw new OperationCanceledException();
                }

                offset += chunkSize;
                bytesToRead -= chunkSize;
            }
        }

        /// <summary>
        /// Reads a raw binary message from the connection stream and formats it to a structured message.
        /// </summary>
        /// <param name="protocolVersion">Version of the protocol that defines the message format.</param>
        /// <param name="cancellation">Cancellation token that allows aborting the read operation.</param>
        /// <returns>Binary message received from the connected counterparty.</returns>
        /// <exception cref="OperationCanceledException">Thrown if the operation was cancelled or the end of the stream was reached.</exception>
        /// <exception cref="FormatException">Thrown if the incoming message is too big.</exception>
        /// <exception cref="ObjectDisposedException">Thrown if the connection has been disposed.</exception>
        /// <exception cref="IOException">Thrown if the I/O operation has been aborted because of either a thread exit or an application request.</exception>
        /// <remarks>
        /// TODO: Currently we rely on <see cref="Message.ReadNext(System.IO.Stream, Network, ProtocolVersion, CancellationToken, byte[], out PerformanceCounter)"/>
        /// for parsing the message from binary data. That method need stream to read from, so to achieve that we create a memory stream from our data,
        /// which is not efficient. This should be improved.
        /// </remarks>
        private async Task<Message> ReadAndParseMessageAsync(ProtocolVersion protocolVersion, CancellationToken cancellation)
        {
            Message message = null;

            byte[] rawMessage = await this.ReadMessageAsync(protocolVersion, cancellation).ConfigureAwait(false);
            using (var memoryStream = new MemoryStream(rawMessage))
            {
                message = Message.ReadNext(memoryStream, this.network, protocolVersion, cancellation, this.payloadProvider, out PerformanceCounter counter);
                message.MessageSize = (uint)rawMessage.Length;
            }

            return message;
        }

        /// <inheritdoc />
        public void Dispose()
        {
            if (Interlocked.CompareExchange(ref this.disposed, 1, 0) == 1)
            {
                this.logger.LogTrace("(-)[DISPOSED]");
                return;
            }

            this.Disconnect();

            this.CancellationSource.Cancel();

            this.receiveMessageTask?.Wait();

            this.messageProducerRegistration.Dispose();
            this.messageListener.Dispose();

            this.CancellationSource.Dispose();
            this.writeLock.Dispose();
        }

        /// <summary>
        /// Closes TCP connection and disposes it's stream.
        /// </summary>
        public void Disconnect()
        {
            NetworkStream disposeStream = this.stream;
            TcpClient disposeTcpClient = this.tcpClient;

            this.stream = null;
            this.tcpClient = null;

            disposeStream?.Dispose();
            disposeTcpClient?.Dispose();
        }
    }
}<|MERGE_RESOLUTION|>--- conflicted
+++ resolved
@@ -187,12 +187,8 @@
             }
             catch (OperationCanceledException)
             {
-<<<<<<< HEAD
                 this.asyncProvider.Signals.Publish(new PeerConnectionAttemptFailed(false, endPoint, "Operation Canceled"));
                 this.logger.LogTrace("Connecting to '{0}' cancelled.", endPoint);
-=======
-                this.logger.LogDebug("Connecting to '{0}' cancelled.", endPoint);
->>>>>>> b5cbf16f
                 this.logger.LogTrace("(-)[CANCELLED]");
                 throw;
             }
@@ -267,12 +263,8 @@
             }
             catch (Exception ex)
             {
-<<<<<<< HEAD
                 this.asyncProvider.Signals.Publish(new PeerMessageSendFailure(this.peer.PeerEndPoint, message, ex));
                 this.logger.LogTrace("Exception occurred: '{0}'", ex.ToString());
-=======
-                this.logger.LogDebug("Exception occurred: '{0}'", ex.ToString());
->>>>>>> b5cbf16f
 
                 this.peer.Disconnect("Unexpected exception while sending a message", ex);
 
