﻿using System;
using System.Net;
using System.Runtime.InteropServices;
using System.Threading;
using NBitcoin;
using NBitcoin.Protocol;
using Stratis.Bitcoin.P2P.Protocol.Behaviors;
using Stratis.Bitcoin.P2P.Protocol.Payloads;

namespace Stratis.Bitcoin.P2P.Peer
{
    public class NetworkPeerConnectionParameters
    {
        /// <summary>Send addr unsollicited message of the AddressFrom peer when passing to Handshaked state.</summary>
        public bool Advertize { get; set; }

        public ProtocolVersion Version { get; set; }

        /// <summary>If true, the node will receive all incoming transactions if no bloomfilter are set.</summary>
        public bool IsRelay { get; set; }

        public NetworkPeerServices Services { get; set; }

        public TransactionOptions PreferredTransactionOptions { get; set; }

        public string UserAgent { get; set; }

        public int ReceiveBufferSize { get; set; }

        public int SendBufferSize { get; set; }

        public IPEndPoint AddressFrom { get; set; }

        public ulong? Nonce { get; set; }

        public CancellationToken ConnectCancellation { get; set; }

        private readonly NetworkPeerBehaviorsCollection templateBehaviors = new NetworkPeerBehaviorsCollection(null);

        public NetworkPeerBehaviorsCollection TemplateBehaviors { get { return this.templateBehaviors; } }

        public NetworkPeerConnectionParameters()
        {
            this.TemplateBehaviors.Add(new PingPongBehavior());
            this.Version = ProtocolVersion.PROTOCOL_VERSION;
            this.IsRelay = true;
            this.Services = NetworkPeerServices.Nothing;
            this.ConnectCancellation = default(CancellationToken);

            if (RuntimeInformation.IsOSPlatform(OSPlatform.OSX))
            {
                // Use max supported by MAC OSX Yosemite/Mavericks/Sierra (https://fasterdata.es.net/host-tuning/osx/)
                this.ReceiveBufferSize = 1048576;
                this.SendBufferSize = 1048576;
            }
            else
<<<<<<< HEAD
            {               
=======
            {
>>>>>>> cb179734
                this.ReceiveBufferSize = 1000 * 5000;
                this.SendBufferSize = 1000 * 5000;
            }

            this.UserAgent = VersionPayload.GetNBitcoinUserAgent();
            this.PreferredTransactionOptions = TransactionOptions.All;
            this.Nonce = RandomUtils.GetUInt64();
        }

        public NetworkPeerConnectionParameters(NetworkPeerConnectionParameters other)
        {
            this.Version = other.Version;
            this.IsRelay = other.IsRelay;
            this.Services = other.Services;
            this.ReceiveBufferSize = other.ReceiveBufferSize;
            this.SendBufferSize = other.SendBufferSize;
            this.ConnectCancellation = other.ConnectCancellation;
            this.UserAgent = other.UserAgent;
            this.AddressFrom = other.AddressFrom;
            this.Nonce = other.Nonce;
            this.Advertize = other.Advertize;
            this.PreferredTransactionOptions = other.PreferredTransactionOptions;

            foreach (INetworkPeerBehavior behavior in other.TemplateBehaviors)
            {
                this.TemplateBehaviors.Add(behavior.Clone());
            }
        }

        public NetworkPeerConnectionParameters Clone()
        {
            return new NetworkPeerConnectionParameters(this);
        }

        public VersionPayload CreateVersion(IPEndPoint peerAddress, Network network, DateTimeOffset timeStamp)
        {
            var version = new VersionPayload()
            {
                Nonce = this.Nonce == null ? RandomUtils.GetUInt64() : this.Nonce.Value,
                UserAgent = this.UserAgent,
                Version = this.Version,
                Timestamp = timeStamp,
                AddressReceiver = peerAddress,
                AddressFrom = this.AddressFrom ?? new IPEndPoint(IPAddress.Parse("0.0.0.0").MapToIPv6Ex(), network.DefaultPort),
                Relay = this.IsRelay,
                Services = this.Services
            };

            return version;
        }
    }
}<|MERGE_RESOLUTION|>--- conflicted
+++ resolved
@@ -54,11 +54,7 @@
                 this.SendBufferSize = 1048576;
             }
             else
-<<<<<<< HEAD
-            {               
-=======
             {
->>>>>>> cb179734
                 this.ReceiveBufferSize = 1000 * 5000;
                 this.SendBufferSize = 1000 * 5000;
             }
