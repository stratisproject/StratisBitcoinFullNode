--- conflicted
+++ resolved
@@ -147,23 +147,14 @@
                                     message.ReadWrite(new BitcoinStream(ms, true)
                                     {
                                         ProtocolVersion = this.Peer.Version,
-                                        TransactionOptions = this.Peer.SupportedTransactionOptions
+                                        TransactionOptions = this.Peer.SupportedTransactionOptions | (this.Peer.Network.TransactionOptions & TransactionOptions.POS)
                                     });
 
-<<<<<<< HEAD
-                                MemoryStream ms = new MemoryStream();
-                                message.ReadWrite(new BitcoinStream(ms, true)
-                                {
-                                    ProtocolVersion = this.Peer.Version,
-                                    TransactionOptions = this.Peer.SupportedTransactionOptions | (this.Peer.Network.TransactionOptions & TransactionOptions.POS)
-                                });
-=======
                                     byte[] bytes = ms.ToArrayEfficient();
 
                                     socketEventManager.SocketEvent.SetBuffer(bytes, 0, bytes.Length);
                                     this.Peer.Counter.AddWritten(bytes.Length);
                                 }
->>>>>>> 92429344
 
                                 completedEvent.Reset();
                                 if (!this.Socket.SendAsync(socketEventManager.SocketEvent))
