﻿using System;
using System.Collections.Generic;
using System.Linq;
using System.Net;
using System.Net.Sockets;
using System.Threading;
using System.Threading.Tasks;
using Microsoft.Extensions.Logging;
using NBitcoin;
using NBitcoin.Protocol;
using Stratis.Bitcoin.AsyncWork;
using Stratis.Bitcoin.EventBus.CoreEvents;
using Stratis.Bitcoin.P2P.Protocol;
using Stratis.Bitcoin.P2P.Protocol.Behaviors;
using Stratis.Bitcoin.P2P.Protocol.Payloads;
using Stratis.Bitcoin.Utilities;
using TracerAttributes;

namespace Stratis.Bitcoin.P2P.Peer
{
    /// <summary>
    /// State of the network connection to a peer.
    /// </summary>
    public enum NetworkPeerState : int
    {
        /// <summary>Initial state of an outbound peer.</summary>
        Created = 0,

        /// <summary>Network connection with the peer has been established.</summary>
        Connected,

        /// <summary>The node and the peer exchanged version information.</summary>
        HandShaked,

        /// <summary>Process of disconnecting the peer has been initiated.</summary>
        Disconnecting,

        /// <summary>Shutdown has been initiated, the node went offline.</summary>
        Offline,

        /// <summary>An error occurred during a network operation.</summary>
        Failed
    }

    /// <summary>
    /// Explanation of why a peer was disconnected.
    /// </summary>
    public class NetworkPeerDisconnectReason
    {
        /// <summary>Human readable reason for disconnecting.</summary>
        public string Reason { get; set; }

        /// <summary>Exception because of which the disconnection happened, or <c>null</c> if there were no exceptions.</summary>
        public Exception Exception { get; set; }
    }

    /// <summary>
    /// Protocol requirement for network peers the node wants to be connected to.
    /// </summary>
    public class NetworkPeerRequirement
    {
        /// <summary>Minimal protocol version that the peer must support or <c>null</c> if there is no requirement for minimal protocol version.</summary>
        public ProtocolVersion? MinVersion { get; set; }

        /// <summary>Specification of network services that the peer must provide.</summary>
        public NetworkPeerServices RequiredServices { get; set; }

        /// <summary>
        /// Checks a version payload from a peer against the requirements.
        /// </summary>
        /// <param name="version">Version payload to check.</param>
        /// <param name="inbound">Set to <c>true</c> if this is an inbound connection and <c>false</c> otherwise.</param>
        /// <param name="reason">The reason the check failed.</param>
        /// <returns><c>true</c> if the version payload satisfies the protocol requirements, <c>false</c> otherwise.</returns>
        public virtual bool Check(VersionPayload version, bool inbound, out string reason)
        {
            reason = string.Empty;
            if (this.MinVersion != null)
            {
                if (version.Version < this.MinVersion.Value)
                {
                    reason = "peer version is too low";
                    return false;
                }
            }

            if (!inbound && ((this.RequiredServices & version.Services) != this.RequiredServices))
            {
                reason = "network service not supported";
                return false;
            }

            return true;
        }
    }

    /// <inheritdoc/>
    /// <remarks>
    /// All instances of this object must be disposed or disconnected. <see cref="Disconnect(string, Exception)"/> and disposing methods
    /// have the same functionality and the disconnecting method is provided only for better readability of the code.
    /// <para>It is safe to try to disconnect or dispose this object multiple times, only the first call will be processed.</para>
    /// </remarks>
    public class NetworkPeer : INetworkPeer
    {
        /// <summary>
        /// Execution context holding information about the current status of the execution
        /// in order to recognize if <see cref="NetworkPeer.onDisconnected"/> callback was requested from the same async context.
        /// </summary>
        private class DisconnectedExecutionAsyncContext
        {
            /// <summary>
            /// Set to <c>true</c> if <see cref="NetworkPeer.onDisconnected"/> was
            /// called from within the current async context, set to <c>false</c> otherwise.
            /// </summary>
            public bool DisconnectCallbackRequested { get; set; }
        }

        /// <summary>Tracker for endpoints known to be self. </summary>
        private readonly ISelfEndpointTracker selfEndpointTracker;
        private readonly IAsyncProvider asyncProvider;

        /// <summary>Instance logger.</summary>
        private readonly ILogger logger;

        /// <summary>Provider of time functions.</summary>
        private readonly IDateTimeProvider dateTimeProvider;

        /// <inheritdoc/>
        public NetworkPeerState State { get; private set; }

        /// <summary>Table of valid transitions between peer states.</summary>
        private static readonly Dictionary<NetworkPeerState, NetworkPeerState[]> StateTransitionTable = new Dictionary<NetworkPeerState, NetworkPeerState[]>()
        {
            { NetworkPeerState.Created, new[] { NetworkPeerState.Connected, NetworkPeerState.Offline, NetworkPeerState.Failed} },
            { NetworkPeerState.Connected, new[] { NetworkPeerState.HandShaked, NetworkPeerState.Disconnecting, NetworkPeerState.Offline, NetworkPeerState.Failed} },
            { NetworkPeerState.HandShaked, new[] { NetworkPeerState.Disconnecting, NetworkPeerState.Offline, NetworkPeerState.Failed} },
            { NetworkPeerState.Disconnecting, new[] { NetworkPeerState.Offline, NetworkPeerState.Failed} },
            { NetworkPeerState.Offline, new NetworkPeerState[] {} },
            { NetworkPeerState.Failed, new NetworkPeerState[] {} }
        };

        /// <inheritdoc/>
        public IPEndPoint RemoteSocketEndpoint { get; private set; }

        /// <inheritdoc/>
        public IPAddress RemoteSocketAddress { get; private set; }

        /// <inheritdoc/>
        public int RemoteSocketPort { get; private set; }

        /// <inheritdoc/>
        public bool Inbound { get; private set; }

        /// <inheritdoc/>
        public List<INetworkPeerBehavior> Behaviors { get; private set; }

        /// <inheritdoc/>
        public IPEndPoint PeerEndPoint { get; private set; }

        /// <inheritdoc/>
        public TimeSpan? TimeOffset { get; private set; }

        /// <inheritdoc/>
        public NetworkPeerConnection Connection { get; private set; }

        /// <summary>Statistics about the number of bytes transferred from and to the peer.</summary>
        private PerformanceCounter counter;

        /// <inheritdoc/>
        public PerformanceCounter Counter
        {
            get
            {
                if (this.counter == null)
                    this.counter = new PerformanceCounter();

                return this.counter;
            }
        }

        /// <inheritdoc/>
        public ProtocolVersion Version
        {
            get
            {
                ProtocolVersion peerVersion = this.PeerVersion == null ? this.MyVersion.Version : this.PeerVersion.Version;
                ProtocolVersion myVersion = this.MyVersion.Version;
                uint min = Math.Min((uint)peerVersion, (uint)myVersion);
                return (ProtocolVersion)min;
            }
        }

        /// <inheritdoc/>
        public bool IsConnected
        {
            get
            {
                return (this.State == NetworkPeerState.Connected) || (this.State == NetworkPeerState.HandShaked);
            }
        }

        /// <summary><c>true</c> to advertise "addr" message with our external endpoint to the peer when passing to <see cref="NetworkPeerState.HandShaked"/> state.</summary>
        private bool advertize;

        /// <inheritdoc/>
        public VersionPayload MyVersion { get; private set; }

        /// <inheritdoc/>
        public VersionPayload PeerVersion { get; private set; }

        /// <summary>Set to <c>1</c> if the peer disconnection has been initiated, <c>0</c> otherwise.</summary>
        private int disconnected;

        /// <summary>Set to <c>1</c> if the peer disposal has been initiated, <c>0</c> otherwise.</summary>
        private int disposed;

        /// <summary>
        /// Async context to allow to recognize whether <see cref="onDisconnected"/> callback execution is scheduled in this async context.
        /// <para>
        /// It is not <c>null</c> if one of the following callbacks is in progress: <see cref="StateChanged"/>, <see cref="MessageReceived"/>,
        /// set to <c>null</c> otherwise.
        /// </para>
        /// </summary>
        private readonly AsyncLocal<DisconnectedExecutionAsyncContext> onDisconnectedAsyncContext;

        /// <summary>Transaction options we would like.</summary>
        private TransactionOptions preferredTransactionOptions;

        /// <inheritdoc/>
        public TransactionOptions SupportedTransactionOptions { get; private set; }

        /// <inheritdoc/>
        public NetworkPeerDisconnectReason DisconnectReason { get; private set; }

        /// <inheritdoc/>
        public Network Network { get; set; }

        /// <inheritdoc/>
        public AsyncExecutionEvent<INetworkPeer, NetworkPeerState> StateChanged { get; private set; }

        /// <inheritdoc/>
        public AsyncExecutionEvent<INetworkPeer, IncomingMessage> MessageReceived { get; private set; }

        /// <inheritdoc/>
        public NetworkPeerConnectionParameters ConnectionParameters { get; private set; }

        /// <inheritdoc/>
        public MessageProducer<IncomingMessage> MessageProducer { get { return this.Connection.MessageProducer; } }

        /// <summary>Callback that is invoked when peer has finished disconnecting, or <c>null</c> when no notification after the disconnection is required.</summary>
        private readonly Action<INetworkPeer> onDisconnected;

        /// <summary>Callback that is invoked just before a message is to be sent to a peer, or <c>null</c> when nothing needs to be called.</summary>
        private readonly Action<IPEndPoint, Payload> onSendingMessage;

        /// <summary>A queue for sending payload messages to peers.</summary>
        private readonly IAsyncDelegateDequeuer<Payload> asyncPayloadsQueue;

        /// <summary>
        /// Initializes parts of the object that are common for both inbound and outbound peers.
        /// </summary>
        /// <param name="inbound"><c>true</c> for inbound peers, <c>false</c> for outbound peers.</param>
        /// <param name="peerEndPoint">IP address and port on the side of the peer.</param>
        /// <param name="network">Specification of the network the node runs on - regtest/testnet/mainnet.</param>
        /// <param name="parameters">Various settings and requirements related to how the connections with peers are going to be established, or <c>null</c> to use default parameters.</param>
        /// <param name="dateTimeProvider">Provider of time functions.</param>
        /// <param name="loggerFactory">Factory for creating loggers.</param>
        /// <param name="selfEndpointTracker">Tracker for endpoints known to be self.</param>
        /// <param name="onDisconnected">Callback that is invoked when peer has finished disconnecting, or <c>null</c> when no notification after the disconnection is required.</param>
        private NetworkPeer(bool inbound,
            IPEndPoint peerEndPoint,
            Network network,
            NetworkPeerConnectionParameters parameters,
            IDateTimeProvider dateTimeProvider,
            ILoggerFactory loggerFactory,
            ISelfEndpointTracker selfEndpointTracker,
            IAsyncProvider asyncProvider,
            Action<INetworkPeer> onDisconnected = null,
            Action<IPEndPoint, Payload> onSendingMessage = null)
        {
            this.dateTimeProvider = dateTimeProvider;

            this.preferredTransactionOptions = parameters.PreferredTransactionOptions;
            this.SupportedTransactionOptions = parameters.PreferredTransactionOptions & ~TransactionOptions.All;

            this.State = inbound ? NetworkPeerState.Connected : NetworkPeerState.Created;
            this.Inbound = inbound;
            this.PeerEndPoint = peerEndPoint;
            this.RemoteSocketEndpoint = this.PeerEndPoint;
            this.RemoteSocketAddress = this.RemoteSocketEndpoint.Address;
            this.RemoteSocketPort = this.RemoteSocketEndpoint.Port;

            this.Network = network;
            this.Behaviors = new List<INetworkPeerBehavior>();
            this.selfEndpointTracker = selfEndpointTracker;
            this.asyncProvider = asyncProvider;
            this.onDisconnectedAsyncContext = new AsyncLocal<DisconnectedExecutionAsyncContext>();

            this.ConnectionParameters = parameters ?? new NetworkPeerConnectionParameters();
            this.MyVersion = this.ConnectionParameters.CreateVersion(this.selfEndpointTracker.MyExternalAddress, this.PeerEndPoint, network, this.dateTimeProvider.GetTimeOffset());

            this.MessageReceived = new AsyncExecutionEvent<INetworkPeer, IncomingMessage>();
            this.StateChanged = new AsyncExecutionEvent<INetworkPeer, NetworkPeerState>();
            this.onDisconnected = onDisconnected;
            this.onSendingMessage = onSendingMessage;

            string dequeuerName = $"{nameof(NetworkPeer)}-{nameof(this.asyncPayloadsQueue)}-{this.PeerEndPoint.ToString()}";
            this.asyncPayloadsQueue = asyncProvider.CreateAndRunAsyncDelegateDequeuer<Payload>(dequeuerName, this.SendMessageHandledAsync);
        }

        /// <summary>
        /// Initializes an instance of the object for outbound network peers.
        /// </summary>
        /// <param name="peerEndPoint">IP address and port on the side of the peer.</param>
        /// <param name="network">Specification of the network the node runs on - regtest/testnet/mainnet.</param>
        /// <param name="parameters">Various settings and requirements related to how the connections with peers are going to be established, or <c>null</c> to use default parameters.</param>
        /// <param name="networkPeerFactory">Factory for creating P2P network peers.</param>
        /// <param name="dateTimeProvider">Provider of time functions.</param>
        /// <param name="loggerFactory">Factory for creating loggers.</param>
        /// <param name="selfEndpointTracker">Tracker for endpoints known to be self.</param>
        /// <param name="onDisconnected">Callback that is invoked when peer has finished disconnecting, or <c>null</c> when no notification after the disconnection is required.</param>
        public NetworkPeer(IPEndPoint peerEndPoint,
            Network network,
            NetworkPeerConnectionParameters parameters,
            INetworkPeerFactory networkPeerFactory,
            IDateTimeProvider dateTimeProvider,
            ILoggerFactory loggerFactory,
            ISelfEndpointTracker selfEndpointTracker,
            IAsyncProvider asyncProvider,
            Action<INetworkPeer> onDisconnected = null,
            Action<IPEndPoint, Payload> onSendingMessage = null
            )
            : this(false, peerEndPoint, network, parameters, dateTimeProvider, loggerFactory, selfEndpointTracker, asyncProvider, onDisconnected, onSendingMessage)
        {
            var client = new TcpClient(AddressFamily.InterNetworkV6);
            client.Client.SetSocketOption(SocketOptionLevel.IPv6, SocketOptionName.IPv6Only, false);
            client.Client.ReceiveBufferSize = parameters.ReceiveBufferSize;
            client.Client.SendBufferSize = parameters.SendBufferSize;

            this.Connection = networkPeerFactory.CreateNetworkPeerConnection(this, client, this.ProcessMessageAsync);

            this.logger = loggerFactory.CreateLogger(this.GetType().FullName, $"[{this.Connection.Id}-{peerEndPoint}] ");
        }

        /// <summary>
        /// Initializes an instance of the object for inbound network peers with already established connection.
        /// </summary>
        /// <param name="peerEndPoint">IP address and port on the side of the peer.</param>
        /// <param name="network">Specification of the network the node runs on - regtest/testnet/mainnet.</param>
        /// <param name="parameters">Various settings and requirements related to how the connections with peers are going to be established, or <c>null</c> to use default parameters.</param>
        /// <param name="client">Already connected network client.</param>
        /// <param name="dateTimeProvider">Provider of time functions.</param>
        /// <param name="networkPeerFactory">Factory for creating P2P network peers.</param>
        /// <param name="loggerFactory">Factory for creating loggers.</param>
        /// <param name="selfEndpointTracker">Tracker for endpoints known to be self.</param>
        /// <param name="onDisconnected">Callback that is invoked when peer has finished disconnecting, or <c>null</c> when no notification after the disconnection is required.</param>
        public NetworkPeer(IPEndPoint peerEndPoint,
            Network network,
            NetworkPeerConnectionParameters parameters,
            TcpClient client,
            IDateTimeProvider dateTimeProvider,
            INetworkPeerFactory networkPeerFactory,
            ILoggerFactory loggerFactory,
            ISelfEndpointTracker selfEndpointTracker,
            IAsyncProvider asyncProvider,
            Action<INetworkPeer> onDisconnected = null,
            Action<IPEndPoint, Payload> onSendingMessage = null)
            : this(true, peerEndPoint, network, parameters, dateTimeProvider, loggerFactory, selfEndpointTracker, asyncProvider, onDisconnected, onSendingMessage)
        {
            this.Connection = networkPeerFactory.CreateNetworkPeerConnection(this, client, this.ProcessMessageAsync);

            this.logger = loggerFactory.CreateLogger(this.GetType().FullName, $"[{this.Connection.Id}-{peerEndPoint}] ");

            this.logger.LogDebug("Connected to peer '{0}'.", this.PeerEndPoint);

            this.InitDefaultBehaviors(this.ConnectionParameters);
            this.Connection.StartReceiveMessages();
        }

        /// <summary>
        /// Sets a new network state of the peer.
        /// </summary>
        /// <param name="newState">New network state to be set.</param>
        /// <remarks>This method is not thread safe.</remarks>
        private async Task SetStateAsync(NetworkPeerState newState)
        {
            NetworkPeerState previous = this.State;

            if (StateTransitionTable[previous].Contains(newState))
            {
                this.State = newState;

                await this.OnStateChangedAsync(previous).ConfigureAwait(false);

                if ((newState == NetworkPeerState.Failed) || (newState == NetworkPeerState.Offline))
                {
<<<<<<< HEAD
                    this.logger.LogTrace("Communication with the peer has been closed.");
                    this.asyncProvider.Signals.Publish(new PeerDisconnected(this.Inbound, this.PeerEndPoint, this.DisconnectReason?.Reason, this.DisconnectReason?.Exception));
=======
                    this.logger.LogDebug("Communication with the peer has been closed.");

>>>>>>> 1270edbe
                    this.ExecuteDisconnectedCallbackWhenSafe();
                }
            }
            else if (previous != newState)
            {
                this.logger.LogDebug("Illegal transition from {0} to {1} occurred.", previous, newState);
            }
        }

        /// <inheritdoc/>
        public async Task ConnectAsync(CancellationToken cancellation = default(CancellationToken))
        {
            try
            {
                this.logger.LogDebug("Connecting to '{0}'.", this.PeerEndPoint);

                await this.Connection.ConnectAsync(this.PeerEndPoint, cancellation).ConfigureAwait(false);

                this.RemoteSocketEndpoint = this.Connection.RemoteEndPoint;
                this.RemoteSocketAddress = this.RemoteSocketEndpoint.Address;
                this.RemoteSocketPort = this.RemoteSocketEndpoint.Port;

                this.State = NetworkPeerState.Connected;

                this.InitDefaultBehaviors(this.ConnectionParameters);
                this.Connection.StartReceiveMessages();

                this.logger.LogDebug("Outbound connection to '{0}' established.", this.PeerEndPoint);
            }
            catch (OperationCanceledException)
            {
                this.logger.LogDebug("Connection to '{0}' cancelled.", this.PeerEndPoint);

                await this.SetStateAsync(NetworkPeerState.Offline).ConfigureAwait(false);

                this.logger.LogTrace("(-)[CANCELLED]");
                throw;
            }
            catch (Exception ex)
            {
                this.logger.LogDebug("Exception occurred while connecting to peer '{0}': {1}", this.PeerEndPoint, ex is SocketException ? ex.Message : ex.ToString());

                this.DisconnectReason = new NetworkPeerDisconnectReason()
                {
                    Reason = "Unexpected exception while connecting to socket",
                    Exception = ex
                };

                await this.SetStateAsync(NetworkPeerState.Failed).ConfigureAwait(false);

                this.logger.LogTrace("(-)[EXCEPTION]");
                throw;
            }
        }

        /// <summary>
        /// Calls event handlers when the network state of the peer is changed.
        /// </summary>
        /// <param name="previous">Previous network state of the peer.</param>
        private async Task OnStateChangedAsync(NetworkPeerState previous)
        {
            bool insideCallback = this.onDisconnectedAsyncContext.Value == null;
            if (!insideCallback)
                this.onDisconnectedAsyncContext.Value = new DisconnectedExecutionAsyncContext();

            try
            {
                await this.StateChanged.ExecuteCallbacksAsync(this, previous).ConfigureAwait(false);
            }
            catch (Exception e)
            {
                this.logger.LogError("Exception occurred while calling state changed callbacks: {0}", e.ToString());
                throw;
            }
            finally
            {
                if (!insideCallback)
                {
                    if (this.onDisconnectedAsyncContext.Value.DisconnectCallbackRequested)
                        this.onDisconnected(this);

                    this.onDisconnectedAsyncContext.Value = null;
                }
            }
        }

        /// <summary>
        /// Processes an incoming message from the peer and calls subscribed event handlers.
        /// </summary>
        /// <param name="message">Message received from the peer.</param>
        /// <param name="cancellation">Cancellation token to abort message processing.</param>
        private async Task ProcessMessageAsync(IncomingMessage message, CancellationToken cancellation)
        {
            try
            {
                switch (message.Message.Payload)
                {
                    case VersionPayload versionPayload:
                        await this.ProcessVersionMessageAsync(versionPayload, cancellation).ConfigureAwait(false);
                        break;

                    case HaveWitnessPayload unused:
                        this.SupportedTransactionOptions |= TransactionOptions.Witness;
                        break;
                }
            }
            catch
            {
                this.logger.LogDebug("Exception occurred while processing a message from the peer. Connection has been closed and message won't be processed further.");
                this.logger.LogTrace("(-)[EXCEPTION_PROCESSING]");
                return;
            }

            try
            {
                this.onDisconnectedAsyncContext.Value = new DisconnectedExecutionAsyncContext();

                await this.MessageReceived.ExecuteCallbacksAsync(this, message).ConfigureAwait(false);
            }
            catch (Exception e)
            {
                this.logger.LogCritical("Exception occurred while calling message received callbacks: {0}", e.ToString());
                this.logger.LogTrace("(-)[EXCEPTION_CALLBACKS]");
                throw;
            }
            finally
            {
                if (this.onDisconnectedAsyncContext.Value.DisconnectCallbackRequested)
                    this.onDisconnected(this);

                this.onDisconnectedAsyncContext.Value = null;
            }
        }

        /// <summary>
        /// Processes a "version" message received from a peer.
        /// </summary>
        /// <param name="version">Version message received from a peer.</param>
        /// <param name="cancellation">Cancellation token to abort message processing.</param>
        private async Task ProcessVersionMessageAsync(VersionPayload version, CancellationToken cancellation)
        {
            this.logger.LogDebug("Peer's state is {0}.", this.State);

            switch (this.State)
            {
                case NetworkPeerState.Connected:
                    if (this.Inbound)
                        await this.ProcessInitialVersionPayloadAsync(version, cancellation).ConfigureAwait(false);

                    break;

                case NetworkPeerState.HandShaked:
                    if (this.Version >= ProtocolVersion.REJECT_VERSION)
                    {
                        var rejectPayload = new RejectPayload()
                        {
                            Code = RejectCode.DUPLICATE
                        };

                        await this.SendMessageAsync(rejectPayload, cancellation).ConfigureAwait(false);
                    }

                    break;
            }

            this.TimeOffset = this.dateTimeProvider.GetTimeOffset() - version.Timestamp;
            if ((version.Services & NetworkPeerServices.NODE_WITNESS) != 0)
                this.SupportedTransactionOptions |= TransactionOptions.Witness;
        }

        /// <summary>
        /// Processes an initial "version" message received from a peer.
        /// </summary>
        /// <param name="version">Version message received from a peer.</param>
        /// <param name="cancellation">Cancellation token to abort message processing.</param>
        /// <exception cref="OperationCanceledException">Thrown if the response to our "version" message is not received on time.</exception>
        private async Task ProcessInitialVersionPayloadAsync(VersionPayload version, CancellationToken cancellation)
        {
            this.PeerVersion = version;
            bool connectedToSelf = version.Nonce == this.ConnectionParameters.Nonce;

            this.logger.LogDebug("First message received from peer '{0}'.", version.AddressFrom);

            if (connectedToSelf)
            {
                this.logger.LogDebug("Connection to self detected, disconnecting.");

                this.Disconnect("Connected to self");
                this.selfEndpointTracker.Add(version.AddressReceiver);

                this.logger.LogTrace("(-)[CONNECTED_TO_SELF]");
                throw new OperationCanceledException();
            }

            using (CancellationTokenSource cancellationSource = CancellationTokenSource.CreateLinkedTokenSource(this.Connection.CancellationSource.Token, cancellation))
            {
                cancellationSource.CancelAfter(TimeSpan.FromSeconds(10.0));
                try
                {
                    await this.RespondToHandShakeAsync(cancellationSource.Token).ConfigureAwait(false);
                }
                catch (OperationCanceledException ex)
                {
                    if (ex.CancellationToken == cancellationSource.Token)
                    {
                        this.logger.LogDebug("Remote peer hasn't responded within 10 seconds of the handshake completion, dropping connection.");
                        this.Disconnect("Handshake timeout");
                    }
                    else
                    {
                        this.logger.LogDebug("Handshake problem, dropping connection. Problem: '{0}'.", ex.Message);
                        this.Disconnect($"Handshake problem, reason: '{ex.Message}'.");
                    }

                    this.logger.LogTrace("(-)[HANDSHAKE_TIMEDOUT]");
                    throw;
                }
                catch (Exception ex)
                {
                    this.logger.LogDebug("Exception occurred: {0}", ex.ToString());

                    this.Disconnect("Handshake exception", ex);

                    this.logger.LogTrace("(-)[HANDSHAKE_EXCEPTION]");
                    throw;
                }
            }
        }

        /// <summary>
        /// Initializes behaviors from the default template.
        /// </summary>
        /// <param name="parameters">Various settings and requirements related to how the connections with peers are going to be established, including the default behaviors template.</param>
        private void InitDefaultBehaviors(NetworkPeerConnectionParameters parameters)
        {
            this.advertize = parameters.Advertize;
            this.preferredTransactionOptions = parameters.PreferredTransactionOptions;

            foreach (INetworkPeerBehavior behavior in parameters.TemplateBehaviors)
            {
                this.Behaviors.Add(behavior.Clone());
            }

            if ((this.State == NetworkPeerState.Connected) || (this.State == NetworkPeerState.HandShaked))
            {
                foreach (INetworkPeerBehavior behavior in this.Behaviors)
                {
                    behavior.Attach(this);
                }
            }
        }

        /// <inheritdoc/>
        public void SendMessage(Payload payload)
        {
            Guard.NotNull(payload, nameof(payload));

            if (!this.IsConnected)
            {
                this.logger.LogTrace("(-)[NOT_CONNECTED]");
                throw new OperationCanceledException("The peer has been disconnected");
            }

            this.asyncPayloadsQueue.Enqueue(payload);
        }

        /// <summary>
        /// This is used by the <see cref="asyncPayloadsQueue"/> to send payloads messages to peers under a separate thread.
        /// If a message is sent inside the state change even and the send fails this could cause a deadlock,
        /// to avoid that if there is any danger of a deadlock it better to use the SendMessage method and go via the queue.
        /// </summary>
        private async Task SendMessageHandledAsync(Payload payload, CancellationToken cancellation = default(CancellationToken))
        {
            try
            {
                await this.SendMessageAsync(payload, cancellation);
            }
            catch (OperationCanceledException)
            {
                this.logger.LogDebug("Connection to '{0}' cancelled.", this.PeerEndPoint);
            }
            catch (Exception ex)
            {
                this.logger.LogError("Exception occurred while connecting to peer '{0}': {1}", this.PeerEndPoint, ex is SocketException ? ex.Message : ex.ToString());
                throw;
            }
        }

        /// <inheritdoc/>
        public async Task SendMessageAsync(Payload payload, CancellationToken cancellation = default(CancellationToken))
        {
            Guard.NotNull(payload, nameof(payload));

            if (!this.IsConnected)
            {
                this.logger.LogTrace("(-)[NOT_CONNECTED]");
                throw new OperationCanceledException("The peer has been disconnected");
            }

            this.onSendingMessage?.Invoke(this.RemoteSocketEndpoint, payload);

            await this.Connection.SendAsync(payload, cancellation).ConfigureAwait(false);
        }

        /// <inheritdoc/>
        public async Task VersionHandshakeAsync(CancellationToken cancellationToken = default(CancellationToken))
        {
            await this.VersionHandshakeAsync(null, cancellationToken).ConfigureAwait(false);
        }

        /// <inheritdoc/>
        public async Task VersionHandshakeAsync(NetworkPeerRequirement requirements, CancellationToken cancellationToken)
        {
            // In stratisX, the equivalent functionality is contained in main.cpp, method ProcessMessage()

            requirements = requirements ?? new NetworkPeerRequirement();
            using (var listener = new NetworkPeerListener(this, this.asyncProvider))
            {
                this.logger.LogDebug("Sending my version.");
                await this.SendMessageAsync(this.MyVersion, cancellationToken).ConfigureAwait(false);

                this.logger.LogDebug("Waiting for version or rejection message.");
                bool versionReceived = false;
                bool verAckReceived = false;
                while (!versionReceived || !verAckReceived)
                {
                    Payload payload = await listener.ReceivePayloadAsync<Payload>(cancellationToken).ConfigureAwait(false);
                    switch (payload)
                    {
                        case RejectPayload rejectPayload:
                            this.logger.LogTrace("(-)[HANDSHAKE_REJECTED]");
                            throw new ProtocolException("Handshake rejected: " + rejectPayload.Reason);

                        case VersionPayload versionPayload:
                            versionReceived = true;

                            this.PeerVersion = versionPayload;
                            if (!versionPayload.AddressReceiver.Address.Equals(this.MyVersion.AddressFrom.Address))
                            {
                                this.logger.LogDebug("Different external address detected by the node '{0}' instead of '{1}'.", versionPayload.AddressReceiver.Address, this.MyVersion.AddressFrom.Address);
                            }

                            if (versionPayload.Version < ProtocolVersion.MIN_PEER_PROTO_VERSION)
                            {
                                this.logger.LogDebug("Outdated version {0} received, disconnecting peer.", versionPayload.Version);

                                this.Disconnect("Outdated version");
                                this.logger.LogTrace("(-)[OUTDATED]");
                                return;
                            }

                            if (!requirements.Check(versionPayload, this.Inbound, out string reason))
                            {
                                this.logger.LogTrace("(-)[UNSUPPORTED_REQUIREMENTS]");
                                this.Disconnect("The peer does not support the required services requirement, reason: " + reason);
                                return;
                            }

                            this.logger.LogDebug("Sending version acknowledgement.");
                            await this.SendMessageAsync(new VerAckPayload(), cancellationToken).ConfigureAwait(false);
                            this.selfEndpointTracker.UpdateAndAssignMyExternalAddress(versionPayload.AddressFrom, false);
                            break;

                        case VerAckPayload verAckPayload:
                            verAckReceived = true;
                            break;
                    }
                }

                await this.SetStateAsync(NetworkPeerState.HandShaked).ConfigureAwait(false);

                if (this.advertize && this.MyVersion.AddressFrom.Address.IsRoutable(true))
                {
                    var addrPayload = new AddrPayload
                    (
                        new NetworkAddress(this.MyVersion.AddressFrom)
                        {
                            Time = this.dateTimeProvider.GetTimeOffset()
                        }
                    );

                    await this.SendMessageAsync(addrPayload, cancellationToken).ConfigureAwait(false);
                }

                // Ask the just-handshaked peer for the peers they know about to aid in our own peer discovery.
                await this.SendMessageAsync(new GetAddrPayload(), cancellationToken).ConfigureAwait(false);
            }
        }

        /// <inheritdoc/>
        public async Task RespondToHandShakeAsync(CancellationToken cancellationToken = default(CancellationToken))
        {
            using (var listener = new NetworkPeerListener(this, this.asyncProvider))
            {
                this.logger.LogDebug("Responding to handshake with my version.");
                await this.SendMessageAsync(this.MyVersion, cancellationToken).ConfigureAwait(false);

                this.logger.LogDebug("Waiting for version acknowledgement or rejection message.");

                while (this.State != NetworkPeerState.HandShaked)
                {
                    Payload payload = await listener.ReceivePayloadAsync<Payload>(cancellationToken).ConfigureAwait(false);
                    switch (payload)
                    {
                        case RejectPayload rejectPayload:
                            this.logger.LogDebug("Version rejected: code {0}, reason '{1}'.", rejectPayload.Code, rejectPayload.Reason);
                            this.logger.LogTrace("(-)[VERSION_REJECTED]");
                            throw new ProtocolException("Version rejected " + rejectPayload.Code + ": " + rejectPayload.Reason);

                        case VerAckPayload verAckPayload:
                            this.logger.LogDebug("Sending version acknowledgement.");
                            await this.SendMessageAsync(new VerAckPayload(), cancellationToken).ConfigureAwait(false);
                            await this.SetStateAsync(NetworkPeerState.HandShaked).ConfigureAwait(false);
                            break;
                    }
                }
            }
        }

        /// <inheritdoc/>
        public void Disconnect(string reason, Exception exception = null)
        {
            if (Interlocked.CompareExchange(ref this.disconnected, 1, 0) == 1)
            {
                this.logger.LogTrace("(-)[DISCONNECTED]");
                return;
            }

            if (this.IsConnected) this.SetStateAsync(NetworkPeerState.Disconnecting).GetAwaiter().GetResult();

            this.Connection.Disconnect();

            if (this.DisconnectReason == null)
            {
                this.DisconnectReason = new NetworkPeerDisconnectReason()
                {
                    Reason = reason,
                    Exception = exception
                };
            }

            NetworkPeerState newState = exception == null ? NetworkPeerState.Offline : NetworkPeerState.Failed;
            this.SetStateAsync(newState).GetAwaiter().GetResult();
        }

        /// <summary>
        /// Executes <see cref="onDisconnected"/> callback if no callbacks are currently executing in the same async context,
        /// schedules <see cref="onDisconnected"/> execution after the callback otherwise.
        /// </summary>
        private void ExecuteDisconnectedCallbackWhenSafe()
        {
            if (this.onDisconnected != null)
            {
                // Value wasn't set in this async context, which means that we are outside of the callbacks execution and it is allowed to call `onDisconnected`.
                if (this.onDisconnectedAsyncContext.Value == null)
                {
                    this.logger.LogDebug("Disconnection callback is being executed.");
                    this.onDisconnected(this);
                }
                else
                {
                    this.logger.LogDebug("Disconnection callback is scheduled for execution when other callbacks are finished.");
                    this.onDisconnectedAsyncContext.Value.DisconnectCallbackRequested = true;
                }
            }
            else
                this.logger.LogDebug("Disconnection callback is not specified.");
        }

        /// <inheritdoc />
        public void Dispose()
        {
            if (Interlocked.CompareExchange(ref this.disposed, 1, 0) == 1)
            {
                this.logger.LogTrace("(-)[DISPOSED]");
                return;
            }

            this.Disconnect("Peer disposed");

            this.logger.LogDebug("Behaviors detachment started.");

            foreach (INetworkPeerBehavior behavior in this.Behaviors)
            {
                try
                {
                    behavior.Detach();
                    behavior.Dispose();
                }
                catch (Exception ex)
                {
                    this.logger.LogError("Error while detaching behavior '{0}': {1}", behavior.GetType().FullName, ex.ToString());
                }
            }

            this.asyncPayloadsQueue.Dispose();
            this.Connection.Dispose();

            this.MessageReceived.Dispose();
            this.StateChanged.Dispose();
        }

        /// <inheritdoc />
        public InventoryType AddSupportedOptions(InventoryType inventoryType)
        {
            // Transaction options we prefer and which are also supported by peer.
            TransactionOptions actualTransactionOptions = this.preferredTransactionOptions & this.SupportedTransactionOptions;

            if ((actualTransactionOptions & TransactionOptions.Witness) != 0)
                inventoryType |= InventoryType.MSG_WITNESS_FLAG;

            return inventoryType;
        }

        /// <inheritdoc />
        [NoTrace]
        public T Behavior<T>() where T : INetworkPeerBehavior
        {
            return this.Behaviors.OfType<T>().FirstOrDefault();
        }
    }
}<|MERGE_RESOLUTION|>--- conflicted
+++ resolved
@@ -394,13 +394,8 @@
 
                 if ((newState == NetworkPeerState.Failed) || (newState == NetworkPeerState.Offline))
                 {
-<<<<<<< HEAD
-                    this.logger.LogTrace("Communication with the peer has been closed.");
+                    this.logger.LogDebug("Communication with the peer has been closed.");
                     this.asyncProvider.Signals.Publish(new PeerDisconnected(this.Inbound, this.PeerEndPoint, this.DisconnectReason?.Reason, this.DisconnectReason?.Exception));
-=======
-                    this.logger.LogDebug("Communication with the peer has been closed.");
-
->>>>>>> 1270edbe
                     this.ExecuteDisconnectedCallbackWhenSafe();
                 }
             }
