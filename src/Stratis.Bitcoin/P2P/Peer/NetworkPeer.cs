--- conflicted
+++ resolved
@@ -261,7 +261,6 @@
         /// <param name="parameters">Various settings and requirements related to how the connections with peers are going to be established, or <c>null</c> to use default parameters.</param>
         /// <param name="dateTimeProvider">Provider of time functions.</param>
         /// <param name="loggerFactory">Factory for creating loggers.</param>
-<<<<<<< HEAD
         /// <param name="onDisconnected">Callback that is invoked when peer has finished disconnecting, or <c>null</c> when no notification after the disconnection is required.</param>
         private NetworkPeer(bool inbound,
             IPEndPoint peerEndPoint,
@@ -270,9 +269,6 @@
             IDateTimeProvider dateTimeProvider,
             ILoggerFactory loggerFactory,
             Action<INetworkPeer> onDisconnected = null)
-=======
-        private NetworkPeer(bool inbound, IPEndPoint peerEndPoint, Network network, NetworkPeerConnectionParameters parameters, IDateTimeProvider dateTimeProvider, ILoggerFactory loggerFactory, ISelfEndpointTracker selfEndpointTracker)
->>>>>>> 0aa5f9e4
         {
             this.loggerFactory = loggerFactory;
             this.dateTimeProvider = dateTimeProvider;
@@ -310,7 +306,6 @@
         /// <param name="networkPeerFactory">Factory for creating P2P network peers.</param>
         /// <param name="dateTimeProvider">Provider of time functions.</param>
         /// <param name="loggerFactory">Factory for creating loggers.</param>
-<<<<<<< HEAD
         /// <param name="onDisconnected">Callback that is invoked when peer has finished disconnecting, or <c>null</c> when no notification after the disconnection is required.</param>
         public NetworkPeer(IPEndPoint peerEndPoint,
             Network network,
@@ -320,10 +315,6 @@
             ILoggerFactory loggerFactory,
             Action<INetworkPeer> onDisconnected = null)
             : this(false, peerEndPoint, network, parameters, dateTimeProvider, loggerFactory, onDisconnected)
-=======
-        public NetworkPeer(IPEndPoint peerEndPoint, Network network, NetworkPeerConnectionParameters parameters, INetworkPeerFactory networkPeerFactory, IDateTimeProvider dateTimeProvider, ILoggerFactory loggerFactory, ISelfEndpointTracker selfEndpointTracker)
-            : this(false, peerEndPoint, network, parameters, dateTimeProvider, loggerFactory, selfEndpointTracker)
->>>>>>> 0aa5f9e4
         {
             var client = new TcpClient(AddressFamily.InterNetworkV6);
             client.Client.SetSocketOption(SocketOptionLevel.IPv6, SocketOptionName.IPv6Only, false);
@@ -348,7 +339,6 @@
         /// <param name="dateTimeProvider">Provider of time functions.</param>
         /// <param name="networkPeerFactory">Factory for creating P2P network peers.</param>
         /// <param name="loggerFactory">Factory for creating loggers.</param>
-<<<<<<< HEAD
         /// <param name="onDisconnected">Callback that is invoked when peer has finished disconnecting, or <c>null</c> when no notification after the disconnection is required.</param>
         public NetworkPeer(IPEndPoint peerEndPoint,
             Network network,
@@ -359,10 +349,6 @@
             ILoggerFactory loggerFactory,
             Action<INetworkPeer> onDisconnected = null)
             : this(true, peerEndPoint, network, parameters, dateTimeProvider, loggerFactory, onDisconnected)
-=======
-        public NetworkPeer(IPEndPoint peerEndPoint, Network network, NetworkPeerConnectionParameters parameters, TcpClient client, IDateTimeProvider dateTimeProvider, INetworkPeerFactory networkPeerFactory, ILoggerFactory loggerFactory, ISelfEndpointTracker selfEndpointTracker)
-            : this(true, peerEndPoint, network, parameters, dateTimeProvider, loggerFactory, selfEndpointTracker)
->>>>>>> 0aa5f9e4
         {
             this.Connection = networkPeerFactory.CreateNetworkPeerConnection(this, client, this.ProcessMessageAsync);
 
