--- conflicted
+++ resolved
@@ -415,13 +415,8 @@
 
                 if ((newState == NetworkPeerState.Failed) || (newState == NetworkPeerState.Offline))
                 {
-<<<<<<< HEAD
                     this.logger.LogDebug("Communication with the peer has been closed. newState={0}", newState);
-
-=======
-                    this.logger.LogDebug("Communication with the peer has been closed.");
                     this.asyncProvider.Signals.Publish(new PeerDisconnected(this.Inbound, this.PeerEndPoint, this.DisconnectReason?.Reason, this.DisconnectReason?.Exception));
->>>>>>> d2e08288
                     this.ExecuteDisconnectedCallbackWhenSafe();
                 }
             }
