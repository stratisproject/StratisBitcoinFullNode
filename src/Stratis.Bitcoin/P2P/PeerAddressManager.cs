﻿using System;
using System.Collections.Concurrent;
using System.Collections.Generic;
using System.Linq;
using System.Net;
using Microsoft.Extensions.Logging;
using NBitcoin;
using NBitcoin.Protocol;
using Stratis.Bitcoin.Configuration;
using Stratis.Bitcoin.Utilities.FileStorage;

namespace Stratis.Bitcoin.P2P
{
    /// <summary>Contract for <see cref="PeerAddressManager"/>.</summary>
    public interface IPeerAddressManager : IDisposable
    {
        /// <summary>Data folder of where the json peer file is located.</summary>
        DataFolder PeerFilePath { get; set; }

        /// <summary>Key value store that indexes all discovered peers by their end point.</summary>
        ConcurrentDictionary<IPEndPoint, PeerAddress> Peers { get; }

        /// <summary>
        /// Adds a peer to the <see cref="Peers"/> dictionary.
        /// <para>
        /// Only routable IP addresses will be added. See <see cref="IpExtensions.IsRoutable(IPAddress, bool)"/>.
        /// </para>
        /// </summary>
        void AddPeer(NetworkAddress networkAddress, IPAddress source);

        /// <summary>
        /// Add a set of peers to the <see cref="Peers"/> dictionary.
        /// <para>
        /// Only routable IP addresses will be added. <see cref="IpExtensions.IsRoutable(IPAddress, bool)"/>
        /// </para>
        /// </summary>
        void AddPeers(NetworkAddress[] networkAddress, IPAddress source);

        /// <summary> Find a peer by endpoint.</summary>
        PeerAddress FindPeer(IPEndPoint endPoint);

        /// <summary>Loads peers from a json formatted file on disk.</summary>
        void LoadPeers();

        /// <summary>Persist peers to disk in json format.</summary>
        void SavePeers();

        /// <summary>
        /// A connection attempt was made to a peer.
        /// <para>
        /// Increments <see cref="PeerAddress.ConnectionAttempts"/> of the peer as well as the <see cref="PeerAddress.LastConnectionSuccess"/>
        /// </para>
        /// </summary>
        void PeerAttempted(IPEndPoint endpoint, DateTimeOffset peerAttemptedAt);

        /// <summary>
        /// A peer was successfully connected to.
        /// <para>
        /// Resets the <see cref="PeerAddress.ConnectionAttempts"/> and <see cref="PeerAddress.LastConnectionAttempt"/> of the peer.
        /// Sets the peer's <see cref="PeerAddress.LastConnectionSuccess"/> to now.
        /// </para>
        /// </summary>
        void PeerConnected(IPEndPoint endpoint, DateTimeOffset peerAttemptedAt);

        /// <summary>
        /// A version handshake between two peers was successful.
        /// <para>
        /// Sets the peer's <see cref="PeerAddress.LastConnectionHandshake"/> time to now.
        /// </para>
        /// </summary>
        void PeerHandshaked(IPEndPoint endpoint, DateTimeOffset peerAttemptedAt);

        /// <summary>Peer selector instance, used to select peers to connect to.</summary>
        IPeerSelector PeerSelector { get; }
    }

    /// <summary>
    /// This manager keeps a set of peers discovered on the network in cache and on disk.
    /// <para>
    /// The manager updates peer state according to how recent they have been connected to or not.
    /// </para>
    /// </summary>
    public sealed class PeerAddressManager : IPeerAddressManager
    {
        /// <summary>Instance logger.</summary>
        private readonly ILogger logger;

        /// <summary>Logger factory to create loggers.</summary>
        private readonly ILoggerFactory loggerFactory;

        /// <inheritdoc />
        public ConcurrentDictionary<IPEndPoint, PeerAddress> Peers { get; private set; }

        /// <summary>The file name of the peers file.</summary>
        internal const string PeerFileName = "peers.json";

        /// <inheritdoc />
        public DataFolder PeerFilePath { get; set; }

        /// <summary>Peer selector instance, used to select peers to connect to.</summary>
        public IPeerSelector PeerSelector { get; private set; }

<<<<<<< HEAD
=======
        /// <summary>Constructor used by unit tests.</summary>
        /// <summary>Peer selector instance, used to select peers to connect to.</summary>
        public IPeerSelector Selector { get; private set; }

        public PeerAddressManager()
        {
            this.Peers = new ConcurrentDictionary<IPEndPoint, PeerAddress>();
            this.PeerSelector = new PeerSelector(this.Peers);
        }

>>>>>>> 74f964a2
        /// <summary>Constructor used by dependency injection.</summary>
        public PeerAddressManager(DataFolder peerFilePath, ILoggerFactory loggerFactory)
        {
            this.loggerFactory = loggerFactory;
            this.logger = loggerFactory.CreateLogger(this.GetType().FullName);
            this.Peers = new ConcurrentDictionary<IPEndPoint, PeerAddress>();
            this.PeerFilePath = peerFilePath;
            this.PeerSelector = new PeerSelector(this.loggerFactory, this);
        }

        /// <inheritdoc />
        public void LoadPeers()
        {
            var fileStorage = new FileStorage<List<PeerAddress>>(this.PeerFilePath.AddressManagerFilePath);
            var peers = fileStorage.LoadByFileName(PeerFileName);
            peers.ForEach(peer =>
            {
                this.Peers.TryAdd(peer.NetworkAddress.Endpoint, peer);
            });
        }

        /// <inheritdoc />
        public void SavePeers()
        {
            if (this.Peers.Any() == false)
                return;

            var fileStorage = new FileStorage<List<PeerAddress>>(this.PeerFilePath.AddressManagerFilePath);
            fileStorage.SaveToFile(this.Peers.OrderByDescending(p => p.Value.LastConnectionSuccess).Select(p => p.Value).ToList(), PeerFileName);
        }

        /// <inheritdoc/>
        public void AddPeer(NetworkAddress networkAddress, IPAddress source)
        {
            if (networkAddress.Endpoint.Address.IsRoutable(true) == false)
                return;

            var peerToAdd = PeerAddress.Create(networkAddress, source);
            this.Peers.TryAdd(peerToAdd.NetworkAddress.Endpoint, peerToAdd);
        }

        /// <inheritdoc/>
        public void AddPeers(NetworkAddress[] networkAddresses, IPAddress source)
        {
            foreach (var networkAddress in networkAddresses)
            {
                this.AddPeer(networkAddress, source);
            }
        }

        /// <inheritdoc/>
        public void PeerAttempted(IPEndPoint endpoint, DateTimeOffset peerAttemptedAt)
        {
            var peer = this.FindPeer(endpoint);
            if (peer == null)
                return;

            peer.SetAttempted(peerAttemptedAt);
        }

        /// <inheritdoc/>
        public void PeerConnected(IPEndPoint endpoint, DateTimeOffset peerConnectedAt)
        {
            var peer = this.FindPeer(endpoint);
            if (peer == null)
                return;

            peer.SetConnected(peerConnectedAt);
        }

        /// <inheritdoc/>
        public void PeerHandshaked(IPEndPoint endpoint, DateTimeOffset peerHandshakedAt)
        {
            var peer = this.FindPeer(endpoint);
            if (peer == null)
                return;

            peer.SetHandshaked(peerHandshakedAt);
        }

        /// <inheritdoc/>
        public PeerAddress FindPeer(IPEndPoint endPoint)
        {
            var peer = this.Peers.Skip(0).SingleOrDefault(p => p.Key.Match(endPoint));
            if (peer.Value != null)
                return peer.Value;
            return null;
        }

        /// <inheritdoc />
        public void Dispose()
        {
            this.SavePeers();
        }
    }
}<|MERGE_RESOLUTION|>--- conflicted
+++ resolved
@@ -100,19 +100,6 @@
         /// <summary>Peer selector instance, used to select peers to connect to.</summary>
         public IPeerSelector PeerSelector { get; private set; }
 
-<<<<<<< HEAD
-=======
-        /// <summary>Constructor used by unit tests.</summary>
-        /// <summary>Peer selector instance, used to select peers to connect to.</summary>
-        public IPeerSelector Selector { get; private set; }
-
-        public PeerAddressManager()
-        {
-            this.Peers = new ConcurrentDictionary<IPEndPoint, PeerAddress>();
-            this.PeerSelector = new PeerSelector(this.Peers);
-        }
-
->>>>>>> 74f964a2
         /// <summary>Constructor used by dependency injection.</summary>
         public PeerAddressManager(DataFolder peerFilePath, ILoggerFactory loggerFactory)
         {
@@ -120,7 +107,7 @@
             this.logger = loggerFactory.CreateLogger(this.GetType().FullName);
             this.Peers = new ConcurrentDictionary<IPEndPoint, PeerAddress>();
             this.PeerFilePath = peerFilePath;
-            this.PeerSelector = new PeerSelector(this.loggerFactory, this);
+            this.PeerSelector = new PeerSelector(this.loggerFactory, this.Peers);
         }
 
         /// <inheritdoc />
