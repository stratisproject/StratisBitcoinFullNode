--- conflicted
+++ resolved
@@ -70,11 +70,7 @@
         void PeerHandshaked(IPEndPoint endpoint, DateTimeOffset peerAttemptedAt);
 
         /// <summary>Peer selector instance, used to select peers to connect to.</summary>
-<<<<<<< HEAD
-        IPeerSelector Selector { get; }
-=======
         IPeerSelector PeerSelector { get; }
->>>>>>> 0ad7e363
     }
 
     /// <summary>
@@ -104,11 +100,7 @@
         public PeerAddressManager()
         {
             this.Peers = new ConcurrentDictionary<IPEndPoint, PeerAddress>();
-<<<<<<< HEAD
-            this.Selector = new PeerSelector(this);
-=======
-            this.PeerSelector = new PeerSelector(this);
->>>>>>> 0ad7e363
+            this.PeerSelector = new PeerSelector(this.Peers);
         }
 
         /// <summary>Constructor used by dependency injection.</summary>
