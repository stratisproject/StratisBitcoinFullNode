﻿using System;
using System.Collections.Concurrent;
using System.Collections.Generic;
using System.Linq;
using System.Net;
using Microsoft.Extensions.Logging;
using NBitcoin;
using NBitcoin.Protocol;
using Stratis.Bitcoin.Configuration;
using Stratis.Bitcoin.Utilities.FileStorage;

namespace Stratis.Bitcoin.P2P
{
    /// <summary>Contract for <see cref="PeerAddressManager"/>.</summary>
    public interface IPeerAddressManager : IDisposable
    {
        /// <summary>Data folder of where the json peer file is located.</summary>
        DataFolder PeerFilePath { get; set; }

        /// <summary>Key value store that indexes all discovered peers by their end point.</summary>
        ConcurrentDictionary<IPEndPoint, PeerAddress> Peers { get; }

        /// <summary>
        /// Adds a peer to the <see cref="Peers"/> dictionary.
        /// <para>
        /// Only routable IP addresses will be added. See <see cref="IpExtensions.IsRoutable(IPAddress, bool)"/>.
        /// </para>
        /// </summary>
        void AddPeer(NetworkAddress networkAddress, IPAddress source);

        /// <summary>
        /// Add a set of peers to the <see cref="Peers"/> dictionary.
        /// <para>
        /// Only routable IP addresses will be added. <see cref="IpExtensions.IsRoutable(IPAddress, bool)"/>
        /// </para>
        /// </summary>
        void AddPeers(NetworkAddress[] networkAddress, IPAddress source);

        /// <summary> Find a peer by endpoint.</summary>
        PeerAddress FindPeer(IPEndPoint endPoint);

        /// <summary>Loads peers from a json formatted file on disk.</summary>
        void LoadPeers();

        /// <summary>Persist peers to disk in json format.</summary>
        void SavePeers();

        /// <summary>
        /// A connection attempt was made to a peer.
        /// <para>
        /// Increments <see cref="PeerAddress.ConnectionAttempts"/> of the peer as well as the <see cref="PeerAddress.LastConnectionSuccess"/>
        /// </para>
        /// </summary>
        void PeerAttempted(IPEndPoint endpoint, DateTimeOffset peerAttemptedAt);

        /// <summary>
        /// A peer was successfully connected to.
        /// <para>
        /// Resets the <see cref="PeerAddress.ConnectionAttempts"/> and <see cref="PeerAddress.LastConnectionAttempt"/> of the peer.
        /// Sets the peer's <see cref="PeerAddress.LastConnectionSuccess"/> to now.
        /// </para>
        /// </summary>
        void PeerConnected(IPEndPoint endpoint, DateTimeOffset peerAttemptedAt);

        /// <summary>
        /// A version handshake between two peers was successful.
        /// <para>
        /// Sets the peer's <see cref="PeerAddress.LastConnectionHandshake"/> time to now.
        /// </para>
        /// </summary>
        void PeerHandshaked(IPEndPoint endpoint, DateTimeOffset peerAttemptedAt);

        /// <summary>Peer selector instance, used to select peers to connect to.</summary>
        IPeerSelector Selector { get; }
    }

    /// <summary>
    /// This manager keeps a set of peers discovered on the network in cache and on disk.
    /// <para>
    /// The manager updates peer state according to how recent they have been connected to or not.
    /// </para>
    /// </summary>
    public sealed class PeerAddressManager : IPeerAddressManager
    {
<<<<<<< HEAD
        /// <summary>Logger factory to create loggers.</summary>
        private readonly ILoggerFactory loggerFactory;

        /// <summary>Instance logger.</summary>
        private readonly ILogger logger;

        /// <summary>Peer selector instance, used to select peers to connect to.</summary>
        public IPeerSelector Selector { get; private set; }

        /// <summary>Constructor used by dependency injection.</summary>
        public PeerAddressManager(DataFolder peerFilePath, ILoggerFactory loggerFactory)
=======
        /// <inheritdoc />
        public ConcurrentDictionary<IPEndPoint, PeerAddress> Peers { get; private set; }

        /// <summary>The file name of the peers file.</summary>
        internal const string PeerFileName = "peers.json";

        /// <inheritdoc />
        public DataFolder PeerFilePath { get; set; }

        /// <summary>Constructor used by unit tests.</summary>
        public PeerAddressManager()
        {
            this.Peers = new ConcurrentDictionary<IPEndPoint, PeerAddress>();
        }

        /// <summary>Constructor used by dependency injection.</summary>
        /// <param name="peerFilePath">The file path the peer file is saved to.</param>
        public PeerAddressManager(DataFolder peerFilePath)
            : this()
>>>>>>> 4e655408
        {
            this.loggerFactory = loggerFactory;
            this.logger = loggerFactory.CreateLogger(this.GetType().FullName);
            this.Peers = new ConcurrentDictionary<IPEndPoint, PeerAddress>();
            this.PeerFilePath = peerFilePath;
            this.Selector = new PeerSelector(this.loggerFactory, this);
        }

        /// <inheritdoc />
        public void LoadPeers()
        {
            var fileStorage = new FileStorage<List<PeerAddress>>(this.PeerFilePath.AddressManagerFilePath);
            var peers = fileStorage.LoadByFileName(PeerFileName);
            peers.ForEach(peer =>
            {
                this.Peers.TryAdd(peer.NetworkAddress.Endpoint, peer);
            });
        }

        /// <inheritdoc />
        public void SavePeers()
        {
            if (this.Peers.Any() == false)
                return;

            var fileStorage = new FileStorage<List<PeerAddress>>(this.PeerFilePath.AddressManagerFilePath);
            fileStorage.SaveToFile(this.Peers.OrderByDescending(p => p.Value.LastConnectionSuccess).Select(p => p.Value).ToList(), PeerFileName);
        }

        /// <inheritdoc/>
        public void AddPeer(NetworkAddress networkAddress, IPAddress source)
        {
            if (networkAddress.Endpoint.Address.IsRoutable(true) == false)
                return;

            var peerToAdd = PeerAddress.Create(networkAddress, source);
            this.Peers.TryAdd(peerToAdd.NetworkAddress.Endpoint, peerToAdd);
        }

        /// <inheritdoc/>
        public void AddPeers(NetworkAddress[] networkAddresses, IPAddress source)
        {
            foreach (var networkAddress in networkAddresses)
            {
                this.AddPeer(networkAddress, source);
            }
        }

        /// <inheritdoc/>
        public void PeerAttempted(IPEndPoint endpoint, DateTimeOffset peerAttemptedAt)
        {
            var peer = this.FindPeer(endpoint);
            if (peer == null)
                return;

            peer.SetAttempted(peerAttemptedAt);
        }

        /// <inheritdoc/>
        public void PeerConnected(IPEndPoint endpoint, DateTimeOffset peerConnectedAt)
        {
            var peer = this.FindPeer(endpoint);
            if (peer == null)
                return;

            peer.SetConnected(peerConnectedAt);
        }

        /// <inheritdoc/>
        public void PeerHandshaked(IPEndPoint endpoint, DateTimeOffset peerHandshakedAt)
        {
            var peer = this.FindPeer(endpoint);
            if (peer == null)
                return;

            peer.SetHandshaked(peerHandshakedAt);
        }

        /// <inheritdoc/>
        public PeerAddress FindPeer(IPEndPoint endPoint)
        {
            var peer = this.Peers.Skip(0).SingleOrDefault(p => p.Key.Match(endPoint));
            if (peer.Value != null)
                return peer.Value;
            return null;
        }

        /// <inheritdoc />
        public void Dispose()
        {
            this.SavePeers();
        }
    }
}<|MERGE_RESOLUTION|>--- conflicted
+++ resolved
@@ -82,19 +82,12 @@
     /// </summary>
     public sealed class PeerAddressManager : IPeerAddressManager
     {
-<<<<<<< HEAD
+        /// <summary>Instance logger.</summary>
+        private readonly ILogger logger;
+
         /// <summary>Logger factory to create loggers.</summary>
         private readonly ILoggerFactory loggerFactory;
 
-        /// <summary>Instance logger.</summary>
-        private readonly ILogger logger;
-
-        /// <summary>Peer selector instance, used to select peers to connect to.</summary>
-        public IPeerSelector Selector { get; private set; }
-
-        /// <summary>Constructor used by dependency injection.</summary>
-        public PeerAddressManager(DataFolder peerFilePath, ILoggerFactory loggerFactory)
-=======
         /// <inheritdoc />
         public ConcurrentDictionary<IPEndPoint, PeerAddress> Peers { get; private set; }
 
@@ -104,17 +97,11 @@
         /// <inheritdoc />
         public DataFolder PeerFilePath { get; set; }
 
-        /// <summary>Constructor used by unit tests.</summary>
-        public PeerAddressManager()
-        {
-            this.Peers = new ConcurrentDictionary<IPEndPoint, PeerAddress>();
-        }
+        /// <summary>Peer selector instance, used to select peers to connect to.</summary>
+        public IPeerSelector Selector { get; private set; }
 
         /// <summary>Constructor used by dependency injection.</summary>
-        /// <param name="peerFilePath">The file path the peer file is saved to.</param>
-        public PeerAddressManager(DataFolder peerFilePath)
-            : this()
->>>>>>> 4e655408
+        public PeerAddressManager(DataFolder peerFilePath, ILoggerFactory loggerFactory)
         {
             this.loggerFactory = loggerFactory;
             this.logger = loggerFactory.CreateLogger(this.GetType().FullName);
