--- conflicted
+++ resolved
@@ -81,11 +81,6 @@
     /// </summary>
     public sealed class PeerAddressManager : IPeerAddressManager
     {
-<<<<<<< HEAD
-        /// <summary>Peer selector instance, used to select peers to connect to.</summary>
-        public IPeerSelector Selector { get; private set; }
-
-=======
         /// <inheritdoc />
         public ConcurrentDictionary<IPEndPoint, PeerAddress> Peers { get; private set; }
 
@@ -96,7 +91,9 @@
         public DataFolder PeerFilePath { get; set; }
 
         /// <summary>Constructor used by unit tests.</summary>
->>>>>>> 9b154181
+        /// <summary>Peer selector instance, used to select peers to connect to.</summary>
+        public IPeerSelector Selector { get; private set; }
+
         public PeerAddressManager()
         {
             this.Peers = new ConcurrentDictionary<IPEndPoint, PeerAddress>();
