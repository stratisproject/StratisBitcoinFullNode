﻿using NBitcoin.Protocol;
using NBitcoin.Protocol.Behaviors;

namespace Stratis.Bitcoin.P2P
{
    /// <summary>Maintain connection to a given set of peers.</summary>
    internal sealed class PeerConnectorBehaviour : NodeBehavior
    {
        /// <summary>The peer connector this behaviour relates to.</summary>
        private readonly IPeerConnector peerConnector;

        internal PeerConnectorBehaviour(IPeerConnector peerConnector)
        {
            this.peerConnector = peerConnector;
        }

        /// <inheritdoc/>
        protected override void AttachCore()
        {
            this.AttachedNode.StateChanged += this.AttachedNode_StateChanged;
        }

        /// <inheritdoc/>
        protected override void DetachCore()
        {
            this.AttachedNode.StateChanged -= this.AttachedNode_StateChanged;
        }

        /// <inheritdoc/>
        private void AttachedNode_StateChanged(Node node, NodeState oldState)
        {
            if (node.State == NodeState.HandShaked)
                this.peerConnector.AddNode(node);

            if ((node.State == NodeState.Failed) || (node.State == NodeState.Disconnecting) || (node.State == NodeState.Offline))
                this.peerConnector.RemoveNode(node);
        }

<<<<<<< HEAD
        #region ICloneable Members

        /// <inheritdoc/>
=======
>>>>>>> 91e4a864
        public override object Clone()
        {
            return new PeerConnectorBehaviour(this.peerConnector);
        }
    }
}<|MERGE_RESOLUTION|>--- conflicted
+++ resolved
@@ -36,12 +36,9 @@
                 this.peerConnector.RemoveNode(node);
         }
 
-<<<<<<< HEAD
         #region ICloneable Members
 
         /// <inheritdoc/>
-=======
->>>>>>> 91e4a864
         public override object Clone()
         {
             return new PeerConnectorBehaviour(this.peerConnector);
