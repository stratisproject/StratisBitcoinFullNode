--- conflicted
+++ resolved
@@ -53,12 +53,6 @@
             }
         }
 
-<<<<<<< HEAD
-        /// <summary>
-        /// Only return nodes as specified in the -connect node arg.
-        /// </summary>
-        public override PeerAddress FindPeerToConnectTo()
-=======
         /// <summary>This connector is only started if there are peers in the -connect args.</summary>
         public override bool CanStartConnect
         {
@@ -71,9 +65,10 @@
             this.CurrentParameters.PeerAddressManagerBehaviour().Mode = PeerAddressManagerBehaviourMode.None;
         }
 
-        /// <inheritdoc/>
-        public override NetworkAddress FindPeerToConnectTo()
->>>>>>> 3ce72949
+        /// <summary>
+        /// Only return nodes as specified in the -connect node arg.
+        /// </summary>
+        public override PeerAddress FindPeerToConnectTo()
         {
             foreach (var ipEndpoint in this.NodeSettings.ConnectionManager.Connect)
             {
