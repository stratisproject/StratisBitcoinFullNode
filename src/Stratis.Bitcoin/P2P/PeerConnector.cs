﻿using System;
using System.Linq;
using System.Net;
using System.Threading;
using System.Threading.Tasks;
using Microsoft.Extensions.Logging;
using NBitcoin;
using Stratis.Bitcoin.Configuration;
using Stratis.Bitcoin.Connection;
using Stratis.Bitcoin.P2P.Peer;
using Stratis.Bitcoin.Utilities;

namespace Stratis.Bitcoin.P2P
{
    /// <summary>Contract for <see cref="PeerConnector"/>.</summary>
    public interface IPeerConnector : IDisposable
    {
        /// <summary>The collection of peers the connector is currently connected to.</summary>
        NetworkPeerCollection ConnectedPeers { get; }

        /// <summary>
        /// Selects a peer from the peer selector.
        /// <para>
        /// Each implementation of <see cref="PeerConnector"/> will have its own implementation
        /// of this method.
        /// </para>
        /// <para>
        /// Refer to <see cref="IPeerSelector.SelectPeer()"/> for more details.
        /// </para>
        /// </summary>
        PeerAddress FindPeerToConnectTo();

        /// <summary>Peer connector initialization as called by the <see cref="ConnectionManager"/>.</summary>
        void Initialize(IConnectionManager connectionManager);

        /// <summary>The maximum amount of peers the node can connect to (defaults to 8).</summary>
        int MaximumNodeConnections { get; set; }

        /// <summary>Specification of requirements the <see cref="PeerConnector"/> has when connecting to other peers.</summary>
        NetworkPeerRequirement Requirements { get; }

        /// <summary>
        /// Adds a peer to the <see cref="ConnectedPeers"/>.
        /// <para>
        /// This will only happen if the peer successfully handshaked with another.
        /// </para>
        /// </summary>
        void AddPeer(NetworkPeer peer);

        /// <summary>
        /// Removes a given peer from the <see cref="ConnectedPeers"/>.
        /// <para>
        /// This will happen if the peer state changed to "disconnecting", "failed" or "offline".
        /// </para>
        /// </summary>
        void RemovePeer(NetworkPeer peer);

        /// <summary>
        /// Starts an asynchronous loop that connects to peers in one second intervals.
        /// <para>
        /// If the maximum amount of connections has been reached (<see cref="MaximumNodeConnections"/>), the action gets skipped.
        /// </para>
        /// </summary>
        void StartConnectAsync();
    }

    /// <summary>
    /// Connects to peers asynchronously.
    /// </summary>
    public abstract class PeerConnector : IPeerConnector
    {
        /// <summary>The async loop we need to wait upon before we can dispose of this connector.</summary>
        private IAsyncLoop asyncLoop;

        /// <summary>Factory for creating background async loop tasks.</summary>
        private IAsyncLoopFactory asyncLoopFactory;

        /// <summary>Provider of time functions.</summary>
        private readonly IDateTimeProvider dateTimeProvider;

        /// <summary>
        /// Collection of connected peers that is managed by the <see cref="ConnectionManager"/>.
        /// </summary>
        private IReadOnlyNetworkPeerCollection connectedPeers;

        /// <inheritdoc/>
        public NetworkPeerCollection ConnectedPeers { get; private set; }

        /// <summary>The parameters cloned from the connection manager.</summary>
        public NetworkPeerConnectionParameters CurrentParameters { get; private set; }

        /// <summary>Logger factory to create loggers.</summary>
        private ILoggerFactory loggerFactory;

        /// <summary>Instance logger.</summary>
        private readonly ILogger logger;

        /// <inheritdoc/>
        public int MaximumNodeConnections { get; set; }

        /// <summary>Global application life cycle control - triggers when application shuts down.</summary>
        protected INodeLifetime nodeLifetime;

        /// <summary>User defined node settings.</summary>
        public NodeSettings NodeSettings;

        /// <summary>The network the node is running on.</summary>
        private Network network;

        /// <summary>Peer address manager instance, see <see cref="IPeerAddressManager"/>.</summary>
        protected IPeerAddressManager peerAddressManager;

        /// <summary>Factory for creating P2P network peers.</summary>
        private INetworkPeerFactory networkPeerFactory;

        /// <inheritdoc/>
        public NetworkPeerRequirement Requirements { get; internal set; }

        /// <summary>Parameterless constructor for dependency injection.</summary>
        protected PeerConnector(
            IAsyncLoopFactory asyncLoopFactory,
            IDateTimeProvider dateTimeProvider,
            ILoggerFactory loggerFactory,
            Network network,
            INetworkPeerFactory networkPeerFactory,
            INodeLifetime nodeLifetime,
            NodeSettings nodeSettings,
            IPeerAddressManager peerAddressManager)
        {
            this.asyncLoopFactory = asyncLoopFactory;
            this.ConnectedPeers = new NetworkPeerCollection();
            this.dateTimeProvider = dateTimeProvider;
            this.loggerFactory = loggerFactory;
            this.logger = loggerFactory.CreateLogger(this.GetType().FullName);
            this.network = network;
            this.networkPeerFactory = networkPeerFactory;
            this.nodeLifetime = nodeLifetime;
            this.NodeSettings = nodeSettings;
            this.peerAddressManager = peerAddressManager;
        }

        /// <inheritdoc/>
        public void Initialize(IConnectionManager connectionManager)
        {
            this.connectedPeers = connectionManager.ConnectedNodes;

            this.CurrentParameters = connectionManager.Parameters.Clone();
            this.CurrentParameters.TemplateBehaviors.Add(new ConnectionManagerBehavior(false, connectionManager, this.loggerFactory));
            this.CurrentParameters.TemplateBehaviors.Add(new PeerConnectorBehaviour(this));

            OnInitialize();
        }

        /// <inheritdoc/>
        public void AddPeer(NetworkPeer peer)
        {
            Guard.NotNull(peer, nameof(peer));

            this.ConnectedPeers.Add(peer);
        }

        /// <summary>Determines whether or not a connector can be started.</summary>
        public abstract bool CanStartConnect { get; }

        /// <summary>Specific peer connector initialization for each concrete implementation of this class.</summary>
        public abstract void OnInitialize();

        /// <summary>Start up logic specific to each concrete implementation of this class.</summary>
        public abstract void OnStartConnect();

        /// <inheritdoc/>
        public void RemovePeer(NetworkPeer peer)
        {
            this.ConnectedPeers.Remove(peer);
        }

        /// <summary>
        /// <c>true</c> if the peer is already connected.
        /// </summary>
        /// <param name="ipEndpoint">The endpoint to check.</param>
        internal bool IsPeerConnected(IPEndPoint ipEndpoint)
        {
            return this.connectedPeers.FindByEndpoint(ipEndpoint) != null;
        }

        /// <inheritdoc/>
        public void StartConnectAsync()
        {
            if (!this.CanStartConnect)
                return;

            this.OnStartConnect();

            this.asyncLoop = this.asyncLoopFactory.Run($"{this.GetType().Name}.{nameof(this.ConnectAsync)}", async token =>
            {
                await this.ConnectAsync();
            },
            this.nodeLifetime.ApplicationStopping,
            repeatEvery: TimeSpans.Second);
        }

        /// <summary>Attempts to connect to a random peer.</summary>
        private async Task ConnectAsync()
        {
            if (!this.peerAddressManager.Peers.Any())
                return;

            if (this.ConnectedPeers.Count >= this.MaximumNodeConnections)
                return;

            PeerAddress peerAddress = this.FindPeerToConnectTo();
            if (peerAddress == null)
                return;

            NetworkPeer peer = null;

            try
            {
<<<<<<< HEAD
=======
                PeerAddress peerAddress = this.FindPeerToConnectTo();
                if (peerAddress == null)
                {
                    Task.Delay(TimeSpans.TenSeconds.Milliseconds).Wait(this.nodeLifetime.ApplicationStopping);
                    return;
                }

>>>>>>> 19231abe
                using (var timeoutTokenSource = CancellationTokenSource.CreateLinkedTokenSource(this.nodeLifetime.ApplicationStopping))
                {
                    this.peerAddressManager.PeerAttempted(peerAddress.NetworkAddress.Endpoint, this.dateTimeProvider.GetUtcNow());

                    var clonedConnectParamaters = this.CurrentParameters.Clone();
                    timeoutTokenSource.CancelAfter(2000);
                    clonedConnectParamaters.ConnectCancellation = timeoutTokenSource.Token;

                    peer = await this.networkPeerFactory.CreateConnectedNetworkPeerAsync(this.network, peerAddress.NetworkAddress, clonedConnectParamaters).ConfigureAwait(false);
                    await peer.VersionHandshakeAsync(this.Requirements, timeoutTokenSource.Token).ConfigureAwait(false);
                }
            }
            catch (OperationCanceledException timeout)
            {
                this.logger.LogInformation("Peer {0} connection timeout.", peerAddress.NetworkAddress.Endpoint);
                peer?.DisconnectWithException("Timeout", timeout);

            }
            catch (Exception exception)
            {
                peer?.DisconnectWithException("Error while connecting", exception);
            }
        }

        /// <summary>Disconnects all the peers in <see cref="ConnectedPeers"/>.</summary>
        private void Disconnect()
        {
            this.ConnectedPeers.DisconnectAll();
        }

        /// <inheritdoc/>
        public abstract PeerAddress FindPeerToConnectTo();

        /// <inheritdoc/>
        public void Dispose()
        {
            this.asyncLoop?.Dispose();
            this.Disconnect();
        }
    }
}<|MERGE_RESOLUTION|>--- conflicted
+++ resolved
@@ -210,28 +210,21 @@
 
             PeerAddress peerAddress = this.FindPeerToConnectTo();
             if (peerAddress == null)
-                return;
+            {
+                Task.Delay(TimeSpans.TenSeconds.Milliseconds).Wait(this.nodeLifetime.ApplicationStopping);
+                return;
+            }
 
             NetworkPeer peer = null;
 
             try
             {
-<<<<<<< HEAD
-=======
-                PeerAddress peerAddress = this.FindPeerToConnectTo();
-                if (peerAddress == null)
-                {
-                    Task.Delay(TimeSpans.TenSeconds.Milliseconds).Wait(this.nodeLifetime.ApplicationStopping);
-                    return;
-                }
-
->>>>>>> 19231abe
                 using (var timeoutTokenSource = CancellationTokenSource.CreateLinkedTokenSource(this.nodeLifetime.ApplicationStopping))
                 {
                     this.peerAddressManager.PeerAttempted(peerAddress.NetworkAddress.Endpoint, this.dateTimeProvider.GetUtcNow());
 
                     var clonedConnectParamaters = this.CurrentParameters.Clone();
-                    timeoutTokenSource.CancelAfter(2000);
+                    timeoutTokenSource.CancelAfter(5000);
                     clonedConnectParamaters.ConnectCancellation = timeoutTokenSource.Token;
 
                     peer = await this.networkPeerFactory.CreateConnectedNetworkPeerAsync(this.network, peerAddress.NetworkAddress, clonedConnectParamaters).ConfigureAwait(false);
