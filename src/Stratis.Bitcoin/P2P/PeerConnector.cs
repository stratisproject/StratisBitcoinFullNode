--- conflicted
+++ resolved
@@ -214,14 +214,10 @@
             {
                 PeerAddress peerAddress = this.FindPeerToConnectTo();
                 if (peerAddress == null)
-<<<<<<< HEAD
                 {
-                    Task.Delay(TimeSpans.TenSeconds.Milliseconds);
-                    return Task.CompletedTask;
+                    Task.Delay(TimeSpans.TenSeconds.Milliseconds).Wait(this.nodeLifetime.ApplicationStopping);
+                    return;
                 }
-=======
-                    return;
->>>>>>> 74f964a2
 
                 using (var timeoutTokenSource = CancellationTokenSource.CreateLinkedTokenSource(this.nodeLifetime.ApplicationStopping))
                 {
