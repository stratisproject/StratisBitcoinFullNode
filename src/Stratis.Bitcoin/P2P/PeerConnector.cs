﻿using System;
using System.Threading;
using System.Threading.Tasks;
using NBitcoin;
using NBitcoin.Protocol;
using Stratis.Bitcoin.P2P.Peer;
using Stratis.Bitcoin.Utilities;

namespace Stratis.Bitcoin.P2P
{
    /// <summary>
    /// Contract for <see cref="PeerConnector"/>
    /// </summary>
    public interface IPeerConnector : IDisposable
    {
        /// <summary>The maximum amount of peers the node can connect to (defaults to 8).</summary>
        int MaximumNodeConnections { get; set; }

        /// <summary>The collection of peers the node is currently connected to.</summary>
        NetworkPeerCollection ConnectedPeers { get; }

        /// <summary>Specification of requirements the <see cref="PeerConnector"/> has when connecting to other peers.</summary>
        NetworkPeerRequirement Requirements { get; }

        /// <summary>
        /// Adds a peer to the <see cref="ConnectedPeers"/>.
        /// <para>
        /// This will only happen if the peer successfully handshaked with another.
        /// </para>
        /// </summary>
        void AddPeer(NetworkPeer peer);

        /// <summary>
        /// Removes a given peer from the <see cref="ConnectedPeers"/>.
        /// <para>
        /// This will happen if the peer state changed to "disconnecting", "failed" or "offline".
        /// </para>
        /// </summary>
        void RemovePeer(NetworkPeer peer);

        /// <summary>
        /// Starts an asynchronous loop that connects to peers in one second intervals.
        /// <para>
        /// If the maximum amount of connections has been reached (<see cref="MaximumNodeConnections"/>), the action gets skipped.
        /// </para>
        /// </summary>
        void StartConnectAsync();
    }

    /// <summary>
    /// Connects to peers asynchronously, filtered by <see cref="PeerIntroductionType"/>.
    /// </summary>
    public sealed class PeerConnector : IPeerConnector
    {
        /// <summary>The async loop we need to wait upon before we can dispose of this connector.</summary>
        private IAsyncLoop asyncLoop;

        /// <summary>Factory for creating background async loop tasks.</summary>
        private readonly IAsyncLoopFactory asyncLoopFactory;

        /// <inheritdoc/>
        public NetworkPeerCollection ConnectedPeers { get; private set; }

        /// <summary>The cloned parameters used to connect to peers. </summary>
        private readonly NetworkPeerConnectionParameters currentParameters;

        /// <inheritdoc/>
        public int MaximumNodeConnections { get; set; }

        /// <summary>Global application life cycle control - triggers when application shuts down.</summary>
        private readonly INodeLifetime nodeLifetime;

        /// <summary>The network the node is running on.</summary>
        private Network network;

        /// <summary>The network peer parameters that is injected by <see cref="Connection.ConnectionManager"/>.</summary>
        private readonly NetworkPeerConnectionParameters parentParameters;

        /// <summary>Peer address manager instance, see <see cref="IPeerAddressManager"/>.</summary>
        private readonly IPeerAddressManager peerAddressManager;

        /// <summary>What peer types (by <see cref="PeerIntroductionType"/> this connector should find and connect to.</summary>
        private readonly PeerIntroductionType peerIntroductionType;

        /// <summary>Factory for creating P2P network peers.</summary>
        private readonly INetworkPeerFactory networkPeerFactory;

        /// <inheritdoc/>
<<<<<<< HEAD
        public NodeRequirement Requirements { get; private set; }
=======
        public RelatedPeerConnectors RelatedPeerConnector { get; set; }

        /// <inheritdoc/>
        public NetworkPeerRequirement Requirements { get; private set; }
>>>>>>> 9efb03e1

        /// <summary>Constructor used for unit testing.</summary>
        internal PeerConnector(
            IPeerAddressManager peerAddressManager,
            PeerIntroductionType peerIntroductionType)
        {
            Guard.NotNull(peerAddressManager, nameof(peerAddressManager));

            this.nodeLifetime = new NodeLifetime();
            this.peerAddressManager = peerAddressManager;
            this.peerIntroductionType = peerIntroductionType;
        }

        /// <summary>Constructor used by dependency injection.</summary>
        internal PeerConnector(Network network,
            INodeLifetime nodeLifeTime,
<<<<<<< HEAD
            NodeConnectionParameters parameters,
            NodeRequirement nodeRequirements,
=======
            NetworkPeerConnectionParameters parameters,
            NetworkPeerRequirement requirements,
            Func<IPEndPoint, byte[]> groupSelector,
>>>>>>> 9efb03e1
            IAsyncLoopFactory asyncLoopFactory,
            IPeerAddressManager peerAddressManager,
            PeerIntroductionType peerIntroductionType,
            INetworkPeerFactory networkPeerFactory)
        {
            this.asyncLoopFactory = asyncLoopFactory;
<<<<<<< HEAD
            this.ConnectedPeers = new NodesCollection();
=======
            this.ConnectedPeers = new NetworkPeerCollection();
            this.groupSelector = groupSelector;
>>>>>>> 9efb03e1
            this.MaximumNodeConnections = 8;
            this.network = network;
            this.nodeLifetime = nodeLifeTime;
            this.parentParameters = parameters;
            this.peerAddressManager = peerAddressManager;
            this.peerIntroductionType = peerIntroductionType;
            this.Requirements = requirements;
            this.networkPeerFactory = networkPeerFactory;

            this.currentParameters = this.parentParameters.Clone();
            this.currentParameters.TemplateBehaviors.Add(new PeerConnectorBehaviour(this));
            this.currentParameters.ConnectCancellation = this.nodeLifetime.ApplicationStopping;
        }

        /// <inheritdoc/>
        public void AddPeer(NetworkPeer peer)
        {
            Guard.NotNull(peer, nameof(peer));

            this.ConnectedPeers.Add(peer);
        }

        /// <inheritdoc/>
        public void RemovePeer(NetworkPeer peer)
        {
            this.ConnectedPeers.Remove(peer);
        }

        /// <inheritdoc/>
        public void StartConnectAsync()
        {
            this.asyncLoop = this.asyncLoopFactory.Run($"{this.GetType().Name}.{nameof(this.ConnectAsync)}", async token =>
            {
                if (this.ConnectedPeers.Count < this.MaximumNodeConnections)
                    await this.ConnectAsync();
            },
            this.nodeLifetime.ApplicationStopping,
            repeatEvery: TimeSpans.Second);
        }

        /// <summary>Attempts to connect to a random peer.</summary>
        private Task ConnectAsync()
        {
            NetworkPeer peer = null;

            try
            {
                NetworkAddress peerAddress = this.FindPeerToConnectTo();
                if (peerAddress == null)
                    return Task.CompletedTask;

                using (var timeoutTokenSource = CancellationTokenSource.CreateLinkedTokenSource(this.nodeLifetime.ApplicationStopping))
                {
                    timeoutTokenSource.CancelAfter(5000);

                    this.peerAddressManager.PeerAttempted(peerAddress.Endpoint, DateTimeProvider.Default.GetUtcNow());

                    var clonedConnectParamaters = this.currentParameters.Clone();
                    clonedConnectParamaters.ConnectCancellation = timeoutTokenSource.Token;

                    peer = this.networkPeerFactory.CreateConnectedNetworkPeer(this.network, peerAddress, clonedConnectParamaters);
                    peer.VersionHandshake(this.Requirements, timeoutTokenSource.Token);

                    return Task.CompletedTask;
                }
            }
            catch (Exception exception)
            {
                if (peer != null)
                    peer.DisconnectAsync("Error while connecting", exception);
            }

            return Task.CompletedTask;
        }

        /// <summary>Disconnects all the peers in <see cref="ConnectedPeers"/>.</summary>
        private void Disconnect()
        {
            this.ConnectedPeers.DisconnectAll();
        }

        /// <summary>
        /// Selects a peer from the address manager.
        /// <para>
        /// Refer to <see cref="IPeerAddressManager.SelectPeerToConnectTo(PeerIntroductionType)"/> for details on how this is done.
        /// </para>
        /// </summary>
        internal NetworkAddress FindPeerToConnectTo()
        {
<<<<<<< HEAD
            NetworkAddress peer = this.peerAddressManager.SelectPeerToConnectTo(this.peerIntroductionType);
            if (peer != null && peer.Endpoint.Address.IsValid())
                return peer;
            return null;
=======
            int groupFail = 0;

            NetworkAddress peer = null;

            while (groupFail < 50 && !this.nodeLifetime.ApplicationStopping.IsCancellationRequested)
            {
                peer = this.peerAddressManager.SelectPeerToConnectTo(this.peerIntroductionType);
                if (peer == null)
                    break;

                if (!peer.Endpoint.Address.IsValid())
                    continue;

                bool peerExistsInGroup = this.RelatedPeerConnector.GlobalConnectedNodes().Any(a => this.groupSelector(a).SequenceEqual(this.groupSelector(peer.Endpoint)));
                if (peerExistsInGroup)
                {
                    groupFail++;
                    continue;
                }

                break;
            }

            return peer;
>>>>>>> 9efb03e1
        }

        /// <inheritdoc/>
        public void Dispose()
        {
            this.asyncLoop?.Dispose();
            this.Disconnect();
        }
    }
}<|MERGE_RESOLUTION|>--- conflicted
+++ resolved
@@ -86,14 +86,7 @@
         private readonly INetworkPeerFactory networkPeerFactory;
 
         /// <inheritdoc/>
-<<<<<<< HEAD
-        public NodeRequirement Requirements { get; private set; }
-=======
-        public RelatedPeerConnectors RelatedPeerConnector { get; set; }
-
-        /// <inheritdoc/>
         public NetworkPeerRequirement Requirements { get; private set; }
->>>>>>> 9efb03e1
 
         /// <summary>Constructor used for unit testing.</summary>
         internal PeerConnector(
@@ -110,26 +103,15 @@
         /// <summary>Constructor used by dependency injection.</summary>
         internal PeerConnector(Network network,
             INodeLifetime nodeLifeTime,
-<<<<<<< HEAD
-            NodeConnectionParameters parameters,
-            NodeRequirement nodeRequirements,
-=======
             NetworkPeerConnectionParameters parameters,
             NetworkPeerRequirement requirements,
-            Func<IPEndPoint, byte[]> groupSelector,
->>>>>>> 9efb03e1
             IAsyncLoopFactory asyncLoopFactory,
             IPeerAddressManager peerAddressManager,
             PeerIntroductionType peerIntroductionType,
             INetworkPeerFactory networkPeerFactory)
         {
             this.asyncLoopFactory = asyncLoopFactory;
-<<<<<<< HEAD
-            this.ConnectedPeers = new NodesCollection();
-=======
             this.ConnectedPeers = new NetworkPeerCollection();
-            this.groupSelector = groupSelector;
->>>>>>> 9efb03e1
             this.MaximumNodeConnections = 8;
             this.network = network;
             this.nodeLifetime = nodeLifeTime;
@@ -219,37 +201,10 @@
         /// </summary>
         internal NetworkAddress FindPeerToConnectTo()
         {
-<<<<<<< HEAD
             NetworkAddress peer = this.peerAddressManager.SelectPeerToConnectTo(this.peerIntroductionType);
             if (peer != null && peer.Endpoint.Address.IsValid())
                 return peer;
             return null;
-=======
-            int groupFail = 0;
-
-            NetworkAddress peer = null;
-
-            while (groupFail < 50 && !this.nodeLifetime.ApplicationStopping.IsCancellationRequested)
-            {
-                peer = this.peerAddressManager.SelectPeerToConnectTo(this.peerIntroductionType);
-                if (peer == null)
-                    break;
-
-                if (!peer.Endpoint.Address.IsValid())
-                    continue;
-
-                bool peerExistsInGroup = this.RelatedPeerConnector.GlobalConnectedNodes().Any(a => this.groupSelector(a).SequenceEqual(this.groupSelector(peer.Endpoint)));
-                if (peerExistsInGroup)
-                {
-                    groupFail++;
-                    continue;
-                }
-
-                break;
-            }
-
-            return peer;
->>>>>>> 9efb03e1
         }
 
         /// <inheritdoc/>
