--- conflicted
+++ resolved
@@ -240,12 +240,9 @@
             return peer;
         }
 
-<<<<<<< HEAD
         #region IDisposable Members
 
         /// <inheritdoc/>
-=======
->>>>>>> 91e4a864
         public void Dispose()
         {
             this.asyncLoop?.Dispose();
