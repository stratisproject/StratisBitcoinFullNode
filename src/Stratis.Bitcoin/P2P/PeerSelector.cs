--- conflicted
+++ resolved
@@ -4,7 +4,6 @@
 using System.Linq;
 using System.Net;
 using Microsoft.Extensions.Logging;
-using Stratis.Bitcoin.Utilities;
 
 namespace Stratis.Bitcoin.P2P
 {
@@ -47,29 +46,18 @@
         /// <summary>
         /// Constructor for the peer selector.
         /// </summary>
-<<<<<<< HEAD
-        /// <param name="peerAddressManager">The singleton peer address manager instance.</param>
-        public PeerSelector(ILoggerFactory loggerFactory, IPeerAddressManager peerAddressManager)
-=======
         /// <param name="peerAddresses">The collection of peer address as managed by the peer address manager.</param>
-        public PeerSelector(ConcurrentDictionary<IPEndPoint, PeerAddress> peerAddresses)
->>>>>>> 74f964a2
-        {
-            Guard.NotNull(peerAddresses, nameof(peerAddresses));
-
-<<<<<<< HEAD
+        public PeerSelector(ILoggerFactory loggerFactory, ConcurrentDictionary<IPEndPoint, PeerAddress> peerAddresses)
+        {
             this.loggerFactory = loggerFactory;
             this.logger = loggerFactory.CreateLogger(this.GetType().FullName);
-            this.peerAddressManager = peerAddressManager;
-=======
+
             this.peerAddresses = peerAddresses;
->>>>>>> 74f964a2
         }
 
         /// <inheritdoc/>
         public PeerAddress SelectPeer()
         {
-<<<<<<< HEAD
             this.logger.LogTrace("()");
 
             PeerAddress peerAddress = null;
@@ -82,14 +70,6 @@
             }
             else
                 this.logger.LogTrace("(-):{0} [NULL]", nameof(peerAddress));
-=======
-            var tried = this.peerAddresses.Attempted().Concat(this.peerAddresses.Connected());
-            if (tried.Any() == true && (!this.peerAddresses.Fresh().Any() || new Random().Next(2) == 0))
-                return tried.Random();
-
-            if (this.peerAddresses.Fresh().Any())
-                return this.peerAddresses.Fresh().Random();
->>>>>>> 74f964a2
 
             return peerAddress;
         }
@@ -97,30 +77,29 @@
         /// <inheritdoc/>
         public IEnumerable<PeerAddress> SelectPeers()
         {
-<<<<<<< HEAD
             this.logger.LogTrace("()");
 
             // First check to see if there are handshaked peers. If so,
             // give them a 75% chance to be picked over all the other peers.
-            if (this.peerAddressManager.Peers.Handshaked().Any())
+            if (this.peerAddresses.Handshaked().Any())
             {
                 var chance = new Random().Next(100);
                 if (chance <= 75)
                 {
                     this.logger.LogTrace("(-)[RETURN_HANDSHAKED]");
-                    return this.peerAddressManager.Peers.Handshaked();
+                    return this.peerAddresses.Handshaked();
                 }
             }
 
             // If there are peers that have recently connected, give them
             // a 75% chance to be picked over fresh and/or attempted peers.
-            if (this.peerAddressManager.Peers.Connected().Any())
+            if (this.peerAddresses.Connected().Any())
             {
                 var chance = new Random().Next(100);
                 if (chance <= 75)
                 {
                     this.logger.LogTrace("(-)[RETURN_CONNECTED]");
-                    return this.peerAddressManager.Peers.Connected();
+                    return this.peerAddresses.Connected();
                 }
             }
 
@@ -128,41 +107,38 @@
             // was successful, we will select from fresh or attempted.
             //
             // If both sets exist, pick 50/50 between the two.
-            if (this.peerAddressManager.Peers.Attempted().Any() && this.peerAddressManager.Peers.Fresh().Any())
+            if (this.peerAddresses.Attempted().Any() && this.peerAddresses.Fresh().Any())
             {
                 if (new Random().Next(2) == 0)
                 {
                     this.logger.LogTrace("(-)[RETURN_ATTEMPTED]");
-                    return this.peerAddressManager.Peers.Attempted();
+                    return this.peerAddresses.Attempted();
                 }
                 else
                 {
                     this.logger.LogTrace("(-)[RETURN_FRESH]");
-                    return this.peerAddressManager.Peers.Fresh();
+                    return this.peerAddresses.Fresh();
                 }
             }
 
             // If there are only fresh peers, return them.
-            if (this.peerAddressManager.Peers.Fresh().Any() && !this.peerAddressManager.Peers.Attempted().Any())
+            if (this.peerAddresses.Fresh().Any() && !this.peerAddresses.Attempted().Any())
             {
                 this.logger.LogTrace("(-)[RETURN_ONLY_FRESH_EXIST]");
-                return this.peerAddressManager.Peers.Fresh();
+                return this.peerAddresses.Fresh();
             }
 
             // If there are only attempted peers, return them.
-            if (!this.peerAddressManager.Peers.Fresh().Any() && this.peerAddressManager.Peers.Attempted().Any())
+            if (!this.peerAddresses.Fresh().Any() && this.peerAddresses.Attempted().Any())
             {
                 this.logger.LogTrace("(-)[RETURN_ONLY_ATTEMPTED_EXIST]");
-                return this.peerAddressManager.Peers.Attempted();
+                return this.peerAddresses.Attempted();
             }
 
             // If all the selection criteria failed to return a set of peers,
             // then let the caller try again.
             this.logger.LogTrace("(-)[RETURN_NO_PEERS]");
             return new PeerAddress[] { };
-=======
-            return this.peerAddresses.Where(p => p.Value.Preferred).Select(p => p.Value);
->>>>>>> 74f964a2
         }
     }
 
