﻿using System;
using System.Collections.Concurrent;
using System.Collections.Generic;
using System.Linq;
using System.Net;
using System.Runtime.CompilerServices;
using Microsoft.Extensions.Logging;
using Stratis.Bitcoin.Utilities;

namespace Stratis.Bitcoin.P2P
{
    /// <summary>
    /// Contract for <see cref="PeerSelector"/>.
    /// </summary>
    public interface IPeerSelector
    {
        /// <summary>
        /// Selects a random peer, via a selection algorithm, from the address 
        /// manager to connect to.
        /// </summary>
        PeerAddress SelectPeer();

        /// <summary>
        /// Select a random set of peers from the address manager for peer discovery.
        /// </summary>
        /// <param name="peerCount">The amount of peers to return.</param>
        IEnumerable<PeerAddress> SelectPeersForDiscovery(int peerCount);

        /// <summary>
        /// Select preferred peers from the address manager for sending
        /// via address payload.
        /// </summary>
        /// <param name="peerCount">The amount of peers to return.</param>
        IEnumerable<PeerAddress> SelectPeersForGetAddrPayload(int peerCount);

        /// <summary>
        /// Return peers which have had connection attempts, but none successful. 
        /// <para>
        /// The result filters out peers which satisfies the above condition within the 
        /// last 60 seconds and that has had more than 10 failed attempts.
        /// </para>
        /// </summary>
        IEnumerable<PeerAddress> Attempted();

        /// <summary>
        /// Return peers which have had successful connection attempts.
        /// <para>
        /// The result filters out peers which satisfies the above condition within the 
        /// last 60 seconds.
        /// </para>
        /// </summary>
        IEnumerable<PeerAddress> Connected();

        /// <summary>
        /// Return peers which have never had connection attempts. 
        /// </summary>
        IEnumerable<PeerAddress> Fresh();

        /// <summary>
        /// Return peers where a successful connection and handshake was achieved.
        /// <para>
        /// The result filters out peers which satisfies the above condition within the 
        /// last 60 seconds.
        /// </para>
        /// </summary>
        IEnumerable<PeerAddress> Handshaked();
    }

    public sealed class PeerSelector : IPeerSelector
    {
        /// <summary>Provider of time functions.</summary>
        private readonly IDateTimeProvider dateTimeProvider;

        /// <summary>The amount of hours we should wait before we try and discover from a peer again.</summary>
        private const int DiscoveryThresholdHours = 24;

        /// <summary>Logger factory to create loggers.</summary>
        private readonly ILoggerFactory loggerFactory;

        /// <summary>Instance logger.</summary>
        private readonly ILogger logger;

        /// <summary>
        /// The address manager instance that holds the peer list to be queried. 
        /// </summary>
        private readonly ConcurrentDictionary<IPEndPoint, PeerAddress> peerAddresses;

        /// <summary>Random number generator used when selecting and ordering peers.</summary>
        private readonly Random random;

        /// <summary>Keeps track of and allows querying whether an IPEndoint is itself.</summary>
        private readonly ISelfEndpointTracker selfEndpointTracker;

        /// <summary>
        /// Constructor for the peer selector.
        /// </summary>
        /// <param name="dateTimeProvider">Provider of datetime.</param>
        /// <param name="loggerFactory">Logger factory.</param>
        /// <param name="peerAddresses">The collection of peer address as managed by the peer address manager.</param>
        /// <param name="selfEndpointTracker">Self endpoint tracker.</param>
        public PeerSelector(IDateTimeProvider dateTimeProvider, ILoggerFactory loggerFactory, ConcurrentDictionary<IPEndPoint, PeerAddress> peerAddresses, ISelfEndpointTracker selfEndpointTracker)
        {
            this.selfEndpointTracker = selfEndpointTracker;
            this.dateTimeProvider = dateTimeProvider;
            this.loggerFactory = loggerFactory;
            this.logger = loggerFactory.CreateLogger(this.GetType().FullName);
            this.peerAddresses = peerAddresses;
            this.random = new Random();
        }

        /// <inheritdoc/>
        public PeerAddress SelectPeer()
        {
            this.logger.LogTrace("()");

            PeerAddress peerAddress = null;

            List<PeerAddress> peers = this.SelectPreferredPeers()
                .Where(p => !this.selfEndpointTracker.IsSelf(p.Endpoint))
                .ToList();

            if (peers.Any())
            {
                peerAddress = this.Random(peers);
                this.logger.LogTrace("(-):'{0}'", peerAddress.Endpoint);
            }
            else
                this.logger.LogTrace("(-)[NO_PEER]");

            return peerAddress;
        }

        /// <summary>
        /// Filtering logic for selecting peers to connect to via the <see cref="PeerConnector"/> classes.
        /// </summary>
        private IEnumerable<PeerAddress> SelectPreferredPeers()
        {
            // First check to see if there are handshaked peers. If so,
            // give them a 50% chance to be picked over all the other peers.
            List<PeerAddress> handshaked = this.Handshaked().ToList();
            if (handshaked.Any())
            {
                int chance = this.random.Next(100);
                if (chance <= 50)
                {
                    this.logger.LogTrace("[RETURN_HANDSHAKED]");
                    return handshaked;
                }
            }

            // If there are peers that have recently connected, give them
            // a 50% chance to be picked over fresh and/or attempted peers.
            List<PeerAddress> connected = this.Connected().ToList();
            if (connected.Any())
            {
                int chance = this.random.Next(100);
                if (chance <= 50)
                {
                    this.logger.LogTrace("[RETURN_CONNECTED]");
                    return connected;
                }
            }

            // At this point, if neither selecting handshaked or connected
            // was successful, we will select from fresh or attempted.
            //
            // If both sets exist, pick 50/50 between the two.
            List<PeerAddress> attempted = this.Attempted().ToList();
            List<PeerAddress> fresh = this.Fresh().ToList();
            if (attempted.Any() && fresh.Any())
            {
                if (this.random.Next(2) == 0)
                {
                    this.logger.LogTrace("[RETURN_ATTEMPTED]");
                    return attempted;
                }
                else
                {
                    this.logger.LogTrace("(-)[RETURN_FRESH]");
                    return fresh;
                }
            }

            // If there are only fresh peers, return them.
            if (fresh.Any() && !attempted.Any())
            {
                this.logger.LogTrace("[RETURN_FRESH_HC_FAILED]");
                return fresh;
            }

            // If there are only attempted peers, return them.
            if (!fresh.Any() && attempted.Any())
            {
                this.logger.LogTrace("[RETURN_ATTEMPTED_HC_FAILED]");
                return attempted;
            }

            // If all the selection criteria failed to return a set of peers,
            // then let the caller try again.
            else
                this.logger.LogTrace("[RETURN_NO_PEERS]");

            return new PeerAddress[] { };
        }

        /// <inheritdoc/>
        public IEnumerable<PeerAddress> SelectPeersForDiscovery(int peerCount)
        {
<<<<<<< HEAD
            var discoverable = this.peerAddresses.Values.Where(p => p.LastDiscoveredFrom < this.dateTimeProvider.GetUtcNow().AddHours(-PeerSelector.DiscoveryThresholdHours) &&
                                                                    !IsBanned(p));

            var allPeers = discoverable.OrderBy(p => this.random.Next()).Take(1000).ToList();
            return allPeers;
=======
            IEnumerable<PeerAddress> discoverable = this.peerAddresses.Values
                .Where(p => p.LastDiscoveredFrom < this.dateTimeProvider.GetUtcNow().AddHours(-PeerSelector.DiscoveryThresholdHours))
                .Where(p => !this.selfEndpointTracker.IsSelf(p.Endpoint));

            return discoverable.OrderBy(p => this.random.Next()).Take(1000).ToList();
>>>>>>> fdf133e3
        }

        /// <inheritdoc/>
        public IEnumerable<PeerAddress> SelectPeersForGetAddrPayload(int peerCount)
        {
            // If there are no peers return an empty list.
            if (!this.peerAddresses.Any())
                return this.peerAddresses.Values;

            // If there's one peer then just return the list.
            if (this.peerAddresses.Count == 1)
                return this.peerAddresses.Values;

            var peersToReturn = new List<PeerAddress>();

            List<PeerAddress> connectedAndHandshaked = this.Connected().Concat(this.Handshaked()).OrderBy(p => this.random.Next()).ToList();
            List<PeerAddress> freshAndAttempted = this.Attempted().Concat(this.Fresh()).OrderBy(p => this.random.Next()).ToList();

            //If there are connected and/or handshaked peers in the address list,
            //we need to split the list 50 / 50 between them and
            //peers we have not yet connected to and/or that are fresh.
            if (connectedAndHandshaked.Any())
            {
                //50% of the peers to return
                int toTake = peerCount / 2;

                //If the amount of connected and/or handshaked peers is less
                //than 50% of the peers asked for, just take all of them.
                if (connectedAndHandshaked.Count() < toTake)
                    peersToReturn.AddRange(connectedAndHandshaked);
                //If not take 50% of the amount requested.
                else
                    peersToReturn.AddRange(connectedAndHandshaked.Take(toTake));

                //Fill up the list with the rest.
                peersToReturn.AddRange(freshAndAttempted.Take(peerCount - peersToReturn.Count()));
            }

            //If there are no connected or handshaked peers in the address list,
            //just return an amount of peers that has been asked for. 
            else
            {
                peersToReturn.AddRange(freshAndAttempted.Take(peerCount));
            }

            return peersToReturn;
        }

        /// <summary>Return a random peer from a given set of peers.</summary>
        private PeerAddress Random(IEnumerable<PeerAddress> peers)
        {
            if (peers.Count() == 1)
                return peers.First();

            int randomPeerIndex = this.random.Next(peers.Count() - 1);
            PeerAddress randomPeer = peers.ElementAt(randomPeerIndex);
            return randomPeer;
        }

        /// <inheritdoc/>
        public IEnumerable<PeerAddress> Attempted()
        {
            return this.peerAddresses.Values.Where(p =>
                p.Attempted &&
                p.ConnectionAttempts < PeerAddress.AttemptThreshold &&
                p.LastAttempt < this.dateTimeProvider.GetUtcNow().AddHours(-PeerAddress.AttempThresholdHours) &&
                !IsBanned(p));
        }

        /// <inheritdoc/>
        public IEnumerable<PeerAddress> Connected()
        {
            return this.peerAddresses.Values.Where(p => p.Connected && 
                                                        p.LastConnectionSuccess < this.dateTimeProvider.GetUtcNow().AddSeconds(-60) &&
                                                        !IsBanned(p));
        }

        /// <inheritdoc/>
        public IEnumerable<PeerAddress> Fresh()
        {
            return this.peerAddresses.Values.Where(p => p.Fresh && !IsBanned(p));
        }

        /// <inheritdoc/>
        public IEnumerable<PeerAddress> Handshaked()
        {
            return this.peerAddresses.Values.Where(p => p.Handshaked && 
                                                        p.LastConnectionHandshake < this.dateTimeProvider.GetUtcNow().AddSeconds(-60) &&
                                                        !IsBanned(p));
        }

        /// <summary>
        /// <c>True</c> if <see cref="PeerAddress.BanUntil"/> is in the future.
        /// </summary>
        private bool IsBanned(PeerAddress peerAddress)
        {
            return (peerAddress.BanUntil > this.dateTimeProvider.GetUtcNow());
        }
    }
}<|MERGE_RESOLUTION|>--- conflicted
+++ resolved
@@ -206,19 +206,11 @@
         /// <inheritdoc/>
         public IEnumerable<PeerAddress> SelectPeersForDiscovery(int peerCount)
         {
-<<<<<<< HEAD
-            var discoverable = this.peerAddresses.Values.Where(p => p.LastDiscoveredFrom < this.dateTimeProvider.GetUtcNow().AddHours(-PeerSelector.DiscoveryThresholdHours) &&
-                                                                    !IsBanned(p));
-
-            var allPeers = discoverable.OrderBy(p => this.random.Next()).Take(1000).ToList();
-            return allPeers;
-=======
             IEnumerable<PeerAddress> discoverable = this.peerAddresses.Values
                 .Where(p => p.LastDiscoveredFrom < this.dateTimeProvider.GetUtcNow().AddHours(-PeerSelector.DiscoveryThresholdHours))
                 .Where(p => !this.selfEndpointTracker.IsSelf(p.Endpoint));
 
             return discoverable.OrderBy(p => this.random.Next()).Take(1000).ToList();
->>>>>>> fdf133e3
         }
 
         /// <inheritdoc/>
