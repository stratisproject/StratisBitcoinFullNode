--- conflicted
+++ resolved
@@ -23,7 +23,7 @@
         /// Return peers which we can discover (call getAddr) from.
         /// <para>
         /// The result filters out peers where the <see cref="PeerAddress.LastDiscoveredFrom"/> is less 
-        /// than the current date less <see cref="PeerSelector.DiscoveryThresholdTime"/>.
+        /// than the current date less <see cref="PeerSelector.DiscoveryThresholdHours"/>.
         /// </para>
         /// </summary>
         /// <param name="peerCount">The amount of peers to return.</param>
@@ -72,7 +72,7 @@
     public sealed class PeerSelector : IPeerSelector
     {
         /// <summary>The amount of hours we should wait before we try and discover from a peer again.</summary>
-        private const int DiscoveryThresholdTime = 24;
+        private const int DiscoveryThresholdHours = 24;
 
         /// <summary>Logger factory to create loggers.</summary>
         private readonly ILoggerFactory loggerFactory;
@@ -195,7 +195,7 @@
         /// <inheritdoc/>
         public IEnumerable<PeerAddress> SelectPeersForDiscovery(int peerCount)
         {
-            var discoverable = this.peerAddresses.Values.Where(p => p.LastDiscoveredFrom < DateTimeProvider.Default.GetUtcNow().AddHours(-PeerSelector.DiscoveryThresholdTime));
+            var discoverable = this.peerAddresses.Values.Where(p => p.LastDiscoveredFrom < DateTimeProvider.Default.GetUtcNow().AddHours(-PeerSelector.DiscoveryThresholdHours));
             var allPeers = discoverable.Take(1000).ToList();
             return allPeers.OrderBy(p => this.random.Next());
         }
@@ -260,14 +260,7 @@
         /// <inheritdoc/>
         public IEnumerable<PeerAddress> Attempted()
         {
-<<<<<<< HEAD
-            return this.peerAddresses.Values.Where(p => p.Attempted && p.ConnectionAttempts <= 10 && p.LastConnectionAttempt < DateTimeProvider.Default.GetUtcNow().AddSeconds(-60));
-=======
-            return this.peerAddresses.Values.Where(p =>
-                                p.Attempted &&
-                                p.ConnectionAttempts < PeerAddress.AttemptThreshold &&
-                                p.LastAttempt < DateTime.UtcNow.AddHours(-PeerAddress.AttempThresholdHours));
->>>>>>> b016ac9a
+            return this.peerAddresses.Values.Where(p => p.Attempted && p.ConnectionAttempts < PeerAddress.AttemptThreshold && p.LastAttempt < DateTime.UtcNow.AddHours(-PeerAddress.AttempThresholdHours));
         }
 
         /// <inheritdoc/>
