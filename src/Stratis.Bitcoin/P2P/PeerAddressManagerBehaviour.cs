﻿using System;
using System.Linq;
using Stratis.Bitcoin.P2P.Peer;
using Stratis.Bitcoin.P2P.Protocol;
using Stratis.Bitcoin.P2P.Protocol.Behaviors;
using Stratis.Bitcoin.P2P.Protocol.Payloads;
using Stratis.Bitcoin.Utilities;

namespace Stratis.Bitcoin.P2P
{
    /// <summary>
    /// Behaviour implementation that encapsulates <see cref="IPeerAddressManager"/>.
    /// <para>
    /// Subscribes to state change events from <see cref="NetworkPeer"/> and relays connection and handshake attempts to
    /// the <see cref="IPeerAddressManager"/> instance.
    /// </para>
    /// </summary>
    public sealed class PeerAddressManagerBehaviour : NetworkPeerBehavior
    {
        /// <summary>Provider of time functions.</summary>
        private readonly IDateTimeProvider dateTimeProvider;

        /// <summary>
        /// See <see cref="PeerAddressManagerBehaviourMode"/> for the different modes and their
        /// explanations.
        /// </summary>
        public PeerAddressManagerBehaviourMode Mode { get; set; }

        /// <summary>Peer address manager instance, see <see cref="IPeerAddressManager"/>.</summary>
        private readonly IPeerAddressManager peerAddressManager;

        /// <summary>
        /// The amount of peers that can be discovered before
        /// <see cref="PeerDiscovery"/> stops finding new ones.
        /// </summary>
        public int PeersToDiscover { get; set; }

        public PeerAddressManagerBehaviour(IDateTimeProvider dateTimeProvider, IPeerAddressManager peerAddressManager)
        {
            Guard.NotNull(dateTimeProvider, nameof(dateTimeProvider));
            Guard.NotNull(peerAddressManager, nameof(peerAddressManager));

            this.dateTimeProvider = dateTimeProvider;
            this.Mode = PeerAddressManagerBehaviourMode.AdvertiseDiscover;
            this.peerAddressManager = peerAddressManager;
            this.PeersToDiscover = 1000;
        }

        protected override void AttachCore()
        {
            this.AttachedPeer.StateChanged += this.AttachedPeer_StateChanged;
            this.AttachedPeer.MessageReceived += this.AttachedPeer_MessageReceived;
        }

        private void AttachedPeer_MessageReceived(NetworkPeer peer, IncomingMessage message)
        {
            if ((this.Mode & PeerAddressManagerBehaviourMode.Advertise) != 0)
            {
                if (message.Message.Payload is GetAddrPayload getaddr)
                {
<<<<<<< HEAD
                    var peers = this.peerAddressManager.Selector.SelectPeers().Take(1000).Select(p => p.NetworkAddress).ToArray();
=======
                    var peers = this.peerAddressManager.PeerSelector.SelectPeers().Take(1000).Select(p => p.NetworkAddress).ToArray();
>>>>>>> 6578654a
                    peer.SendMessageVoidAsync(new AddrPayload(peers));
                }
            }

            if ((this.Mode & PeerAddressManagerBehaviourMode.Discover) != 0)
            {
                if (message.Message.Payload is AddrPayload addr)
                    this.peerAddressManager.AddPeers(addr.Addresses, peer.RemoteSocketAddress);
            }
        }

        // TODO: We need to refactor this as the StateChanged event handlers only gets attached
        // AFTER the peer has connected, which means that we can never go:
        // if (peer.State == NetworkPeerState.Connected)
        // which is more intuitive.
        // This happens in PeerDiscovery as well where we connect and then disconnect straight after.
        private void AttachedPeer_StateChanged(NetworkPeer peer, NetworkPeerState previousState)
        {
            if ((this.Mode & PeerAddressManagerBehaviourMode.Discover) != 0)
            {
                if (peer.State <= NetworkPeerState.Disconnecting && previousState == NetworkPeerState.HandShaked)
                    this.peerAddressManager.PeerConnected(peer.PeerAddress.Endpoint, this.dateTimeProvider.GetUtcNow());

                if (peer.State == NetworkPeerState.HandShaked)
                    this.peerAddressManager.PeerHandshaked(peer.PeerAddress.Endpoint, this.dateTimeProvider.GetUtcNow());
            }
        }

        protected override void DetachCore()
        {
            this.AttachedPeer.StateChanged -= this.AttachedPeer_StateChanged;
        }

        public override object Clone()
        {
            return new PeerAddressManagerBehaviour(this.dateTimeProvider, this.peerAddressManager)
            {
                PeersToDiscover = this.PeersToDiscover,
                Mode = this.Mode
            };
        }
    }

    /// <summary>
    /// Specifies how messages related to network peer discovery are handled.
    /// </summary>
    [Flags]
    public enum PeerAddressManagerBehaviourMode
    {
        /// <summary>Do not advertise nor discover new peers.</summary>
        None = 0,

        /// <summary>Only advertise known peers.</summary>
        Advertise = 1,

        /// <summary>Only discover peers.</summary>
        Discover = 2,

        /// <summary>Advertise known peer and discover peer.</summary>
        AdvertiseDiscover = 3,
    }
}<|MERGE_RESOLUTION|>--- conflicted
+++ resolved
@@ -58,11 +58,7 @@
             {
                 if (message.Message.Payload is GetAddrPayload getaddr)
                 {
-<<<<<<< HEAD
-                    var peers = this.peerAddressManager.Selector.SelectPeers().Take(1000).Select(p => p.NetworkAddress).ToArray();
-=======
                     var peers = this.peerAddressManager.PeerSelector.SelectPeers().Take(1000).Select(p => p.NetworkAddress).ToArray();
->>>>>>> 6578654a
                     peer.SendMessageVoidAsync(new AddrPayload(peers));
                 }
             }
