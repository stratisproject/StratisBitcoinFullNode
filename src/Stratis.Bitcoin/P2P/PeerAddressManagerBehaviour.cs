﻿using System;
using System.Linq;
using System.Threading.Tasks;
using Stratis.Bitcoin.P2P.Peer;
using Stratis.Bitcoin.P2P.Protocol;
using Stratis.Bitcoin.P2P.Protocol.Behaviors;
using Stratis.Bitcoin.P2P.Protocol.Payloads;
using Stratis.Bitcoin.Utilities;

namespace Stratis.Bitcoin.P2P
{
    /// <summary>
    /// Behaviour implementation that encapsulates <see cref="IPeerAddressManager"/>.
    /// <para>
    /// Subscribes to state change events from <see cref="NetworkPeer"/> and relays connection and handshake attempts to
    /// the <see cref="IPeerAddressManager"/> instance.
    /// </para>
    /// </summary>
    public sealed class PeerAddressManagerBehaviour : NetworkPeerBehavior
    {
        /// <summary>Provider of time functions.</summary>
        private readonly IDateTimeProvider dateTimeProvider;

        /// <summary>
        /// See <see cref="PeerAddressManagerBehaviourMode"/> for the different modes and their
        /// explanations.
        /// </summary>
        public PeerAddressManagerBehaviourMode Mode { get; set; }

        /// <summary>Peer address manager instance, see <see cref="IPeerAddressManager"/>.</summary>
        private readonly IPeerAddressManager peerAddressManager;

        /// <summary>
        /// The amount of peers that can be discovered before
        /// <see cref="PeerDiscovery"/> stops finding new ones.
        /// </summary>
        public int PeersToDiscover { get; set; }

        public PeerAddressManagerBehaviour(IDateTimeProvider dateTimeProvider, IPeerAddressManager peerAddressManager)
        {
            Guard.NotNull(dateTimeProvider, nameof(dateTimeProvider));
            Guard.NotNull(peerAddressManager, nameof(peerAddressManager));

            this.dateTimeProvider = dateTimeProvider;
            this.Mode = PeerAddressManagerBehaviourMode.AdvertiseDiscover;
            this.peerAddressManager = peerAddressManager;
            this.PeersToDiscover = 1000;
        }

        protected override void AttachCore()
        {
            this.AttachedPeer.StateChanged += this.AttachedPeer_StateChanged;
            this.AttachedPeer.MessageReceived += this.AttachedPeer_MessageReceived;
        }

        private void AttachedPeer_MessageReceived(NetworkPeer peer, IncomingMessage message)
        {
            if ((this.Mode & PeerAddressManagerBehaviourMode.Advertise) != 0)
            {
                if (message.Message.Payload is GetAddrPayload getaddr)
                {
<<<<<<< HEAD
                    var peers = this.peerAddressManager.Selector.SelectPeers().Take(1000).Select(p => p.NetworkAddress).ToArray();
                    peer.SendMessageAsync(new AddrPayload(peers));
=======
                    peer.SendMessageVoidAsync(new AddrPayload(this.peerAddressManager.SelectPeersToConnectTo().Take(1000).ToArray()));
>>>>>>> a0275ec8
                }
            }

            if ((this.Mode & PeerAddressManagerBehaviourMode.Discover) != 0)
            {
                if (message.Message.Payload is AddrPayload addr)
                    this.peerAddressManager.AddPeers(addr.Addresses, peer.RemoteSocketAddress);
            }
        }

        // TODO: We need to refactor this as the StateChanged event handlers only gets attached
        // AFTER the peer has connected, which means that we can never go:
        // if (peer.State == NetworkPeerState.Connected)
        // which is more intuitive.
        // This happens in PeerDiscovery as well where we connect and then disconnect straight after.
        private void AttachedPeer_StateChanged(NetworkPeer peer, NetworkPeerState previousState)
        {
            if ((this.Mode & PeerAddressManagerBehaviourMode.Discover) != 0)
            {
                if (peer.State <= NetworkPeerState.Disconnecting && previousState == NetworkPeerState.HandShaked)
                    this.peerAddressManager.PeerConnected(peer.PeerAddress.Endpoint, this.dateTimeProvider.GetUtcNow());

                if (peer.State == NetworkPeerState.HandShaked)
                    this.peerAddressManager.PeerHandshaked(peer.PeerAddress.Endpoint, this.dateTimeProvider.GetUtcNow());
            }
        }

        protected override void DetachCore()
        {
            this.AttachedPeer.StateChanged -= this.AttachedPeer_StateChanged;
        }

        public override object Clone()
        {
            return new PeerAddressManagerBehaviour(this.dateTimeProvider, this.peerAddressManager)
            {
                PeersToDiscover = this.PeersToDiscover,
                Mode = this.Mode
            };
        }
    }

    /// <summary>
    /// Specifies how messages related to network peer discovery are handled.
    /// </summary>
    [Flags]
    public enum PeerAddressManagerBehaviourMode
    {
        /// <summary>Do not advertise nor discover new peers.</summary>
        None = 0,

        /// <summary>Only advertise known peers.</summary>
        Advertise = 1,

        /// <summary>Only discover peers.</summary>
        Discover = 2,

        /// <summary>Advertise known peer and discover peer.</summary>
        AdvertiseDiscover = 3,
    }
}<|MERGE_RESOLUTION|>--- conflicted
+++ resolved
@@ -59,12 +59,8 @@
             {
                 if (message.Message.Payload is GetAddrPayload getaddr)
                 {
-<<<<<<< HEAD
                     var peers = this.peerAddressManager.Selector.SelectPeers().Take(1000).Select(p => p.NetworkAddress).ToArray();
                     peer.SendMessageAsync(new AddrPayload(peers));
-=======
-                    peer.SendMessageVoidAsync(new AddrPayload(this.peerAddressManager.SelectPeersToConnectTo().Take(1000).ToArray()));
->>>>>>> a0275ec8
                 }
             }
 
