﻿using System;
using System.Collections.Generic;
using System.Linq;
using System.Net;
using System.Threading;
using System.Threading.Tasks;
using Microsoft.Extensions.Logging;
using NBitcoin;
using Stratis.Bitcoin.Configuration;
using Stratis.Bitcoin.Connection;
using Stratis.Bitcoin.P2P.Peer;
using Stratis.Bitcoin.P2P.Protocol.Payloads;
using Stratis.Bitcoin.Utilities;
using Stratis.Bitcoin.Utilities.Extensions;

namespace Stratis.Bitcoin.P2P
{
    /// <summary>
    /// Contract for <see cref="PeerDiscovery"/>.
    /// </summary>
    public interface IPeerDiscovery : IDisposable
    {
        /// <summary>
        /// Starts the peer discovery process.
        /// </summary>
        void DiscoverPeers(IConnectionManager connectionManager);
    }

    /// <summary>Async loop that discovers new peers to connect to.</summary>
    public sealed class PeerDiscovery : IPeerDiscovery
    {
        /// <summary>The async loop we need to wait upon before we can shut down this connector.</summary>
        private IAsyncLoop asyncLoop;

        /// <summary>Factory for creating background async loop tasks.</summary>
        private readonly IAsyncLoopFactory asyncLoopFactory;

        /// <summary>The parameters cloned from the connection manager.</summary>
        private NetworkPeerConnectionParameters currentParameters;

        /// <summary>Instance logger.</summary>
        private readonly ILogger logger;

        /// <summary>Logger factory to create loggers.</summary>
        private readonly ILoggerFactory loggerFactory;

        /// <summary>Global application life cycle control - triggers when application shuts down.</summary>
        private readonly INodeLifetime nodeLifetime;

        /// <summary>User defined node settings.</summary>
        private readonly NodeSettings nodeSettings;

        /// <summary>Peer address manager instance, see <see cref="IPeerAddressManager"/>.</summary>
        private readonly IPeerAddressManager peerAddressManager;

        /// <summary>The amount of peers to find.</summary>
        private int peersToFind;

        /// <summary>The network the node is running on.</summary>
        private readonly Network network;

        /// <summary>Factory for creating P2P network peers.</summary>
        private readonly INetworkPeerFactory networkPeerFactory;

        /// <summary>Indicates the dns and seed nodes where attempted.</summary>
        private bool isSeedAndDnsAttempted;

        public PeerDiscovery(
            IAsyncLoopFactory asyncLoopFactory,
            ILoggerFactory loggerFactory,
            Network network,
            INetworkPeerFactory networkPeerFactory,
            INodeLifetime nodeLifetime,
            NodeSettings nodeSettings,
            IPeerAddressManager peerAddressManager)
        {
            this.asyncLoopFactory = asyncLoopFactory;
            this.loggerFactory = loggerFactory;
            this.logger = this.loggerFactory.CreateLogger(this.GetType().FullName);
            this.peerAddressManager = peerAddressManager;
            this.network = network;
            this.networkPeerFactory = networkPeerFactory;
            this.nodeLifetime = nodeLifetime;
            this.nodeSettings = nodeSettings;
        }

        /// <inheritdoc/>
        public void DiscoverPeers(IConnectionManager connectionManager)
        {
            this.logger.LogTrace("()");

            // If peers are specified in the -connect arg then discovery does not happen.            
            if (connectionManager.ConnectionSettings.Connect.Any())
                return;

            if (!connectionManager.Parameters.PeerAddressManagerBehaviour().Mode.HasFlag(PeerAddressManagerBehaviourMode.Discover))
                return;

            this.currentParameters = connectionManager.Parameters.Clone();
            this.currentParameters.TemplateBehaviors.Add(new ConnectionManagerBehavior(false, connectionManager, this.loggerFactory));

            this.peersToFind = this.currentParameters.PeerAddressManagerBehaviour().PeersToDiscover;

            this.asyncLoop = this.asyncLoopFactory.Run(nameof(this.DiscoverPeersAsync), async token =>
            {
                if (this.peerAddressManager.Peers.Count < this.peersToFind)
                    await this.DiscoverPeersAsync();
            },
            this.nodeLifetime.ApplicationStopping,
            TimeSpans.TenSeconds);

            this.logger.LogTrace("(-)");
        }

        /// <summary>
        /// See <see cref="DiscoverPeers"/>
        /// </summary>
        private async Task DiscoverPeersAsync()
        {
            this.logger.LogTrace("()");

            var peersToDiscover = new List<IPEndPoint>();
            var foundPeers = this.peerAddressManager.PeerSelector.SelectPeersForDiscovery(1000).ToList();
            peersToDiscover.AddRange(foundPeers.Select(p => p.Endpoint));

            if (peersToDiscover.Count == 0)
            {
                // On normal circumstances the dns seeds are ping only once per node lifetime
                if(this.isSeedAndDnsAttempted)
                    return;

                this.AddDNSSeedNodes(peersToDiscover);
                this.AddSeedNodes(peersToDiscover);
                this.isSeedAndDnsAttempted = true;

                if (peersToDiscover.Count == 0)
                {
                    this.logger.LogTrace("(-)[NO_ADDRESSES]");
                    return;
<<<<<<< HEAD

                peersToDiscover = peersToDiscover.OrderBy(a => RandomUtils.GetInt32()).ToList();
            }
            else
            {
                // If all attempts have failed then probe the dns seeds again.
                if (!this.isSeedAndDnsAttempted && foundPeers.All(peer => peer.Attempted))
                {
                    peersToDiscover.Clear();
                    this.AddDNSSeedNodes(peersToDiscover);
                    this.AddSeedNodes(peersToDiscover);
                    this.isSeedAndDnsAttempted = true;
=======
>>>>>>> b48bd062
                }
            }

            this.logger.LogTrace("{0} addresses are selected for discovery.", peersToDiscover.Count);

            await peersToDiscover.ForEachAsync(5, this.nodeLifetime.ApplicationStopping, async (endPoint, cancellation) =>
            {
                using (CancellationTokenSource connectTokenSource = CancellationTokenSource.CreateLinkedTokenSource(cancellation))
                {
                    this.logger.LogTrace("Attempting to discover from : '{0}'", endPoint);

                    connectTokenSource.CancelAfter(TimeSpan.FromSeconds(5));

                    INetworkPeer networkPeer = null;

                    try
                    {
                        NetworkPeerConnectionParameters clonedParameters = this.currentParameters.Clone();
                        clonedParameters.ConnectCancellation = connectTokenSource.Token;

                        var addressManagerBehaviour = clonedParameters.TemplateBehaviors.Find<PeerAddressManagerBehaviour>();
                        clonedParameters.TemplateBehaviors.Clear();
                        clonedParameters.TemplateBehaviors.Add(addressManagerBehaviour);

                        networkPeer = await this.networkPeerFactory.CreateConnectedNetworkPeerAsync(endPoint, clonedParameters).ConfigureAwait(false);
                        await networkPeer.VersionHandshakeAsync(connectTokenSource.Token).ConfigureAwait(false);
                        await networkPeer.SendMessageAsync(new GetAddrPayload(), connectTokenSource.Token).ConfigureAwait(false);

                        this.peerAddressManager.PeerDiscoveredFrom(endPoint, DateTimeProvider.Default.GetUtcNow());

                        connectTokenSource.Token.WaitHandle.WaitOne(TimeSpan.FromSeconds(5));
                    }
                    catch
                    {
                    }
                    finally
                    {
                        networkPeer?.Disconnect("Discovery job done");
                        networkPeer?.Dispose();
                    }

                    this.logger.LogTrace("Discovery from '{0}' finished", endPoint);
                }
            }).ConfigureAwait(false);

            this.logger.LogTrace("(-)");
        }

        /// <summary>
        /// Add peers to the address manager from the network DNS's seed nodes.
        /// </summary>
        private void AddDNSSeedNodes(List<IPEndPoint> endPoints)
        {
            foreach (var seed in this.network.DNSSeeds)
            {
                try
                {
                    var ipAddresses = seed.GetAddressNodes();
                    endPoints.AddRange(ipAddresses.Select(ip => new IPEndPoint(ip, this.network.DefaultPort)));
                }
                catch (Exception)
                {
                    this.logger.LogWarning("Error getting seed node addresses from {0}.", seed.Host);
                }
            }
        }

        /// <summary>
        /// Add peers to the address manager from the network's seed nodes.
        /// </summary>
        private void AddSeedNodes(List<IPEndPoint> endPoints)
        {
            endPoints.AddRange(this.network.SeedNodes.Select(ipAddress => ipAddress.Endpoint));
        }

        /// <inheritdoc />
        public void Dispose()
        {
            this.asyncLoop?.Dispose();
        }
    }
}<|MERGE_RESOLUTION|>--- conflicted
+++ resolved
@@ -126,8 +126,11 @@
             if (peersToDiscover.Count == 0)
             {
                 // On normal circumstances the dns seeds are ping only once per node lifetime
-                if(this.isSeedAndDnsAttempted)
+                if (this.isSeedAndDnsAttempted)
+                {
+                    this.logger.LogTrace("(-)[DNS_Attempted]");
                     return;
+                }
 
                 this.AddDNSSeedNodes(peersToDiscover);
                 this.AddSeedNodes(peersToDiscover);
@@ -137,7 +140,7 @@
                 {
                     this.logger.LogTrace("(-)[NO_ADDRESSES]");
                     return;
-<<<<<<< HEAD
+                }
 
                 peersToDiscover = peersToDiscover.OrderBy(a => RandomUtils.GetInt32()).ToList();
             }
@@ -150,13 +153,9 @@
                     this.AddDNSSeedNodes(peersToDiscover);
                     this.AddSeedNodes(peersToDiscover);
                     this.isSeedAndDnsAttempted = true;
-=======
->>>>>>> b48bd062
                 }
             }
-
-            this.logger.LogTrace("{0} addresses are selected for discovery.", peersToDiscover.Count);
-
+            
             await peersToDiscover.ForEachAsync(5, this.nodeLifetime.ApplicationStopping, async (endPoint, cancellation) =>
             {
                 using (CancellationTokenSource connectTokenSource = CancellationTokenSource.CreateLinkedTokenSource(cancellation))
