﻿using System;
using NBitcoin;
using Stratis.Bitcoin.Utilities;

namespace Stratis.Bitcoin.Signals
{
    /// <summary>
    /// Provider of notifications of new blocks and transactions.
    /// </summary>
    public interface ISignals
    {
        /// <summary>
        /// Notify subscribers about a new block being available.
        /// </summary>
        /// <param name="block">Newly added block.</param>
        void SignalBlockConnected(Block block);

        /// <summary>
        /// Notify subscribers about a block being disconnected.
        /// </summary>
        /// <param name="block">Block that was disconnected.</param>
        void SignalBlockDisconnected(Block block);

        /// <summary>
        /// Notify subscribers about a reorged block is removed.
        /// </summary>
        /// <param name="chainedHeader">Reorged block header.</param>
        void SignalReorgedBlock(ChainedHeader chainedHeader);

        /// <summary>
        /// Notify subscribers about a new transaction being available.
        /// </summary>
        /// <param name="trx">Newly added transaction.</param>
        void SignalTransaction(Transaction trx);

        /// <summary>
        /// Subscribes to receive notifications when a new block is available.
        /// </summary>
        /// <param name="observer">Observer to be subscribed to receive signaler's messages.</param>
        /// <returns>Disposable object to allow observer to unsubscribe from the signaler.</returns>
        IDisposable SubscribeForBlocksConnected(IObserver<Block> observer);

        /// <summary>
        /// Subscribes to receive notifications when a block was disconnected.
        /// </summary>
        /// <param name="observer">Observer to be subscribed to receive signaler's messages.</param>
        /// <returns>Disposable object to allow observer to unsubscribe from the signaler.</returns>
        IDisposable SubscribeForBlocksDisconnected(IObserver<Block> observer);

        /// <summary>
        /// Subscribes to receive notifications when a reorged block is removed.
        /// </summary>
        /// <param name="observer">Observer to be subscribed to receive signaler's messages.</param>
        /// <returns>Disposable object to allow observer to unsubscribe from the signaler.</returns>
        IDisposable SubscribeForReorgedBlocks(IObserver<ChainedHeader> observer);

        /// <summary>
        /// Subscribes to receive notifications when a new transaction is available.
        /// </summary>
        /// <param name="observer">Observer to be subscribed to receive signaler's messages.</param>
        /// <returns>Disposable object to allow observer to unsubscribe from the signaler.</returns>
        IDisposable SubscribeForTransactions(IObserver<Transaction> observer);
    }

    /// <inheritdoc />
    public class Signals : ISignals
    {
        /// <summary>
        /// Initializes the object with newly created instances of signalers.
        /// </summary>
<<<<<<< HEAD
        public Signals() : this(new Signaler<Block>(), new Signaler<ChainedHeader>(), new Signaler<Transaction>())
=======
        public Signals() : this(new Signaler<Block>(), new Signaler<Block>(), new Signaler<Transaction>())
>>>>>>> 8ff6821f
        {
        }

        /// <summary>
        /// Initializes the object with specific signalers.
        /// </summary>
        /// <param name="blockConnectedSignaler">Signaler providing notifications about newly available blocks to its subscribers.</param>
        /// <param name="blockDisonnectedSignaler">Signaler providing notifications about a block being disconnected to its subscribers.</param>
        /// <param name="transactionSignaler">Signaler providing notifications about newly available transactions to its subscribers.</param>
<<<<<<< HEAD
        public Signals(ISignaler<Block> blockSignaler, ISignaler<ChainedHeader> reorgedBlocksSignaler, ISignaler<Transaction> transactionSignaler)
        {
            Guard.NotNull(blockSignaler, nameof(blockSignaler));
            Guard.NotNull(reorgedBlocksSignaler, nameof(blockSignaler));
            Guard.NotNull(transactionSignaler, nameof(transactionSignaler));

            this.blocks = blockSignaler;
            this.reorgedHeaders = reorgedBlocksSignaler;
=======
        public Signals(ISignaler<Block> blockConnectedSignaler, ISignaler<Block> blockDisonnectedSignaler, ISignaler<Transaction> transactionSignaler)
        {
            Guard.NotNull(blockConnectedSignaler, nameof(blockConnectedSignaler));
            Guard.NotNull(transactionSignaler, nameof(transactionSignaler));

            this.blocksConnected = blockConnectedSignaler;
            this.blocksDisconnected = blockDisonnectedSignaler;
>>>>>>> 8ff6821f
            this.transactions = transactionSignaler;
        }

        /// <summary>Signaler providing notifications about newly available blocks to its subscribers.</summary>
        private ISignaler<Block> blocksConnected { get; }

        /// <summary>Signaler providing notifications about blocks being disconnected to its subscribers.</summary>
        private ISignaler<Block> blocksDisconnected { get; }

        /// <summary>Signaler providing notifications about reorged block headers to its subscribers.</summary>
        private ISignaler<ChainedHeader> reorgedHeaders { get; }

        /// <summary>Signaler providing notifications about newly available transactions to its subscribers.</summary>
        private ISignaler<Transaction> transactions { get; }

        /// <inheritdoc />
        public void SignalBlockConnected(Block block)
        {
            Guard.NotNull(block, nameof(block));

            this.blocksConnected.Broadcast(block);
        }

        /// <inheritdoc />
        public void SignalBlockDisconnected(Block block)
        {
            Guard.NotNull(block, nameof(block));

            this.blocksDisconnected.Broadcast(block);
        }

        public void SignalReorgedBlock(ChainedHeader chainedHeader)
        {
            Guard.NotNull(chainedHeader, nameof(chainedHeader));

            this.reorgedHeaders.Broadcast(chainedHeader);
        }

        /// <inheritdoc />
        public void SignalTransaction(Transaction trx)
        {
            Guard.NotNull(trx, nameof(trx));

            this.transactions.Broadcast(trx);
        }

        /// <inheritdoc />
        public IDisposable SubscribeForBlocksConnected(IObserver<Block> observer)
        {
            Guard.NotNull(observer, nameof(observer));

            return this.blocksConnected.Subscribe(observer);
        }

        /// <inheritdoc />
        public IDisposable SubscribeForBlocksDisconnected(IObserver<Block> observer)
        {
            Guard.NotNull(observer, nameof(observer));

            return this.blocksDisconnected.Subscribe(observer);
        }

        /// <inheritdoc />
        public IDisposable SubscribeForReorgedBlocks(IObserver<ChainedHeader> observer)
        {
            Guard.NotNull(observer, nameof(observer));

            return this.reorgedHeaders.Subscribe(observer);
        }

        /// <inheritdoc />
        public IDisposable SubscribeForTransactions(IObserver<Transaction> observer)
        {
            Guard.NotNull(observer, nameof(observer));

            return this.transactions.Subscribe(observer);
        }
    }
}<|MERGE_RESOLUTION|>--- conflicted
+++ resolved
@@ -22,12 +22,6 @@
         void SignalBlockDisconnected(Block block);
 
         /// <summary>
-        /// Notify subscribers about a reorged block is removed.
-        /// </summary>
-        /// <param name="chainedHeader">Reorged block header.</param>
-        void SignalReorgedBlock(ChainedHeader chainedHeader);
-
-        /// <summary>
         /// Notify subscribers about a new transaction being available.
         /// </summary>
         /// <param name="trx">Newly added transaction.</param>
@@ -48,13 +42,6 @@
         IDisposable SubscribeForBlocksDisconnected(IObserver<Block> observer);
 
         /// <summary>
-        /// Subscribes to receive notifications when a reorged block is removed.
-        /// </summary>
-        /// <param name="observer">Observer to be subscribed to receive signaler's messages.</param>
-        /// <returns>Disposable object to allow observer to unsubscribe from the signaler.</returns>
-        IDisposable SubscribeForReorgedBlocks(IObserver<ChainedHeader> observer);
-
-        /// <summary>
         /// Subscribes to receive notifications when a new transaction is available.
         /// </summary>
         /// <param name="observer">Observer to be subscribed to receive signaler's messages.</param>
@@ -68,11 +55,7 @@
         /// <summary>
         /// Initializes the object with newly created instances of signalers.
         /// </summary>
-<<<<<<< HEAD
-        public Signals() : this(new Signaler<Block>(), new Signaler<ChainedHeader>(), new Signaler<Transaction>())
-=======
         public Signals() : this(new Signaler<Block>(), new Signaler<Block>(), new Signaler<Transaction>())
->>>>>>> 8ff6821f
         {
         }
 
@@ -82,16 +65,6 @@
         /// <param name="blockConnectedSignaler">Signaler providing notifications about newly available blocks to its subscribers.</param>
         /// <param name="blockDisonnectedSignaler">Signaler providing notifications about a block being disconnected to its subscribers.</param>
         /// <param name="transactionSignaler">Signaler providing notifications about newly available transactions to its subscribers.</param>
-<<<<<<< HEAD
-        public Signals(ISignaler<Block> blockSignaler, ISignaler<ChainedHeader> reorgedBlocksSignaler, ISignaler<Transaction> transactionSignaler)
-        {
-            Guard.NotNull(blockSignaler, nameof(blockSignaler));
-            Guard.NotNull(reorgedBlocksSignaler, nameof(blockSignaler));
-            Guard.NotNull(transactionSignaler, nameof(transactionSignaler));
-
-            this.blocks = blockSignaler;
-            this.reorgedHeaders = reorgedBlocksSignaler;
-=======
         public Signals(ISignaler<Block> blockConnectedSignaler, ISignaler<Block> blockDisonnectedSignaler, ISignaler<Transaction> transactionSignaler)
         {
             Guard.NotNull(blockConnectedSignaler, nameof(blockConnectedSignaler));
@@ -99,7 +72,6 @@
 
             this.blocksConnected = blockConnectedSignaler;
             this.blocksDisconnected = blockDisonnectedSignaler;
->>>>>>> 8ff6821f
             this.transactions = transactionSignaler;
         }
 
@@ -108,9 +80,6 @@
 
         /// <summary>Signaler providing notifications about blocks being disconnected to its subscribers.</summary>
         private ISignaler<Block> blocksDisconnected { get; }
-
-        /// <summary>Signaler providing notifications about reorged block headers to its subscribers.</summary>
-        private ISignaler<ChainedHeader> reorgedHeaders { get; }
 
         /// <summary>Signaler providing notifications about newly available transactions to its subscribers.</summary>
         private ISignaler<Transaction> transactions { get; }
@@ -129,13 +98,6 @@
             Guard.NotNull(block, nameof(block));
 
             this.blocksDisconnected.Broadcast(block);
-        }
-
-        public void SignalReorgedBlock(ChainedHeader chainedHeader)
-        {
-            Guard.NotNull(chainedHeader, nameof(chainedHeader));
-
-            this.reorgedHeaders.Broadcast(chainedHeader);
         }
 
         /// <inheritdoc />
@@ -163,14 +125,6 @@
         }
 
         /// <inheritdoc />
-        public IDisposable SubscribeForReorgedBlocks(IObserver<ChainedHeader> observer)
-        {
-            Guard.NotNull(observer, nameof(observer));
-
-            return this.reorgedHeaders.Subscribe(observer);
-        }
-
-        /// <inheritdoc />
         public IDisposable SubscribeForTransactions(IObserver<Transaction> observer)
         {
             Guard.NotNull(observer, nameof(observer));
