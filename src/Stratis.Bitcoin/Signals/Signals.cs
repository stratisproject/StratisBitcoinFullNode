--- conflicted
+++ resolved
@@ -68,10 +68,7 @@
         public Signals(ISignaler<Block> blockConnectedSignaler, ISignaler<Block> blockDisonnectedSignaler, ISignaler<Transaction> transactionSignaler)
         {
             Guard.NotNull(blockConnectedSignaler, nameof(blockConnectedSignaler));
-<<<<<<< HEAD
-=======
             Guard.NotNull(blockDisonnectedSignaler, nameof(blockDisonnectedSignaler));
->>>>>>> 989a38b1
             Guard.NotNull(transactionSignaler, nameof(transactionSignaler));
 
             this.blocksConnected = blockConnectedSignaler;
