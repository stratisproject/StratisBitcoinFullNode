--- conflicted
+++ resolved
@@ -38,12 +38,8 @@
         public FeatureController(
             IFullNode fullNode = null,
             Network network = null,
-<<<<<<< HEAD
             NodeSettings nodeSettings = null,
-            ConcurrentChain chain = null,
-=======
             ChainIndexer chainIndexer = null,
->>>>>>> 7fea878e
             IChainState chainState = null,
             IConnectionManager connectionManager = null,
             IConsensusManager consensusManager = null)
