﻿using System;
using System.Collections.Generic;
using System.Text;
using System.Threading.Tasks;
using Microsoft.Extensions.Logging;
using NBitcoin;
using Stratis.Bitcoin.Base;
using Stratis.Bitcoin.BlockPulling;
using Stratis.Bitcoin.Configuration.Logging;
using Stratis.Bitcoin.Connection;
using Stratis.Bitcoin.Consensus.PerformanceCounters.ConsensusManager;
using Stratis.Bitcoin.Consensus.ValidationResults;
using Stratis.Bitcoin.Consensus.Validators;
using Stratis.Bitcoin.Interfaces;
using Stratis.Bitcoin.P2P.Peer;
using Stratis.Bitcoin.Primitives;
using Stratis.Bitcoin.Utilities;

namespace Stratis.Bitcoin.Consensus
{
    /// <inheritdoc cref="IConsensusManager"/>
    public class ConsensusManager : IConsensusManager
    {
        /// <summary>
        /// Maximum memory in bytes that can be taken by the blocks that were downloaded but
        /// not yet validated or included to the consensus chain.
        /// </summary>
        private const long MaxUnconsumedBlocksDataBytes = 200 * 1024 * 1024;

        /// <summary>Queue consumption threshold in bytes.</summary>
        /// <remarks><see cref="toDownloadQueue"/> consumption will start if only we have more than this value of free memory.</remarks>
        private const long ConsumptionThresholdBytes = MaxUnconsumedBlocksDataBytes / 10;

        /// <summary>The maximum amount of blocks that can be assigned to <see cref="IBlockPuller"/> at the same time.</summary>
        private const int MaxBlocksToAskFromPuller = 30000;

        /// <summary>The minimum amount of slots that should be available to trigger asking block puller for blocks.</summary>
        private const int ConsumptionThresholdSlots = MaxBlocksToAskFromPuller / 10;

        /// <summary>The default number of blocks to ask when there is no historic data to estimate average block size.</summary>
        private const int DefaultNumberOfBlocksToAsk = 10;

        /// <summary>The amount of blocks from consensus the node is considered to be synced.</summary>
        private const int ConsensusIsConsideredToBeSyncedMargin = 5;

        private readonly Network network;
        private readonly ILogger logger;
        private readonly IChainedHeaderTree chainedHeaderTree;
        private readonly IChainState chainState;
        private readonly IPartialValidator partialValidator;
        private readonly IFullValidator fullValidator;
        private readonly Signals.Signals signals;
        private readonly IPeerBanning peerBanning;
        private readonly IBlockStore blockStore;
        private readonly IFinalizedBlockInfoRepository finalizedBlockInfo;
        private readonly IBlockPuller blockPuller;
        private readonly IIntegrityValidator integrityValidator;
        private readonly INodeLifetime nodeLifetime;

        /// <summary>Connection manager of all the currently connected peers.</summary>
        private readonly IConnectionManager connectionManager;

        /// <inheritdoc />
        public ChainedHeader Tip { get; private set; }

        /// <inheritdoc />
        public IConsensusRuleEngine ConsensusRules { get; private set; }

        private readonly Dictionary<uint256, List<OnBlockDownloadedCallback>> callbacksByBlocksRequestedHash;

        /// <summary>Peers mapped by their ID.</summary>
        /// <remarks>This object has to be protected by <see cref="peerLock"/>.</remarks>
        private readonly Dictionary<int, INetworkPeer> peersByPeerId;

        private readonly Queue<BlockDownloadRequest> toDownloadQueue;

        /// <summary>Protects access to the <see cref="blockPuller"/>, <see cref="chainedHeaderTree"/>, <see cref="expectedBlockSizes"/> and <see cref="expectedBlockDataBytes"/>.</summary>
        private readonly object peerLock;

        private readonly IInitialBlockDownloadState ibdState;

        private readonly object blockRequestedLock;

        private readonly AsyncLock reorgLock;

        private long expectedBlockDataBytes;

        private readonly Dictionary<uint256, long> expectedBlockSizes;

        private readonly ConcurrentChain chain;

        private readonly ConsensusManagerPerformanceCounter performanceCounter;

        private bool isIbd;

        public ConsensusManager(
            IChainedHeaderTree chainedHeaderTree,
            Network network,
            ILoggerFactory loggerFactory,
            IChainState chainState,
            IIntegrityValidator integrityValidator,
            IPartialValidator partialValidator,
            IFullValidator fullValidator,
            IConsensusRuleEngine consensusRules,
            IFinalizedBlockInfoRepository finalizedBlockInfo,
            Signals.Signals signals,
            IPeerBanning peerBanning,
            IInitialBlockDownloadState ibdState,
            ConcurrentChain chain,
            IBlockPuller blockPuller,
            IBlockStore blockStore,
            IConnectionManager connectionManager,
            INodeStats nodeStats,
            INodeLifetime nodeLifetime)
        {
            this.network = network;
            this.chainState = chainState;
            this.integrityValidator = integrityValidator;
            this.partialValidator = partialValidator;
            this.fullValidator = fullValidator;
            this.ConsensusRules = consensusRules;
            this.signals = signals;
            this.peerBanning = peerBanning;
            this.blockStore = blockStore;
            this.finalizedBlockInfo = finalizedBlockInfo;
            this.chain = chain;
            this.connectionManager = connectionManager;
            this.nodeLifetime = nodeLifetime;
            this.logger = loggerFactory.CreateLogger(this.GetType().FullName);

            this.chainedHeaderTree = chainedHeaderTree;

            this.peerLock = new object();
            this.reorgLock = new AsyncLock();
            this.blockRequestedLock = new object();
            this.expectedBlockDataBytes = 0;
            this.expectedBlockSizes = new Dictionary<uint256, long>();

            this.callbacksByBlocksRequestedHash = new Dictionary<uint256, List<OnBlockDownloadedCallback>>();
            this.peersByPeerId = new Dictionary<int, INetworkPeer>();
            this.toDownloadQueue = new Queue<BlockDownloadRequest>();
            this.performanceCounter = new ConsensusManagerPerformanceCounter();
            this.ibdState = ibdState;

            this.blockPuller = blockPuller;

            nodeStats.RegisterStats(this.AddInlineStats, StatsType.Inline, 1000);
            nodeStats.RegisterStats(this.AddComponentStats, StatsType.Component, 1000);
            nodeStats.RegisterStats(this.AddBenchStats, StatsType.Benchmark, 1000);
        }

        /// <inheritdoc />
        /// <remarks>
        /// If <see cref="blockStore"/> is not <c>null</c> (block store is available) then all block headers in
        /// <see cref="chainedHeaderTree"/> will be marked as their block data is available.
        /// If store is not available the <see cref="ConsensusManager"/> won't be able to serve blocks from disk,
        /// instead all block requests that are not in memory will be sent to the <see cref="blockPuller"/>.
        /// </remarks>
        public async Task InitializeAsync(ChainedHeader chainTip)
        {
            this.logger.LogTrace("({0}:'{1}')", nameof(chainTip), chainTip);

            // TODO: consensus store
            // We should consider creating a consensus store class that will internally contain
            // coinview and it will abstract the methods `RewindAsync()` `GetBlockHashAsync()`

            uint256 consensusTipHash = await this.ConsensusRules.GetBlockHashAsync().ConfigureAwait(false);

            ChainedHeader pendingTip;

            while (true)
            {
                pendingTip = chainTip.FindAncestorOrSelf(consensusTipHash);

                if ((pendingTip != null) && (this.chainState.BlockStoreTip.Height >= pendingTip.Height))
                    break;

                // In case block store initialized behind, rewind until or before the block store tip.
                // The node will complete loading before connecting to peers so the chain will never know if a reorg happened.
                RewindState transitionState = await this.ConsensusRules.RewindAsync().ConfigureAwait(false);
                consensusTipHash = transitionState.BlockHash;
            }

            this.chainedHeaderTree.Initialize(pendingTip);

            this.SetConsensusTip(pendingTip);

            this.blockPuller.Initialize(this.BlockDownloaded);

            this.isIbd = this.ibdState.IsInitialBlockDownload();
            this.blockPuller.OnIbdStateChanged(this.isIbd);

            this.logger.LogTrace("(-)");
        }

        /// <inheritdoc />
        public ConnectNewHeadersResult HeadersPresented(INetworkPeer peer, List<BlockHeader> headers, bool triggerDownload = true)
        {
            this.logger.LogTrace("({0}:{1},{2}.{3}:{4},{5}:{6})", nameof(peer.Connection.Id), peer.Connection.Id, nameof(headers), nameof(headers.Count), headers.Count, nameof(triggerDownload), triggerDownload);

            ConnectNewHeadersResult connectNewHeadersResult;

            lock (this.peerLock)
            {
                int peerId = peer.Connection.Id;

                connectNewHeadersResult = this.chainedHeaderTree.ConnectNewHeaders(peerId, headers);

                this.chainState.IsAtBestChainTip = this.IsConsensusConsideredToBeSyncedLocked();

                this.blockPuller.NewPeerTipClaimed(peer, connectNewHeadersResult.Consumed);

                if (!this.peersByPeerId.ContainsKey(peerId))
                {
                    this.peersByPeerId.Add(peerId, peer);
                    this.logger.LogTrace("New peer with ID {0} was added.", peerId);
                }
            }

            if (triggerDownload && (connectNewHeadersResult.DownloadTo != null))
                this.DownloadBlocks(connectNewHeadersResult.ToArray(), this.ProcessDownloadedBlock);

            this.logger.LogTrace("(-):'{0}'", connectNewHeadersResult);
            return connectNewHeadersResult;
        }

        /// <inheritdoc />
        public void PeerDisconnected(int peerId)
        {
            this.logger.LogTrace("({0}:{1})", nameof(peerId), peerId);

            lock (this.peerLock)
            {
                this.PeerDisconnectedLocked(peerId);
            }

            this.logger.LogTrace("(-)");
        }

        /// <inheritdoc />
        public async Task<ChainedHeader> BlockMinedAsync(Block block)
        {
            this.logger.LogTrace("({0}:{1})", nameof(block), block.GetHash());

            ValidationContext validationContext;

            using (await this.reorgLock.LockAsync().ConfigureAwait(false))
            {
                ChainedHeader chainedHeader;

                lock (this.peerLock)
                {
                    if (block.Header.HashPrevBlock != this.Tip.HashBlock)
                    {
                        this.logger.LogTrace("(-)[BLOCKMINED_INVALID_PREVIOUS_TIP]:null");
                        return null;
                    }

                    // This might throw ConsensusErrorException but we don't wanna catch it because miner will catch it.
                    chainedHeader = this.chainedHeaderTree.CreateChainedHeaderWithBlock(block);
                }

                validationContext = await this.partialValidator.ValidateAsync(chainedHeader, block).ConfigureAwait(false);

                if (validationContext.Error == null)
                {
                    bool fullValidationRequired;

                    lock (this.peerLock)
                    {
                        this.chainedHeaderTree.PartialValidationSucceeded(chainedHeader, out fullValidationRequired);
                    }

                    if (fullValidationRequired)
                    {
                        ConnectBlocksResult fullValidationResult = await this.FullyValidateLockedAsync(validationContext.ChainedHeaderToValidate).ConfigureAwait(false);
                        if (!fullValidationResult.Succeeded)
                        {
                            this.logger.LogTrace("Miner produced an invalid block, full validation failed: {0}", fullValidationResult.Error.Message);
                            this.logger.LogTrace("(-)[FULL_VALIDATION_FAILED]");
                            throw new ConsensusException(fullValidationResult.Error.Message);
                        }
                    }
                    else
                    {
                        this.logger.LogTrace("(-)[FULL_VALIDATION_WAS_NOT_REQUIRED]");
                        throw new ConsensusException("Full validation was not required.");
                    }
                }
                else
                {
                    lock (this.peerLock)
                    {
                        this.chainedHeaderTree.PartialOrFullValidationFailed(chainedHeader);
                    }

                    this.logger.LogError("Miner produced an invalid block, partial validation failed: {0}", validationContext.Error.Message);
                    this.logger.LogTrace("(-)[PARTIAL_VALIDATION_FAILED]");
                    throw new ConsensusException(validationContext.Error.Message);
                }
            }

            this.logger.LogTrace("(-):{0}", validationContext.ChainedHeaderToValidate);
            return validationContext.ChainedHeaderToValidate;
        }

        /// <summary>
        /// Called after a peer was disconnected.
        /// Informs underlying components about the event but only if the node is not being shut down at the moment.
        /// Processes any remaining blocks to download.
        /// </summary>
        /// <remarks>Have to be locked by <see cref="peerLock"/>.</remarks>
        /// <param name="peerId">The peer that was disconnected.</param>
        private void PeerDisconnectedLocked(int peerId)
        {
            this.logger.LogTrace("({0}:{1})", nameof(peerId), peerId);

            bool removed = this.peersByPeerId.Remove(peerId);

            if (removed)
            {
                bool shuttingDown = this.nodeLifetime.ApplicationStopping.IsCancellationRequested;

                // Update the components only in case we are not shutting down. In case we update CHT during
                // shutdown there will be a huge performance hit when we have a lot of headers in front of our
                // consensus and then disconnect last peer claiming such a chain. CHT will disconnect headers
                // one by one. This is not needed during the shutdown.
                if (!shuttingDown)
                {
                    this.chainedHeaderTree.PeerDisconnected(peerId);
                    this.blockPuller.PeerDisconnected(peerId);
                    this.ProcessDownloadQueueLocked();
                }
                else
                    this.logger.LogDebug("Node is shutting down therefore underlying components won't be updated.");

            }
            else
                this.logger.LogTrace("Peer {0} was already removed.", peerId);

            this.logger.LogTrace("(-)");
        }

        /// <summary>
        /// A callback that is triggered when a block that <see cref="ConsensusManager"/> requested was downloaded.
        /// </summary>
        private void ProcessDownloadedBlock(ChainedHeaderBlock chainedHeaderBlock)
        {
            this.logger.LogTrace("({0}:'{1}')", nameof(chainedHeaderBlock), chainedHeaderBlock);

            if (chainedHeaderBlock == null)
            {
                // Peers failed to deliver the block.
                this.logger.LogTrace("(-)[DOWNLOAD_FAILED]");
                return;
            }

            bool partialValidationRequired = false;

            lock (this.peerLock)
            {
                partialValidationRequired = this.chainedHeaderTree.BlockDataDownloaded(chainedHeaderBlock.ChainedHeader, chainedHeaderBlock.Block);
            }

            this.logger.LogTrace("Partial validation is{0} required.", partialValidationRequired ? string.Empty : " NOT");

            if (partialValidationRequired)
                this.partialValidator.StartPartialValidation(chainedHeaderBlock.ChainedHeader, chainedHeaderBlock.Block, this.OnPartialValidationCompletedCallbackAsync);

            this.logger.LogTrace("(-)");
        }

        private async Task OnPartialValidationCompletedCallbackAsync(ValidationContext validationContext)
        {
            this.logger.LogTrace("({0}:'{1}')", nameof(validationContext), validationContext);

            if (validationContext.Error == null)
            {
                await this.OnPartialValidationSucceededAsync(validationContext.ChainedHeaderToValidate).ConfigureAwait(false);
            }
            else
            {
                var peersToBan = new List<INetworkPeer>();

                if (validationContext.MissingServices != null)
                {
                    this.connectionManager.AddDiscoveredNodesRequirement(validationContext.MissingServices.Value);
                    this.blockPuller.RequestPeerServices(validationContext.MissingServices.Value);

                    this.logger.LogTrace("(-)[MISSING_SERVICES]");
                    return;
                }

                lock (this.peerLock)
                {
                    List<int> peerIdsToBan = this.chainedHeaderTree.PartialOrFullValidationFailed(validationContext.ChainedHeaderToValidate);

                    this.logger.LogDebug("Validation of block '{0}' failed, banning and disconnecting {1} peers.", validationContext.ChainedHeaderToValidate, peerIdsToBan.Count);

                    foreach (int peerId in peerIdsToBan)
                    {
                        if (this.peersByPeerId.TryGetValue(peerId, out INetworkPeer peer))
                            peersToBan.Add(peer);
                    }
                }

                foreach (INetworkPeer peer in peersToBan)
                    this.peerBanning.BanAndDisconnectPeer(peer.RemoteSocketEndpoint, validationContext.BanDurationSeconds, $"Invalid block received: {validationContext.Error.Message}");
            }

            this.logger.LogTrace("(-)");
        }

        /// <summary>
        /// Handles a situation when partial validation of a block was successful. Informs CHT about
        /// finishing partial validation process and starting a new partial validation or full validation.
        /// </summary>
        /// <param name="chainedHeader">Header of a block which validation was successful.</param>
        private async Task OnPartialValidationSucceededAsync(ChainedHeader chainedHeader)
        {
            this.logger.LogTrace("({0}:'{1}')", nameof(chainedHeader), chainedHeader);

            using (this.performanceCounter.MeasureTotalConnectionTime())
            {
                List<ChainedHeaderBlock> chainedHeaderBlocksToValidate;
                ConnectBlocksResult connectBlocksResult = null;

                using (await this.reorgLock.LockAsync().ConfigureAwait(false))
                {
                    bool fullValidationRequired;

                    lock (this.peerLock)
                    {
                        chainedHeaderBlocksToValidate = this.chainedHeaderTree.PartialValidationSucceeded(chainedHeader, out fullValidationRequired);
                    }

                    this.logger.LogTrace("Full validation is{0} required.", fullValidationRequired ? "" : " NOT");

                    if (fullValidationRequired)
                    {
                        connectBlocksResult = await this.FullyValidateLockedAsync(chainedHeader).ConfigureAwait(false);
                    }
                }

                if (connectBlocksResult != null)
                {
                    if (connectBlocksResult.PeersToBan != null)
                    {
                        var peersToBan = new List<INetworkPeer>();

                        lock (this.peerLock)
                        {
                            foreach (int peerId in connectBlocksResult.PeersToBan)
                            {
                                if (this.peersByPeerId.TryGetValue(peerId, out INetworkPeer peer))
                                    peersToBan.Add(peer);
                            }
                        }

                        this.logger.LogTrace("{0} peers will be banned.", peersToBan.Count);

                        foreach (INetworkPeer peer in peersToBan)
                            this.peerBanning.BanAndDisconnectPeer(peer.PeerEndPoint, connectBlocksResult.BanDurationSeconds, connectBlocksResult.BanReason);
                    }

                    if (connectBlocksResult.ConsensusTipChanged)
                        await this.NotifyBehaviorsOnConsensusTipChangedAsync().ConfigureAwait(false);

                    lock (this.peerLock)
                    {
                        this.ProcessDownloadQueueLocked();
                    }
                }

                // Partial validation should continue if:
                //  1: There are more blocks to validate.
                //  2: A full validation did not fail (if full validation was needed).
                bool nextValidationNeeded = chainedHeaderBlocksToValidate != null;
                bool fullValidationFailed = (connectBlocksResult != null) && !connectBlocksResult.Succeeded;
                if (nextValidationNeeded && !fullValidationFailed)
                {
                    this.logger.LogTrace("Partial validation of {0} block will be started.", chainedHeaderBlocksToValidate.Count);


                        // Start validating all next blocks that come after the current block,
                        // all headers in this list have the blocks present in the header.
                        foreach (ChainedHeaderBlock toValidate in chainedHeaderBlocksToValidate)
                            this.partialValidator.StartPartialValidation(toValidate.ChainedHeader, toValidate.Block, this.OnPartialValidationCompletedCallbackAsync);
                }
            }

            this.logger.LogTrace("(-)");
        }

        /// <summary>
        /// Notifies the chained header behaviors of all connected peers when a consensus tip is changed.
        /// Consumes headers from their caches if there are any.
        /// </summary>
        private async Task NotifyBehaviorsOnConsensusTipChangedAsync()
        {
            this.logger.LogTrace("()");

            var behaviors = new List<ConsensusManagerBehavior>();

            lock (this.peerLock)
            {
                foreach (INetworkPeer peer in this.peersByPeerId.Values)
                    behaviors.Add(peer.Behavior<ConsensusManagerBehavior>());
            }

            var blocksToDownload = new List<ConnectNewHeadersResult>();

            foreach (ConsensusManagerBehavior consensusManagerBehavior in behaviors)
            {
                ConnectNewHeadersResult connectNewHeadersResult = await consensusManagerBehavior.ConsensusTipChangedAsync().ConfigureAwait(false);

                int? peerId = consensusManagerBehavior.AttachedPeer?.Connection?.Id;

                if (peerId == null)
                    continue;

                if (connectNewHeadersResult == null)
                {
                    this.logger.LogTrace("No new blocks to download were presented by peer ID {0}.", peerId);
                    continue;
                }

                blocksToDownload.Add(connectNewHeadersResult);
                this.logger.LogTrace("{0} headers were added to download by peer ID {1}.", connectNewHeadersResult.DownloadTo.Height - connectNewHeadersResult.DownloadFrom.Height + 1, peerId);
            }

            foreach (ConnectNewHeadersResult newHeaders in blocksToDownload)
                this.DownloadBlocks(newHeaders.ToArray(), this.ProcessDownloadedBlock);

            this.logger.LogTrace("(-)");
        }

        /// <summary>Attempt to switch to new chain, which may require rewinding blocks from the current chain.</summary>
        /// <remarks>
        /// It is possible that during connection we find out that blocks that we tried to connect are invalid and we switch back to original chain.
        /// Should be locked by <see cref="reorgLock"/>.
        /// </remarks>
        /// <param name="newTip">Tip of the chain that will become the tip of our consensus chain if full validation will succeed.</param>
        /// <returns>Validation related information.</returns>
        private async Task<ConnectBlocksResult> FullyValidateLockedAsync(ChainedHeader newTip)
        {
            this.logger.LogTrace("({0}:'{1}')", nameof(newTip), newTip);

            ChainedHeader oldTip = this.Tip;

            ChainedHeader fork = oldTip.FindFork(newTip);

            if (fork == newTip)
            {
                // The new header is behind the current tip this is a bug.
                this.logger.LogCritical("New header '{0}' is behind the current tip '{1}'.", newTip, oldTip);
                this.logger.LogTrace("(-)[INVALID_NEW_TIP]");
                throw new ConsensusException("New tip must be ahead of old tip.");
            }

            // If the new block is not on the current chain as our current consensus tip then rewind consensus tip to the common fork.
            bool isExtension = fork == oldTip;

            List<ChainedHeaderBlock> disconnectedBlocks = null;

            if (!isExtension)
                disconnectedBlocks = await this.RewindToForkPointAsync(fork, oldTip).ConfigureAwait(false);

            List<ChainedHeaderBlock> blocksToConnect = await this.TryGetBlocksToConnectAsync(newTip, fork.Height + 1).ConfigureAwait(false);

            // Sanity check. This should never happen.
            if (blocksToConnect == null)
            {
                this.logger.LogCritical("Blocks to connect are missing!");
                this.logger.LogTrace("(-)[NO_BLOCK_TO_CONNECT]");
                throw new ConsensusException("Blocks to connect are missing!");
            }

            ConnectBlocksResult connectBlockResult = await this.ConnectChainAsync(newTip, blocksToConnect).ConfigureAwait(false);

            if (connectBlockResult.Succeeded)
            {
                this.logger.LogTrace("(-)[SUCCEEDED]:'{0}'", connectBlockResult);
                return connectBlockResult;
            }

            if (connectBlockResult.LastValidatedBlockHeader != null)
            {
                // Block validation failed we need to rewind any blocks that were added to the chain.
                await this.RewindToForkPointAsync(fork, connectBlockResult.LastValidatedBlockHeader).ConfigureAwait(false);
            }

            if (isExtension)
            {
                this.logger.LogTrace("(-)[DIDNT_REWIND]:'{0}'", connectBlockResult);
                return connectBlockResult;
            }

            // Reconnect disconnected blocks.
            ConnectBlocksResult reconnectionResult = await this.ReconnectOldChainAsync(fork, disconnectedBlocks).ConfigureAwait(false);

            // Add peers that needed to be banned as a result of a failure to connect blocks.
            // Otherwise they get lost as we are returning a different ConnnectBlocksResult.
            reconnectionResult.PeersToBan = connectBlockResult.PeersToBan;

            this.logger.LogTrace("(-):'{0}'", reconnectionResult);
            return reconnectionResult;
        }

        /// <summary>Rewinds to fork point.</summary>
        /// <param name="fork">The fork point. It can't be ahead of <paramref name="oldTip"/>.</param>
        /// <param name="oldTip">The old tip.</param>
        /// <exception cref="ConsensusException">Thrown in case <paramref name="fork"/> is ahead of the <paramref name="oldTip"/>.</exception>
        /// <returns>List of blocks that were disconnected.</returns>
        private async Task<List<ChainedHeaderBlock>> RewindToForkPointAsync(ChainedHeader fork, ChainedHeader oldTip)
        {
            this.logger.LogTrace("({0}:'{1}',{2}:'{3}')", nameof(fork), fork, nameof(oldTip), oldTip);

            // This is sanity check and should never happen.
            if (fork.Height > oldTip.Height)
            {
                this.logger.LogTrace("(-)[INVALID_FORK_POINT]");
                throw new ConsensusException("Fork can't be ahead of tip!");
            }

            // Save blocks that will be disconnected in case we will need to
            // reconnect them. This might happen if connection of a new chain fails.
            var disconnectedBlocks = new List<ChainedHeaderBlock>(oldTip.Height - fork.Height);

            ChainedHeader current = oldTip;

            while (current != fork)
            {
                await this.ConsensusRules.RewindAsync().ConfigureAwait(false);

                lock (this.peerLock)
                {
                    this.SetConsensusTipInternalLocked(current.Previous);
                }

                Block block = current.Block;

                if (block == null)
                {
                    this.logger.LogTrace("Block '{0}' wasn't cached. Loading it from the database.", current.HashBlock);
                    block = await this.blockStore.GetBlockAsync(current.HashBlock).ConfigureAwait(false);

                    if (block == null)
                    {
                        // Sanity check. Block being disconnected should always be in the block store before we rewind.
                        this.logger.LogTrace("(-)[BLOCK_NOT_FOUND]");
                        throw new Exception("Block that is about to be rewinded wasn't found in cache or database!");
                    }
                }

                var disconnectedBlock = new ChainedHeaderBlock(block, current);

                disconnectedBlocks.Add(disconnectedBlock);

                using (this.performanceCounter.MeasureBlockDisconnectedSignal())
                {
                    this.signals.SignalBlockDisconnected(disconnectedBlock);
                }

                current = current.Previous;
            }

            disconnectedBlocks.Reverse();

            this.logger.LogTrace("(-):*.{0}={1}", nameof(disconnectedBlocks.Count), disconnectedBlocks.Count);
            return disconnectedBlocks;
        }

        /// <summary>Connects new chain.</summary>
        /// <param name="newTip">New tip.</param>
        /// <param name="blocksToConnect">List of blocks to connect.</param>
        private async Task<ConnectBlocksResult> ConnectChainAsync(ChainedHeader newTip, List<ChainedHeaderBlock> blocksToConnect)
        {
            this.logger.LogTrace("({0}:'{1}',{2}.{3}:{4})", nameof(newTip), newTip, nameof(blocksToConnect), nameof(blocksToConnect.Count), blocksToConnect.Count);

            ChainedHeader lastValidatedBlockHeader = null;
            ConnectBlocksResult connectBlockResult = null;

            foreach (ChainedHeaderBlock blockToConnect in blocksToConnect)
            {
                using (this.performanceCounter.MeasureBlockConnectionFV())
                {
                    connectBlockResult = await this.ConnectBlockAsync(blockToConnect).ConfigureAwait(false);

                    if (!connectBlockResult.Succeeded)
                    {
                        connectBlockResult.LastValidatedBlockHeader = lastValidatedBlockHeader;

                        this.logger.LogTrace("(-)[FAILED_TO_CONNECT]:'{0}'", connectBlockResult);
                        return connectBlockResult;
                    }

                    lastValidatedBlockHeader = blockToConnect.ChainedHeader;

                    // Block connected successfully.
                    List<int> peersToResync = this.SetConsensusTip(blockToConnect.ChainedHeader);

                    await this.ResyncPeersAsync(peersToResync).ConfigureAwait(false);

                    if (this.network.Consensus.MaxReorgLength != 0)
                    {
                        int newFinalizedHeight = blockToConnect.ChainedHeader.Height - (int)this.network.Consensus.MaxReorgLength;

<<<<<<< HEAD
                        this.finalizedBlockInfo.SaveFinalizedBlockHashAndHeight(newFinalizedHash, newFinalizedHeight);
=======
                        if (newFinalizedHeight > 0)
                        {
                            uint256 newFinalizedHash = blockToConnect.ChainedHeader.GetAncestor(newFinalizedHeight).HashBlock;

                            await this.finalizedBlockInfo.SaveFinalizedBlockHashAndHeightAsync(newFinalizedHash, newFinalizedHeight).ConfigureAwait(false);
                        }
>>>>>>> 01a72178
                    }
                }

                using (this.performanceCounter.MeasureBlockConnectedSignal())
                {
                    this.signals.SignalBlockConnected(blockToConnect);
                }
            }

            this.logger.LogTrace("(-):'{0}'", connectBlockResult);
            return connectBlockResult;
        }

        /// <summary>Reconnects the old chain.</summary>
        /// <param name="currentTip">Current tip.</param>
        /// <param name="blocksToReconnect">List of blocks to reconnect.</param>
        private async Task<ConnectBlocksResult> ReconnectOldChainAsync(ChainedHeader currentTip, List<ChainedHeaderBlock> blocksToReconnect)
        {
            this.logger.LogTrace("({0}:'{1}',{2}.{3}:{4})", nameof(currentTip), currentTip, nameof(blocksToReconnect), nameof(blocksToReconnect.Count), blocksToReconnect.Count);

            // Connect back the old blocks.
            ConnectBlocksResult connectBlockResult = await this.ConnectChainAsync(currentTip, blocksToReconnect).ConfigureAwait(false);

            if (connectBlockResult.Succeeded)
            {
                // Even though reconnection was successful we return result with success == false because
                // full validation of the chain we originally wanted to connect was failed.
                var result = new ConnectBlocksResult(false) { ConsensusTipChanged = false };

                this.logger.LogTrace("(-):'{0}'", result);
                return result;
            }

            // We failed to jump back on the previous chain after a failed reorg.
            // And we failed to reconnect the old chain, database might be corrupted.
            this.logger.LogError("A critical error has prevented reconnecting blocks");
            this.logger.LogTrace("(-)[FAILED_TO_RECONNECT]");
            throw new ConsensusException("A critical error has prevented reconnecting blocks.");
        }

        /// <summary>
        /// Informs <see cref="ConsensusManagerBehavior"/> of each peer
        /// to be resynced and simulates disconnection of the peer.
        /// </summary>
        /// <param name="peerIds">List of peer IDs to resync.</param>
        private async Task ResyncPeersAsync(List<int> peerIds)
        {
            this.logger.LogTrace("{0}.{1}:{2}", nameof(peerIds), nameof(peerIds.Count), peerIds.Count);

            var resyncTasks = new List<Task>(peerIds.Count);

            lock (this.peerLock)
            {
                foreach (int peerId in peerIds)
                {
                    if (this.peersByPeerId.TryGetValue(peerId, out INetworkPeer peer))
                    {
                        this.logger.LogTrace("Resyncing peer ID {0}.", peerId);

                        Task task = peer.Behavior<ConsensusManagerBehavior>().ResetPeerTipInformationAndSyncAsync();
                        resyncTasks.Add(task);
                    }
                    else
                        this.logger.LogTrace("Peer ID {0} was removed already.", peerId);

                    // Simulate peer disconnection to remove their data from internal structures.
                    this.PeerDisconnectedLocked(peerId);
                }
            }

            await Task.WhenAll(resyncTasks).ConfigureAwait(false);

            this.logger.LogTrace("(-)");
        }

        /// <summary>
        /// Attempts to connect a block to a chain with specified tip.
        /// </summary>
        /// <param name="blockToConnect">Block to connect.</param>
        /// <exception cref="ConsensusException">Thrown in case CHT is not in a consistent state.</exception>
        private async Task<ConnectBlocksResult> ConnectBlockAsync(ChainedHeaderBlock blockToConnect)
        {
            this.logger.LogTrace("({0}:'{1}')", nameof(blockToConnect), blockToConnect);

            if ((blockToConnect.ChainedHeader.BlockValidationState != ValidationState.PartiallyValidated) &&
                (blockToConnect.ChainedHeader.BlockValidationState != ValidationState.FullyValidated))
            {
                this.logger.LogError("Block '{0}' must be partially or fully validated but it is {1}.", blockToConnect, blockToConnect.ChainedHeader.BlockValidationState);
                this.logger.LogTrace("(-)[BLOCK_INVALID_STATE]");
                throw new ConsensusException("Block must be partially or fully validated.");
            }

            // Call the validation engine.
            ValidationContext validationContext = await this.fullValidator.ValidateAsync(blockToConnect.ChainedHeader, blockToConnect.Block).ConfigureAwait(false);

            if (validationContext.Error != null)
            {
                List<int> badPeers;

                lock (this.peerLock)
                {
                    badPeers = this.chainedHeaderTree.PartialOrFullValidationFailed(blockToConnect.ChainedHeader);
                }

                var failureResult = new ConnectBlocksResult(false)
                {
                    BanDurationSeconds = validationContext.BanDurationSeconds,
                    BanReason = validationContext.Error.Message,
                    ConsensusTipChanged = false,
                    Error = validationContext.Error,
                    PeersToBan = badPeers
                };

                this.logger.LogTrace("(-)[FAILED]:'{0}'", failureResult);
                return failureResult;
            }

            lock (this.peerLock)
            {
                this.chainedHeaderTree.FullValidationSucceeded(blockToConnect.ChainedHeader);

                this.chainState.IsAtBestChainTip = this.IsConsensusConsideredToBeSyncedLocked();
            }

            var result = new ConnectBlocksResult(true) { ConsensusTipChanged = true };

            this.logger.LogTrace("(-):'{0}'", result);
            return result;
        }

        /// <summary>Try to find all blocks between two headers.</summary>
        /// <returns>Collection of blocks that were loaded. In case at least one block was not present <c>null</c> will be returned.</returns>
        private async Task<List<ChainedHeaderBlock>> TryGetBlocksToConnectAsync(ChainedHeader proposedNewTip, int heightOfFirstBlock)
        {
            this.logger.LogTrace("({0}:'{1}',{2}:{3})", nameof(proposedNewTip), proposedNewTip, nameof(heightOfFirstBlock), heightOfFirstBlock);

            ChainedHeader currentHeader = proposedNewTip;
            var chainedHeaderBlocks = new List<ChainedHeaderBlock>();

            while (currentHeader.Height >= heightOfFirstBlock)
            {
                ChainedHeaderBlock chainedHeaderBlock = await this.GetBlockDataAsync(currentHeader.HashBlock).ConfigureAwait(false);

                if (chainedHeaderBlock?.Block == null)
                {
                    this.logger.LogTrace("(-):null");
                    return null;
                }

                chainedHeaderBlocks.Add(chainedHeaderBlock);
                currentHeader = currentHeader.Previous;
            }

            chainedHeaderBlocks.Reverse();

            this.logger.LogTrace("(-):*.{0}={1}", nameof(chainedHeaderBlocks.Count), chainedHeaderBlocks.Count);
            return chainedHeaderBlocks;
        }

        /// <summary>Sets the consensus tip.</summary>
        /// <param name="newTip">New consensus tip.</param>
        private List<int> SetConsensusTip(ChainedHeader newTip)
        {
            lock (this.peerLock)
            {
                this.logger.LogTrace("({0}:'{1}')", nameof(newTip), newTip);

                List<int> peerIdsToResync = this.chainedHeaderTree.ConsensusTipChanged(newTip);

                this.SetConsensusTipInternalLocked(newTip);

                bool ibd = this.ibdState.IsInitialBlockDownload();

                if (ibd != this.isIbd)
                    this.blockPuller.OnIbdStateChanged(ibd);

                this.isIbd = ibd;

                this.logger.LogTrace("(-):*.{0}={1}", nameof(peerIdsToResync.Count), peerIdsToResync.Count);
                return peerIdsToResync;
            }
        }

        /// <summary>Updates all internal values with the new tip.</summary>
        /// <remarks>Have to be locked by <see cref="peerLock"/>.</remarks>
        /// <param name="newTip">New consensus tip.</param>
        private void SetConsensusTipInternalLocked(ChainedHeader newTip)
        {
            this.logger.LogTrace("({0}:'{1}')", nameof(newTip), newTip);

            this.Tip = newTip;

            this.chainState.ConsensusTip = this.Tip;
            this.chain.SetTip(this.Tip);

            this.logger.LogTrace("(-)");
        }

        /// <summary>
        /// Request a list of block headers to download their respective blocks.
        /// If <paramref name="chainedHeaders"/> is not an array of consecutive headers it will be split to batches of consecutive header requests.
        /// Callbacks of all entries are added to <see cref="callbacksByBlocksRequestedHash"/>. If a block header was already requested
        /// to download and not delivered yet, it will not be requested again, instead just it's callback will be called when the block arrives.
        /// </summary>
        /// <param name="chainedHeaders">Array of chained headers to download.</param>
        /// <param name="onBlockDownloadedCallback">A callback to call when the block was downloaded.</param>
        private void DownloadBlocks(ChainedHeader[] chainedHeaders, OnBlockDownloadedCallback onBlockDownloadedCallback)
        {
            this.logger.LogTrace("({0}.{1}:{2})", nameof(chainedHeaders), nameof(chainedHeaders.Length), chainedHeaders.Length);

            var downloadRequests = new List<BlockDownloadRequest>();

            BlockDownloadRequest request = null;
            ChainedHeader previousHeader = null;

            lock (this.blockRequestedLock)
            {
                foreach (ChainedHeader chainedHeader in chainedHeaders)
                {
                    bool blockAlreadyAsked = this.callbacksByBlocksRequestedHash.TryGetValue(chainedHeader.HashBlock, out List<OnBlockDownloadedCallback> callbacks);

                    if (!blockAlreadyAsked)
                    {
                        callbacks = new List<OnBlockDownloadedCallback>();
                        this.callbacksByBlocksRequestedHash.Add(chainedHeader.HashBlock, callbacks);
                    }
                    else
                    {
                        this.logger.LogTrace("Registered additional callback for the block '{0}'.", chainedHeader);
                    }

                    callbacks.Add(onBlockDownloadedCallback);

                    bool blockIsNotConsecutive = (previousHeader != null) && (chainedHeader.Previous.HashBlock != previousHeader.HashBlock);

                    if (blockIsNotConsecutive || blockAlreadyAsked)
                    {
                        if (request != null)
                        {
                            downloadRequests.Add(request);
                            request = null;
                        }

                        if (blockAlreadyAsked)
                        {
                            previousHeader = null;
                            continue;
                        }
                    }

                    if (request == null)
                        request = new BlockDownloadRequest { BlocksToDownload = new List<ChainedHeader>() };

                    request.BlocksToDownload.Add(chainedHeader);
                    previousHeader = chainedHeader;
                }

                if (request != null)
                    downloadRequests.Add(request);

                lock (this.peerLock)
                {
                    foreach (BlockDownloadRequest downloadRequest in downloadRequests)
                        this.toDownloadQueue.Enqueue(downloadRequest);

                    this.ProcessDownloadQueueLocked();
                }
            }

            this.logger.LogTrace("(-)");
        }

        private void BlockDownloaded(uint256 blockHash, Block block, int peerId)
        {
            this.logger.LogTrace("({0}:'{1}',{2}:{3})", nameof(blockHash), blockHash, nameof(peerId), peerId);

            ChainedHeader chainedHeader = null;

            lock (this.peerLock)
            {
                if (this.expectedBlockSizes.TryGetValue(blockHash, out long expectedSize))
                {
                    this.expectedBlockDataBytes -= expectedSize;
                    this.expectedBlockSizes.Remove(blockHash);
                    this.logger.LogTrace("Expected block data bytes was set to {0} and we are expecting {1} blocks to be delivered.", this.expectedBlockDataBytes, this.expectedBlockSizes.Count);
                }
                else
                {
                    // This means the puller has not filtered blocks correctly.
                    this.logger.LogError("Unsolicited block '{0}'.", blockHash);
                    this.logger.LogTrace("(-)[UNSOLICITED_BLOCK]");
                    throw new InvalidOperationException("Unsolicited block");
                }

                if (block != null)
                {
                    chainedHeader = this.chainedHeaderTree.GetChainedHeader(blockHash);

                    if (chainedHeader == null)
                    {
                        this.logger.LogTrace("(-)[CHAINED_HEADER_NOT_FOUND]");
                        return;
                    }
                }
                else
                {
                    this.logger.LogDebug("Block '{0}' failed to be delivered.", blockHash);
                }
            }

            if (block != null)
            {
                ValidationContext result = this.integrityValidator.VerifyBlockIntegrity(chainedHeader, block);

                if (result.Error != null)
                {
                    // When integrity validation fails we want to ban only the particular peer that provided the invalid block.
                    // Integrity validation failing for this block doesn't automatically make other blocks with the same hash invalid,
                    // therefore banning other peers that claim to be on a chain that contains a block with the same hash is not required.
                    if (this.peersByPeerId.TryGetValue(peerId, out INetworkPeer peer))
                        this.peerBanning.BanAndDisconnectPeer(peer.PeerEndPoint, result.BanDurationSeconds, $"Integrity validation failed: {result.Error.Message}");

                    lock (this.peerLock)
                    {
                        // Ask block puller to deliver this block again. Do it with high priority and avoid normal queue.
                        this.blockPuller.RequestBlocksDownload(new List<ChainedHeader>() { chainedHeader }, true);
                    }

                    this.logger.LogTrace("(-)[INTEGRITY_VERIFICATION_FAILED]");
                    return;
                }
            }

            List<OnBlockDownloadedCallback> listOfCallbacks = null;

            lock (this.blockRequestedLock)
            {
                if (this.callbacksByBlocksRequestedHash.TryGetValue(blockHash, out listOfCallbacks))
                    this.callbacksByBlocksRequestedHash.Remove(blockHash);
            }

            if (listOfCallbacks != null)
            {
                ChainedHeaderBlock chainedHeaderBlock = null;

                if (block != null)
                    chainedHeaderBlock = new ChainedHeaderBlock(block, chainedHeader);

                this.logger.LogTrace("Calling {0} callbacks for block '{1}'.", listOfCallbacks.Count, chainedHeader);
                foreach (OnBlockDownloadedCallback blockDownloadedCallback in listOfCallbacks)
                    blockDownloadedCallback(chainedHeaderBlock);
            }

            this.logger.LogTrace("(-)");
        }

        /// <inheritdoc />
        public async Task GetOrDownloadBlocksAsync(List<uint256> blockHashes, OnBlockDownloadedCallback onBlockDownloadedCallback)
        {
            this.logger.LogTrace("({0}.{1}:{2})", nameof(blockHashes), nameof(blockHashes.Count), blockHashes.Count);

            var blocksToDownload = new List<ChainedHeader>();

            foreach (uint256 blockHash in blockHashes)
            {
                ChainedHeaderBlock chainedHeaderBlock = await this.GetBlockDataAsync(blockHash).ConfigureAwait(false);

                if ((chainedHeaderBlock == null) || (chainedHeaderBlock.Block != null))
                {
                    if (chainedHeaderBlock != null)
                        this.logger.LogTrace("Block data loaded for hash '{0}', calling the callback.", blockHash);
                    else
                        this.logger.LogTrace("Chained header not found for hash '{0}'.", blockHash);

                    onBlockDownloadedCallback(chainedHeaderBlock);
                }
                else
                {
                    blocksToDownload.Add(chainedHeaderBlock.ChainedHeader);
                    this.logger.LogTrace("Block hash '{0}' is queued for download.", blockHash);
                }
            }

            if (blocksToDownload.Count != 0)
            {
                this.logger.LogTrace("Asking block puller for {0} blocks.", blocksToDownload.Count);
                this.DownloadBlocks(blocksToDownload.ToArray(), this.ProcessDownloadedBlock);
            }

            this.logger.LogTrace("(-)");
        }

        /// <inheritdoc />
        public async Task<ChainedHeaderBlock> GetBlockDataAsync(uint256 blockHash)
        {
            this.logger.LogTrace("({0}:{1})", nameof(blockHash), blockHash);

            ChainedHeaderBlock chainedHeaderBlock;

            lock (this.peerLock)
            {
                chainedHeaderBlock = this.chainedHeaderTree.GetChainedHeaderBlock(blockHash);
            }

            if (chainedHeaderBlock == null)
            {
                this.logger.LogTrace("Block hash '{0}' is not part of the tree.", blockHash);
                this.logger.LogTrace("(-)[INVALID_HASH]:null");
                return null;
            }

            if (chainedHeaderBlock.Block != null)
            {
                this.logger.LogTrace("Block pair '{0}' was found in memory.", chainedHeaderBlock);

                this.logger.LogTrace("(-)[FOUND_IN_CHT]:'{0}'", chainedHeaderBlock);
                return chainedHeaderBlock;
            }

            Block block = await this.blockStore.GetBlockAsync(blockHash).ConfigureAwait(false);
            if (block != null)
            {
                var newBlockPair = new ChainedHeaderBlock(block, chainedHeaderBlock.ChainedHeader);
                this.logger.LogTrace("Chained header block '{0}' was found in store.", newBlockPair);
                this.logger.LogTrace("(-)[FOUND_IN_BLOCK_STORE]:'{0}'", newBlockPair);
                return newBlockPair;
            }

            this.logger.LogTrace("(-)[NOT_FOUND]:'{0}'", chainedHeaderBlock);
            return chainedHeaderBlock;
        }

        /// <summary>
        /// Processes items in the <see cref="toDownloadQueue"/> and ask the block puller for blocks to download.
        /// If the tree has too many unconsumed blocks we will not ask block puller for more until some blocks are consumed.
        /// </summary>
        /// <remarks>
        /// Requests that have too many blocks will be split in batches.
        /// The amount of blocks in 1 batch to downloaded depends on the average value in <see cref="IBlockPuller.GetAverageBlockSizeBytes"/>.
        /// Should be protected by the <see cref="peerLock"/>.
        /// </remarks>
        private void ProcessDownloadQueueLocked()
        {
            this.logger.LogTrace("()");

            while (this.toDownloadQueue.Count > 0)
            {
                int awaitingBlocksCount = this.expectedBlockSizes.Count;

                int freeSlots = MaxBlocksToAskFromPuller - awaitingBlocksCount;
                this.logger.LogTrace("{0} slots are available.", freeSlots);

                if (freeSlots < ConsumptionThresholdSlots)
                {
                    this.logger.LogTrace("(-)[NOT_ENOUGH_SLOTS]");
                    return;
                }

                long freeBytes = MaxUnconsumedBlocksDataBytes - this.chainedHeaderTree.UnconsumedBlocksDataBytes - this.expectedBlockDataBytes;
                this.logger.LogTrace("{0} bytes worth of blocks is available for download.", freeBytes);

                if (freeBytes <= ConsumptionThresholdBytes)
                {
                    this.logger.LogTrace("(-)[THRESHOLD_NOT_MET]");
                    return;
                }

                long avgSize = (long)this.blockPuller.GetAverageBlockSizeBytes();
                int maxBlocksToAsk = avgSize != 0 ? (int)(freeBytes / avgSize) : DefaultNumberOfBlocksToAsk;

                if (maxBlocksToAsk > freeSlots)
                    maxBlocksToAsk = freeSlots;

                this.logger.LogTrace("With {0} average block size, we have {1} download slots available.", avgSize, maxBlocksToAsk);

                BlockDownloadRequest request = this.toDownloadQueue.Peek();

                if (request.BlocksToDownload.Count <= maxBlocksToAsk)
                {
                    this.toDownloadQueue.Dequeue();
                }
                else
                {
                    this.logger.LogTrace("Splitting enqueued job of size {0} into 2 pieces of sizes {1} and {2}.", request.BlocksToDownload.Count, maxBlocksToAsk, request.BlocksToDownload.Count - maxBlocksToAsk);

                    // Split queue item in 2 pieces: one of size blocksToAsk and second is the rest. Ask BP for first part, leave 2nd part in the queue.
                    var blockPullerRequest = new BlockDownloadRequest()
                    {
                        BlocksToDownload = new List<ChainedHeader>(request.BlocksToDownload.GetRange(0, maxBlocksToAsk))
                    };

                    request.BlocksToDownload.RemoveRange(0, maxBlocksToAsk);

                    request = blockPullerRequest;
                }

                this.blockPuller.RequestBlocksDownload(request.BlocksToDownload);

                foreach (ChainedHeader chainedHeader in request.BlocksToDownload)
                    this.expectedBlockSizes.Add(chainedHeader.HashBlock, avgSize);

                this.expectedBlockDataBytes += request.BlocksToDownload.Count * avgSize;

                this.logger.LogTrace("Expected block data bytes was set to {0} and we are expecting {1} blocks to be delivered.", this.expectedBlockDataBytes, this.expectedBlockSizes.Count);
            }

            this.logger.LogTrace("(-)");
        }

        /// <summary>
        /// Returns <c>true</c> if consensus' height is within <see cref="ConsensusIsConsideredToBeSyncedMargin"/>
        /// blocks from the best tip's height.
        /// </summary>
        /// <remarks>Should be locked by <see cref="peerLock"/></remarks>
        private bool IsConsensusConsideredToBeSyncedLocked()
        {
            this.logger.LogTrace("()");

            ChainedHeader bestTip = this.chainedHeaderTree.GetBestPeerTip();

            if (bestTip == null)
            {
                this.logger.LogTrace("(-)[NO_PEERS]:false");
                return false;
            }

            bool isConsideredSynced = this.Tip.Height + ConsensusIsConsideredToBeSyncedMargin > bestTip.Height;

            this.logger.LogTrace("(-):{0}", isConsideredSynced);
            return isConsideredSynced;
        }

        private void AddInlineStats(StringBuilder log)
        {
            this.logger.LogTrace("()");

            lock (this.peerLock)
            {
                ChainedHeader bestTip = this.chainedHeaderTree.GetBestPeerTip();

                if ((bestTip == null) || (bestTip.Height < this.Tip.Height))
                    bestTip = this.Tip;

                string headersLog = "Headers.Height: ".PadRight(LoggingConfiguration.ColumnLength + 1) + bestTip.Height.ToString().PadRight(8) +
                                    " Headers.Hash: ".PadRight(LoggingConfiguration.ColumnLength - 1) + bestTip.HashBlock;

                log.AppendLine(headersLog);
            }

            string consensusLog = "Consensus.Height: ".PadRight(LoggingConfiguration.ColumnLength + 1) + this.Tip.Height.ToString().PadRight(8) +
                                  " Consensus.Hash: ".PadRight(LoggingConfiguration.ColumnLength - 1) + this.Tip.HashBlock;

            log.AppendLine(consensusLog);

            this.logger.LogTrace("(-)");
        }

        private void AddBenchStats(StringBuilder benchLog)
        {
            this.logger.LogTrace("()");

            benchLog.AppendLine(this.performanceCounter.TakeSnapshot().ToString());

            this.logger.LogTrace("(-)");
        }

        private void AddComponentStats(StringBuilder log)
        {
            this.logger.LogTrace("()");

            log.AppendLine();
            log.AppendLine("======Consensus Manager======");

            lock (this.peerLock)
            {
                string unconsumedBlocks = this.formatBigNumber(this.chainedHeaderTree.UnconsumedBlocksCount);

                string unconsumedBytes = this.formatBigNumber(this.chainedHeaderTree.UnconsumedBlocksDataBytes);
                string maxUnconsumedBytes = this.formatBigNumber(MaxUnconsumedBlocksDataBytes);

                double filledPercentage = Math.Round((this.chainedHeaderTree.UnconsumedBlocksDataBytes / (double)MaxUnconsumedBlocksDataBytes) * 100, 2);

                log.AppendLine($"Unconsumed blocks: {unconsumedBlocks} -- ({unconsumedBytes} / {maxUnconsumedBytes} bytes). Cache is filled by: {filledPercentage}%");
            }

            this.logger.LogTrace("(-)");
        }

        /// <summary>Formats the big number.</summary>
        /// <remarks><c>123456789</c> => <c>123 456 789</c></remarks>
        private string formatBigNumber(long number)
        {
            string temp = number.ToString("N").Replace(',', ' ');
            temp = temp.Substring(0, temp.IndexOf(".00"));
            return temp;
        }

        /// <inheritdoc />
        public void Dispose()
        {
            this.logger.LogTrace("()");

            this.reorgLock.Dispose();

            this.logger.LogTrace("(-)");
        }
    }
}<|MERGE_RESOLUTION|>--- conflicted
+++ resolved
@@ -706,16 +706,12 @@
                     {
                         int newFinalizedHeight = blockToConnect.ChainedHeader.Height - (int)this.network.Consensus.MaxReorgLength;
 
-<<<<<<< HEAD
-                        this.finalizedBlockInfo.SaveFinalizedBlockHashAndHeight(newFinalizedHash, newFinalizedHeight);
-=======
                         if (newFinalizedHeight > 0)
                         {
                             uint256 newFinalizedHash = blockToConnect.ChainedHeader.GetAncestor(newFinalizedHeight).HashBlock;
 
-                            await this.finalizedBlockInfo.SaveFinalizedBlockHashAndHeightAsync(newFinalizedHash, newFinalizedHeight).ConfigureAwait(false);
+                            this.finalizedBlockInfo.SaveFinalizedBlockHashAndHeight(newFinalizedHash, newFinalizedHeight);
                         }
->>>>>>> 01a72178
                     }
                 }
 
