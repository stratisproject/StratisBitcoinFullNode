﻿using System;
using System.Collections.Generic;
using System.Text;
using System.Threading.Tasks;
using Microsoft.Extensions.Logging;
using NBitcoin;
using Stratis.Bitcoin.Base;
using Stratis.Bitcoin.BlockPulling;
using Stratis.Bitcoin.Configuration.Logging;
using Stratis.Bitcoin.Configuration.Settings;
using Stratis.Bitcoin.Connection;
using Stratis.Bitcoin.Consensus.PerformanceCounters.ConsensusManager;
using Stratis.Bitcoin.Consensus.ValidationResults;
using Stratis.Bitcoin.Consensus.Validators;
using Stratis.Bitcoin.EventBus.CoreEvents;
using Stratis.Bitcoin.Interfaces;
using Stratis.Bitcoin.P2P.Peer;
using Stratis.Bitcoin.Primitives;
using Stratis.Bitcoin.Signals;
using Stratis.Bitcoin.Utilities;
using Stratis.Bitcoin.Utilities.Extensions;
using TracerAttributes;

namespace Stratis.Bitcoin.Consensus
{
    /// <inheritdoc cref="IConsensusManager"/>
    public class ConsensusManager : IConsensusManager
    {
        /// <summary>
        /// Maximum memory in bytes that can be taken by the blocks that were downloaded but
        /// not yet validated or included to the consensus chain.
        /// </summary>
        private long maxUnconsumedBlocksDataBytes { get; set; }

        /// <summary>Queue consumption threshold in bytes.</summary>
        /// <remarks><see cref="toDownloadQueue"/> consumption will start if only we have more than this value of free memory.</remarks>
        private long ConsumptionThresholdBytes => this.maxUnconsumedBlocksDataBytes / 10;

        /// <summary>The maximum amount of blocks that can be assigned to <see cref="IBlockPuller"/> at the same time.</summary>
        private const int MaxBlocksToAskFromPuller = 10000;

        /// <summary>The minimum amount of slots that should be available to trigger asking block puller for blocks.</summary>
        private const int ConsumptionThresholdSlots = MaxBlocksToAskFromPuller / 10;

        /// <summary>The amount of blocks from consensus the node is considered to be synced.</summary>
        private const int ConsensusIsConsideredToBeSyncedMargin = 5;

        private readonly Network network;

        private readonly ILogger logger;

        /// <remarks>All access should be protected by <see cref="peerLock"/>.</remarks>
        private readonly IChainedHeaderTree chainedHeaderTree;

        private readonly IChainState chainState;

        private readonly IPartialValidator partialValidator;

        private readonly IFullValidator fullValidator;

        private readonly ISignals signals;

        private readonly IPeerBanning peerBanning;

        private readonly IBlockStore blockStore;

        private readonly IFinalizedBlockInfoRepository finalizedBlockInfo;

        /// <remarks>All access should be protected by <see cref="peerLock"/>.</remarks>
        private readonly IBlockPuller blockPuller;

        private readonly IIntegrityValidator integrityValidator;
        private readonly INodeLifetime nodeLifetime;

        /// <summary>Connection manager of all the currently connected peers.</summary>
        private readonly IConnectionManager connectionManager;

        /// <inheritdoc />
        public ChainedHeader Tip { get; private set; }

        /// <inheritdoc />
        public IConsensusRuleEngine ConsensusRules { get; private set; }

        /// <summary>
        /// A container of call backs used by the download processes.
        /// </summary>
        internal class DownloadedCallbacks
        {
            /// <summary>The consensus code has requested this block, invoke the method <see cref="ProcessDownloadedBlock"/> when block is delivered.</summary>
            public bool ConsensusRequested { get; set; }

            /// <summary>List of delegates to call when block is delivered.</summary>
            public List<OnBlockDownloadedCallback> Callbacks { get; set; }
        }

        /// <remarks>All access should be protected by <see cref="blockRequestedLock"/>.</remarks>
        private readonly Dictionary<uint256, DownloadedCallbacks> callbacksByBlocksRequestedHash;

        /// <summary>Peers mapped by their ID.</summary>
        /// <remarks>This object has to be protected by <see cref="peerLock"/>.</remarks>
        private readonly Dictionary<int, INetworkPeer> peersByPeerId;

        private readonly Queue<BlockDownloadRequest> toDownloadQueue;

        /// <summary>Protects access to the <see cref="blockPuller"/>, <see cref="chainedHeaderTree"/>, <see cref="expectedBlockSizes"/> and <see cref="expectedBlockDataBytes"/>.</summary>
        private readonly object peerLock;

        private readonly IInitialBlockDownloadState ibdState;

        private readonly object blockRequestedLock;

        private readonly AsyncLock reorgLock;

        /// <remarks>All access should be protected by <see cref="peerLock"/>.</remarks>
        private long expectedBlockDataBytes;

        /// <remarks>All access should be protected by <see cref="peerLock"/>.</remarks>
        private readonly Dictionary<uint256, long> expectedBlockSizes;

        private readonly ChainIndexer chainIndexer;

        private readonly ConsensusManagerPerformanceCounter performanceCounter;

<<<<<<< HEAD
        private readonly IDateTimeProvider dateTimeProvider;
=======
        private readonly ConsensusSettings consensusSettings;
>>>>>>> 199e8ed5

        private bool isIbd;

        internal ConsensusManager(
            IChainedHeaderTree chainedHeaderTree,
            Network network,
            ILoggerFactory loggerFactory,
            IChainState chainState,
            IIntegrityValidator integrityValidator,
            IPartialValidator partialValidator,
            IFullValidator fullValidator,
            IConsensusRuleEngine consensusRules,
            IFinalizedBlockInfoRepository finalizedBlockInfo,
            ISignals signals,
            IPeerBanning peerBanning,
            IInitialBlockDownloadState ibdState,
            ChainIndexer chainIndexer,
            IBlockPuller blockPuller,
            IBlockStore blockStore,
            IConnectionManager connectionManager,
            INodeStats nodeStats,
            INodeLifetime nodeLifetime,
            ConsensusSettings consensusSettings,
            IDateTimeProvider dateTimeProvider)
        {
            Guard.NotNull(chainedHeaderTree, nameof(chainedHeaderTree));
            Guard.NotNull(network, nameof(network));
            Guard.NotNull(loggerFactory, nameof(loggerFactory));
            Guard.NotNull(chainState, nameof(chainState));
            Guard.NotNull(integrityValidator, nameof(integrityValidator));
            Guard.NotNull(partialValidator, nameof(partialValidator));
            Guard.NotNull(fullValidator, nameof(fullValidator));
            Guard.NotNull(consensusRules, nameof(consensusRules));
            Guard.NotNull(finalizedBlockInfo, nameof(finalizedBlockInfo));
            Guard.NotNull(signals, nameof(signals));
            Guard.NotNull(peerBanning, nameof(peerBanning));
            Guard.NotNull(ibdState, nameof(ibdState));
            Guard.NotNull(chainIndexer, nameof(chainIndexer));
            Guard.NotNull(blockPuller, nameof(blockPuller));
            Guard.NotNull(blockStore, nameof(blockStore));
            Guard.NotNull(connectionManager, nameof(connectionManager));
            Guard.NotNull(nodeStats, nameof(nodeStats));
            Guard.NotNull(nodeLifetime, nameof(nodeLifetime));
<<<<<<< HEAD
            Guard.NotNull(dateTimeProvider, nameof(dateTimeProvider));
=======
            Guard.NotNull(consensusSettings, nameof(consensusSettings));
>>>>>>> 199e8ed5

            this.network = network;
            this.chainState = chainState;
            this.integrityValidator = integrityValidator;
            this.partialValidator = partialValidator;
            this.fullValidator = fullValidator;
            this.ConsensusRules = consensusRules;
            this.signals = signals;
            this.peerBanning = peerBanning;
            this.blockStore = blockStore;
            this.finalizedBlockInfo = finalizedBlockInfo;
            this.chainIndexer = chainIndexer;
            this.connectionManager = connectionManager;
            this.nodeLifetime = nodeLifetime;
            this.logger = loggerFactory.CreateLogger(this.GetType().FullName);

            this.chainedHeaderTree = chainedHeaderTree;

            this.peerLock = new object();
            this.reorgLock = new AsyncLock();
            this.blockRequestedLock = new object();
            this.expectedBlockDataBytes = 0;
            this.expectedBlockSizes = new Dictionary<uint256, long>();

            this.callbacksByBlocksRequestedHash = new Dictionary<uint256, DownloadedCallbacks>();
            this.peersByPeerId = new Dictionary<int, INetworkPeer>();
            this.toDownloadQueue = new Queue<BlockDownloadRequest>();
            this.performanceCounter = new ConsensusManagerPerformanceCounter();
            this.ibdState = ibdState;

            this.blockPuller = blockPuller;
            this.dateTimeProvider = dateTimeProvider;

            this.consensusSettings = consensusSettings;
            this.maxUnconsumedBlocksDataBytes = consensusSettings.MaxBlockMemoryInMB * 1024 * 1024;

            nodeStats.RegisterStats(this.AddInlineStats, StatsType.Inline, 1000);
            nodeStats.RegisterStats(this.AddComponentStats, StatsType.Component, 1000);
            nodeStats.RegisterStats(this.AddBenchStats, StatsType.Benchmark, 1000);
        }

        /// <inheritdoc />
        /// <remarks>
        /// If <see cref="blockStore"/> is not <c>null</c> (block store is available) then all block headers in
        /// <see cref="chainedHeaderTree"/> will be marked as their block data is available.
        /// If store is not available the <see cref="ConsensusManager"/> won't be able to serve blocks from disk,
        /// instead all block requests that are not in memory will be sent to the <see cref="blockPuller"/>.
        /// </remarks>
        public async Task InitializeAsync(ChainedHeader chainTip)
        {
            Guard.NotNull(chainTip, nameof(chainTip));

            // TODO: consensus store
            // We should consider creating a consensus store class that will internally contain
            // coinview and it will abstract the methods `RewindAsync()` `GetBlockHashAsync()`

            uint256 consensusTipHash = this.ConsensusRules.GetBlockHash();

            ChainedHeader pendingTip;

            while (true)
            {
                pendingTip = chainTip.FindAncestorOrSelf(consensusTipHash);

                if ((pendingTip != null) && (this.chainState.BlockStoreTip.Height >= pendingTip.Height))
                    break;

                this.logger.LogInformation("Consensus at height {0} is ahead of the block store at height {1}, rewinding consensus.", pendingTip, this.chainState.BlockStoreTip);

                // In case block store initialized behind, rewind until or before the block store tip.
                // The node will complete loading before connecting to peers so the chain will never know if a reorg happened.
                RewindState transitionState = await this.ConsensusRules.RewindAsync().ConfigureAwait(false);
                consensusTipHash = transitionState.BlockHash;
            }

            this.chainedHeaderTree.Initialize(pendingTip);

            this.SetConsensusTip(pendingTip);

            if (this.chainIndexer.Tip != pendingTip)
                this.chainIndexer.Initialize(pendingTip);

            this.blockPuller.Initialize(this.BlockDownloaded);

            this.isIbd = this.ibdState.IsInitialBlockDownload();
            this.blockPuller.OnIbdStateChanged(this.isIbd);
        }

        /// <inheritdoc />
        public ConnectNewHeadersResult HeadersPresented(INetworkPeer peer, List<BlockHeader> headers, bool triggerDownload = true)
        {
            Guard.NotNull(peer, nameof(peer));
            Guard.NotNull(headers, nameof(headers));

            ConnectNewHeadersResult connectNewHeadersResult;

            lock (this.peerLock)
            {
                int peerId = peer.Connection.Id;

                connectNewHeadersResult = this.chainedHeaderTree.ConnectNewHeaders(peerId, headers);

                if (!this.peersByPeerId.ContainsKey(peerId))
                {
                    this.peersByPeerId.Add(peerId, peer);
                    this.logger.LogDebug("New peer with ID {0} was added.", peerId);
                }

                if (connectNewHeadersResult == null)
                {
                    this.logger.LogTrace("(-)[NO_HEADERS_CONNECTED]:null");
                    return null;
                }

                if (connectNewHeadersResult.Consumed == null)
                {
                    this.logger.LogTrace("(-)[NOTHING_CONSUMED]");
                    return connectNewHeadersResult;
                }

                this.chainState.IsAtBestChainTip = this.IsConsensusConsideredToBeSyncedLocked();

                this.blockPuller.NewPeerTipClaimed(peer, connectNewHeadersResult.Consumed);
            }

            if (triggerDownload && (connectNewHeadersResult.DownloadTo != null))
                this.DownloadBlocks(connectNewHeadersResult.ToArray());

            return connectNewHeadersResult;
        }

        /// <inheritdoc />
        public void PeerDisconnected(int peerId)
        {
            lock (this.peerLock)
            {
                this.PeerDisconnectedLocked(peerId);
            }
        }

        /// <inheritdoc />
        public async Task<ChainedHeader> BlockMinedAsync(Block block)
        {
            Guard.NotNull(block, nameof(block));

            ValidationContext validationContext;

            using (await this.reorgLock.LockAsync().ConfigureAwait(false))
            {
                ChainedHeader chainedHeader;

                lock (this.peerLock)
                {
                    if (block.Header.HashPrevBlock != this.Tip.HashBlock)
                    {
                        this.logger.LogTrace("(-)[BLOCKMINED_INVALID_PREVIOUS_TIP]:null");
                        return null;
                    }

                    // This might throw ConsensusErrorException but we don't wanna catch it because miner will catch it.
                    chainedHeader = this.chainedHeaderTree.CreateChainedHeaderOfMinedBlock(block);
                }

                validationContext = await this.partialValidator.ValidateAsync(chainedHeader, block).ConfigureAwait(false);

                if (validationContext.Error == null)
                {
                    bool fullValidationRequired;

                    lock (this.peerLock)
                    {
                        this.chainedHeaderTree.PartialValidationSucceeded(chainedHeader, out fullValidationRequired);
                    }

                    if (fullValidationRequired)
                    {
                        ConnectBlocksResult fullValidationResult = await this.FullyValidateLockedAsync(validationContext.ChainedHeaderToValidate, true).ConfigureAwait(false);
                        if (!fullValidationResult.Succeeded)
                        {
                            this.logger.LogDebug("Miner produced an invalid block, full validation failed: {0}", fullValidationResult.Error.Message);
                            this.logger.LogTrace("(-)[FULL_VALIDATION_FAILED]");
                            throw new ConsensusException(fullValidationResult.Error.Message);
                        }
                    }
                    else
                    {
                        this.logger.LogTrace("(-)[FULL_VALIDATION_WAS_NOT_REQUIRED]");
                        throw new ConsensusException("Full validation was not required.");
                    }
                }
                else
                {
                    lock (this.peerLock)
                    {
                        this.chainedHeaderTree.PartialOrFullValidationFailed(chainedHeader);
                    }

                    this.logger.LogError("Miner produced an invalid block, partial validation failed: {0}", validationContext.Error.Message);
                    this.logger.LogTrace("(-)[PARTIAL_VALIDATION_FAILED]");
                    throw new ConsensusException(validationContext.Error.ToString());
                }
            }

            return validationContext.ChainedHeaderToValidate;
        }

        /// <summary>
        /// Called after a peer was disconnected.
        /// Informs underlying components about the event but only if the node is not being shut down at the moment.
        /// Processes any remaining blocks to download.
        /// </summary>
        /// <remarks>Have to be locked by <see cref="peerLock"/>.</remarks>
        /// <param name="peerId">The peer that was disconnected.</param>
        private void PeerDisconnectedLocked(int peerId)
        {
            bool removed = this.peersByPeerId.Remove(peerId);

            if (removed)
            {
                bool shuttingDown = this.nodeLifetime.ApplicationStopping.IsCancellationRequested;

                // Update the components only in case we are not shutting down. In case we update CHT during
                // shutdown there will be a huge performance hit when we have a lot of headers in front of our
                // consensus and then disconnect last peer claiming such a chain. CHT will disconnect headers
                // one by one. This is not needed during the shutdown.
                if (!shuttingDown)
                {
                    this.chainedHeaderTree.PeerDisconnected(peerId);
                    this.blockPuller.PeerDisconnected(peerId);
                    this.ProcessDownloadQueueLocked();
                }
                else
                    this.logger.LogDebug("Node is shutting down therefore underlying components won't be updated.");
            }
            else
                this.logger.LogDebug("Peer {0} was already removed.", peerId);
        }

        /// <summary>
        /// A callback that is triggered when a block that <see cref="ConsensusManager"/> requested was downloaded.
        /// </summary>
        private void ProcessDownloadedBlock(ChainedHeaderBlock chainedHeaderBlock)
        {
            if (chainedHeaderBlock.Block == null)
            {
                this.logger.LogTrace("(-)[DOWNLOAD_FAILED_NO_PEERS_CLAIMED_BLOCK]:'{0}'", chainedHeaderBlock.ChainedHeader);
                return;
            }

            bool partialValidationRequired = false;

            lock (this.peerLock)
            {
                partialValidationRequired = this.chainedHeaderTree.BlockDataDownloaded(chainedHeaderBlock.ChainedHeader, chainedHeaderBlock.Block);
            }

            this.logger.LogDebug("Partial validation is{0} required.", partialValidationRequired ? string.Empty : " NOT");

            if (partialValidationRequired)
                this.partialValidator.StartPartialValidation(chainedHeaderBlock.ChainedHeader, chainedHeaderBlock.Block, this.OnPartialValidationCompletedCallbackAsync);
        }

        private async Task OnPartialValidationCompletedCallbackAsync(ValidationContext validationContext)
        {
            if (this.nodeLifetime.ApplicationStopping.IsCancellationRequested)
            {
                this.logger.LogTrace("(-)[NODE_DISPOSED]");
                return;
            }

            if (validationContext.Error == null)
            {
                await this.OnPartialValidationSucceededAsync(validationContext.ChainedHeaderToValidate).ConfigureAwait(false);
            }
            else
            {
                var peersToBan = new List<INetworkPeer>();

                if (validationContext.MissingServices != null)
                    this.connectionManager.AddDiscoveredNodesRequirement(validationContext.MissingServices.Value);

                lock (this.peerLock)
                {
                    if (validationContext.MissingServices != null)
                    {
                        this.blockPuller.RequestPeerServices(validationContext.MissingServices.Value);

                        this.logger.LogTrace("(-)[MISSING_SERVICES]");
                        return;
                    }

                    List<int> peerIdsToBan = this.chainedHeaderTree.PartialOrFullValidationFailed(validationContext.ChainedHeaderToValidate);

                    this.logger.LogDebug("Validation of block '{0}' failed, banning and disconnecting {1} peers.", validationContext.ChainedHeaderToValidate, peerIdsToBan.Count);

                    foreach (int peerId in peerIdsToBan)
                    {
                        if (this.peersByPeerId.TryGetValue(peerId, out INetworkPeer peer))
                            peersToBan.Add(peer);
                    }
                }

                foreach (INetworkPeer peer in peersToBan)
                    this.peerBanning.BanAndDisconnectPeer(peer.RemoteSocketEndpoint, validationContext.BanDurationSeconds, $"Invalid block received: {validationContext.Error.Message}");
            }
        }

        /// <summary>
        /// Handles a situation when partial validation of a block was successful. Informs CHT about
        /// finishing partial validation process and starting a new partial validation or full validation.
        /// </summary>
        /// <param name="chainedHeader">Header of a block which validation was successful.</param>
        private async Task OnPartialValidationSucceededAsync(ChainedHeader chainedHeader)
        {
            using (this.performanceCounter.MeasureTotalConnectionTime())
            {
                List<ChainedHeaderBlock> chainedHeaderBlocksToValidate;
                ConnectBlocksResult connectBlocksResult = null;

                using (await this.reorgLock.LockAsync().ConfigureAwait(false))
                {
                    bool fullValidationRequired;

                    lock (this.peerLock)
                    {
                        chainedHeaderBlocksToValidate = this.chainedHeaderTree.PartialValidationSucceeded(chainedHeader, out fullValidationRequired);
                    }

                    this.logger.LogDebug("Full validation is{0} required.", fullValidationRequired ? string.Empty : " NOT");

                    if (fullValidationRequired)
                    {
                        connectBlocksResult = await this.FullyValidateLockedAsync(chainedHeader).ConfigureAwait(false);
                    }
                }

                if (connectBlocksResult != null)
                {
                    if (connectBlocksResult.PeersToBan != null)
                    {
                        var peersToBan = new List<INetworkPeer>();

                        lock (this.peerLock)
                        {
                            foreach (int peerId in connectBlocksResult.PeersToBan)
                            {
                                if (this.peersByPeerId.TryGetValue(peerId, out INetworkPeer peer))
                                    peersToBan.Add(peer);
                            }
                        }

                        this.logger.LogDebug("{0} peers will be banned.", peersToBan.Count);

                        foreach (INetworkPeer peer in peersToBan)
                            this.peerBanning.BanAndDisconnectPeer(peer.PeerEndPoint, connectBlocksResult.BanDurationSeconds, connectBlocksResult.BanReason);
                    }

                    if (connectBlocksResult.ConsensusTipChanged)
                        await this.NotifyBehaviorsOnConsensusTipChangedAsync().ConfigureAwait(false);

                    lock (this.peerLock)
                    {
                        this.ProcessDownloadQueueLocked();
                    }
                }

                // If more blocks are available continue validation.
                if (chainedHeaderBlocksToValidate != null)
                {
                    // Validate the next blocks if validation was not needed, or if needed then it succeeded.
                    if ((connectBlocksResult == null) || connectBlocksResult.Succeeded)
                    {
                        this.logger.LogDebug("Partial validation of {0} block will be started.", chainedHeaderBlocksToValidate.Count);

                        // Start validating all next blocks that come after the current block,
                        // all headers in this list have the blocks present in the header.
                        foreach (ChainedHeaderBlock toValidate in chainedHeaderBlocksToValidate)
                            this.partialValidator.StartPartialValidation(toValidate.ChainedHeader, toValidate.Block, this.OnPartialValidationCompletedCallbackAsync);
                    }
                }
            }
        }

        /// <summary>
        /// Notifies the chained header behaviors of all connected peers when a consensus tip is changed.
        /// Consumes headers from their caches if there are any.
        /// </summary>
        private async Task NotifyBehaviorsOnConsensusTipChangedAsync()
        {
            var behaviors = new List<ConsensusManagerBehavior>();

            lock (this.peerLock)
            {
                foreach (INetworkPeer peer in this.peersByPeerId.Values)
                    behaviors.Add(peer.Behavior<ConsensusManagerBehavior>());
            }

            var blocksToDownload = new List<ConnectNewHeadersResult>();

            foreach (ConsensusManagerBehavior consensusManagerBehavior in behaviors)
            {
                ConnectNewHeadersResult connectNewHeadersResult = await consensusManagerBehavior.ConsensusTipChangedAsync().ConfigureAwait(false);

                int? peerId = consensusManagerBehavior.AttachedPeer?.Connection?.Id;

                if (peerId == null)
                    continue;

                if (connectNewHeadersResult?.DownloadTo == null)
                {
                    this.logger.LogDebug("No new blocks to download were presented by peer ID {0}.", peerId);
                    continue;
                }

                blocksToDownload.Add(connectNewHeadersResult);
                this.logger.LogDebug("{0} headers were added to download by peer ID {1}.", connectNewHeadersResult.DownloadTo.Height - connectNewHeadersResult.DownloadFrom.Height + 1, peerId);
            }

            foreach (ConnectNewHeadersResult newHeaders in blocksToDownload)
                this.DownloadBlocks(newHeaders.ToArray());
        }

        /// <summary>Attempt to switch to new chain, which may require rewinding blocks from the current chain.</summary>
        /// <remarks>
        /// It is possible that during connection we find out that blocks that we tried to connect are invalid and we switch back to original chain.
        /// Should be locked by <see cref="reorgLock"/>.
        /// </remarks>
        /// <param name="newTip">Tip of the chain that will become the tip of our consensus chain if full validation will succeed.</param>
        /// <param name="blockMined">Was the block mined or received from the network.</param>
        /// <returns>Validation related information.</returns>
        private async Task<ConnectBlocksResult> FullyValidateLockedAsync(ChainedHeader newTip, bool blockMined = false)
        {
            ChainedHeader oldTip = this.Tip;

            ChainedHeader fork = oldTip.FindFork(newTip);

            if (fork == newTip)
            {
                // The new header is behind the current tip this is a bug.
                this.logger.LogCritical("New header '{0}' is behind the current tip '{1}'.", newTip, oldTip);
                this.logger.LogTrace("(-)[INVALID_NEW_TIP]");
                throw new ConsensusException("New tip must be ahead of old tip.");
            }

            // If the new block is not on the current chain as our current consensus tip then rewind consensus tip to the common fork.
            bool isExtension = fork == oldTip;

            List<ChainedHeaderBlock> disconnectedBlocks = null;

            if (!isExtension)
                disconnectedBlocks = await this.RewindToForkPointAsync(fork, oldTip).ConfigureAwait(false);

            List<ChainedHeaderBlock> blocksToConnect = this.TryGetBlocksToConnect(newTip, fork.Height + 1);

            // Sanity check. This should never happen.
            if (blocksToConnect == null)
            {
                this.logger.LogCritical("Blocks to connect are missing!");
                this.logger.LogTrace("(-)[NO_BLOCK_TO_CONNECT]");
                throw new ConsensusException("Blocks to connect are missing!");
            }

            ConnectBlocksResult connectBlockResult = await this.ConnectChainAsync(blocksToConnect, blockMined).ConfigureAwait(false);

            if (connectBlockResult.Succeeded)
            {
                if (!isExtension)
                {
                    // A block might have been set to null for blocks more then 100 block behind the tip.
                    // As this chain is not the longest chain anymore we need to put the blocks back to the header (they will not be available in store),
                    // this is in case a reorg longer then 100 may happen later and we will need the blocks to connect on top of CT.
                    // This might cause uncontrolled memory changes but big reorgs are not common and a chain will anyway get disconnected when the fork is more then 500 blocks.
                    foreach (ChainedHeaderBlock disconnectedBlock in disconnectedBlocks)
                    {
                        this.logger.LogDebug("[DISCONNECTED_BLOCK_STATE]{0}", disconnectedBlock.ChainedHeader);
                        this.logger.LogDebug("[DISCONNECTED_BLOCK_STATE]{0}", disconnectedBlock.ChainedHeader.Previous);

                        this.chainedHeaderTree.BlockRewinded(disconnectedBlock);
                    }
                }

                this.logger.LogTrace("(-)[SUCCEEDED]:'{0}'", connectBlockResult);
                return connectBlockResult;
            }

            if (connectBlockResult.LastValidatedBlockHeader != null)
            {
                // Block validation failed we need to rewind any blocks that were added to the chain.
                await this.RewindToForkPointAsync(fork, connectBlockResult.LastValidatedBlockHeader).ConfigureAwait(false);
            }

            if (isExtension)
            {
                this.logger.LogTrace("(-)[DIDNT_REWIND]:'{0}'", connectBlockResult);
                return connectBlockResult;
            }

            // Reconnect disconnected blocks.
            ConnectBlocksResult reconnectionResult = await this.ReconnectOldChainAsync(disconnectedBlocks).ConfigureAwait(false);

            // Add peers that needed to be banned as a result of a failure to connect blocks.
            // Otherwise they get lost as we are returning a different ConnnectBlocksResult.
            reconnectionResult.PeersToBan = connectBlockResult.PeersToBan;

            return reconnectionResult;
        }

        /// <summary>Rewinds to fork point.</summary>
        /// <param name="fork">The fork point. It can't be ahead of <paramref name="oldTip"/>.</param>
        /// <param name="oldTip">The old tip.</param>
        /// <exception cref="ConsensusException">Thrown in case <paramref name="fork"/> is ahead of the <paramref name="oldTip"/>.</exception>
        /// <returns>List of blocks that were disconnected.</returns>
        private async Task<List<ChainedHeaderBlock>> RewindToForkPointAsync(ChainedHeader fork, ChainedHeader oldTip)
        {
            // This is sanity check and should never happen.
            if (fork.Height > oldTip.Height)
            {
                this.logger.LogTrace("(-)[INVALID_FORK_POINT]");
                throw new ConsensusException("Fork can't be ahead of tip!");
            }

            // Save blocks that will be disconnected in case we will need to
            // reconnect them. This might happen if connection of a new chain fails.
            var disconnectedBlocks = new List<ChainedHeaderBlock>(oldTip.Height - fork.Height);

            ChainedHeader current = oldTip;

            while (current != fork)
            {
                // Access the block before rewinding.
                Block block = current.Block;

                if (block == null)
                {
                    this.logger.LogDebug("Block '{0}' wasn't cached. Loading it from the database.", current.HashBlock);
                    block = this.blockStore.GetBlock(current.HashBlock);

                    if (block == null)
                    {
                        // Sanity check. Block being disconnected should always be in the block store before we rewind.
                        this.logger.LogTrace("(-)[BLOCK_NOT_FOUND]");
                        throw new Exception("Block that is about to be rewinded wasn't found in cache or database!");
                    }
                }

                await this.ConsensusRules.RewindAsync().ConfigureAwait(false);

                lock (this.peerLock)
                {
                    this.SetConsensusTipInternalLocked(current.Previous);
                    this.chainIndexer.Remove(current);
                }

                var disconnectedBlock = new ChainedHeaderBlock(block, current);

                disconnectedBlocks.Add(disconnectedBlock);

                using (this.performanceCounter.MeasureBlockDisconnectedSignal())
                {
                    this.signals.Publish(new BlockDisconnected(disconnectedBlock));
                }

                current = current.Previous;
            }

            disconnectedBlocks.Reverse();

            this.logger.LogInformation("Reorg from block '{0}' to '{1}'", oldTip, fork);

            return disconnectedBlocks;
        }

        /// <summary>Connects new chain.</summary>
        /// <param name="blocksToConnect">List of blocks to connect.</param>
        /// <param name="blockMined">Was the block mined or received from the network.</param>
        private async Task<ConnectBlocksResult> ConnectChainAsync(List<ChainedHeaderBlock> blocksToConnect, bool blockMined = false)
        {
            ChainedHeader lastValidatedBlockHeader = null;
            ConnectBlocksResult connectBlockResult = null;

            foreach (ChainedHeaderBlock blockToConnect in blocksToConnect)
            {
                using (this.performanceCounter.MeasureBlockConnectionFV())
                {
                    connectBlockResult = await this.ConnectBlockAsync(blockToConnect).ConfigureAwait(false);

                    if (!connectBlockResult.Succeeded)
                    {
                        connectBlockResult.LastValidatedBlockHeader = lastValidatedBlockHeader;

                        this.logger.LogTrace("(-)[FAILED_TO_CONNECT]:'{0}'", connectBlockResult);
                        return connectBlockResult;
                    }

                    lastValidatedBlockHeader = blockToConnect.ChainedHeader;

                    // Block connected successfully.
                    lock (this.peerLock)
                    {
                        this.SetConsensusTipInternalLocked(lastValidatedBlockHeader);
                        this.chainIndexer.Add(lastValidatedBlockHeader);
                    }

                    if (this.network.Consensus.MaxReorgLength != 0)
                    {
                        int newFinalizedHeight = blockToConnect.ChainedHeader.Height - (int)this.network.Consensus.MaxReorgLength;

                        if (newFinalizedHeight > 0)
                        {
                            uint256 newFinalizedHash = blockToConnect.ChainedHeader.GetAncestor(newFinalizedHeight).HashBlock;

                            this.finalizedBlockInfo.SaveFinalizedBlockHashAndHeight(newFinalizedHash, newFinalizedHeight);
                        }
                    }
                }

                using (this.performanceCounter.MeasureBlockConnectedSignal())
                {
                    this.signals.Publish(new BlockConnected(blockToConnect));
                }
            }

            // After successfully connecting all blocks set the tree tip and claim the branch.
            List<int> peersToResync = this.SetConsensusTip(lastValidatedBlockHeader, blockMined);

            // Disconnect peers that are not relevant anymore.
            await this.ResyncPeersAsync(peersToResync).ConfigureAwait(false);

            return connectBlockResult;
        }

        /// <summary>Reconnects the old chain.</summary>
        /// <param name="blocksToReconnect">List of blocks to reconnect.</param>
        private async Task<ConnectBlocksResult> ReconnectOldChainAsync(List<ChainedHeaderBlock> blocksToReconnect)
        {
            // Connect back the old blocks.
            ConnectBlocksResult connectBlockResult = await this.ConnectChainAsync(blocksToReconnect).ConfigureAwait(false);
            if (connectBlockResult.Succeeded)
            {
                // Even though reconnection was successful we return result with success == false because
                // full validation of the chain we originally wanted to connect was failed.
                var result = new ConnectBlocksResult(false) { ConsensusTipChanged = false, PeersToBan = new List<int>() };
                return result;
            }

            // We failed to jump back on the previous chain after a failed reorg.
            // And we failed to reconnect the old chain, database might be corrupted.
            this.logger.LogError("A critical error has prevented reconnecting blocks, error = {0}", connectBlockResult.Error);
            this.logger.LogTrace("(-)[FAILED_TO_RECONNECT]");
            throw new ConsensusException("A critical error has prevented reconnecting blocks.");
        }

        /// <summary>
        /// Informs <see cref="ConsensusManagerBehavior"/> of each peer
        /// to be resynced and simulates disconnection of the peer.
        /// </summary>
        /// <param name="peerIds">List of peer IDs to resync.</param>
        private async Task ResyncPeersAsync(List<int> peerIds)
        {
            var resyncTasks = new List<Task>(peerIds.Count);

            lock (this.peerLock)
            {
                foreach (int peerId in peerIds)
                {
                    if (this.peersByPeerId.TryGetValue(peerId, out INetworkPeer peer))
                    {
                        this.logger.LogDebug("Resyncing peer ID {0}.", peerId);

                        Task task = peer.Behavior<ConsensusManagerBehavior>().ResetPeerTipInformationAndSyncAsync();
                        resyncTasks.Add(task);
                    }
                    else
                        this.logger.LogDebug("Peer ID {0} was removed already.", peerId);

                    // Simulate peer disconnection to remove their data from internal structures.
                    this.PeerDisconnectedLocked(peerId);
                }
            }

            await Task.WhenAll(resyncTasks).ConfigureAwait(false);
        }

        /// <summary>
        /// Attempts to connect a block to a chain with specified tip.
        /// </summary>
        /// <param name="blockToConnect">Block to connect.</param>
        /// <exception cref="ConsensusException">Thrown in case CHT is not in a consistent state.</exception>
        private async Task<ConnectBlocksResult> ConnectBlockAsync(ChainedHeaderBlock blockToConnect)
        {
            if ((blockToConnect.ChainedHeader.BlockValidationState != ValidationState.PartiallyValidated) &&
                (blockToConnect.ChainedHeader.BlockValidationState != ValidationState.FullyValidated))
            {
                this.logger.LogError("Block '{0}' must be partially or fully validated but it is {1}.", blockToConnect, blockToConnect.ChainedHeader.BlockValidationState);
                this.logger.LogTrace("(-)[BLOCK_INVALID_STATE]");
                throw new ConsensusException("Block must be partially or fully validated.");
            }

            // Call the validation engine.
            ValidationContext validationContext = await this.fullValidator.ValidateAsync(blockToConnect.ChainedHeader, blockToConnect.Block).ConfigureAwait(false);

            if (validationContext.Error != null)
            {
                var badPeers = new List<int>();

                lock (this.peerLock)
                {
                    badPeers = this.chainedHeaderTree.PartialOrFullValidationFailed(blockToConnect.ChainedHeader);
                }

                var failureResult = new ConnectBlocksResult(false)
                {
                    BanDurationSeconds = validationContext.BanDurationSeconds,
                    BanReason = validationContext.Error.Message,
                    ConsensusTipChanged = false,
                    Error = validationContext.Error,
                    PeersToBan = badPeers
                };

                // If set, use the block reject until time as the ban duration instead of the default 10 minute ban.
                if (validationContext.RejectUntil != null)
                {
                    failureResult.BanDurationSeconds = (int)(validationContext.RejectUntil.Value.ToUnixTimestamp() - this.dateTimeProvider.GetAdjustedTimeAsUnixTimestamp());

                    if (failureResult.BanDurationSeconds < 1)
                        failureResult.BanDurationSeconds = 1;
                }

                this.logger.LogTrace("(-)[FAILED]:'{0}'", failureResult);
                return failureResult;
            }

            lock (this.peerLock)
            {
                this.chainedHeaderTree.FullValidationSucceeded(blockToConnect.ChainedHeader);

                this.chainState.IsAtBestChainTip = this.IsConsensusConsideredToBeSyncedLocked();
            }

            var result = new ConnectBlocksResult(true) { ConsensusTipChanged = true };

            return result;
        }

        /// <summary>Try to find all blocks between two headers.</summary>
        /// <returns>Collection of blocks that were loaded. In case at least one block was not present <c>null</c> will be returned.</returns>
        private List<ChainedHeaderBlock> TryGetBlocksToConnect(ChainedHeader proposedNewTip, int heightOfFirstBlock)
        {
            ChainedHeader currentHeader = proposedNewTip;
            var chainedHeaderBlocks = new List<ChainedHeaderBlock>();

            while (currentHeader.Height >= heightOfFirstBlock)
            {
                ChainedHeaderBlock chainedHeaderBlock = this.GetBlockData(currentHeader.HashBlock);

                if (chainedHeaderBlock?.Block == null)
                {
                    this.logger.LogError("Block '{0}' wasn't loaded from store!", currentHeader);
                    this.logger.LogTrace("(-):null");
                    return null;
                }

                chainedHeaderBlocks.Add(chainedHeaderBlock);
                currentHeader = currentHeader.Previous;
            }

            chainedHeaderBlocks.Reverse();

            return chainedHeaderBlocks;
        }

        /// <summary>Sets the consensus tip.</summary>
        /// <param name="newTip">New consensus tip.</param>
        /// <param name="blockMined">Was the block mined or received from the network.</param>
        private List<int> SetConsensusTip(ChainedHeader newTip, bool blockMined = false)
        {
            lock (this.peerLock)
            {
                List<int> peerIdsToResync = this.chainedHeaderTree.ConsensusTipChanged(newTip, blockMined);

                this.SetConsensusTipInternalLocked(newTip);

                bool ibd = this.ibdState.IsInitialBlockDownload();

                if (ibd != this.isIbd)
                    this.blockPuller.OnIbdStateChanged(ibd);

                this.isIbd = ibd;

                return peerIdsToResync;
            }
        }

        /// <summary>Updates all internal values with the new tip.</summary>
        /// <remarks>Have to be locked by <see cref="peerLock"/>.</remarks>
        /// <param name="newTip">New consensus tip.</param>
        private void SetConsensusTipInternalLocked(ChainedHeader newTip)
        {
            this.Tip = newTip;

            this.chainState.ConsensusTip = this.Tip;
        }

        /// <summary>
        /// Request a list of block headers to download their respective blocks.
        /// If <paramref name="chainedHeaders"/> is not an array of consecutive headers it will be split to batches of consecutive header requests.
        /// Callbacks of all entries are added to <see cref="callbacksByBlocksRequestedHash"/>. If a block header was already requested
        /// to download and not delivered yet, it will not be requested again, instead just it's callback will be called when the block arrives.
        /// </summary>
        /// <param name="chainedHeaders">Array of chained headers to download.</param>
        /// <param name="onBlockDownloadedCallback">A callback to call when the block was downloaded.</param>
        private void DownloadBlocks(ChainedHeader[] chainedHeaders, OnBlockDownloadedCallback onBlockDownloadedCallback = null)
        {
            var downloadRequests = new List<BlockDownloadRequest>();

            BlockDownloadRequest request = null;
            ChainedHeader previousHeader = null;

            lock (this.blockRequestedLock)
            {
                foreach (ChainedHeader chainedHeader in chainedHeaders)
                {
                    bool blockAlreadyAsked = this.callbacksByBlocksRequestedHash.TryGetValue(chainedHeader.HashBlock, out DownloadedCallbacks downloadedCallbacks);

                    if (!blockAlreadyAsked)
                    {
                        downloadedCallbacks = new DownloadedCallbacks();
                        this.callbacksByBlocksRequestedHash.Add(chainedHeader.HashBlock, downloadedCallbacks);
                    }
                    else
                    {
                        this.logger.LogDebug("Registered additional callback for the block '{0}'.", chainedHeader);
                    }

                    if (onBlockDownloadedCallback == null)
                    {
                        downloadedCallbacks.ConsensusRequested = true;
                    }
                    else
                    {
                       if (downloadedCallbacks.Callbacks == null)
                           downloadedCallbacks.Callbacks = new List<OnBlockDownloadedCallback>();

                       downloadedCallbacks.Callbacks.Add(onBlockDownloadedCallback);
                    }

                    bool blockIsNotConsecutive = (previousHeader != null) && (chainedHeader.Previous.HashBlock != previousHeader.HashBlock);

                    if (blockIsNotConsecutive || blockAlreadyAsked)
                    {
                        if (request != null)
                        {
                            downloadRequests.Add(request);
                            request = null;
                        }

                        if (blockAlreadyAsked)
                        {
                            previousHeader = null;
                            continue;
                        }
                    }

                    if (request == null)
                        request = new BlockDownloadRequest { BlocksToDownload = new List<ChainedHeader>() };

                    request.BlocksToDownload.Add(chainedHeader);
                    previousHeader = chainedHeader;
                }

                if (request != null)
                    downloadRequests.Add(request);
            }

            lock (this.peerLock)
            {
                foreach (BlockDownloadRequest downloadRequest in downloadRequests)
                    this.toDownloadQueue.Enqueue(downloadRequest);

                this.ProcessDownloadQueueLocked();
            }
        }

        /// <summary>Method that is provided as a callback to <see cref="IBlockPuller"/>.</summary>
        private void BlockDownloaded(uint256 blockHash, Block block, int peerId)
        {
            if (this.nodeLifetime.ApplicationStopping.IsCancellationRequested)
            {
                this.logger.LogTrace("(-)[NODE_DISPOSED]");
                return;
            }

            ChainedHeader chainedHeader = null;
            bool reassignDownload = false;
            long expectedSize;

            lock (this.peerLock)
            {
                if (this.expectedBlockSizes.TryGetValue(blockHash, out expectedSize))
                {
                    this.expectedBlockDataBytes -= expectedSize;
                    this.expectedBlockSizes.Remove(blockHash);
                    this.logger.LogDebug("Expected block data bytes was set to {0} and we are expecting {1} blocks to be delivered.", this.expectedBlockDataBytes, this.expectedBlockSizes.Count);
                }
                else
                {
                    // This means the puller has not filtered blocks correctly.
                    this.logger.LogError("Unsolicited block '{0}'.", blockHash);
                    this.logger.LogTrace("(-)[UNSOLICITED_BLOCK]");
                    throw new InvalidOperationException("Unsolicited block");
                }

                chainedHeader = this.chainedHeaderTree.GetChainedHeader(blockHash);
                if (chainedHeader == null)
                {
                    lock (this.blockRequestedLock)
                    {
                        this.callbacksByBlocksRequestedHash.Remove(blockHash);
                    }

                    this.logger.LogTrace("(-)[CHAINED_HEADER_NOT_FOUND]");
                    return;
                }

                if (block == null)
                {
                    // A race conditions exists where if we attempted a download of a block but all the peers disconnected and then a peer presented the header
                    // again, we dont re-download the block.
                    if (chainedHeader.BlockDataAvailability == BlockDataAvailabilityState.BlockRequired)
                    {
                        // We need to remove the current callback so that it can be re-assigned for download.
                        lock (this.blockRequestedLock)
                        {
                            this.callbacksByBlocksRequestedHash.Remove(blockHash);
                        }

                        reassignDownload = true;
                    }
                    else
                        this.logger.LogDebug("Block download failed but will not be reassigned as it's state is {0}", chainedHeader.BlockDataAvailability);
                }
            }

            if (reassignDownload)
            {
                this.DownloadBlocks(new[] { chainedHeader });
                this.logger.LogWarning("Downloading block for '{0}' failed, it will be enqueued again.", chainedHeader);
                this.logger.LogTrace("(-)[BLOCK_DOWNLOAD_FAILED_REASSIGNED]");
                return;
            }

            if (block != null)
            {
                ValidationContext result = this.integrityValidator.VerifyBlockIntegrity(chainedHeader, block);

                if (result.Error != null)
                {
                    // When integrity validation fails we want to ban only the particular peer that provided the invalid block.
                    // Integrity validation failing for this block doesn't automatically make other blocks with the same hash invalid,
                    // therefore banning other peers that claim to be on a chain that contains a block with the same hash is not required.
                    if (this.peersByPeerId.TryGetValue(peerId, out INetworkPeer peer))
                        this.peerBanning.BanAndDisconnectPeer(peer.PeerEndPoint, result.BanDurationSeconds, $"Integrity validation failed: {result.Error.Message}");

                    lock (this.peerLock)
                    {
                        // Ask block puller to deliver this block again. Do it with high priority and avoid normal queue.
                        this.blockPuller.RequestBlocksDownload(new List<ChainedHeader>() { chainedHeader }, true);
                        this.expectedBlockSizes.Add(chainedHeader.HashBlock, expectedSize);
                        this.expectedBlockDataBytes += expectedSize;
                    }

                    this.logger.LogTrace("(-)[INTEGRITY_VERIFICATION_FAILED]");
                    return;
                }
            }
            else
            {
                this.logger.LogDebug("Block '{0}' failed to be delivered.", blockHash);
            }

            DownloadedCallbacks downloadedCallbacks = null;

            lock (this.blockRequestedLock)
            {
                if (this.callbacksByBlocksRequestedHash.TryGetValue(blockHash, out downloadedCallbacks))
                    this.callbacksByBlocksRequestedHash.Remove(blockHash);
            }

            if (downloadedCallbacks != null)
            {
                var chainedHeaderBlock = new ChainedHeaderBlock(block, chainedHeader);

                if (downloadedCallbacks.ConsensusRequested)
                {
                    this.ProcessDownloadedBlock(chainedHeaderBlock);
                }

                if (downloadedCallbacks.Callbacks != null)
                {
                    this.logger.LogDebug("Calling {0} callbacks for block '{1}'.", downloadedCallbacks.Callbacks.Count, chainedHeader);
                    foreach (OnBlockDownloadedCallback blockDownloadedCallback in downloadedCallbacks.Callbacks)
                        blockDownloadedCallback(chainedHeaderBlock);
                }
            }
        }

        /// <inheritdoc />
        public void GetOrDownloadBlocks(List<uint256> blockHashes, OnBlockDownloadedCallback onBlockDownloadedCallback)
        {
            Guard.NotNull(blockHashes, nameof(blockHashes));
            Guard.NotNull(onBlockDownloadedCallback, nameof(onBlockDownloadedCallback));

            var blocksToDownload = new List<ChainedHeader>();

            foreach (uint256 blockHash in blockHashes)
            {
                ChainedHeaderBlock chainedHeaderBlock = this.GetBlockData(blockHash);

                if ((chainedHeaderBlock == null) || (chainedHeaderBlock.Block != null))
                {
                    if (chainedHeaderBlock != null)
                        this.logger.LogDebug("Block data loaded for hash '{0}', calling the callback.", blockHash);
                    else
                        this.logger.LogDebug("Chained header not found for hash '{0}'.", blockHash);

                    onBlockDownloadedCallback(chainedHeaderBlock);
                }
                else
                {
                    blocksToDownload.Add(chainedHeaderBlock.ChainedHeader);
                    this.logger.LogDebug("Block hash '{0}' is queued for download.", blockHash);
                }
            }

            if (blocksToDownload.Count != 0)
            {
                this.logger.LogDebug("Asking block puller for {0} blocks.", blocksToDownload.Count);
                this.DownloadBlocks(blocksToDownload.ToArray(), onBlockDownloadedCallback);
            }
        }

        /// <inheritdoc />
        public ChainedHeaderBlock GetBlockData(uint256 blockHash)
        {
            Guard.NotNull(blockHash, nameof(blockHash));

            ChainedHeaderBlock chainedHeaderBlock;

            lock (this.peerLock)
            {
                chainedHeaderBlock = this.chainedHeaderTree.GetChainedHeaderBlock(blockHash);
            }

            if (chainedHeaderBlock == null)
            {
                this.logger.LogDebug("Block hash '{0}' is not part of the tree.", blockHash);
                this.logger.LogTrace("(-)[INVALID_HASH]:null");
                return null;
            }

            if (chainedHeaderBlock.Block != null)
            {
                this.logger.LogDebug("Block pair '{0}' was found in memory.", chainedHeaderBlock);

                this.logger.LogTrace("(-)[FOUND_IN_CHT]:'{0}'", chainedHeaderBlock);
                return chainedHeaderBlock;
            }

            Block block = this.blockStore.GetBlock(blockHash);
            if (block != null)
            {
                var newBlockPair = new ChainedHeaderBlock(block, chainedHeaderBlock.ChainedHeader);
                this.logger.LogDebug("Chained header block '{0}' was found in store.", newBlockPair);
                this.logger.LogTrace("(-)[FOUND_IN_BLOCK_STORE]:'{0}'", newBlockPair);
                return newBlockPair;
            }

            this.logger.LogDebug("Block '{0}' was not found in block store.", blockHash);

            return chainedHeaderBlock;
        }

        /// <summary>
        /// Processes items in the <see cref="toDownloadQueue"/> and ask the block puller for blocks to download.
        /// If the tree has too many unconsumed blocks we will not ask block puller for more until some blocks are consumed.
        /// </summary>
        /// <remarks>
        /// Requests that have too many blocks will be split in batches.
        /// The amount of blocks in 1 batch to downloaded depends on the average value in <see cref="IBlockPuller.GetAverageBlockSizeBytes"/>.
        /// Should be protected by the <see cref="peerLock"/>.
        /// </remarks>
        private void ProcessDownloadQueueLocked()
        {
            while (this.toDownloadQueue.Count > 0)
            {
                int awaitingBlocksCount = this.expectedBlockSizes.Count;

                int freeSlots = MaxBlocksToAskFromPuller - awaitingBlocksCount;
                this.logger.LogDebug("{0} slots are available.", freeSlots);

                if (freeSlots < ConsumptionThresholdSlots)
                {
                    this.logger.LogTrace("(-)[NOT_ENOUGH_SLOTS]");
                    return;
                }

                long freeBytes = this.maxUnconsumedBlocksDataBytes - this.chainedHeaderTree.UnconsumedBlocksDataBytes - this.expectedBlockDataBytes;
                this.logger.LogDebug("{0} bytes worth of blocks is available for download.", freeBytes);

                if (freeBytes <= this.ConsumptionThresholdBytes)
                {
                    this.logger.LogTrace("(-)[THRESHOLD_NOT_MET]");
                    return;
                }

                // To fix issue https://github.com/stratisproject/StratisBitcoinFullNode/issues/2294#issue-364513736
                // if there are no samples, assume the worst scenario (you are going to donwload full blocks).
                long avgSize = (long)this.blockPuller.GetAverageBlockSizeBytes();
                if (avgSize == 0)
                {
                    avgSize = this.network.Consensus.Options.MaxBlockBaseSize;
                }

                int maxBlocksToAsk = Math.Min((int)(freeBytes / avgSize), freeSlots);

                this.logger.LogDebug("With {0} average block size, we have {1} download slots available.", avgSize, maxBlocksToAsk);

                BlockDownloadRequest request = this.toDownloadQueue.Peek();

                if (request.BlocksToDownload.Count <= maxBlocksToAsk)
                {
                    this.toDownloadQueue.Dequeue();
                }
                else
                {
                    this.logger.LogDebug("Splitting enqueued job of size {0} into 2 pieces of sizes {1} and {2}.", request.BlocksToDownload.Count, maxBlocksToAsk, request.BlocksToDownload.Count - maxBlocksToAsk);

                    // Split queue item in 2 pieces: one of size blocksToAsk and second is the rest. Ask BP for first part, leave 2nd part in the queue.
                    var blockPullerRequest = new BlockDownloadRequest()
                    {
                        BlocksToDownload = new List<ChainedHeader>(request.BlocksToDownload.GetRange(0, maxBlocksToAsk))
                    };

                    request.BlocksToDownload.RemoveRange(0, maxBlocksToAsk);

                    request = blockPullerRequest;
                }

                this.blockPuller.RequestBlocksDownload(request.BlocksToDownload);

                foreach (ChainedHeader chainedHeader in request.BlocksToDownload)
                    this.expectedBlockSizes.Add(chainedHeader.HashBlock, avgSize);

                this.expectedBlockDataBytes += request.BlocksToDownload.Count * avgSize;

                this.logger.LogDebug("Expected block data bytes was set to {0} and we are expecting {1} blocks to be delivered.", this.expectedBlockDataBytes, this.expectedBlockSizes.Count);
            }
        }

        /// <summary>
        /// Returns <c>true</c> if consensus' height is within <see cref="ConsensusIsConsideredToBeSyncedMargin"/>
        /// blocks from the best tip's height.
        /// </summary>
        /// <remarks>Should be locked by <see cref="peerLock"/>.</remarks>
        private bool IsConsensusConsideredToBeSyncedLocked()
        {
            ChainedHeader bestTip = this.chainedHeaderTree.GetBestPeerTip();

            if (bestTip == null)
            {
                this.logger.LogTrace("(-)[NO_PEERS]:false");
                return false;
            }

            bool isConsideredSynced = this.Tip.Height + ConsensusIsConsideredToBeSyncedMargin > bestTip.Height;

            return isConsideredSynced;
        }

        [NoTrace]
        private void AddInlineStats(StringBuilder log)
        {
            lock (this.peerLock)
            {
                ChainedHeader bestTip = this.chainedHeaderTree.GetBestPeerTip();

                if ((bestTip == null) || (bestTip.Height < this.Tip.Height))
                    bestTip = this.Tip;

                string headersLog = "Headers.Height: ".PadRight(LoggingConfiguration.ColumnLength + 1) + bestTip.Height.ToString().PadRight(8) +
                                    " Headers.Hash: ".PadRight(LoggingConfiguration.ColumnLength - 1) + bestTip.HashBlock;

                log.AppendLine(headersLog);
            }

            string consensusLog = "Consensus.Height: ".PadRight(LoggingConfiguration.ColumnLength + 1) + this.Tip.Height.ToString().PadRight(8) +
                                  " Consensus.Hash: ".PadRight(LoggingConfiguration.ColumnLength - 1) + this.Tip.HashBlock;

            log.AppendLine(consensusLog);
        }

        private void AddBenchStats(StringBuilder benchLog)
        {
            benchLog.AppendLine(this.performanceCounter.TakeSnapshot().ToString());
        }

        [NoTrace]
        private void AddComponentStats(StringBuilder log)
        {
            log.AppendLine();
            log.AppendLine("======Consensus Manager======");

            lock (this.peerLock)
            {
                // Having the Tip Age and Max Tip Age displayed together with the IBD Stage serves as a reminder
                // to the user how this affects being in IBD (makes it less magical) and provide a hint that
                // Max Tip Age should be changed if it is set to an absurd value. Perhaps the user made the
                // assumption that it is minutes or milliseconds. This will show up such issues. It also
                // gives us easier access to these values if issues are reported in the field.

                // Use the default time provider - same as in InitialBlockDownloadState.IsInitialBlockDownload.
                long currentTime = DateTimeProvider.Default.GetTime();
                long tipAge = currentTime - this.chainState.ConsensusTip.Header.BlockTime.ToUnixTimeSeconds();
                long maxTipAge = this.consensusSettings.MaxTipAge;

                log.AppendLine($"Tip Age: { TimeSpan.FromSeconds(tipAge).ToString(@"hh\:mm\:ss") } (maximum is { TimeSpan.FromSeconds(maxTipAge).ToString(@"hh\:mm\:ss") })");
                log.AppendLine($"In IBD Stage: { (this.isIbd ? "Yes" : "No") }");

                log.AppendLine($"Chained header tree size: {this.chainedHeaderTree.ChainedBlocksDataBytes.BytesToMegaBytes()} MB");

                string unconsumedBlocks = this.FormatBigNumber(this.chainedHeaderTree.UnconsumedBlocksCount);

                double filledPercentage = Math.Round((this.chainedHeaderTree.UnconsumedBlocksDataBytes / (double)this.maxUnconsumedBlocksDataBytes) * 100, 2);

                log.AppendLine($"Unconsumed blocks: {unconsumedBlocks} -- ({this.chainedHeaderTree.UnconsumedBlocksDataBytes.BytesToMegaBytes()} / {this.maxUnconsumedBlocksDataBytes.BytesToMegaBytes()} MB). Cache is filled by: {filledPercentage}%");

                int pendingDownloadCount = this.callbacksByBlocksRequestedHash.Count;
                int currentlyDownloadingCount = this.expectedBlockSizes.Count;

                log.AppendLine($"Downloading blocks: {currentlyDownloadingCount} queued out of {pendingDownloadCount} pending");
            }
        }

        /// <summary>Formats the big number.</summary>
        /// <remarks><c>123456789</c> => <c>123,456,789</c>.</remarks>
        [NoTrace]
        private string FormatBigNumber(long number)
        {
            return $"{number:#,##0}";
        }

        /// <inheritdoc />
        public void Dispose()
        {
            this.reorgLock.Dispose();
        }
    }
}<|MERGE_RESOLUTION|>--- conflicted
+++ resolved
@@ -121,11 +121,7 @@
 
         private readonly ConsensusManagerPerformanceCounter performanceCounter;
 
-<<<<<<< HEAD
-        private readonly IDateTimeProvider dateTimeProvider;
-=======
         private readonly ConsensusSettings consensusSettings;
->>>>>>> 199e8ed5
 
         private bool isIbd;
 
@@ -169,11 +165,7 @@
             Guard.NotNull(connectionManager, nameof(connectionManager));
             Guard.NotNull(nodeStats, nameof(nodeStats));
             Guard.NotNull(nodeLifetime, nameof(nodeLifetime));
-<<<<<<< HEAD
-            Guard.NotNull(dateTimeProvider, nameof(dateTimeProvider));
-=======
             Guard.NotNull(consensusSettings, nameof(consensusSettings));
->>>>>>> 199e8ed5
 
             this.network = network;
             this.chainState = chainState;
