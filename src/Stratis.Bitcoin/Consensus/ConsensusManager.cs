--- conflicted
+++ resolved
@@ -123,11 +123,7 @@
         private readonly ConsensusManagerPerformanceCounter performanceCounter;
 
         private readonly ConsensusSettings consensusSettings;
-<<<<<<< HEAD
-        
-=======
-
->>>>>>> e2833443
+
         private readonly IDateTimeProvider dateTimeProvider;
 
         private bool isIbd;
@@ -173,10 +169,7 @@
             Guard.NotNull(nodeStats, nameof(nodeStats));
             Guard.NotNull(nodeLifetime, nameof(nodeLifetime));
             Guard.NotNull(consensusSettings, nameof(consensusSettings));
-<<<<<<< HEAD
-=======
             Guard.NotNull(dateTimeProvider, nameof(dateTimeProvider));
->>>>>>> e2833443
 
             this.network = network;
             this.chainState = chainState;
@@ -1428,11 +1421,7 @@
                 // gives us easier access to these values if issues are reported in the field.
 
                 // Use the default time provider - same as in InitialBlockDownloadState.IsInitialBlockDownload.
-<<<<<<< HEAD
-                long currentTime = DateTimeProvider.Default.GetTime();
-=======
                 long currentTime = this.dateTimeProvider.GetTime();
->>>>>>> e2833443
                 long tipAge = currentTime - this.chainState.ConsensusTip.Header.BlockTime.ToUnixTimeSeconds();
                 long maxTipAge = this.consensusSettings.MaxTipAge;
 
