--- conflicted
+++ resolved
@@ -113,11 +113,7 @@
             this.chain = chain;
             this.logger = loggerFactory.CreateLogger(this.GetType().FullName);
 
-<<<<<<< HEAD
-            this.chainedHeaderTree = new ChainedHeaderTree(network, loggerFactory, headerValidator, checkpoints, chainState, finalizedBlockInfo, consensusSettings);
-=======
             this.chainedHeaderTree = new ChainedHeaderTree(network, loggerFactory, headerValidator, integrityValidator, checkpoints, chainState, finalizedBlockInfo, consensusSettings, invalidHashesStore);
->>>>>>> a4743877
 
             this.peerLock = new object();
             this.reorgLock = new AsyncLock();
