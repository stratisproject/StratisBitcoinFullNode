--- conflicted
+++ resolved
@@ -542,14 +542,6 @@
 
             if (connectBlockResult.Succeeded)
             {
-<<<<<<< HEAD
-                if (disconnectedBlocks != null)
-                {
-                    foreach (var disconnected in disconnectedBlocks)
-                    {
-                        this.logger.LogTrace("[DISCONNECTED_BLOCK_STATE]{0}:{1}:{2}", nameof(disconnected.ChainedHeader), disconnected.ChainedHeader, disconnected.ChainedHeader.BlockValidationState);
-                        this.logger.LogTrace("[DISCONNECTED_BLOCK_STATE]{0}:{1}:{2}", nameof(disconnected.ChainedHeader.Previous), disconnected.ChainedHeader.Previous, disconnected.ChainedHeader.Previous.BlockValidationState);
-=======
                 if (!isExtension)
                 {
                     // A block might have been set to null for blocks more then 100 block behind the tip.
@@ -558,9 +550,11 @@
                     // This might cause uncontrolled memory changes but big reorgs are not common and a chain will anyway get disconnected when the fork is more then 500 blocks.
                     foreach (ChainedHeaderBlock disconnectedBlock in disconnectedBlocks)
                     {
+                        this.logger.LogTrace("[DISCONNECTED_BLOCK_STATE]{0}:{1}:{2}", nameof(disconnectedBlock.ChainedHeader), disconnectedBlock.ChainedHeader, disconnectedBlock.ChainedHeader.BlockValidationState);
+                        this.logger.LogTrace("[DISCONNECTED_BLOCK_STATE]{0}:{1}:{2}", nameof(disconnectedBlock.ChainedHeader.Previous), disconnectedBlock.ChainedHeader.Previous, disconnectedBlock.ChainedHeader.Previous.BlockValidationState);
+
                         if (disconnectedBlock.ChainedHeader.Block == null)
                             disconnectedBlock.ChainedHeader.Block = disconnectedBlock.Block;
->>>>>>> 1b84376c
                     }
                 }
 
