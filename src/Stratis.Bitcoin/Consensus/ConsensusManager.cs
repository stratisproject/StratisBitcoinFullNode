﻿using System;
using System.Collections.Generic;
using System.Text;
using System.Threading.Tasks;
using Microsoft.Extensions.Logging;
using NBitcoin;
using Stratis.Bitcoin.Base;
using Stratis.Bitcoin.BlockPulling;
using Stratis.Bitcoin.Configuration.Logging;
using Stratis.Bitcoin.Connection;
using Stratis.Bitcoin.Consensus.ValidationResults;
using Stratis.Bitcoin.Consensus.Validators;
using Stratis.Bitcoin.Interfaces;
using Stratis.Bitcoin.P2P.Peer;
using Stratis.Bitcoin.Primitives;
using Stratis.Bitcoin.Utilities;

namespace Stratis.Bitcoin.Consensus
{
    /// <inheritdoc cref="IConsensusManager"/>
    public class ConsensusManager : IConsensusManager
    {
        /// <summary>
        /// Maximum memory in bytes that can be taken by the blocks that were downloaded but
        /// not yet validated or included to the consensus chain.
        /// </summary>
        private const long MaxUnconsumedBlocksDataBytes = 200 * 1024 * 1024;

        /// <summary>Queue consumption threshold in bytes.</summary>
        /// <remarks><see cref="toDownloadQueue"/> consumption will start if only we have more than this value of free memory.</remarks>
        private const long ConsumptionThresholdBytes = MaxUnconsumedBlocksDataBytes / 10;

        /// <summary>The maximum amount of blocks that can be assigned to <see cref="IBlockPuller"/> at the same time.</summary>
        private const int MaxBlocksToAskFromPuller = 5000;

        /// <summary>The minimum amount of slots that should be available to trigger asking block puller for blocks.</summary>
        private const int ConsumptionThresholdSlots = MaxBlocksToAskFromPuller / 10;

        /// <summary>The default number of blocks to ask when there is no historic data to estimate average block size.</summary>
        private const int DefaultNumberOfBlocksToAsk = 10;

        /// <summary>The amount of blocks from consensus the node is considered to be synced.</summary>
        private const int ConsensusIsConsideredToBeSyncedMargin = 5;

        private readonly Network network;
        private readonly ILogger logger;
        private readonly IChainedHeaderTree chainedHeaderTree;
        private readonly IChainState chainState;
        private readonly IPartialValidator partialValidator;
        private readonly IFullValidator fullValidator;
<<<<<<< HEAD
        private readonly IConsensusRuleEngine consensusRules;
=======
>>>>>>> 159da608
        private readonly Signals.Signals signals;
        private readonly IPeerBanning peerBanning;
        private readonly IBlockStore blockStore;
        private readonly IFinalizedBlockInfo finalizedBlockInfo;
        private readonly IBlockPuller blockPuller;
        private readonly IIntegrityValidator integrityValidator;
        private readonly INodeLifetime nodeLifetime;

        /// <summary>Connection manager of all the currently connected peers.</summary>
        private readonly IConnectionManager connectionManager;

        /// <inheritdoc />
        public ChainedHeader Tip { get; private set; }

        /// <inheritdoc />
        public IConsensusRuleEngine ConsensusRules { get; private set; }

        private readonly Dictionary<uint256, List<OnBlockDownloadedCallback>> callbacksByBlocksRequestedHash;

        /// <summary>Peers mapped by their ID.</summary>
        /// <remarks>This object has to be protected by <see cref="peerLock"/>.</remarks>
        private readonly Dictionary<int, INetworkPeer> peersByPeerId;

        private readonly Queue<BlockDownloadRequest> toDownloadQueue;

        /// <summary>Protects access to the <see cref="blockPuller"/>, <see cref="chainedHeaderTree"/>, <see cref="expectedBlockSizes"/> and <see cref="expectedBlockDataBytes"/>.</summary>
        private readonly object peerLock;

        private readonly IInitialBlockDownloadState ibdState;

        private readonly object blockRequestedLock;

        private readonly AsyncLock reorgLock;

        private long expectedBlockDataBytes;

        private readonly Dictionary<uint256, long> expectedBlockSizes;

        private readonly ConcurrentChain chain;

        private bool isIbd;

        public ConsensusManager(
            IChainedHeaderTree chainedHeaderTree,
            Network network,
            ILoggerFactory loggerFactory,
            IChainState chainState,
            IIntegrityValidator integrityValidator,
            IPartialValidator partialValidator,
            IFullValidator fullValidator,
<<<<<<< HEAD
            ICheckpoints checkpoints,
            ConsensusSettings consensusSettings,
=======
>>>>>>> 159da608
            IConsensusRuleEngine consensusRules,
            IFinalizedBlockInfo finalizedBlockInfo,
            Signals.Signals signals,
            IPeerBanning peerBanning,
            IInitialBlockDownloadState ibdState,
            ConcurrentChain chain,
            IBlockPuller blockPuller,
            IBlockStore blockStore,
            IConnectionManager connectionManager,
            INodeStats nodeStats,
            INodeLifetime nodeLifetime)
        {
            this.network = network;
            this.chainState = chainState;
            this.integrityValidator = integrityValidator;
            this.partialValidator = partialValidator;
            this.fullValidator = fullValidator;
<<<<<<< HEAD
            this.consensusRules = consensusRules;
=======
            this.ConsensusRules = consensusRules;
>>>>>>> 159da608
            this.signals = signals;
            this.peerBanning = peerBanning;
            this.blockStore = blockStore;
            this.finalizedBlockInfo = finalizedBlockInfo;
            this.chain = chain;
            this.connectionManager = connectionManager;
            this.nodeLifetime = nodeLifetime;
            this.logger = loggerFactory.CreateLogger(this.GetType().FullName);

            this.chainedHeaderTree = chainedHeaderTree;

            this.peerLock = new object();
            this.reorgLock = new AsyncLock();
            this.blockRequestedLock = new object();
            this.expectedBlockDataBytes = 0;
            this.expectedBlockSizes = new Dictionary<uint256, long>();

            this.callbacksByBlocksRequestedHash = new Dictionary<uint256, List<OnBlockDownloadedCallback>>();
            this.peersByPeerId = new Dictionary<int, INetworkPeer>();
            this.toDownloadQueue = new Queue<BlockDownloadRequest>();
            this.ibdState = ibdState;

            this.blockPuller = blockPuller;

            nodeStats.RegisterStats(this.AddInlineStats, StatsType.Inline, 1000);
        }

        /// <inheritdoc />
        /// <remarks>
        /// If <see cref="blockStore"/> is not <c>null</c> (block store is available) then all block headers in
        /// <see cref="chainedHeaderTree"/> will be marked as their block data is available.
        /// If store is not available the <see cref="ConsensusManager"/> won't be able to serve blocks from disk,
        /// instead all block requests that are not in memory will be sent to the <see cref="blockPuller"/>.
        /// </remarks>
        public async Task InitializeAsync(ChainedHeader chainTip)
        {
            this.logger.LogTrace("({0}:'{1}')", nameof(chainTip), chainTip);

            // TODO: consensus store
            // We should consider creating a consensus store class that will internally contain
            // coinview and it will abstract the methods `RewindAsync()` `GetBlockHashAsync()`

            uint256 consensusTipHash = await this.ConsensusRules.GetBlockHashAsync().ConfigureAwait(false);

            ChainedHeader pendingTip;

            while (true)
            {
                pendingTip = chainTip.FindAncestorOrSelf(consensusTipHash);

                if ((pendingTip != null) && (this.chainState.BlockStoreTip.Height >= pendingTip.Height))
                    break;

                // In case block store initialized behind, rewind until or before the block store tip.
                // The node will complete loading before connecting to peers so the chain will never know if a reorg happened.
                RewindState transitionState = await this.ConsensusRules.RewindAsync().ConfigureAwait(false);
                consensusTipHash = transitionState.BlockHash;
            }

            this.chainedHeaderTree.Initialize(pendingTip);

            this.SetConsensusTip(pendingTip);

            this.blockPuller.Initialize(this.BlockDownloaded);

            this.isIbd = this.ibdState.IsInitialBlockDownload();
            this.blockPuller.OnIbdStateChanged(this.isIbd);

            this.logger.LogTrace("(-)");
        }

        /// <inheritdoc />
        public ConnectNewHeadersResult HeadersPresented(INetworkPeer peer, List<BlockHeader> headers, bool triggerDownload = true)
        {
            this.logger.LogTrace("({0}:{1},{2}.{3}:{4},{5}:{6})", nameof(peer.Connection.Id), peer.Connection.Id, nameof(headers), nameof(headers.Count), headers.Count, nameof(triggerDownload), triggerDownload);

            ConnectNewHeadersResult connectNewHeadersResult;

            lock (this.peerLock)
            {
                int peerId = peer.Connection.Id;

                connectNewHeadersResult = this.chainedHeaderTree.ConnectNewHeaders(peerId, headers);

                this.chainState.IsAtBestChainTip = this.IsConsensusConsideredToBeSyncedLocked();

                this.blockPuller.NewPeerTipClaimed(peer, connectNewHeadersResult.Consumed);

                if (!this.peersByPeerId.ContainsKey(peerId))
                {
                    this.peersByPeerId.Add(peerId, peer);
                    this.logger.LogTrace("New peer with ID {0} was added.", peerId);
                }
            }

            if (triggerDownload && (connectNewHeadersResult.DownloadTo != null))
                this.DownloadBlocks(connectNewHeadersResult.ToArray(), this.ProcessDownloadedBlock);

            this.logger.LogTrace("(-):'{0}'", connectNewHeadersResult);
            return connectNewHeadersResult;
        }

        /// <inheritdoc />
        public void PeerDisconnected(int peerId)
        {
            this.logger.LogTrace("({0}:{1})", nameof(peerId), peerId);

            lock (this.peerLock)
            {
                this.PeerDisconnectedLocked(peerId);
            }

            this.logger.LogTrace("(-)");
        }

        /// <inheritdoc />
        public async Task<ChainedHeader> BlockMinedAsync(Block block)
        {
            this.logger.LogTrace("({0}:{1})", nameof(block), block.GetHash());

            ValidationContext validationContext;

            using (await this.reorgLock.LockAsync().ConfigureAwait(false))
            {
                ChainedHeader chainedHeader;

                lock (this.peerLock)
                {
                    if (block.Header.HashPrevBlock != this.Tip.HashBlock)
                    {
                        this.logger.LogTrace("(-)[BLOCKMINED_INVALID_PREVIOUS_TIP]:null");
                        return null;
                    }

                    // This might throw ConsensusErrorException but we don't wanna catch it because miner will catch it.
                    chainedHeader = this.chainedHeaderTree.CreateChainedHeaderWithBlock(block);
                }

                validationContext = await this.partialValidator.ValidateAsync(chainedHeader, block).ConfigureAwait(false);

                if (validationContext.Error == null)
                {
                    bool fullValidationRequired;

                    lock (this.peerLock)
                    {
                        this.chainedHeaderTree.PartialValidationSucceeded(chainedHeader, out fullValidationRequired);
                    }

                    if (fullValidationRequired)
                    {
                        ConnectBlocksResult fullValidationResult = await this.FullyValidateLockedAsync(validationContext.ChainedHeaderToValidate).ConfigureAwait(false);
                        if (!fullValidationResult.Succeeded)
                        {
                            this.logger.LogTrace("Miner produced an invalid block, full validation failed: {0}", fullValidationResult.Error.Message);
                            this.logger.LogTrace("(-)[FULL_VALIDATION_FAILED]");
                            throw new ConsensusException(fullValidationResult.Error.Message);
                        }
                    }
                    else
                    {
                        this.logger.LogTrace("(-)[FULL_VALIDATION_WAS_NOT_REQUIRED]");
                        throw new ConsensusException("Full validation was not required.");
                    }
                }
                else
                {
                    lock (this.peerLock)
                    {
                        this.chainedHeaderTree.PartialOrFullValidationFailed(chainedHeader);
                    }

                    this.logger.LogError("Miner produced an invalid block, partial validation failed: {0}", validationContext.Error.Message);
                    this.logger.LogTrace("(-)[PARTIAL_VALIDATION_FAILED]");
                    throw new ConsensusException(validationContext.Error.Message);
                }
            }

            this.logger.LogTrace("(-):{0}", validationContext.ChainedHeaderToValidate);
            return validationContext.ChainedHeaderToValidate;
        }

        /// <summary>
        /// Called after a peer was disconnected.
        /// Informs underlying components about the event but only if the node is not being shut down at the moment.
        /// Processes any remaining blocks to download.
        /// </summary>
        /// <remarks>Have to be locked by <see cref="peerLock"/>.</remarks>
        /// <param name="peerId">The peer that was disconnected.</param>
        private void PeerDisconnectedLocked(int peerId)
        {
            this.logger.LogTrace("({0}:{1})", nameof(peerId), peerId);

            bool removed = this.peersByPeerId.Remove(peerId);

            if (removed)
            {
                bool shuttingDown = this.nodeLifetime.ApplicationStopping.IsCancellationRequested;

                // Update the components only in case we are not shutting down. In case we update CHT during
                // shutdown there will be a huge performance hit when we have a lot of headers in front of our
                // consensus and then disconnect last peer claiming such a chain. CHT will disconnect headers
                // one by one. This is not needed during the shutdown.
                if (!shuttingDown)
                {
                    this.chainedHeaderTree.PeerDisconnected(peerId);
                    this.blockPuller.PeerDisconnected(peerId);
                    this.ProcessDownloadQueueLocked();
                }
                else
                    this.logger.LogDebug("Node is shutting down therefore underlying components won't be updated.");

            }
            else
                this.logger.LogTrace("Peer {0} was already removed.", peerId);

            this.logger.LogTrace("(-)");
        }

        /// <summary>
        /// A callback that is triggered when a block that <see cref="ConsensusManager"/> requested was downloaded.
        /// </summary>
        private void ProcessDownloadedBlock(ChainedHeaderBlock chainedHeaderBlock)
        {
            this.logger.LogTrace("({0}:'{1}')", nameof(chainedHeaderBlock), chainedHeaderBlock);

            if (chainedHeaderBlock == null)
            {
                // Peers failed to deliver the block.
                this.logger.LogTrace("(-)[DOWNLOAD_FAILED]");
                return;
            }

            bool partialValidationRequired = false;

            lock (this.peerLock)
            {
                partialValidationRequired = this.chainedHeaderTree.BlockDataDownloaded(chainedHeaderBlock.ChainedHeader, chainedHeaderBlock.Block);
            }

            this.logger.LogTrace("Partial validation is{0} required.", partialValidationRequired ? string.Empty : " NOT");

            if (partialValidationRequired)
                this.partialValidator.StartPartialValidation(chainedHeaderBlock.ChainedHeader, chainedHeaderBlock.Block, this.OnPartialValidationCompletedCallbackAsync);

            this.logger.LogTrace("(-)");
        }

        private async Task OnPartialValidationCompletedCallbackAsync(ValidationContext validationContext)
        {
            this.logger.LogTrace("({0}:'{1}')", nameof(validationContext), validationContext);

            if (validationContext.Error == null)
            {
                await this.OnPartialValidationSucceededAsync(validationContext.ChainedHeaderToValidate).ConfigureAwait(false);
            }
            else
            {
                var peersToBan = new List<INetworkPeer>();

                if (validationContext.MissingServices != null)
                {
                    this.connectionManager.AddDiscoveredNodesRequirement(validationContext.MissingServices.Value);
                    this.blockPuller.RequestPeerServices(validationContext.MissingServices.Value);

                    this.logger.LogTrace("(-)[MISSING_SERVICES]");
                    return;
                }

                lock (this.peerLock)
                {
                    List<int> peerIdsToBan = this.chainedHeaderTree.PartialOrFullValidationFailed(validationContext.ChainedHeaderToValidate);

                    this.logger.LogDebug("Validation of block '{0}' failed, banning and disconnecting {1} peers.", validationContext.ChainedHeaderToValidate, peerIdsToBan.Count);

                    foreach (int peerId in peerIdsToBan)
                    {
                        if (this.peersByPeerId.TryGetValue(peerId, out INetworkPeer peer))
                            peersToBan.Add(peer);
                    }
                }

                foreach (INetworkPeer peer in peersToBan)
                    this.peerBanning.BanAndDisconnectPeer(peer.RemoteSocketEndpoint, validationContext.BanDurationSeconds, $"Invalid block received: {validationContext.Error.Message}");
            }

            this.logger.LogTrace("(-)");
        }

        /// <summary>
        /// Handles a situation when partial validation of a block was successful. Informs CHT about
        /// finishing partial validation process and starting a new partial validation or full validation.
        /// </summary>
        /// <param name="chainedHeader">Header of a block which validation was successful.</param>
        private async Task OnPartialValidationSucceededAsync(ChainedHeader chainedHeader)
        {
            this.logger.LogTrace("({0}:'{1}')", nameof(chainedHeader), chainedHeader);

            List<ChainedHeaderBlock> chainedHeaderBlocksToValidate;
            ConnectBlocksResult connectBlocksResult = null;

            using (await this.reorgLock.LockAsync().ConfigureAwait(false))
            {
                bool fullValidationRequired;

                lock (this.peerLock)
                {
                    chainedHeaderBlocksToValidate = this.chainedHeaderTree.PartialValidationSucceeded(chainedHeader, out fullValidationRequired);
                }

                this.logger.LogTrace("Full validation is{0} required.", fullValidationRequired ? "" : " NOT");

                if (fullValidationRequired)
                {
                    connectBlocksResult = await this.FullyValidateLockedAsync(chainedHeader).ConfigureAwait(false);
                }
            }

            if (connectBlocksResult != null)
            {
                if (connectBlocksResult.PeersToBan != null)
                {
                    var peersToBan = new List<INetworkPeer>();

                    lock (this.peerLock)
                    {
                        foreach (int peerId in connectBlocksResult.PeersToBan)
                        {
                            if (this.peersByPeerId.TryGetValue(peerId, out INetworkPeer peer))
                                peersToBan.Add(peer);
                        }
                    }

                    this.logger.LogTrace("{0} peers will be banned.", peersToBan.Count);

                    foreach (INetworkPeer peer in peersToBan)
                        this.peerBanning.BanAndDisconnectPeer(peer.PeerEndPoint, connectBlocksResult.BanDurationSeconds, connectBlocksResult.BanReason);
                }

                if (connectBlocksResult.ConsensusTipChanged)
                    await this.NotifyBehaviorsOnConsensusTipChangedAsync().ConfigureAwait(false);

                lock (this.peerLock)
                {
                    this.ProcessDownloadQueueLocked();
                }
            }

            if (chainedHeaderBlocksToValidate != null)
            {
                this.logger.LogTrace("Partial validation of {0} block will be started.", chainedHeaderBlocksToValidate.Count);

                // Start validating all next blocks that come after the current block,
                // all headers in this list have the blocks present in the header.
                foreach (ChainedHeaderBlock toValidate in chainedHeaderBlocksToValidate)
                    this.partialValidator.StartPartialValidation(toValidate.ChainedHeader, toValidate.Block, this.OnPartialValidationCompletedCallbackAsync);
            }

            this.logger.LogTrace("(-)");
        }

        /// <summary>
        /// Notifies the chained header behaviors of all connected peers when a consensus tip is changed.
        /// Consumes headers from their caches if there are any.
        /// </summary>
        private async Task NotifyBehaviorsOnConsensusTipChangedAsync()
        {
            this.logger.LogTrace("()");

            var behaviors = new List<ConsensusManagerBehavior>();

            lock (this.peerLock)
            {
                foreach (INetworkPeer peer in this.peersByPeerId.Values)
                    behaviors.Add(peer.Behavior<ConsensusManagerBehavior>());
            }

            var blocksToDownload = new List<ConnectNewHeadersResult>();

            foreach (ConsensusManagerBehavior consensusManagerBehavior in behaviors)
            {
                ConnectNewHeadersResult connectNewHeadersResult = await consensusManagerBehavior.ConsensusTipChangedAsync().ConfigureAwait(false);

                int? peerId = consensusManagerBehavior.AttachedPeer?.Connection?.Id;

                if (peerId == null)
                    continue;

                if (connectNewHeadersResult == null)
                {
                    this.logger.LogTrace("No new blocks to download were presented by peer ID {0}.", peerId);
                    continue;
                }

                blocksToDownload.Add(connectNewHeadersResult);
                this.logger.LogTrace("{0} headers were added to download by peer ID {1}.", connectNewHeadersResult.DownloadTo.Height - connectNewHeadersResult.DownloadFrom.Height + 1, peerId);
            }

            foreach (ConnectNewHeadersResult newHeaders in blocksToDownload)
                this.DownloadBlocks(newHeaders.ToArray(), this.ProcessDownloadedBlock);

            this.logger.LogTrace("(-)");
        }

        /// <summary>Attempt to switch to new chain, which may require rewinding blocks from the current chain.</summary>
        /// <remarks>
        /// It is possible that during connection we find out that blocks that we tried to connect are invalid and we switch back to original chain.
        /// Should be locked by <see cref="reorgLock"/>.
        /// </remarks>
        /// <param name="newTip">Tip of the chain that will become the tip of our consensus chain if full validation will succeed.</param>
        /// <returns>Validation related information.</returns>
        private async Task<ConnectBlocksResult> FullyValidateLockedAsync(ChainedHeader newTip)
        {
            this.logger.LogTrace("({0}:'{1}')", nameof(newTip), newTip);

            ChainedHeader oldTip = this.Tip;

            ChainedHeader fork = oldTip.FindFork(newTip);

            if (fork == newTip)
            {
                // The new header is behind the current tip this is a bug.
                this.logger.LogCritical("New header '{0}' is behind the current tip '{1}'.", newTip, oldTip);
                this.logger.LogTrace("(-)[INVALID_NEW_TIP]");
                throw new ConsensusException("New tip must be ahead of old tip.");
            }

            // If the new block is not on the current chain as our current consensus tip then rewind consensus tip to the common fork.
            bool isExtension = fork == oldTip;

            List<ChainedHeaderBlock> disconnectedBlocks = null;

            if (!isExtension)
                disconnectedBlocks = await this.RewindToForkPointAsync(fork, oldTip).ConfigureAwait(false);

            List<ChainedHeaderBlock> blocksToConnect = await this.TryGetBlocksToConnectAsync(newTip, fork.Height + 1).ConfigureAwait(false);

            // Sanity check. This should never happen.
            if (blocksToConnect == null)
            {
                this.logger.LogCritical("Blocks to connect are missing!");
                this.logger.LogTrace("(-)[NO_BLOCK_TO_CONNECT]");
                throw new ConsensusException("Blocks to connect are missing!");
            }

            ConnectBlocksResult connectBlockResult = await this.ConnectChainAsync(newTip, blocksToConnect).ConfigureAwait(false);

            if (connectBlockResult.Succeeded)
            {
                this.logger.LogTrace("(-)[SUCCEEDED]:'{0}'", connectBlockResult);
                return connectBlockResult;
            }

            if (connectBlockResult.LastValidatedBlockHeader != null)
            {
                // Block validation failed we need to rewind any blocks that were added to the chain.
                await this.RewindToForkPointAsync(fork, connectBlockResult.LastValidatedBlockHeader).ConfigureAwait(false);
            }

            if (isExtension)
            {
                this.logger.LogTrace("(-)[DIDNT_REWIND]:'{0}'", connectBlockResult);
                return connectBlockResult;
            }

            // Reconnect disconnected blocks.
            ConnectBlocksResult reconnectionResult = await this.ReconnectOldChainAsync(fork, disconnectedBlocks).ConfigureAwait(false);

            // Add peers that needed to be banned as a result of a failure to connect blocks.
            // Otherwise they get lost as we are returning a different ConnnectBlocksResult.
            reconnectionResult.PeersToBan = connectBlockResult.PeersToBan;

            this.logger.LogTrace("(-):'{0}'", reconnectionResult);
            return reconnectionResult;
        }

        /// <summary>Rewinds to fork point.</summary>
        /// <param name="fork">The fork point. It can't be ahead of <paramref name="oldTip"/>.</param>
        /// <param name="oldTip">The old tip.</param>
        /// <exception cref="ConsensusException">Thrown in case <paramref name="fork"/> is ahead of the <paramref name="oldTip"/>.</exception>
        /// <returns>List of blocks that were disconnected.</returns>
        private async Task<List<ChainedHeaderBlock>> RewindToForkPointAsync(ChainedHeader fork, ChainedHeader oldTip)
        {
            this.logger.LogTrace("({0}:'{1}',{2}:'{3}')", nameof(fork), fork, nameof(oldTip), oldTip);

            // This is sanity check and should never happen.
            if (fork.Height > oldTip.Height)
            {
                this.logger.LogTrace("(-)[INVALID_FORK_POINT]");
                throw new ConsensusException("Fork can't be ahead of tip!");
            }

            // Save blocks that will be disconnected in case we will need to
            // reconnect them. This might happen if connection of a new chain fails.
            var disconnectedBlocks = new List<ChainedHeaderBlock>(oldTip.Height - fork.Height);

            ChainedHeader current = oldTip;

            while (current != fork)
            {
                await this.ConsensusRules.RewindAsync().ConfigureAwait(false);

                lock (this.peerLock)
                {
                    this.SetConsensusTipInternalLocked(current.Previous);
                }

                Block block = current.Block;

                if (block == null)
                {
                    this.logger.LogTrace("Block '{0}' wasn't cached. Loading it from the database.", current.HashBlock);
                    block = await this.blockStore.GetBlockAsync(current.HashBlock).ConfigureAwait(false);

                    if (block == null)
                    {
                        // Sanity check. Block being disconnected should always be in the block store before we rewind.
                        this.logger.LogTrace("(-)[BLOCK_NOT_FOUND]");
                        throw new Exception("Block that is about to be rewinded wasn't found in cache or database!");
                    }
                }

                var disconnectedBlock = new ChainedHeaderBlock(block, current);

                disconnectedBlocks.Add(disconnectedBlock);

                this.signals.SignalBlockDisconnected(disconnectedBlock);

                current = current.Previous;
            }

            disconnectedBlocks.Reverse();

            this.logger.LogTrace("(-):*.{0}={1}", nameof(disconnectedBlocks.Count), disconnectedBlocks.Count);
            return disconnectedBlocks;
        }

        /// <summary>Connects new chain.</summary>
        /// <param name="newTip">New tip.</param>
        /// <param name="blocksToConnect">List of blocks to connect.</param>
        private async Task<ConnectBlocksResult> ConnectChainAsync(ChainedHeader newTip, List<ChainedHeaderBlock> blocksToConnect)
        {
            this.logger.LogTrace("({0}:'{1}',{2}.{3}:{4})", nameof(newTip), newTip, nameof(blocksToConnect), nameof(blocksToConnect.Count), blocksToConnect.Count);

            ChainedHeader lastValidatedBlockHeader = null;
            ConnectBlocksResult connectBlockResult = null;

            foreach (ChainedHeaderBlock blockToConnect in blocksToConnect)
            {
                connectBlockResult = await this.ConnectBlockAsync(blockToConnect).ConfigureAwait(false);

                if (!connectBlockResult.Succeeded)
                {
                    connectBlockResult.LastValidatedBlockHeader = lastValidatedBlockHeader;

                    this.logger.LogTrace("(-)[FAILED_TO_CONNECT]:'{0}'", connectBlockResult);
                    return connectBlockResult;
                }

                lastValidatedBlockHeader = blockToConnect.ChainedHeader;

                // Block connected successfully.
                List<int> peersToResync = this.SetConsensusTip(blockToConnect.ChainedHeader);

                await this.ResyncPeersAsync(peersToResync).ConfigureAwait(false);

                if (this.network.Consensus.MaxReorgLength != 0)
                {
                    int newFinalizedHeight = blockToConnect.ChainedHeader.Height - (int)this.network.Consensus.MaxReorgLength;

                    if (newFinalizedHeight > 0)
                    {
                        uint256 newFinalizedHash = blockToConnect.ChainedHeader.GetAncestor(newFinalizedHeight).HashBlock;

                        await this.finalizedBlockInfo.SaveFinalizedBlockHashAndHeightAsync(newFinalizedHash, newFinalizedHeight).ConfigureAwait(false);
                    }
                }

                this.signals.SignalBlockConnected(blockToConnect);
            }

            this.logger.LogTrace("(-):'{0}'", connectBlockResult);
            return connectBlockResult;
        }

        /// <summary>Reconnects the old chain.</summary>
        /// <param name="currentTip">Current tip.</param>
        /// <param name="blocksToReconnect">List of blocks to reconnect.</param>
        private async Task<ConnectBlocksResult> ReconnectOldChainAsync(ChainedHeader currentTip, List<ChainedHeaderBlock> blocksToReconnect)
        {
            this.logger.LogTrace("({0}:'{1}',{2}.{3}:{4})", nameof(currentTip), currentTip, nameof(blocksToReconnect), nameof(blocksToReconnect.Count), blocksToReconnect.Count);

            // Connect back the old blocks.
            ConnectBlocksResult connectBlockResult = await this.ConnectChainAsync(currentTip, blocksToReconnect).ConfigureAwait(false);

            if (connectBlockResult.Succeeded)
            {
                // Even though reconnection was successful we return result with success == false because
                // full validation of the chain we originally wanted to connect was failed.
                var result = new ConnectBlocksResult(false) { ConsensusTipChanged = false };

                this.logger.LogTrace("(-):'{0}'", result);
                return result;
            }

            // We failed to jump back on the previous chain after a failed reorg.
            // And we failed to reconnect the old chain, database might be corrupted.
            this.logger.LogError("A critical error has prevented reconnecting blocks");
            this.logger.LogTrace("(-)[FAILED_TO_RECONNECT]");
            throw new ConsensusException("A critical error has prevented reconnecting blocks.");
        }

        /// <summary>
        /// Informs <see cref="ConsensusManagerBehavior"/> of each peer
        /// to be resynced and simulates disconnection of the peer.
        /// </summary>
        /// <param name="peerIds">List of peer IDs to resync.</param>
        private async Task ResyncPeersAsync(List<int> peerIds)
        {
            this.logger.LogTrace("{0}.{1}:{2}", nameof(peerIds), nameof(peerIds.Count), peerIds.Count);

            var resyncTasks = new List<Task>(peerIds.Count);

            lock (this.peerLock)
            {
                foreach (int peerId in peerIds)
                {
                    if (this.peersByPeerId.TryGetValue(peerId, out INetworkPeer peer))
                    {
                        this.logger.LogTrace("Resyncing peer ID {0}.", peerId);

                        Task task = peer.Behavior<ConsensusManagerBehavior>().ResetPeerTipInformationAndSyncAsync();
                        resyncTasks.Add(task);
                    }
                    else
                        this.logger.LogTrace("Peer ID {0} was removed already.", peerId);

                    // Simulate peer disconnection to remove their data from internal structures.
                    this.PeerDisconnectedLocked(peerId);
                }
            }

            await Task.WhenAll(resyncTasks).ConfigureAwait(false);

            this.logger.LogTrace("(-)");
        }

        /// <summary>
        /// Attempts to connect a block to a chain with specified tip.
        /// </summary>
        /// <param name="blockToConnect">Block to connect.</param>
        /// <exception cref="ConsensusException">Thrown in case CHT is not in a consistent state.</exception>
        private async Task<ConnectBlocksResult> ConnectBlockAsync(ChainedHeaderBlock blockToConnect)
        {
            this.logger.LogTrace("({0}:'{1}')", nameof(blockToConnect), blockToConnect);

            if ((blockToConnect.ChainedHeader.BlockValidationState != ValidationState.PartiallyValidated) &&
                (blockToConnect.ChainedHeader.BlockValidationState != ValidationState.FullyValidated))
            {
                this.logger.LogError("Block '{0}' must be partially or fully validated but it is {1}.", blockToConnect, blockToConnect.ChainedHeader.BlockValidationState);
                this.logger.LogTrace("(-)[BLOCK_INVALID_STATE]");
                throw new ConsensusException("Block must be partially or fully validated.");
            }

            // Call the validation engine.
            ValidationContext validationContext = await this.fullValidator.ValidateAsync(blockToConnect.ChainedHeader, blockToConnect.Block).ConfigureAwait(false);

            if (validationContext.Error != null)
            {
                List<int> badPeers;

                lock (this.peerLock)
                {
                    badPeers = this.chainedHeaderTree.PartialOrFullValidationFailed(blockToConnect.ChainedHeader);
                }

                var failureResult = new ConnectBlocksResult(false)
                {
                    BanDurationSeconds = validationContext.BanDurationSeconds,
                    BanReason = validationContext.Error.Message,
                    ConsensusTipChanged = false,
                    Error = validationContext.Error,
                    PeersToBan = badPeers
                };

                this.logger.LogTrace("(-)[FAILED]:'{0}'", failureResult);
                return failureResult;
            }

            lock (this.peerLock)
            {
                this.chainedHeaderTree.FullValidationSucceeded(blockToConnect.ChainedHeader);

                this.chainState.IsAtBestChainTip = this.IsConsensusConsideredToBeSyncedLocked();
            }

            var result = new ConnectBlocksResult(true) { ConsensusTipChanged = true };

            this.logger.LogTrace("(-):'{0}'", result);
            return result;
        }

        /// <summary>Try to find all blocks between two headers.</summary>
        /// <returns>Collection of blocks that were loaded. In case at least one block was not present <c>null</c> will be returned.</returns>
        private async Task<List<ChainedHeaderBlock>> TryGetBlocksToConnectAsync(ChainedHeader proposedNewTip, int heightOfFirstBlock)
        {
            this.logger.LogTrace("({0}:'{1}',{2}:{3})", nameof(proposedNewTip), proposedNewTip, nameof(heightOfFirstBlock), heightOfFirstBlock);

            ChainedHeader currentHeader = proposedNewTip;
            var chainedHeaderBlocks = new List<ChainedHeaderBlock>();

            while (currentHeader.Height >= heightOfFirstBlock)
            {
                ChainedHeaderBlock chainedHeaderBlock = await this.LoadBlockDataAsync(currentHeader.HashBlock).ConfigureAwait(false);

                if (chainedHeaderBlock?.Block == null)
                {
                    this.logger.LogTrace("(-):null");
                    return null;
                }

                chainedHeaderBlocks.Add(chainedHeaderBlock);
                currentHeader = currentHeader.Previous;
            }

            chainedHeaderBlocks.Reverse();

            this.logger.LogTrace("(-):*.{0}={1}", nameof(chainedHeaderBlocks.Count), chainedHeaderBlocks.Count);
            return chainedHeaderBlocks;
        }

        /// <summary>Sets the consensus tip.</summary>
        /// <param name="newTip">New consensus tip.</param>
        private List<int> SetConsensusTip(ChainedHeader newTip)
        {
            lock (this.peerLock)
            {
                this.logger.LogTrace("({0}:'{1}')", nameof(newTip), newTip);

                List<int> peerIdsToResync = this.chainedHeaderTree.ConsensusTipChanged(newTip);

                this.SetConsensusTipInternalLocked(newTip);

                bool ibd = this.ibdState.IsInitialBlockDownload();

                if (ibd != this.isIbd)
                    this.blockPuller.OnIbdStateChanged(ibd);

                this.isIbd = ibd;

                this.logger.LogTrace("(-):*.{0}={1}", nameof(peerIdsToResync.Count), peerIdsToResync.Count);
                return peerIdsToResync;
            }
        }

        /// <summary>Updates all internal values with the new tip.</summary>
        /// <remarks>Have to be locked by <see cref="peerLock"/>.</remarks>
        /// <param name="newTip">New consensus tip.</param>
        private void SetConsensusTipInternalLocked(ChainedHeader newTip)
        {
            this.logger.LogTrace("({0}:'{1}')", nameof(newTip), newTip);

            this.Tip = newTip;

            this.chainState.ConsensusTip = this.Tip;
            this.chain.SetTip(this.Tip);

            this.logger.LogTrace("(-)");
        }

        /// <summary>
        /// Request a list of block headers to download their respective blocks.
        /// If <paramref name="chainedHeaders"/> is not an array of consecutive headers it will be split to batches of consecutive header requests.
        /// Callbacks of all entries are added to <see cref="callbacksByBlocksRequestedHash"/>. If a block header was already requested
        /// to download and not delivered yet, it will not be requested again, instead just it's callback will be called when the block arrives.
        /// </summary>
        /// <param name="chainedHeaders">Array of chained headers to download.</param>
        /// <param name="onBlockDownloadedCallback">A callback to call when the block was downloaded.</param>
        private void DownloadBlocks(ChainedHeader[] chainedHeaders, OnBlockDownloadedCallback onBlockDownloadedCallback)
        {
            this.logger.LogTrace("({0}.{1}:{2})", nameof(chainedHeaders), nameof(chainedHeaders.Length), chainedHeaders.Length);

            var downloadRequests = new List<BlockDownloadRequest>();

            BlockDownloadRequest request = null;
            ChainedHeader previousHeader = null;

            lock (this.blockRequestedLock)
            {
                foreach (ChainedHeader chainedHeader in chainedHeaders)
                {
                    bool blockAlreadyAsked = this.callbacksByBlocksRequestedHash.TryGetValue(chainedHeader.HashBlock, out List<OnBlockDownloadedCallback> callbacks);

                    if (!blockAlreadyAsked)
                    {
                        callbacks = new List<OnBlockDownloadedCallback>();
                        this.callbacksByBlocksRequestedHash.Add(chainedHeader.HashBlock, callbacks);
                    }
                    else
                    {
                        this.logger.LogTrace("Registered additional callback for the block '{0}'.", chainedHeader);
                    }

                    callbacks.Add(onBlockDownloadedCallback);

                    bool blockIsNotConsecutive = (previousHeader != null) && (chainedHeader.Previous.HashBlock != previousHeader.HashBlock);

                    if (blockIsNotConsecutive || blockAlreadyAsked)
                    {
                        if (request != null)
                        {
                            downloadRequests.Add(request);
                            request = null;
                        }

                        if (blockAlreadyAsked)
                        {
                            previousHeader = null;
                            continue;
                        }
                    }

                    if (request == null)
                        request = new BlockDownloadRequest { BlocksToDownload = new List<ChainedHeader>() };

                    request.BlocksToDownload.Add(chainedHeader);
                    previousHeader = chainedHeader;
                }

                if (request != null)
                    downloadRequests.Add(request);

                lock (this.peerLock)
                {
                    foreach (BlockDownloadRequest downloadRequest in downloadRequests)
                        this.toDownloadQueue.Enqueue(downloadRequest);

                    this.ProcessDownloadQueueLocked();
                }
            }

            this.logger.LogTrace("(-)");
        }

        private void BlockDownloaded(uint256 blockHash, Block block, int peerId)
        {
            this.logger.LogTrace("({0}:'{1}',{2}:{3})", nameof(blockHash), blockHash, nameof(peerId), peerId);

            ChainedHeader chainedHeader = null;

            lock (this.peerLock)
            {
                if (this.expectedBlockSizes.TryGetValue(blockHash, out long expectedSize))
                {
                    this.expectedBlockDataBytes -= expectedSize;
                    this.expectedBlockSizes.Remove(blockHash);
                    this.logger.LogTrace("Expected block data bytes was set to {0} and we are expecting {1} blocks to be delivered.", this.expectedBlockDataBytes, this.expectedBlockSizes.Count);
                }
                else
                {
                    // This means the puller has not filtered blocks correctly.
                    this.logger.LogError("Unsolicited block '{0}'.", blockHash);
                    this.logger.LogTrace("(-)[UNSOLICITED_BLOCK]");
                    throw new InvalidOperationException("Unsolicited block");
                }

                if (block != null)
                {
                    chainedHeader = this.chainedHeaderTree.GetChainedHeader(blockHash);

                    if (chainedHeader == null)
                    {
                        this.logger.LogTrace("(-)[CHAINED_HEADER_NOT_FOUND]");
                        return;
                    }
                }
                else
                {
                    this.logger.LogDebug("Block '{0}' failed to be delivered.", blockHash);
                }
            }

            if (block != null)
            {
                ValidationContext result = this.integrityValidator.VerifyBlockIntegrity(chainedHeader, block);

                if (result.Error != null)
                {
                    // When integrity validation fails we want to ban only the particular peer that provided the invalid block.
                    // Integrity validation failing for this block doesn't automatically make other blocks with the same hash invalid,
                    // therefore banning other peers that claim to be on a chain that contains a block with the same hash is not required.
                    if (this.peersByPeerId.TryGetValue(peerId, out INetworkPeer peer))
                        this.peerBanning.BanAndDisconnectPeer(peer.PeerEndPoint, result.BanDurationSeconds, $"Integrity validation failed: {result.Error.Message}");

                    lock (this.peerLock)
                    {
                        // Ask block puller to deliver this block again. Do it with high priority and avoid normal queue.
                        this.blockPuller.RequestBlocksDownload(new List<ChainedHeader>() { chainedHeader }, true);
                    }

                    this.logger.LogTrace("(-)[INTEGRITY_VERIFICATION_FAILED]");
                    return;
                }
            }

            List<OnBlockDownloadedCallback> listOfCallbacks = null;

            lock (this.blockRequestedLock)
            {
                if (this.callbacksByBlocksRequestedHash.TryGetValue(blockHash, out listOfCallbacks))
                    this.callbacksByBlocksRequestedHash.Remove(blockHash);
            }

            if (listOfCallbacks != null)
            {
                ChainedHeaderBlock chainedHeaderBlock = null;

                if (block != null)
                    chainedHeaderBlock = new ChainedHeaderBlock(block, chainedHeader);

                this.logger.LogTrace("Calling {0} callbacks for block '{1}'.", listOfCallbacks.Count, chainedHeader);
                foreach (OnBlockDownloadedCallback blockDownloadedCallback in listOfCallbacks)
                    blockDownloadedCallback(chainedHeaderBlock);
            }

            this.logger.LogTrace("(-)");
        }

        /// <inheritdoc />
        public async Task GetOrDownloadBlocksAsync(List<uint256> blockHashes, OnBlockDownloadedCallback onBlockDownloadedCallback)
        {
            this.logger.LogTrace("({0}.{1}:{2})", nameof(blockHashes), nameof(blockHashes.Count), blockHashes.Count);

            var blocksToDownload = new List<ChainedHeader>();

            foreach (uint256 blockHash in blockHashes)
            {
                ChainedHeaderBlock chainedHeaderBlock = await this.LoadBlockDataAsync(blockHash).ConfigureAwait(false);

                if ((chainedHeaderBlock == null) || (chainedHeaderBlock.Block != null))
                {
                    if (chainedHeaderBlock != null)
                        this.logger.LogTrace("Block data loaded for hash '{0}', calling the callback.", blockHash);
                    else
                        this.logger.LogTrace("Chained header not found for hash '{0}'.", blockHash);

                    onBlockDownloadedCallback(chainedHeaderBlock);
                }
                else
                {
                    blocksToDownload.Add(chainedHeaderBlock.ChainedHeader);
                    this.logger.LogTrace("Block hash '{0}' is queued for download.", blockHash);
                }
            }

            if (blocksToDownload.Count != 0)
            {
                this.logger.LogTrace("Asking block puller for {0} blocks.", blocksToDownload.Count);
                this.DownloadBlocks(blocksToDownload.ToArray(), this.ProcessDownloadedBlock);
            }

            this.logger.LogTrace("(-)");
        }

        /// <summary>Loads the block data from <see cref="chainedHeaderTree"/> or block store if it's enabled.</summary>
        /// <param name="blockHash">The block hash.</param>
        private async Task<ChainedHeaderBlock> LoadBlockDataAsync(uint256 blockHash)
        {
            this.logger.LogTrace("({0}:{1})", nameof(blockHash), blockHash);

            ChainedHeaderBlock chainedHeaderBlock;

            lock (this.peerLock)
            {
                chainedHeaderBlock = this.chainedHeaderTree.GetChainedHeaderBlock(blockHash);
            }

            if (chainedHeaderBlock == null)
            {
                this.logger.LogTrace("Block hash '{0}' is not part of the tree.", blockHash);
                this.logger.LogTrace("(-)[INVALID_HASH]:null");
                return null;
            }

            if (chainedHeaderBlock.Block != null)
            {
                this.logger.LogTrace("Block pair '{0}' was found in memory.", chainedHeaderBlock);

                this.logger.LogTrace("(-)[FOUND_IN_CHT]:'{0}'", chainedHeaderBlock);
                return chainedHeaderBlock;
            }

            Block block = await this.blockStore.GetBlockAsync(blockHash).ConfigureAwait(false);
            if (block != null)
            {
                var newBlockPair = new ChainedHeaderBlock(block, chainedHeaderBlock.ChainedHeader);
                this.logger.LogTrace("Chained header block '{0}' was found in store.", newBlockPair);
                this.logger.LogTrace("(-)[FOUND_IN_BLOCK_STORE]:'{0}'", newBlockPair);
                return newBlockPair;
            }

            this.logger.LogTrace("(-)[NOT_FOUND]:'{0}'", chainedHeaderBlock);
            return chainedHeaderBlock;
        }

        /// <summary>
        /// Processes items in the <see cref="toDownloadQueue"/> and ask the block puller for blocks to download.
        /// If the tree has too many unconsumed blocks we will not ask block puller for more until some blocks are consumed.
        /// </summary>
        /// <remarks>
        /// Requests that have too many blocks will be split in batches.
        /// The amount of blocks in 1 batch to downloaded depends on the average value in <see cref="IBlockPuller.GetAverageBlockSizeBytes"/>.
        /// Should be protected by the <see cref="peerLock"/>.
        /// </remarks>
        private void ProcessDownloadQueueLocked()
        {
            this.logger.LogTrace("()");

            while (this.toDownloadQueue.Count > 0)
            {
                int awaitingBlocksCount = this.expectedBlockSizes.Count;

                int freeSlots = MaxBlocksToAskFromPuller - awaitingBlocksCount;
                this.logger.LogTrace("{0} slots are available.", freeSlots);

                if (freeSlots < ConsumptionThresholdSlots)
                {
                    this.logger.LogTrace("(-)[NOT_ENOUGH_SLOTS]");
                    return;
                }

                long freeBytes = MaxUnconsumedBlocksDataBytes - this.chainedHeaderTree.UnconsumedBlocksDataBytes - this.expectedBlockDataBytes;
                this.logger.LogTrace("{0} bytes worth of blocks is available for download.", freeBytes);

                if (freeBytes <= ConsumptionThresholdBytes)
                {
                    this.logger.LogTrace("(-)[THRESHOLD_NOT_MET]");
                    return;
                }

                long avgSize = (long)this.blockPuller.GetAverageBlockSizeBytes();
                int maxBlocksToAsk = avgSize != 0 ? (int)(freeBytes / avgSize) : DefaultNumberOfBlocksToAsk;

                if (maxBlocksToAsk > freeSlots)
                    maxBlocksToAsk = freeSlots;

                this.logger.LogTrace("With {0} average block size, we have {1} download slots available.", avgSize, maxBlocksToAsk);

                BlockDownloadRequest request = this.toDownloadQueue.Peek();

                if (request.BlocksToDownload.Count <= maxBlocksToAsk)
                {
                    this.toDownloadQueue.Dequeue();
                }
                else
                {
                    this.logger.LogTrace("Splitting enqueued job of size {0} into 2 pieces of sizes {1} and {2}.", request.BlocksToDownload.Count, maxBlocksToAsk, request.BlocksToDownload.Count - maxBlocksToAsk);

                    // Split queue item in 2 pieces: one of size blocksToAsk and second is the rest. Ask BP for first part, leave 2nd part in the queue.
                    var blockPullerRequest = new BlockDownloadRequest()
                    {
                        BlocksToDownload = new List<ChainedHeader>(request.BlocksToDownload.GetRange(0, maxBlocksToAsk))
                    };

                    request.BlocksToDownload.RemoveRange(0, maxBlocksToAsk);

                    request = blockPullerRequest;
                }

                this.blockPuller.RequestBlocksDownload(request.BlocksToDownload);

                foreach (ChainedHeader chainedHeader in request.BlocksToDownload)
                    this.expectedBlockSizes.Add(chainedHeader.HashBlock, avgSize);

                this.expectedBlockDataBytes += request.BlocksToDownload.Count * avgSize;

                this.logger.LogTrace("Expected block data bytes was set to {0} and we are expecting {1} blocks to be delivered.", this.expectedBlockDataBytes, this.expectedBlockSizes.Count);
            }

            this.logger.LogTrace("(-)");
        }

        /// <summary>
        /// Returns <c>true</c> if consensus' height is within <see cref="ConsensusIsConsideredToBeSyncedMargin"/>
        /// blocks from the best tip's height.
        /// </summary>
        /// <remarks>Should be locked by <see cref="peerLock"/></remarks>
        private bool IsConsensusConsideredToBeSyncedLocked()
        {
            this.logger.LogTrace("()");

            ChainedHeader bestTip = this.chainedHeaderTree.GetBestPeerTip();

            if (bestTip == null)
            {
                this.logger.LogTrace("(-)[NO_PEERS]:false");
                return false;
            }

            bool isConsideredSynced = this.Tip.Height + ConsensusIsConsideredToBeSyncedMargin > bestTip.Height;

            this.logger.LogTrace("(-):{0}", isConsideredSynced);
            return isConsideredSynced;
        }

        private void AddInlineStats(StringBuilder benchLog)
        {
            this.logger.LogTrace("()");

            lock (this.peerLock)
            {
                ChainedHeader bestTip = this.chainedHeaderTree.GetBestPeerTip();

                if ((bestTip == null) || (bestTip.Height < this.Tip.Height))
                    bestTip = this.Tip;

                string headersLog = "Headers.Height: ".PadRight(LoggingConfiguration.ColumnLength + 1) + bestTip.Height.ToString().PadRight(8) +
                                    " Headers.Hash: ".PadRight(LoggingConfiguration.ColumnLength - 1) + bestTip.HashBlock;

                benchLog.AppendLine(headersLog);
            }

            string consensusLog = "Consensus.Height: ".PadRight(LoggingConfiguration.ColumnLength + 1) + this.Tip.Height.ToString().PadRight(8) +
                                  " Consensus.Hash: ".PadRight(LoggingConfiguration.ColumnLength - 1) + this.Tip.HashBlock;

            benchLog.AppendLine(consensusLog);

            this.logger.LogTrace("(-)");
        }

        /// <inheritdoc />
        public void Dispose()
        {
            this.logger.LogTrace("()");

            this.reorgLock.Dispose();

            this.logger.LogTrace("(-)");
        }
    }
}<|MERGE_RESOLUTION|>--- conflicted
+++ resolved
@@ -48,10 +48,6 @@
         private readonly IChainState chainState;
         private readonly IPartialValidator partialValidator;
         private readonly IFullValidator fullValidator;
-<<<<<<< HEAD
-        private readonly IConsensusRuleEngine consensusRules;
-=======
->>>>>>> 159da608
         private readonly Signals.Signals signals;
         private readonly IPeerBanning peerBanning;
         private readonly IBlockStore blockStore;
@@ -102,11 +98,6 @@
             IIntegrityValidator integrityValidator,
             IPartialValidator partialValidator,
             IFullValidator fullValidator,
-<<<<<<< HEAD
-            ICheckpoints checkpoints,
-            ConsensusSettings consensusSettings,
-=======
->>>>>>> 159da608
             IConsensusRuleEngine consensusRules,
             IFinalizedBlockInfo finalizedBlockInfo,
             Signals.Signals signals,
@@ -124,11 +115,7 @@
             this.integrityValidator = integrityValidator;
             this.partialValidator = partialValidator;
             this.fullValidator = fullValidator;
-<<<<<<< HEAD
-            this.consensusRules = consensusRules;
-=======
             this.ConsensusRules = consensusRules;
->>>>>>> 159da608
             this.signals = signals;
             this.peerBanning = peerBanning;
             this.blockStore = blockStore;
