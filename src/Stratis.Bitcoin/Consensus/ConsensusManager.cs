﻿using System;
using System.Collections.Generic;
using System.Globalization;
using System.Text;
using System.Threading.Tasks;
using Microsoft.Extensions.Logging;
using NBitcoin;
using Stratis.Bitcoin.Base;
using Stratis.Bitcoin.BlockPulling;
using Stratis.Bitcoin.Configuration.Logging;
using Stratis.Bitcoin.Connection;
using Stratis.Bitcoin.Consensus.ValidationResults;
using Stratis.Bitcoin.Consensus.Validators;
using Stratis.Bitcoin.Interfaces;
using Stratis.Bitcoin.P2P.Peer;
using Stratis.Bitcoin.Primitives;
using Stratis.Bitcoin.Utilities;

namespace Stratis.Bitcoin.Consensus
{
    /// <inheritdoc cref="IConsensusManager"/>
    public class ConsensusManager : IConsensusManager
    {
        /// <summary>
        /// Maximum memory in bytes that can be taken by the blocks that were downloaded but
        /// not yet validated or included to the consensus chain.
        /// </summary>
        private const long MaxUnconsumedBlocksDataBytes = 200 * 1024 * 1024;

        /// <summary>Queue consumption threshold in bytes.</summary>
        /// <remarks><see cref="toDownloadQueue"/> consumption will start if only we have more than this value of free memory.</remarks>
        private const long ConsumptionThresholdBytes = MaxUnconsumedBlocksDataBytes / 10;

        /// <summary>The maximum amount of blocks that can be assigned to <see cref="IBlockPuller"/> at the same time.</summary>
        private const int MaxBlocksToAskFromPuller = 30000;

        /// <summary>The minimum amount of slots that should be available to trigger asking block puller for blocks.</summary>
        private const int ConsumptionThresholdSlots = MaxBlocksToAskFromPuller / 10;

        /// <summary>The default number of blocks to ask when there is no historic data to estimate average block size.</summary>
        private const int DefaultNumberOfBlocksToAsk = 10;

        /// <summary>The amount of blocks from consensus the node is considered to be synced.</summary>
        private const int ConsensusIsConsideredToBeSyncedMargin = 5;

        private readonly Network network;
        private readonly ILogger logger;
        private readonly IChainedHeaderTree chainedHeaderTree;
        private readonly IChainState chainState;
        private readonly IPartialValidator partialValidator;
        private readonly IFullValidator fullValidator;
        private readonly Signals.Signals signals;
        private readonly IPeerBanning peerBanning;
        private readonly IBlockStore blockStore;
        private readonly IFinalizedBlockInfo finalizedBlockInfo;
        private readonly IBlockPuller blockPuller;
        private readonly IIntegrityValidator integrityValidator;
        private readonly INodeLifetime nodeLifetime;

        /// <summary>Connection manager of all the currently connected peers.</summary>
        private readonly IConnectionManager connectionManager;

        /// <inheritdoc />
        public ChainedHeader Tip { get; private set; }

        /// <inheritdoc />
        public IConsensusRuleEngine ConsensusRules { get; private set; }

        private readonly Dictionary<uint256, List<OnBlockDownloadedCallback>> callbacksByBlocksRequestedHash;

        /// <summary>Peers mapped by their ID.</summary>
        /// <remarks>This object has to be protected by <see cref="peerLock"/>.</remarks>
        private readonly Dictionary<int, INetworkPeer> peersByPeerId;

        private readonly Queue<BlockDownloadRequest> toDownloadQueue;

        /// <summary>Protects access to the <see cref="blockPuller"/>, <see cref="chainedHeaderTree"/>, <see cref="expectedBlockSizes"/> and <see cref="expectedBlockDataBytes"/>.</summary>
        private readonly object peerLock;

        private readonly IInitialBlockDownloadState ibdState;

        private readonly object blockRequestedLock;

        private readonly AsyncLock reorgLock;

        private long expectedBlockDataBytes;

        private readonly Dictionary<uint256, long> expectedBlockSizes;

        private readonly ConcurrentChain chain;

        private readonly ConsensusManagerPerformanceCounter performanceCounter;

        private bool isIbd;

        public ConsensusManager(
            IChainedHeaderTree chainedHeaderTree,
            Network network,
            ILoggerFactory loggerFactory,
            IChainState chainState,
            IIntegrityValidator integrityValidator,
            IPartialValidator partialValidator,
            IFullValidator fullValidator,
            IConsensusRuleEngine consensusRules,
            IFinalizedBlockInfo finalizedBlockInfo,
            Signals.Signals signals,
            IPeerBanning peerBanning,
            IInitialBlockDownloadState ibdState,
            ConcurrentChain chain,
            IBlockPuller blockPuller,
            IBlockStore blockStore,
            IConnectionManager connectionManager,
            INodeStats nodeStats,
            INodeLifetime nodeLifetime)
        {
            this.network = network;
            this.chainState = chainState;
            this.integrityValidator = integrityValidator;
            this.partialValidator = partialValidator;
            this.fullValidator = fullValidator;
            this.ConsensusRules = consensusRules;
            this.signals = signals;
            this.peerBanning = peerBanning;
            this.blockStore = blockStore;
            this.finalizedBlockInfo = finalizedBlockInfo;
            this.chain = chain;
            this.connectionManager = connectionManager;
            this.nodeLifetime = nodeLifetime;
            this.logger = loggerFactory.CreateLogger(this.GetType().FullName);

            this.chainedHeaderTree = chainedHeaderTree;

            this.peerLock = new object();
            this.reorgLock = new AsyncLock();
            this.blockRequestedLock = new object();
            this.expectedBlockDataBytes = 0;
            this.expectedBlockSizes = new Dictionary<uint256, long>();

            this.callbacksByBlocksRequestedHash = new Dictionary<uint256, List<OnBlockDownloadedCallback>>();
            this.peersByPeerId = new Dictionary<int, INetworkPeer>();
            this.toDownloadQueue = new Queue<BlockDownloadRequest>();
            this.performanceCounter = new ConsensusManagerPerformanceCounter();
            this.ibdState = ibdState;

            this.blockPuller = blockPuller;

            nodeStats.RegisterStats(this.AddInlineStats, StatsType.Inline, 1000);
            nodeStats.RegisterStats(this.AddComponentStats, StatsType.Component, 1000);
            nodeStats.RegisterStats(this.AddBenchStats, StatsType.Benchmark, 1000);
        }

        /// <inheritdoc />
        /// <remarks>
        /// If <see cref="blockStore"/> is not <c>null</c> (block store is available) then all block headers in
        /// <see cref="chainedHeaderTree"/> will be marked as their block data is available.
        /// If store is not available the <see cref="ConsensusManager"/> won't be able to serve blocks from disk,
        /// instead all block requests that are not in memory will be sent to the <see cref="blockPuller"/>.
        /// </remarks>
        public async Task InitializeAsync(ChainedHeader chainTip)
        {
            this.logger.LogTrace("({0}:'{1}')", nameof(chainTip), chainTip);

            // TODO: consensus store
            // We should consider creating a consensus store class that will internally contain
            // coinview and it will abstract the methods `RewindAsync()` `GetBlockHashAsync()`

            uint256 consensusTipHash = await this.ConsensusRules.GetBlockHashAsync().ConfigureAwait(false);

            ChainedHeader pendingTip;

            while (true)
            {
                pendingTip = chainTip.FindAncestorOrSelf(consensusTipHash);

                if ((pendingTip != null) && (this.chainState.BlockStoreTip.Height >= pendingTip.Height))
                    break;

                // In case block store initialized behind, rewind until or before the block store tip.
                // The node will complete loading before connecting to peers so the chain will never know if a reorg happened.
                RewindState transitionState = await this.ConsensusRules.RewindAsync().ConfigureAwait(false);
                consensusTipHash = transitionState.BlockHash;
            }

            this.chainedHeaderTree.Initialize(pendingTip);

            this.SetConsensusTip(pendingTip);

            this.blockPuller.Initialize(this.BlockDownloaded);

            this.isIbd = this.ibdState.IsInitialBlockDownload();
            this.blockPuller.OnIbdStateChanged(this.isIbd);

            this.logger.LogTrace("(-)");
        }

        /// <inheritdoc />
        public ConnectNewHeadersResult HeadersPresented(INetworkPeer peer, List<BlockHeader> headers, bool triggerDownload = true)
        {
            this.logger.LogTrace("({0}:{1},{2}.{3}:{4},{5}:{6})", nameof(peer.Connection.Id), peer.Connection.Id, nameof(headers), nameof(headers.Count), headers.Count, nameof(triggerDownload), triggerDownload);

            ConnectNewHeadersResult connectNewHeadersResult;

            lock (this.peerLock)
            {
                int peerId = peer.Connection.Id;

                connectNewHeadersResult = this.chainedHeaderTree.ConnectNewHeaders(peerId, headers);

                this.chainState.IsAtBestChainTip = this.IsConsensusConsideredToBeSyncedLocked();

                this.blockPuller.NewPeerTipClaimed(peer, connectNewHeadersResult.Consumed);

                if (!this.peersByPeerId.ContainsKey(peerId))
                {
                    this.peersByPeerId.Add(peerId, peer);
                    this.logger.LogTrace("New peer with ID {0} was added.", peerId);
                }
            }

            if (triggerDownload && (connectNewHeadersResult.DownloadTo != null))
                this.DownloadBlocks(connectNewHeadersResult.ToArray(), this.ProcessDownloadedBlock);

            this.logger.LogTrace("(-):'{0}'", connectNewHeadersResult);
            return connectNewHeadersResult;
        }

        /// <inheritdoc />
        public void PeerDisconnected(int peerId)
        {
            this.logger.LogTrace("({0}:{1})", nameof(peerId), peerId);

            lock (this.peerLock)
            {
                this.PeerDisconnectedLocked(peerId);
            }

            this.logger.LogTrace("(-)");
        }

        /// <inheritdoc />
        public async Task<ChainedHeader> BlockMinedAsync(Block block)
        {
            this.logger.LogTrace("({0}:{1})", nameof(block), block.GetHash());

            ValidationContext validationContext;

            using (await this.reorgLock.LockAsync().ConfigureAwait(false))
            {
                ChainedHeader chainedHeader;

                lock (this.peerLock)
                {
                    if (block.Header.HashPrevBlock != this.Tip.HashBlock)
                    {
                        this.logger.LogTrace("(-)[BLOCKMINED_INVALID_PREVIOUS_TIP]:null");
                        return null;
                    }

                    // This might throw ConsensusErrorException but we don't wanna catch it because miner will catch it.
                    chainedHeader = this.chainedHeaderTree.CreateChainedHeaderWithBlock(block);
                }

                validationContext = await this.partialValidator.ValidateAsync(chainedHeader, block).ConfigureAwait(false);

                if (validationContext.Error == null)
                {
                    bool fullValidationRequired;

                    lock (this.peerLock)
                    {
                        this.chainedHeaderTree.PartialValidationSucceeded(chainedHeader, out fullValidationRequired);
                    }

                    if (fullValidationRequired)
                    {
                        ConnectBlocksResult fullValidationResult = await this.FullyValidateLockedAsync(validationContext.ChainedHeaderToValidate).ConfigureAwait(false);
                        if (!fullValidationResult.Succeeded)
                        {
                            this.logger.LogTrace("Miner produced an invalid block, full validation failed: {0}", fullValidationResult.Error.Message);
                            this.logger.LogTrace("(-)[FULL_VALIDATION_FAILED]");
                            throw new ConsensusException(fullValidationResult.Error.Message);
                        }
                    }
                    else
                    {
                        this.logger.LogTrace("(-)[FULL_VALIDATION_WAS_NOT_REQUIRED]");
                        throw new ConsensusException("Full validation was not required.");
                    }
                }
                else
                {
                    lock (this.peerLock)
                    {
                        this.chainedHeaderTree.PartialOrFullValidationFailed(chainedHeader);
                    }

                    this.logger.LogError("Miner produced an invalid block, partial validation failed: {0}", validationContext.Error.Message);
                    this.logger.LogTrace("(-)[PARTIAL_VALIDATION_FAILED]");
                    throw new ConsensusException(validationContext.Error.Message);
                }
            }

            this.logger.LogTrace("(-):{0}", validationContext.ChainedHeaderToValidate);
            return validationContext.ChainedHeaderToValidate;
        }

        /// <summary>
        /// Called after a peer was disconnected.
        /// Informs underlying components about the event but only if the node is not being shut down at the moment.
        /// Processes any remaining blocks to download.
        /// </summary>
        /// <remarks>Have to be locked by <see cref="peerLock"/>.</remarks>
        /// <param name="peerId">The peer that was disconnected.</param>
        private void PeerDisconnectedLocked(int peerId)
        {
            this.logger.LogTrace("({0}:{1})", nameof(peerId), peerId);

            bool removed = this.peersByPeerId.Remove(peerId);

            if (removed)
            {
                bool shuttingDown = this.nodeLifetime.ApplicationStopping.IsCancellationRequested;

                // Update the components only in case we are not shutting down. In case we update CHT during
                // shutdown there will be a huge performance hit when we have a lot of headers in front of our
                // consensus and then disconnect last peer claiming such a chain. CHT will disconnect headers
                // one by one. This is not needed during the shutdown.
                if (!shuttingDown)
                {
                    this.chainedHeaderTree.PeerDisconnected(peerId);
                    this.blockPuller.PeerDisconnected(peerId);
                    this.ProcessDownloadQueueLocked();
                }
                else
                    this.logger.LogDebug("Node is shutting down therefore underlying components won't be updated.");

            }
            else
                this.logger.LogTrace("Peer {0} was already removed.", peerId);

            this.logger.LogTrace("(-)");
        }

        /// <summary>
        /// A callback that is triggered when a block that <see cref="ConsensusManager"/> requested was downloaded.
        /// </summary>
        private void ProcessDownloadedBlock(ChainedHeaderBlock chainedHeaderBlock)
        {
            this.logger.LogTrace("({0}:'{1}')", nameof(chainedHeaderBlock), chainedHeaderBlock);

            if (chainedHeaderBlock == null)
            {
                // Peers failed to deliver the block.
                this.logger.LogTrace("(-)[DOWNLOAD_FAILED]");
                return;
            }

            bool partialValidationRequired = false;

            lock (this.peerLock)
            {
                partialValidationRequired = this.chainedHeaderTree.BlockDataDownloaded(chainedHeaderBlock.ChainedHeader, chainedHeaderBlock.Block);
            }

            this.logger.LogTrace("Partial validation is{0} required.", partialValidationRequired ? string.Empty : " NOT");

            if (partialValidationRequired)
                this.partialValidator.StartPartialValidation(chainedHeaderBlock.ChainedHeader, chainedHeaderBlock.Block, this.OnPartialValidationCompletedCallbackAsync);

            this.logger.LogTrace("(-)");
        }

        private async Task OnPartialValidationCompletedCallbackAsync(ValidationContext validationContext)
        {
            this.logger.LogTrace("({0}:'{1}')", nameof(validationContext), validationContext);

            if (validationContext.Error == null)
            {
                await this.OnPartialValidationSucceededAsync(validationContext.ChainedHeaderToValidate).ConfigureAwait(false);
            }
            else
            {
                var peersToBan = new List<INetworkPeer>();

                if (validationContext.MissingServices != null)
                {
                    this.connectionManager.AddDiscoveredNodesRequirement(validationContext.MissingServices.Value);
                    this.blockPuller.RequestPeerServices(validationContext.MissingServices.Value);

                    this.logger.LogTrace("(-)[MISSING_SERVICES]");
                    return;
                }

                lock (this.peerLock)
                {
                    List<int> peerIdsToBan = this.chainedHeaderTree.PartialOrFullValidationFailed(validationContext.ChainedHeaderToValidate);

                    this.logger.LogDebug("Validation of block '{0}' failed, banning and disconnecting {1} peers.", validationContext.ChainedHeaderToValidate, peerIdsToBan.Count);

                    foreach (int peerId in peerIdsToBan)
                    {
                        if (this.peersByPeerId.TryGetValue(peerId, out INetworkPeer peer))
                            peersToBan.Add(peer);
                    }
                }

                foreach (INetworkPeer peer in peersToBan)
                    this.peerBanning.BanAndDisconnectPeer(peer.RemoteSocketEndpoint, validationContext.BanDurationSeconds, $"Invalid block received: {validationContext.Error.Message}");
            }

            this.logger.LogTrace("(-)");
        }

        /// <summary>
        /// Handles a situation when partial validation of a block was successful. Informs CHT about
        /// finishing partial validation process and starting a new partial validation or full validation.
        /// </summary>
        /// <param name="chainedHeader">Header of a block which validation was successful.</param>
        private async Task OnPartialValidationSucceededAsync(ChainedHeader chainedHeader)
        {
            this.logger.LogTrace("({0}:'{1}')", nameof(chainedHeader), chainedHeader);

            using (this.performanceCounter.MeasureTotalConnectionTime())
            {
                List<ChainedHeaderBlock> chainedHeaderBlocksToValidate;
                ConnectBlocksResult connectBlocksResult = null;

                using (await this.reorgLock.LockAsync().ConfigureAwait(false))
                {
                    bool fullValidationRequired;

                    lock (this.peerLock)
                    {
                        chainedHeaderBlocksToValidate = this.chainedHeaderTree.PartialValidationSucceeded(chainedHeader, out fullValidationRequired);
                    }

                    this.logger.LogTrace("Full validation is{0} required.", fullValidationRequired ? "" : " NOT");

                    if (fullValidationRequired)
                    {
                        connectBlocksResult = await this.FullyValidateLockedAsync(chainedHeader).ConfigureAwait(false);
                    }
                }

                if (connectBlocksResult != null)
                {
                    if (connectBlocksResult.PeersToBan != null)
                    {
                        var peersToBan = new List<INetworkPeer>();

                        lock (this.peerLock)
                        {
                            foreach (int peerId in connectBlocksResult.PeersToBan)
                            {
                                if (this.peersByPeerId.TryGetValue(peerId, out INetworkPeer peer))
                                    peersToBan.Add(peer);
                            }
                        }

                        this.logger.LogTrace("{0} peers will be banned.", peersToBan.Count);

                        foreach (INetworkPeer peer in peersToBan)
                            this.peerBanning.BanAndDisconnectPeer(peer.PeerEndPoint, connectBlocksResult.BanDurationSeconds, connectBlocksResult.BanReason);
                    }

                    if (connectBlocksResult.ConsensusTipChanged)
                        await this.NotifyBehaviorsOnConsensusTipChangedAsync().ConfigureAwait(false);

                    lock (this.peerLock)
                    {
                        this.ProcessDownloadQueueLocked();
                    }
                }

<<<<<<< HEAD
                // Partial validation should continue if:
                //  1: There are more blocks to validate.
                //  2: A full validation was done and succeeded.
                bool fullValidationSucceeded = (connectBlocksResult != null) && connectBlocksResult.Succeeded;
                if ((chainedHeaderBlocksToValidate != null) && fullValidationSucceeded)
                {
                    this.logger.LogTrace("Partial validation of {0} block will be started.", chainedHeaderBlocksToValidate.Count);
=======
            // Partial validation should continue if:
            //  1: There are more blocks to validate.
            //  2: A full validation did not fail (if full validation was needed).
            bool nextValidationNeeded = chainedHeaderBlocksToValidate != null;
            bool fullValidationFailed = (connectBlocksResult != null) && !connectBlocksResult.Succeeded;
            if (nextValidationNeeded && !fullValidationFailed)
            {
                this.logger.LogTrace("Partial validation of {0} block will be started.", chainedHeaderBlocksToValidate.Count);
>>>>>>> 4a6a55fb

                    // Start validating all next blocks that come after the current block,
                    // all headers in this list have the blocks present in the header.
                    foreach (ChainedHeaderBlock toValidate in chainedHeaderBlocksToValidate)
                        this.partialValidator.StartPartialValidation(toValidate.ChainedHeader, toValidate.Block, this.OnPartialValidationCompletedCallbackAsync);
                }
            }

            this.logger.LogTrace("(-)");
        }

        /// <summary>
        /// Notifies the chained header behaviors of all connected peers when a consensus tip is changed.
        /// Consumes headers from their caches if there are any.
        /// </summary>
        private async Task NotifyBehaviorsOnConsensusTipChangedAsync()
        {
            this.logger.LogTrace("()");

            var behaviors = new List<ConsensusManagerBehavior>();

            lock (this.peerLock)
            {
                foreach (INetworkPeer peer in this.peersByPeerId.Values)
                    behaviors.Add(peer.Behavior<ConsensusManagerBehavior>());
            }

            var blocksToDownload = new List<ConnectNewHeadersResult>();

            foreach (ConsensusManagerBehavior consensusManagerBehavior in behaviors)
            {
                ConnectNewHeadersResult connectNewHeadersResult = await consensusManagerBehavior.ConsensusTipChangedAsync().ConfigureAwait(false);

                int? peerId = consensusManagerBehavior.AttachedPeer?.Connection?.Id;

                if (peerId == null)
                    continue;

                if (connectNewHeadersResult == null)
                {
                    this.logger.LogTrace("No new blocks to download were presented by peer ID {0}.", peerId);
                    continue;
                }

                blocksToDownload.Add(connectNewHeadersResult);
                this.logger.LogTrace("{0} headers were added to download by peer ID {1}.", connectNewHeadersResult.DownloadTo.Height - connectNewHeadersResult.DownloadFrom.Height + 1, peerId);
            }

            foreach (ConnectNewHeadersResult newHeaders in blocksToDownload)
                this.DownloadBlocks(newHeaders.ToArray(), this.ProcessDownloadedBlock);

            this.logger.LogTrace("(-)");
        }

        /// <summary>Attempt to switch to new chain, which may require rewinding blocks from the current chain.</summary>
        /// <remarks>
        /// It is possible that during connection we find out that blocks that we tried to connect are invalid and we switch back to original chain.
        /// Should be locked by <see cref="reorgLock"/>.
        /// </remarks>
        /// <param name="newTip">Tip of the chain that will become the tip of our consensus chain if full validation will succeed.</param>
        /// <returns>Validation related information.</returns>
        private async Task<ConnectBlocksResult> FullyValidateLockedAsync(ChainedHeader newTip)
        {
            this.logger.LogTrace("({0}:'{1}')", nameof(newTip), newTip);

            ChainedHeader oldTip = this.Tip;

            ChainedHeader fork = oldTip.FindFork(newTip);

            if (fork == newTip)
            {
                // The new header is behind the current tip this is a bug.
                this.logger.LogCritical("New header '{0}' is behind the current tip '{1}'.", newTip, oldTip);
                this.logger.LogTrace("(-)[INVALID_NEW_TIP]");
                throw new ConsensusException("New tip must be ahead of old tip.");
            }

            // If the new block is not on the current chain as our current consensus tip then rewind consensus tip to the common fork.
            bool isExtension = fork == oldTip;

            List<ChainedHeaderBlock> disconnectedBlocks = null;

            if (!isExtension)
                disconnectedBlocks = await this.RewindToForkPointAsync(fork, oldTip).ConfigureAwait(false);

            List<ChainedHeaderBlock> blocksToConnect = await this.TryGetBlocksToConnectAsync(newTip, fork.Height + 1).ConfigureAwait(false);

            // Sanity check. This should never happen.
            if (blocksToConnect == null)
            {
                this.logger.LogCritical("Blocks to connect are missing!");
                this.logger.LogTrace("(-)[NO_BLOCK_TO_CONNECT]");
                throw new ConsensusException("Blocks to connect are missing!");
            }

            ConnectBlocksResult connectBlockResult = await this.ConnectChainAsync(newTip, blocksToConnect).ConfigureAwait(false);

            if (connectBlockResult.Succeeded)
            {
                this.logger.LogTrace("(-)[SUCCEEDED]:'{0}'", connectBlockResult);
                return connectBlockResult;
            }

            if (connectBlockResult.LastValidatedBlockHeader != null)
            {
                // Block validation failed we need to rewind any blocks that were added to the chain.
                await this.RewindToForkPointAsync(fork, connectBlockResult.LastValidatedBlockHeader).ConfigureAwait(false);
            }

            if (isExtension)
            {
                this.logger.LogTrace("(-)[DIDNT_REWIND]:'{0}'", connectBlockResult);
                return connectBlockResult;
            }

            // Reconnect disconnected blocks.
            ConnectBlocksResult reconnectionResult = await this.ReconnectOldChainAsync(fork, disconnectedBlocks).ConfigureAwait(false);

            // Add peers that needed to be banned as a result of a failure to connect blocks.
            // Otherwise they get lost as we are returning a different ConnnectBlocksResult.
            reconnectionResult.PeersToBan = connectBlockResult.PeersToBan;

            this.logger.LogTrace("(-):'{0}'", reconnectionResult);
            return reconnectionResult;
        }

        /// <summary>Rewinds to fork point.</summary>
        /// <param name="fork">The fork point. It can't be ahead of <paramref name="oldTip"/>.</param>
        /// <param name="oldTip">The old tip.</param>
        /// <exception cref="ConsensusException">Thrown in case <paramref name="fork"/> is ahead of the <paramref name="oldTip"/>.</exception>
        /// <returns>List of blocks that were disconnected.</returns>
        private async Task<List<ChainedHeaderBlock>> RewindToForkPointAsync(ChainedHeader fork, ChainedHeader oldTip)
        {
            this.logger.LogTrace("({0}:'{1}',{2}:'{3}')", nameof(fork), fork, nameof(oldTip), oldTip);

            // This is sanity check and should never happen.
            if (fork.Height > oldTip.Height)
            {
                this.logger.LogTrace("(-)[INVALID_FORK_POINT]");
                throw new ConsensusException("Fork can't be ahead of tip!");
            }

            // Save blocks that will be disconnected in case we will need to
            // reconnect them. This might happen if connection of a new chain fails.
            var disconnectedBlocks = new List<ChainedHeaderBlock>(oldTip.Height - fork.Height);

            ChainedHeader current = oldTip;

            while (current != fork)
            {
                await this.ConsensusRules.RewindAsync().ConfigureAwait(false);

                lock (this.peerLock)
                {
                    this.SetConsensusTipInternalLocked(current.Previous);
                }

                Block block = current.Block;

                if (block == null)
                {
                    this.logger.LogTrace("Block '{0}' wasn't cached. Loading it from the database.", current.HashBlock);
                    block = await this.blockStore.GetBlockAsync(current.HashBlock).ConfigureAwait(false);

                    if (block == null)
                    {
                        // Sanity check. Block being disconnected should always be in the block store before we rewind.
                        this.logger.LogTrace("(-)[BLOCK_NOT_FOUND]");
                        throw new Exception("Block that is about to be rewinded wasn't found in cache or database!");
                    }
                }

                var disconnectedBlock = new ChainedHeaderBlock(block, current);

                disconnectedBlocks.Add(disconnectedBlock);

                using (this.performanceCounter.MeasureBlockDisconnectedSignal())
                {
                    this.signals.SignalBlockDisconnected(disconnectedBlock);
                }

                current = current.Previous;
            }

            disconnectedBlocks.Reverse();

            this.logger.LogTrace("(-):*.{0}={1}", nameof(disconnectedBlocks.Count), disconnectedBlocks.Count);
            return disconnectedBlocks;
        }

        /// <summary>Connects new chain.</summary>
        /// <param name="newTip">New tip.</param>
        /// <param name="blocksToConnect">List of blocks to connect.</param>
        private async Task<ConnectBlocksResult> ConnectChainAsync(ChainedHeader newTip, List<ChainedHeaderBlock> blocksToConnect)
        {
            this.logger.LogTrace("({0}:'{1}',{2}.{3}:{4})", nameof(newTip), newTip, nameof(blocksToConnect), nameof(blocksToConnect.Count), blocksToConnect.Count);

            ChainedHeader lastValidatedBlockHeader = null;
            ConnectBlocksResult connectBlockResult = null;

            foreach (ChainedHeaderBlock blockToConnect in blocksToConnect)
            {
                using (this.performanceCounter.MeasureBlockConnectionFV())
                {
                    connectBlockResult = await this.ConnectBlockAsync(blockToConnect).ConfigureAwait(false);

                    if (!connectBlockResult.Succeeded)
                    {
                        connectBlockResult.LastValidatedBlockHeader = lastValidatedBlockHeader;

                        this.logger.LogTrace("(-)[FAILED_TO_CONNECT]:'{0}'", connectBlockResult);
                        return connectBlockResult;
                    }

                    lastValidatedBlockHeader = blockToConnect.ChainedHeader;

                    // Block connected successfully.
                    List<int> peersToResync = this.SetConsensusTip(blockToConnect.ChainedHeader);

                    await this.ResyncPeersAsync(peersToResync).ConfigureAwait(false);

                    if (this.network.Consensus.MaxReorgLength != 0)
                    {
                        int newFinalizedHeight = blockToConnect.ChainedHeader.Height - (int) this.network.Consensus.MaxReorgLength;

                        if (newFinalizedHeight > 0)
                        {
                            uint256 newFinalizedHash = blockToConnect.ChainedHeader.GetAncestor(newFinalizedHeight).HashBlock;

                            await this.finalizedBlockInfo.SaveFinalizedBlockHashAndHeightAsync(newFinalizedHash, newFinalizedHeight).ConfigureAwait(false);
                        }
                    }
                }

                using (this.performanceCounter.MeasureBlockConnectedSignal())
                {
                    this.signals.SignalBlockConnected(blockToConnect);
                }
            }

            this.logger.LogTrace("(-):'{0}'", connectBlockResult);
            return connectBlockResult;
        }

        /// <summary>Reconnects the old chain.</summary>
        /// <param name="currentTip">Current tip.</param>
        /// <param name="blocksToReconnect">List of blocks to reconnect.</param>
        private async Task<ConnectBlocksResult> ReconnectOldChainAsync(ChainedHeader currentTip, List<ChainedHeaderBlock> blocksToReconnect)
        {
            this.logger.LogTrace("({0}:'{1}',{2}.{3}:{4})", nameof(currentTip), currentTip, nameof(blocksToReconnect), nameof(blocksToReconnect.Count), blocksToReconnect.Count);

            // Connect back the old blocks.
            ConnectBlocksResult connectBlockResult = await this.ConnectChainAsync(currentTip, blocksToReconnect).ConfigureAwait(false);

            if (connectBlockResult.Succeeded)
            {
                // Even though reconnection was successful we return result with success == false because
                // full validation of the chain we originally wanted to connect was failed.
                var result = new ConnectBlocksResult(false) { ConsensusTipChanged = false };

                this.logger.LogTrace("(-):'{0}'", result);
                return result;
            }

            // We failed to jump back on the previous chain after a failed reorg.
            // And we failed to reconnect the old chain, database might be corrupted.
            this.logger.LogError("A critical error has prevented reconnecting blocks");
            this.logger.LogTrace("(-)[FAILED_TO_RECONNECT]");
            throw new ConsensusException("A critical error has prevented reconnecting blocks.");
        }

        /// <summary>
        /// Informs <see cref="ConsensusManagerBehavior"/> of each peer
        /// to be resynced and simulates disconnection of the peer.
        /// </summary>
        /// <param name="peerIds">List of peer IDs to resync.</param>
        private async Task ResyncPeersAsync(List<int> peerIds)
        {
            this.logger.LogTrace("{0}.{1}:{2}", nameof(peerIds), nameof(peerIds.Count), peerIds.Count);

            var resyncTasks = new List<Task>(peerIds.Count);

            lock (this.peerLock)
            {
                foreach (int peerId in peerIds)
                {
                    if (this.peersByPeerId.TryGetValue(peerId, out INetworkPeer peer))
                    {
                        this.logger.LogTrace("Resyncing peer ID {0}.", peerId);

                        Task task = peer.Behavior<ConsensusManagerBehavior>().ResetPeerTipInformationAndSyncAsync();
                        resyncTasks.Add(task);
                    }
                    else
                        this.logger.LogTrace("Peer ID {0} was removed already.", peerId);

                    // Simulate peer disconnection to remove their data from internal structures.
                    this.PeerDisconnectedLocked(peerId);
                }
            }

            await Task.WhenAll(resyncTasks).ConfigureAwait(false);

            this.logger.LogTrace("(-)");
        }

        /// <summary>
        /// Attempts to connect a block to a chain with specified tip.
        /// </summary>
        /// <param name="blockToConnect">Block to connect.</param>
        /// <exception cref="ConsensusException">Thrown in case CHT is not in a consistent state.</exception>
        private async Task<ConnectBlocksResult> ConnectBlockAsync(ChainedHeaderBlock blockToConnect)
        {
            this.logger.LogTrace("({0}:'{1}')", nameof(blockToConnect), blockToConnect);

            if ((blockToConnect.ChainedHeader.BlockValidationState != ValidationState.PartiallyValidated) &&
                (blockToConnect.ChainedHeader.BlockValidationState != ValidationState.FullyValidated))
            {
                this.logger.LogError("Block '{0}' must be partially or fully validated but it is {1}.", blockToConnect, blockToConnect.ChainedHeader.BlockValidationState);
                this.logger.LogTrace("(-)[BLOCK_INVALID_STATE]");
                throw new ConsensusException("Block must be partially or fully validated.");
            }

            // Call the validation engine.
            ValidationContext validationContext = await this.fullValidator.ValidateAsync(blockToConnect.ChainedHeader, blockToConnect.Block).ConfigureAwait(false);

            if (validationContext.Error != null)
            {
                List<int> badPeers;

                lock (this.peerLock)
                {
                    badPeers = this.chainedHeaderTree.PartialOrFullValidationFailed(blockToConnect.ChainedHeader);
                }

                var failureResult = new ConnectBlocksResult(false)
                {
                    BanDurationSeconds = validationContext.BanDurationSeconds,
                    BanReason = validationContext.Error.Message,
                    ConsensusTipChanged = false,
                    Error = validationContext.Error,
                    PeersToBan = badPeers
                };

                this.logger.LogTrace("(-)[FAILED]:'{0}'", failureResult);
                return failureResult;
            }

            lock (this.peerLock)
            {
                this.chainedHeaderTree.FullValidationSucceeded(blockToConnect.ChainedHeader);

                this.chainState.IsAtBestChainTip = this.IsConsensusConsideredToBeSyncedLocked();
            }

            var result = new ConnectBlocksResult(true) { ConsensusTipChanged = true };

            this.logger.LogTrace("(-):'{0}'", result);
            return result;
        }

        /// <summary>Try to find all blocks between two headers.</summary>
        /// <returns>Collection of blocks that were loaded. In case at least one block was not present <c>null</c> will be returned.</returns>
        private async Task<List<ChainedHeaderBlock>> TryGetBlocksToConnectAsync(ChainedHeader proposedNewTip, int heightOfFirstBlock)
        {
            this.logger.LogTrace("({0}:'{1}',{2}:{3})", nameof(proposedNewTip), proposedNewTip, nameof(heightOfFirstBlock), heightOfFirstBlock);

            ChainedHeader currentHeader = proposedNewTip;
            var chainedHeaderBlocks = new List<ChainedHeaderBlock>();

            while (currentHeader.Height >= heightOfFirstBlock)
            {
                ChainedHeaderBlock chainedHeaderBlock = await this.LoadBlockDataAsync(currentHeader.HashBlock).ConfigureAwait(false);

                if (chainedHeaderBlock?.Block == null)
                {
                    this.logger.LogTrace("(-):null");
                    return null;
                }

                chainedHeaderBlocks.Add(chainedHeaderBlock);
                currentHeader = currentHeader.Previous;
            }

            chainedHeaderBlocks.Reverse();

            this.logger.LogTrace("(-):*.{0}={1}", nameof(chainedHeaderBlocks.Count), chainedHeaderBlocks.Count);
            return chainedHeaderBlocks;
        }

        /// <summary>Sets the consensus tip.</summary>
        /// <param name="newTip">New consensus tip.</param>
        private List<int> SetConsensusTip(ChainedHeader newTip)
        {
            lock (this.peerLock)
            {
                this.logger.LogTrace("({0}:'{1}')", nameof(newTip), newTip);

                List<int> peerIdsToResync = this.chainedHeaderTree.ConsensusTipChanged(newTip);

                this.SetConsensusTipInternalLocked(newTip);

                bool ibd = this.ibdState.IsInitialBlockDownload();

                if (ibd != this.isIbd)
                    this.blockPuller.OnIbdStateChanged(ibd);

                this.isIbd = ibd;

                this.logger.LogTrace("(-):*.{0}={1}", nameof(peerIdsToResync.Count), peerIdsToResync.Count);
                return peerIdsToResync;
            }
        }

        /// <summary>Updates all internal values with the new tip.</summary>
        /// <remarks>Have to be locked by <see cref="peerLock"/>.</remarks>
        /// <param name="newTip">New consensus tip.</param>
        private void SetConsensusTipInternalLocked(ChainedHeader newTip)
        {
            this.logger.LogTrace("({0}:'{1}')", nameof(newTip), newTip);

            this.Tip = newTip;

            this.chainState.ConsensusTip = this.Tip;
            this.chain.SetTip(this.Tip);

            this.logger.LogTrace("(-)");
        }

        /// <summary>
        /// Request a list of block headers to download their respective blocks.
        /// If <paramref name="chainedHeaders"/> is not an array of consecutive headers it will be split to batches of consecutive header requests.
        /// Callbacks of all entries are added to <see cref="callbacksByBlocksRequestedHash"/>. If a block header was already requested
        /// to download and not delivered yet, it will not be requested again, instead just it's callback will be called when the block arrives.
        /// </summary>
        /// <param name="chainedHeaders">Array of chained headers to download.</param>
        /// <param name="onBlockDownloadedCallback">A callback to call when the block was downloaded.</param>
        private void DownloadBlocks(ChainedHeader[] chainedHeaders, OnBlockDownloadedCallback onBlockDownloadedCallback)
        {
            this.logger.LogTrace("({0}.{1}:{2})", nameof(chainedHeaders), nameof(chainedHeaders.Length), chainedHeaders.Length);

            var downloadRequests = new List<BlockDownloadRequest>();

            BlockDownloadRequest request = null;
            ChainedHeader previousHeader = null;

            lock (this.blockRequestedLock)
            {
                foreach (ChainedHeader chainedHeader in chainedHeaders)
                {
                    bool blockAlreadyAsked = this.callbacksByBlocksRequestedHash.TryGetValue(chainedHeader.HashBlock, out List<OnBlockDownloadedCallback> callbacks);

                    if (!blockAlreadyAsked)
                    {
                        callbacks = new List<OnBlockDownloadedCallback>();
                        this.callbacksByBlocksRequestedHash.Add(chainedHeader.HashBlock, callbacks);
                    }
                    else
                    {
                        this.logger.LogTrace("Registered additional callback for the block '{0}'.", chainedHeader);
                    }

                    callbacks.Add(onBlockDownloadedCallback);

                    bool blockIsNotConsecutive = (previousHeader != null) && (chainedHeader.Previous.HashBlock != previousHeader.HashBlock);

                    if (blockIsNotConsecutive || blockAlreadyAsked)
                    {
                        if (request != null)
                        {
                            downloadRequests.Add(request);
                            request = null;
                        }

                        if (blockAlreadyAsked)
                        {
                            previousHeader = null;
                            continue;
                        }
                    }

                    if (request == null)
                        request = new BlockDownloadRequest { BlocksToDownload = new List<ChainedHeader>() };

                    request.BlocksToDownload.Add(chainedHeader);
                    previousHeader = chainedHeader;
                }

                if (request != null)
                    downloadRequests.Add(request);

                lock (this.peerLock)
                {
                    foreach (BlockDownloadRequest downloadRequest in downloadRequests)
                        this.toDownloadQueue.Enqueue(downloadRequest);

                    this.ProcessDownloadQueueLocked();
                }
            }

            this.logger.LogTrace("(-)");
        }

        private void BlockDownloaded(uint256 blockHash, Block block, int peerId)
        {
            this.logger.LogTrace("({0}:'{1}',{2}:{3})", nameof(blockHash), blockHash, nameof(peerId), peerId);

            ChainedHeader chainedHeader = null;

            lock (this.peerLock)
            {
                if (this.expectedBlockSizes.TryGetValue(blockHash, out long expectedSize))
                {
                    this.expectedBlockDataBytes -= expectedSize;
                    this.expectedBlockSizes.Remove(blockHash);
                    this.logger.LogTrace("Expected block data bytes was set to {0} and we are expecting {1} blocks to be delivered.", this.expectedBlockDataBytes, this.expectedBlockSizes.Count);
                }
                else
                {
                    // This means the puller has not filtered blocks correctly.
                    this.logger.LogError("Unsolicited block '{0}'.", blockHash);
                    this.logger.LogTrace("(-)[UNSOLICITED_BLOCK]");
                    throw new InvalidOperationException("Unsolicited block");
                }

                if (block != null)
                {
                    chainedHeader = this.chainedHeaderTree.GetChainedHeader(blockHash);

                    if (chainedHeader == null)
                    {
                        this.logger.LogTrace("(-)[CHAINED_HEADER_NOT_FOUND]");
                        return;
                    }
                }
                else
                {
                    this.logger.LogDebug("Block '{0}' failed to be delivered.", blockHash);
                }
            }

            if (block != null)
            {
                ValidationContext result = this.integrityValidator.VerifyBlockIntegrity(chainedHeader, block);

                if (result.Error != null)
                {
                    // When integrity validation fails we want to ban only the particular peer that provided the invalid block.
                    // Integrity validation failing for this block doesn't automatically make other blocks with the same hash invalid,
                    // therefore banning other peers that claim to be on a chain that contains a block with the same hash is not required.
                    if (this.peersByPeerId.TryGetValue(peerId, out INetworkPeer peer))
                        this.peerBanning.BanAndDisconnectPeer(peer.PeerEndPoint, result.BanDurationSeconds, $"Integrity validation failed: {result.Error.Message}");

                    lock (this.peerLock)
                    {
                        // Ask block puller to deliver this block again. Do it with high priority and avoid normal queue.
                        this.blockPuller.RequestBlocksDownload(new List<ChainedHeader>() { chainedHeader }, true);
                    }

                    this.logger.LogTrace("(-)[INTEGRITY_VERIFICATION_FAILED]");
                    return;
                }
            }

            List<OnBlockDownloadedCallback> listOfCallbacks = null;

            lock (this.blockRequestedLock)
            {
                if (this.callbacksByBlocksRequestedHash.TryGetValue(blockHash, out listOfCallbacks))
                    this.callbacksByBlocksRequestedHash.Remove(blockHash);
            }

            if (listOfCallbacks != null)
            {
                ChainedHeaderBlock chainedHeaderBlock = null;

                if (block != null)
                    chainedHeaderBlock = new ChainedHeaderBlock(block, chainedHeader);

                this.logger.LogTrace("Calling {0} callbacks for block '{1}'.", listOfCallbacks.Count, chainedHeader);
                foreach (OnBlockDownloadedCallback blockDownloadedCallback in listOfCallbacks)
                    blockDownloadedCallback(chainedHeaderBlock);
            }

            this.logger.LogTrace("(-)");
        }

        /// <inheritdoc />
        public async Task GetOrDownloadBlocksAsync(List<uint256> blockHashes, OnBlockDownloadedCallback onBlockDownloadedCallback)
        {
            this.logger.LogTrace("({0}.{1}:{2})", nameof(blockHashes), nameof(blockHashes.Count), blockHashes.Count);

            var blocksToDownload = new List<ChainedHeader>();

            foreach (uint256 blockHash in blockHashes)
            {
                ChainedHeaderBlock chainedHeaderBlock = await this.LoadBlockDataAsync(blockHash).ConfigureAwait(false);

                if ((chainedHeaderBlock == null) || (chainedHeaderBlock.Block != null))
                {
                    if (chainedHeaderBlock != null)
                        this.logger.LogTrace("Block data loaded for hash '{0}', calling the callback.", blockHash);
                    else
                        this.logger.LogTrace("Chained header not found for hash '{0}'.", blockHash);

                    onBlockDownloadedCallback(chainedHeaderBlock);
                }
                else
                {
                    blocksToDownload.Add(chainedHeaderBlock.ChainedHeader);
                    this.logger.LogTrace("Block hash '{0}' is queued for download.", blockHash);
                }
            }

            if (blocksToDownload.Count != 0)
            {
                this.logger.LogTrace("Asking block puller for {0} blocks.", blocksToDownload.Count);
                this.DownloadBlocks(blocksToDownload.ToArray(), this.ProcessDownloadedBlock);
            }

            this.logger.LogTrace("(-)");
        }

        /// <summary>Loads the block data from <see cref="chainedHeaderTree"/> or block store if it's enabled.</summary>
        /// <param name="blockHash">The block hash.</param>
        private async Task<ChainedHeaderBlock> LoadBlockDataAsync(uint256 blockHash)
        {
            this.logger.LogTrace("({0}:{1})", nameof(blockHash), blockHash);

            ChainedHeaderBlock chainedHeaderBlock;

            lock (this.peerLock)
            {
                chainedHeaderBlock = this.chainedHeaderTree.GetChainedHeaderBlock(blockHash);
            }

            if (chainedHeaderBlock == null)
            {
                this.logger.LogTrace("Block hash '{0}' is not part of the tree.", blockHash);
                this.logger.LogTrace("(-)[INVALID_HASH]:null");
                return null;
            }

            if (chainedHeaderBlock.Block != null)
            {
                this.logger.LogTrace("Block pair '{0}' was found in memory.", chainedHeaderBlock);

                this.logger.LogTrace("(-)[FOUND_IN_CHT]:'{0}'", chainedHeaderBlock);
                return chainedHeaderBlock;
            }

            Block block = await this.blockStore.GetBlockAsync(blockHash).ConfigureAwait(false);
            if (block != null)
            {
                var newBlockPair = new ChainedHeaderBlock(block, chainedHeaderBlock.ChainedHeader);
                this.logger.LogTrace("Chained header block '{0}' was found in store.", newBlockPair);
                this.logger.LogTrace("(-)[FOUND_IN_BLOCK_STORE]:'{0}'", newBlockPair);
                return newBlockPair;
            }

            this.logger.LogTrace("(-)[NOT_FOUND]:'{0}'", chainedHeaderBlock);
            return chainedHeaderBlock;
        }

        /// <summary>
        /// Processes items in the <see cref="toDownloadQueue"/> and ask the block puller for blocks to download.
        /// If the tree has too many unconsumed blocks we will not ask block puller for more until some blocks are consumed.
        /// </summary>
        /// <remarks>
        /// Requests that have too many blocks will be split in batches.
        /// The amount of blocks in 1 batch to downloaded depends on the average value in <see cref="IBlockPuller.GetAverageBlockSizeBytes"/>.
        /// Should be protected by the <see cref="peerLock"/>.
        /// </remarks>
        private void ProcessDownloadQueueLocked()
        {
            this.logger.LogTrace("()");

            while (this.toDownloadQueue.Count > 0)
            {
                int awaitingBlocksCount = this.expectedBlockSizes.Count;

                int freeSlots = MaxBlocksToAskFromPuller - awaitingBlocksCount;
                this.logger.LogTrace("{0} slots are available.", freeSlots);

                if (freeSlots < ConsumptionThresholdSlots)
                {
                    this.logger.LogTrace("(-)[NOT_ENOUGH_SLOTS]");
                    return;
                }

                long freeBytes = MaxUnconsumedBlocksDataBytes - this.chainedHeaderTree.UnconsumedBlocksDataBytes - this.expectedBlockDataBytes;
                this.logger.LogTrace("{0} bytes worth of blocks is available for download.", freeBytes);

                if (freeBytes <= ConsumptionThresholdBytes)
                {
                    this.logger.LogTrace("(-)[THRESHOLD_NOT_MET]");
                    return;
                }

                long avgSize = (long)this.blockPuller.GetAverageBlockSizeBytes();
                int maxBlocksToAsk = avgSize != 0 ? (int)(freeBytes / avgSize) : DefaultNumberOfBlocksToAsk;

                if (maxBlocksToAsk > freeSlots)
                    maxBlocksToAsk = freeSlots;

                this.logger.LogTrace("With {0} average block size, we have {1} download slots available.", avgSize, maxBlocksToAsk);

                BlockDownloadRequest request = this.toDownloadQueue.Peek();

                if (request.BlocksToDownload.Count <= maxBlocksToAsk)
                {
                    this.toDownloadQueue.Dequeue();
                }
                else
                {
                    this.logger.LogTrace("Splitting enqueued job of size {0} into 2 pieces of sizes {1} and {2}.", request.BlocksToDownload.Count, maxBlocksToAsk, request.BlocksToDownload.Count - maxBlocksToAsk);

                    // Split queue item in 2 pieces: one of size blocksToAsk and second is the rest. Ask BP for first part, leave 2nd part in the queue.
                    var blockPullerRequest = new BlockDownloadRequest()
                    {
                        BlocksToDownload = new List<ChainedHeader>(request.BlocksToDownload.GetRange(0, maxBlocksToAsk))
                    };

                    request.BlocksToDownload.RemoveRange(0, maxBlocksToAsk);

                    request = blockPullerRequest;
                }

                this.blockPuller.RequestBlocksDownload(request.BlocksToDownload);

                foreach (ChainedHeader chainedHeader in request.BlocksToDownload)
                    this.expectedBlockSizes.Add(chainedHeader.HashBlock, avgSize);

                this.expectedBlockDataBytes += request.BlocksToDownload.Count * avgSize;

                this.logger.LogTrace("Expected block data bytes was set to {0} and we are expecting {1} blocks to be delivered.", this.expectedBlockDataBytes, this.expectedBlockSizes.Count);
            }

            this.logger.LogTrace("(-)");
        }

        /// <summary>
        /// Returns <c>true</c> if consensus' height is within <see cref="ConsensusIsConsideredToBeSyncedMargin"/>
        /// blocks from the best tip's height.
        /// </summary>
        /// <remarks>Should be locked by <see cref="peerLock"/></remarks>
        private bool IsConsensusConsideredToBeSyncedLocked()
        {
            this.logger.LogTrace("()");

            ChainedHeader bestTip = this.chainedHeaderTree.GetBestPeerTip();

            if (bestTip == null)
            {
                this.logger.LogTrace("(-)[NO_PEERS]:false");
                return false;
            }

            bool isConsideredSynced = this.Tip.Height + ConsensusIsConsideredToBeSyncedMargin > bestTip.Height;

            this.logger.LogTrace("(-):{0}", isConsideredSynced);
            return isConsideredSynced;
        }

        private void AddInlineStats(StringBuilder log)
        {
            this.logger.LogTrace("()");

            lock (this.peerLock)
            {
                ChainedHeader bestTip = this.chainedHeaderTree.GetBestPeerTip();

                if ((bestTip == null) || (bestTip.Height < this.Tip.Height))
                    bestTip = this.Tip;

                string headersLog = "Headers.Height: ".PadRight(LoggingConfiguration.ColumnLength + 1) + bestTip.Height.ToString().PadRight(8) +
                                    " Headers.Hash: ".PadRight(LoggingConfiguration.ColumnLength - 1) + bestTip.HashBlock;

                log.AppendLine(headersLog);
            }

            string consensusLog = "Consensus.Height: ".PadRight(LoggingConfiguration.ColumnLength + 1) + this.Tip.Height.ToString().PadRight(8) +
                                  " Consensus.Hash: ".PadRight(LoggingConfiguration.ColumnLength - 1) + this.Tip.HashBlock;

            log.AppendLine(consensusLog);

            this.logger.LogTrace("(-)");
        }

        private void AddBenchStats(StringBuilder benchLog)
        {
            this.logger.LogTrace("()");

            benchLog.AppendLine(this.performanceCounter.TakeSnapshot().ToString());

            this.logger.LogTrace("(-)");
        }

        private void AddComponentStats(StringBuilder log)
        {
            this.logger.LogTrace("()");

            log.AppendLine();
            log.AppendLine("======Consensus Manager======");

            lock (this.peerLock)
            {
                string unconsumedBlocks = this.formatBigNumber(this.chainedHeaderTree.UnconsumedBlocksCount);

                string unconsumedBytes = this.formatBigNumber(this.chainedHeaderTree.UnconsumedBlocksDataBytes);
                string maxUnconsumedBytes = this.formatBigNumber(MaxUnconsumedBlocksDataBytes);

                double filledPercentage = Math.Round((this.chainedHeaderTree.UnconsumedBlocksDataBytes / (double)MaxUnconsumedBlocksDataBytes) * 100, 2);

                log.AppendLine($"Unconsumed blocks: {unconsumedBlocks} -- ({unconsumedBytes} / {maxUnconsumedBytes} bytes). Cache is filled by: {filledPercentage}%");
            }

            this.logger.LogTrace("(-)");
        }

        /// <summary>Formats the big number.</summary>
        /// <remarks><c>123456789</c> => <c>123 456 789</c></remarks>
        private string formatBigNumber(long number)
        {
            string temp = number.ToString("N").Replace(',', ' ');
            temp = temp.Substring(0, temp.IndexOf(".00"));
            return temp;
        }

        /// <inheritdoc />
        public void Dispose()
        {
            this.logger.LogTrace("()");

            this.reorgLock.Dispose();

            this.logger.LogTrace("(-)");
        }
    }
}<|MERGE_RESOLUTION|>--- conflicted
+++ resolved
@@ -472,29 +472,20 @@
                     }
                 }
 
-<<<<<<< HEAD
                 // Partial validation should continue if:
                 //  1: There are more blocks to validate.
-                //  2: A full validation was done and succeeded.
-                bool fullValidationSucceeded = (connectBlocksResult != null) && connectBlocksResult.Succeeded;
-                if ((chainedHeaderBlocksToValidate != null) && fullValidationSucceeded)
+                //  2: A full validation did not fail (if full validation was needed).
+                bool nextValidationNeeded = chainedHeaderBlocksToValidate != null;
+                bool fullValidationFailed = (connectBlocksResult != null) && !connectBlocksResult.Succeeded;
+                if (nextValidationNeeded && !fullValidationFailed)
                 {
                     this.logger.LogTrace("Partial validation of {0} block will be started.", chainedHeaderBlocksToValidate.Count);
-=======
-            // Partial validation should continue if:
-            //  1: There are more blocks to validate.
-            //  2: A full validation did not fail (if full validation was needed).
-            bool nextValidationNeeded = chainedHeaderBlocksToValidate != null;
-            bool fullValidationFailed = (connectBlocksResult != null) && !connectBlocksResult.Succeeded;
-            if (nextValidationNeeded && !fullValidationFailed)
-            {
-                this.logger.LogTrace("Partial validation of {0} block will be started.", chainedHeaderBlocksToValidate.Count);
->>>>>>> 4a6a55fb
-
-                    // Start validating all next blocks that come after the current block,
-                    // all headers in this list have the blocks present in the header.
-                    foreach (ChainedHeaderBlock toValidate in chainedHeaderBlocksToValidate)
-                        this.partialValidator.StartPartialValidation(toValidate.ChainedHeader, toValidate.Block, this.OnPartialValidationCompletedCallbackAsync);
+
+
+                        // Start validating all next blocks that come after the current block,
+                        // all headers in this list have the blocks present in the header.
+                        foreach (ChainedHeaderBlock toValidate in chainedHeaderBlocksToValidate)
+                            this.partialValidator.StartPartialValidation(toValidate.ChainedHeader, toValidate.Block, this.OnPartialValidationCompletedCallbackAsync);
                 }
             }
 
