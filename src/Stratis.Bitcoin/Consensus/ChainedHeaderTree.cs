﻿using System;
using System.Collections.Generic;
using System.Linq;
using Microsoft.Extensions.Logging;
using NBitcoin;
using Stratis.Bitcoin.Base;
using Stratis.Bitcoin.Configuration.Settings;
using Stratis.Bitcoin.Consensus.Validators;
using Stratis.Bitcoin.Primitives;
using Stratis.Bitcoin.Signals;
using Stratis.Bitcoin.Utilities;

namespace Stratis.Bitcoin.Consensus
{
    /// <summary>
    /// Tree of chained block headers that are being claimed by the connected peers and the node itself.
    /// It represents all chains we potentially can sync with.
    /// </summary>
    /// <remarks>
    /// This component is an extension of <see cref="ConsensusManager"/> and is strongly linked to its functionality, it should never be called outside of CM.
    /// <para>
    /// View of the chains that are presented by connected peers might be incomplete because we always
    /// receive only a chunk of headers claimed by the peer in each message.
    /// </para>
    /// <para>
    /// It is a role of the <see cref="ConsensusManager"/> to decide which of the presented chains is going to be treated as our best chain.
    /// <see cref="ChainedHeaderTree"/> only advises which chains it might be interesting to download.
    /// </para>
    /// <para>
    /// This class is not thread safe and it the role of the component that uses this class to prevent race conditions.
    /// </para>
    /// </remarks>
    public interface IChainedHeaderTree
    {
        /// <summary>
        /// Total size of unconsumed blocks data in bytes.
        /// It represents amount of memory which is occupied by block data that is waiting to be processed.
        /// </summary>
        /// <remarks>
        /// This value is increased every time a new block is downloaded.
        /// It's decreased when block header is being disconnected or when consensus tip is changed.
        /// </remarks>
        long UnconsumedBlocksDataBytes { get; }

        /// <summary>
        /// Initialize the tree with consensus tip.
        /// </summary>
        /// <param name="consensusTip">The consensus tip.</param>
        /// <exception cref="ConsensusException">Thrown in case where given <paramref name="consensusTip"/> is on a wrong network.</exception>
        void Initialize(ChainedHeader consensusTip);

        /// <summary>
        /// Remove a peer and the entire branch of the tree that it claims unless the
        /// headers are part of our consensus chain or are claimed by other peers.
        /// </summary>
        /// <param name="networkPeerId">Id of a peer that was disconnected.</param>
        void PeerDisconnected(int networkPeerId);

        /// <summary>
        /// Mark a <see cref="ChainedHeader"/> as <see cref="ValidationState.FullyValidated"/>.
        /// </summary>
        /// <param name="chainedHeader">The fully validated header.</param>
        void FullValidationSucceeded(ChainedHeader chainedHeader);

        /// <summary>
        /// Handles situation when partial validation for block data for a given <see cref="ChainedHeader"/> was successful.
        /// </summary>
        /// <remarks>
        /// In case partial validation was successful we want to partially validate all the next blocks for which we have block data for.
        /// <para>
        /// If block that was just partially validated has more cumulative chainwork than our consensus tip we want to switch our consensus tip to this block.
        /// </para>
        /// </remarks>
        /// <param name="chainedHeader">The chained header.</param>
        /// <param name="fullValidationRequired"><c>true</c> in case we want to switch our consensus tip to <paramref name="chainedHeader"/>.</param>
        /// <returns>List of chained header blocks with block data that should be partially validated next. Or <c>null</c> if none should be validated.</returns>
        List<ChainedHeaderBlock> PartialValidationSucceeded(ChainedHeader chainedHeader, out bool fullValidationRequired);

        /// <summary>
        /// Handles situation when block data was considered to be invalid
        /// for a given header during the partial or full validation.
        /// </summary>
        /// <param name="chainedHeader">Chained header which block data failed the validation.</param>
        /// <returns>List of peer Ids that were claiming chain that contains an invalid block. Such peers should be banned.</returns>
        List<int> PartialOrFullValidationFailed(ChainedHeader chainedHeader);

        /// <summary>
        /// Handles situation when consensuses tip was changed.
        /// </summary>
        /// <remarks>
        /// All peers are checked against max reorg violation and if they violate their chain will be reset.
        /// </remarks>
        /// <param name="newConsensusTip">The new consensus tip.</param>
        /// <returns>List of peer Ids that violate max reorg rule.</returns>
        List<int> ConsensusTipChanged(ChainedHeader newConsensusTip);

        /// <summary>
<<<<<<< HEAD
        /// Handles situation when the blocks data is downloaded for a given chained header.
=======
        /// Finds the header and verifies block integrity.
        /// </summary>
        /// <param name="block">The block.</param>
        /// <returns>Chained header for a given block.</returns>
        /// <exception cref="BlockDownloadedForMissingChainedHeaderException">Thrown when block data is presented for a chained block that doesn't exist.</exception>
        /// <exception cref="IntegrityValidationFailedException">Thrown in case integrity validation failed.</exception>
        ChainedHeader FindHeaderAndVerifyBlockIntegrity(Block block);

        /// <summary>
        /// Handles situation when the block's data is downloaded for a given chained header.
>>>>>>> 8ccc61b7
        /// </summary>
        /// <param name="chainedHeader">Chained header that represents <paramref name="block"/>.</param>
        /// <param name="block">Block data.</param>
        /// <returns><c>true</c> in the case where partial validation is required for the downloaded block, <c>false</c> otherwise.</returns>
        bool BlockDataDownloaded(ChainedHeader chainedHeader, Block block);

        /// <summary>
        /// A new list of headers are presented by a peer, the headers will try to be connected to the tree.
        /// Blocks associated with headers that are interesting (i.e. represent a chain with greater chainwork than our consensus tip)
        /// will be requested for download.
        /// </summary>
        /// <remarks>
        /// The headers are assumed to be in consecutive order.
        /// </remarks>
        /// <param name="networkPeerId">Id of a peer that presented the headers.</param>
        /// <param name="headers">The list of headers to connect to the tree.</param>
        /// <returns>
        /// Information about which blocks need to be downloaded together with information about which input headers were processed.
        /// Only headers that we can validate will be processed. The rest of the headers will be submitted later again for processing.
        /// </returns>
        /// <exception cref="ConnectHeaderException">Thrown when first presented header can't be connected to any known chain in the tree.</exception>
        /// <exception cref="CheckpointMismatchException">Thrown if checkpointed header doesn't match the checkpoint hash.</exception>
        /// <exception cref="ConsensusErrorException">Thrown if header validation failed.</exception>
        /// <exception cref="MaxReorgViolationException">Thrown in case maximum reorganization rule is violated.</exception>
        ConnectNewHeadersResult ConnectNewHeaders(int networkPeerId, List<BlockHeader> headers);

        /// <summary>
        /// Creates the chained header for a new block.
        /// </summary>
        /// <param name="block">The block.</param>
        /// <returns>Newly created and connected chained header for the specified block.</returns>
        /// <exception cref="ConsensusErrorException">Thrown if header validation failed.</exception>
        ChainedHeader CreateChainedHeaderWithBlock(Block block);

        /// <summary>
        /// Get the block and its chained header if it exists.
        /// If the header is not in the tree <see cref="ChainedHeaderBlock"/> will be <c>null</c>, the <see cref="ChainedHeaderBlock.Block"/> may also be null.
        /// </summary>
        /// <remarks>
        /// The block can be <c>null</c> when the block data has not yet been downloaded or if the block data has been persisted to the database and removed from the memory.
        /// </remarks>
        /// <returns>The block and its chained header (the <see cref="ChainedHeaderBlock.Block"/> can be <c>null</c> or the <see cref="ChainedHeaderBlock"/> result can be <c>null</c>).</returns>
        ChainedHeaderBlock GetChainedHeaderBlock(uint256 blockHash);

        /// <summary>Get the chained header.</summary>
        /// <returns>Chained header for specified block hash if it exists, <c>null</c> otherwise.</returns>
        ChainedHeader GetChainedHeader(uint256 blockHash);

        /// <summary>Returns <c>true</c> if consensus' height is within <see cref="ChainedHeaderTree.ConsensusIsConsideredToBeSyncedMargin"/> blocks from the best tip's height.</summary>
        bool IsConsensusConsideredToBeSynced();
    }

    /// <inheritdoc />
    internal sealed class ChainedHeaderTree : IChainedHeaderTree
    {
        private readonly Network network;
        private readonly IHeaderValidator headerValidator;
        private readonly ILogger logger;
        private readonly ICheckpoints checkpoints;
        private readonly IChainState chainState;
        private readonly ConsensusSettings consensusSettings;
        private readonly IFinalizedBlockInfo finalizedBlockInfo;

        /// <summary>
        /// The amount of blocks from consensus the node is considered to be synced.
        /// </summary>
        private const int ConsensusIsConsideredToBeSyncedMargin = 5;

        /// <inheritdoc />
        public long UnconsumedBlocksDataBytes { get; private set; }

        /// <summary>A special peer identifier that represents our local node.</summary>
        internal const int LocalPeerId = -1;

        /// <summary>Specifies for how many blocks from the consensus tip the block data should be kept in the memory.</summary>
        /// <remarks>
        /// TODO: calculate the actual value based on the max block size. Set threshold in bytes. Make it configurable.
        /// </remarks>
        internal const int KeepBlockDataForLastBlocks = 100;

        /// <summary>Lists of peer identifiers mapped by hashes of the block headers that are considered to be their tips.</summary>
        /// <remarks>
        /// During the consensus tip changing process, which includes both the reorganization and advancement on the same chain,
        /// it happens that there are two entries for <see cref="LocalPeerId"/>. This means that two different blocks are being
        /// claimed by our node as its tip. This is necessary in order to protect the new consensus tip candidate from being
        /// removed in case peers that were claiming it disconnect during the consensus tip changing process.
        /// <para>
        /// All the leafs of the tree have to be tips of chains presented by peers, which means that
        /// hashes of the leaf block headers have to be keys with non-empty values in this dictionary.
        /// </para>
        /// </remarks>
        private readonly Dictionary<uint256, HashSet<int>> peerIdsByTipHash;

        /// <summary>A list of peer identifiers that are mapped to their tips.</summary>
        private readonly Dictionary<int, uint256> peerTipsByPeerId;

        /// <summary>
        /// Chained headers mapped by their hashes.
        /// Every chained header that is connected to the tree has to have its hash in this dictionary.
        /// </summary>
        private readonly Dictionary<uint256, ChainedHeader> chainedHeadersByHash;

        public ChainedHeaderTree(
            Network network,
            ILoggerFactory loggerFactory,
            IHeaderValidator headerValidator,
            ICheckpoints checkpoints,
            IChainState chainState,
            IFinalizedBlockInfo finalizedBlockInfo,
            ConsensusSettings consensusSettings)
        {
            this.network = network;
            this.headerValidator = headerValidator;
            this.checkpoints = checkpoints;
            this.chainState = chainState;
            this.finalizedBlockInfo = finalizedBlockInfo;
            this.consensusSettings = consensusSettings;
            this.logger = loggerFactory.CreateLogger(this.GetType().FullName);

            this.peerTipsByPeerId = new Dictionary<int, uint256>();
            this.peerIdsByTipHash = new Dictionary<uint256, HashSet<int>>();
            this.chainedHeadersByHash = new Dictionary<uint256, ChainedHeader>();
            this.UnconsumedBlocksDataBytes = 0;
        }

        /// <inheritdoc />
        public void Initialize(ChainedHeader consensusTip)
        {
            this.logger.LogTrace("({0}:'{1}')", nameof(consensusTip), consensusTip);

            ChainedHeader current = consensusTip;

            while (current.Previous != null)
            {
                current.Previous.Next.Add(current);
                this.chainedHeadersByHash.Add(current.HashBlock, current);

                // TODO when pruned node is implemented it should be header only for pruned blocks
                current.BlockDataAvailability = BlockDataAvailabilityState.BlockAvailable;
                current.BlockValidationState = ValidationState.FullyValidated;

                current = current.Previous;
            }

            // Add the genesis block.
            this.chainedHeadersByHash.Add(current.HashBlock, current);

            if (current.HashBlock != this.network.GenesisHash)
            {
                this.logger.LogTrace("(-)[INVALID_NETWORK]");
                throw new ConsensusException("INVALID_NETWORK");
            }

            // Initialize local tip claim with consensus tip.
            this.AddOrReplacePeerTip(LocalPeerId, consensusTip.HashBlock);

            this.logger.LogTrace("(-)");
        }

        // <inheritdoc />
        public ChainedHeaderBlock GetChainedHeaderBlock(uint256 blockHash)
        {
            this.logger.LogTrace("({0}:'{1}')", nameof(blockHash), blockHash);

            ChainedHeaderBlock chainedHeaderBlock = null;
            if (this.chainedHeadersByHash.TryGetValue(blockHash, out ChainedHeader chainedHeader))
            {
                chainedHeaderBlock = new ChainedHeaderBlock(chainedHeader.Block, chainedHeader);
            }

            this.logger.LogTrace("(-):'{0}'", chainedHeaderBlock);
            return chainedHeaderBlock;
        }

        // <inheritdoc />
        public ChainedHeader GetChainedHeader(uint256 blockHash)
        {
            this.logger.LogTrace("({0}:'{1}')", nameof(blockHash), blockHash);

            if (this.chainedHeadersByHash.TryGetValue(blockHash, out ChainedHeader chainedHeader))
            {
                this.logger.LogTrace("(-):'{0}'", chainedHeader);
                return chainedHeader;
            }

            this.logger.LogTrace("(-):null");
            return null;
        }

        /// <summary>Gets the consensus tip.</summary>
        private ChainedHeader GetConsensusTip()
        {
            uint256 consensusTipHash = this.peerTipsByPeerId[LocalPeerId];
            return this.chainedHeadersByHash[consensusTipHash];
        }

        // <inheritdoc />
        public void PeerDisconnected(int networkPeerId)
        {
            this.logger.LogTrace("({0}:{1})", nameof(networkPeerId), networkPeerId);

            if (!this.peerTipsByPeerId.TryGetValue(networkPeerId, out uint256 peerTipHash))
            {
                this.logger.LogTrace("(-)[PEER_TIP_NOT_FOUND]");
                return;
            }

            ChainedHeader peerTip;
            if (!this.chainedHeadersByHash.TryGetValue(peerTipHash, out peerTip))
            {
                this.logger.LogError("Header '{0}' not found but it is claimed by {1} as its tip.", peerTipHash, networkPeerId);
                this.logger.LogTrace("(-)[HEADER_NOT_FOUND]");
                throw new ConsensusException("Header not found!");
            }

            this.RemovePeerClaim(networkPeerId, peerTip);

            this.logger.LogTrace("(-)");
        }

        /// <inheritdoc />
        public void FullValidationSucceeded(ChainedHeader chainedHeader)
        {
            this.logger.LogTrace("({0}:'{1}')", nameof(chainedHeader), chainedHeader);

            chainedHeader.BlockValidationState = ValidationState.FullyValidated;

            this.logger.LogTrace("(-)");
        }

        /// <inheritdoc />
        public List<ChainedHeaderBlock> PartialValidationSucceeded(ChainedHeader chainedHeader, out bool fullValidationRequired)
        {
            this.logger.LogTrace("({0}:'{1}')", nameof(chainedHeader), chainedHeader);

            fullValidationRequired = false;

            // Can happen in case peer was disconnected during the validation and it was the only peer claiming that header.
            if (!this.chainedHeadersByHash.ContainsKey(chainedHeader.HashBlock))
            {
                this.logger.LogTrace("(-)[HEADER_NOT_FOUND]:null");
                return null;
            }

            // Can happen when peer was disconnected after sending the block but before the validation was completed
            // and right after that a new peer connected and presented the same header.
            if (chainedHeader.Block == null)
            {
                this.logger.LogTrace("(-)[BLOCK_DATA_NULL]:null");
                return null;
            }

            // Can happen in case of a race condition when peer 1 presented a block, we started partial validation, peer 1 disconnected,
            // peer 2 connected, presented header and supplied a block and block puller pushed it so the block data is not null.
            if ((chainedHeader.Previous.BlockValidationState != ValidationState.PartiallyValidated) &&
                (chainedHeader.Previous.BlockValidationState != ValidationState.FullyValidated))
            {
                this.logger.LogTrace("(-)[PREV_BLOCK_NOT_VALIDATED]:null");
                return null;
            }

            // Same scenario as above except for prev block was validated which triggered next partial validation to be started.
            if ((chainedHeader.BlockValidationState == ValidationState.PartiallyValidated) ||
                (chainedHeader.BlockValidationState == ValidationState.FullyValidated))
            {
                this.logger.LogTrace("(-)[ALREADY_VALIDATED]:null");
                return null;
            }

            chainedHeader.BlockValidationState = ValidationState.PartiallyValidated;

            if (chainedHeader.ChainWork > this.GetConsensusTip().ChainWork)
            {
                // A better tip that was partially validated is found. Set our node's claim on the tip to avoid that chain removal in
                // case all the peers that were claiming a better chain are disconnected before we switch consensus tip of our node.
                // This is a special case when we have our node claiming two tips at the same time - the previous consensus tip and the one
                // that we are trying to switch to.
                this.logger.LogDebug("Partially validated chained header '{0}' has more work than the current consensus tip.", chainedHeader);

                this.ClaimPeerTip(LocalPeerId, chainedHeader.HashBlock);

                fullValidationRequired = true;
            }

            var chainedHeaderBlocksToValidate = new List<ChainedHeaderBlock>();
            foreach (ChainedHeader header in chainedHeader.Next)
            {
                if (header.BlockDataAvailability == BlockDataAvailabilityState.BlockAvailable)
                {
                    // Block header is not ancestor of the consensus tip so it's block data is guaranteed to be there.
                    chainedHeaderBlocksToValidate.Add(new ChainedHeaderBlock(header.Block, header));
                    this.logger.LogTrace("Chained header '{0}' is selected for partial validation.", header);
                }
            }

            this.logger.LogTrace("(-):*.{0}={1},{2}={3}", nameof(chainedHeaderBlocksToValidate.Count), chainedHeaderBlocksToValidate.Count, nameof(fullValidationRequired), fullValidationRequired);
            return chainedHeaderBlocksToValidate;
        }

        /// <summary>Sets the tip claim for a peer.</summary>
        /// <param name="networkPeerId">Peer Id.</param>
        /// <param name="tipHash">Tip's hash.</param>
        private void ClaimPeerTip(int networkPeerId, uint256 tipHash)
        {
            this.logger.LogTrace("({0}:{1},{2}:'{3}')", nameof(networkPeerId), networkPeerId, nameof(tipHash), tipHash);

            HashSet<int> peersClaimingThisHeader;
            if (!this.peerIdsByTipHash.TryGetValue(tipHash, out peersClaimingThisHeader))
            {
                peersClaimingThisHeader = new HashSet<int>();
                this.peerIdsByTipHash.Add(tipHash, peersClaimingThisHeader);
            }

            peersClaimingThisHeader.Add(networkPeerId);

            this.logger.LogTrace("(-)");
        }

        /// <inheritdoc />
        public List<int> PartialOrFullValidationFailed(ChainedHeader chainedHeader)
        {
            this.logger.LogTrace("({0}:'{1}')", nameof(chainedHeader), chainedHeader);

            // Can happen in case peer was disconnected during the validation and it was the only peer claiming that header.
            if (!this.chainedHeadersByHash.ContainsKey(chainedHeader.HashBlock))
            {
                this.logger.LogTrace("(-)[NOT_FOUND]");
                return new List<int>();
            }

            List<int> peersToBan = this.RemoveSubtree(chainedHeader);

            this.RemoveUnclaimedBranch(chainedHeader.Previous);

            this.logger.LogTrace("(-):*.{0}={1}", nameof(peersToBan.Count), peersToBan.Count);
            return peersToBan;
        }

        /// <inheritdoc />
        public List<int> ConsensusTipChanged(ChainedHeader newConsensusTip)
        {
            this.logger.LogTrace("({0}:'{1}')", nameof(newConsensusTip), newConsensusTip);

            ChainedHeader oldConsensusTip = this.GetConsensusTip();
            ChainedHeader fork = newConsensusTip.FindFork(oldConsensusTip);
            ChainedHeader currentHeader = newConsensusTip;

            this.logger.LogTrace("Old consensus tip: '{0}', new consensus tip: '{1}', fork point: '{2}'.", oldConsensusTip, newConsensusTip, fork);

            // Consider blocks that became a part of our best chain as consumed.
            while (currentHeader != fork)
            {
                this.UnconsumedBlocksDataBytes -= currentHeader.Block.BlockSize.Value;
                this.logger.LogTrace("Size of unconsumed block data is decreased by {0}, new value is {1}.", currentHeader.Block.BlockSize.Value, this.UnconsumedBlocksDataBytes);
                currentHeader = currentHeader.Previous;
            }

            // When we are switching to a different chain remove block data for blocks that are being reorged away.
            // We are also marking block data availability as header only because we expect block store to reorganize those blocks shortly.
            // In case chain that we reorged away from gets a prolongation which will make it desirable we will need to redownload all those blocks again.
            if (fork != oldConsensusTip)
            {
                this.logger.LogTrace("Consensus tip is being changed to another chain, removing block data for the old chain.");
                currentHeader = oldConsensusTip;

                while (currentHeader != fork)
                {
                    currentHeader.Block = null;
                    currentHeader.BlockDataAvailability = BlockDataAvailabilityState.HeaderOnly;

                    this.logger.LogTrace("Block data for '{0}' is removed.", currentHeader);

                    currentHeader = currentHeader.Previous;
                }
            }

            // Switch consensus tip to the new block header.
            this.AddOrReplacePeerTip(LocalPeerId, newConsensusTip.HashBlock);

            List<int> peerIdsToResync = this.FindPeersToResync(newConsensusTip);

            // Remove block data for the headers that are too far from the consensus tip.
            this.CleanOldBlockDataFromMemory(newConsensusTip);

            this.logger.LogTrace("(-)");
            return peerIdsToResync;
        }

        /// <summary>Checks each peer's tip if it violates max reorg rule.
        /// Peers that violate it must be resynced.</summary>
        /// <param name="consensusTip">Consensus tip.</param>
        /// <returns>List of peers which tips violate max reorg rule.</returns>
        private List<int> FindPeersToResync(ChainedHeader consensusTip)
        {
            this.logger.LogTrace("({0}:'{1}')", nameof(consensusTip), consensusTip);

            var peerIdsToResync = new List<int>();
            uint maxReorgLength = this.chainState.MaxReorgLength;

            // Find peers with chains that now violate max reorg.
            if (maxReorgLength != 0)
            {
                foreach (KeyValuePair<int, uint256> peerIdToTipHash in this.peerTipsByPeerId)
                {
                    ChainedHeader peerTip = this.chainedHeadersByHash[peerIdToTipHash.Value];
                    int peerId = peerIdToTipHash.Key;

                    ChainedHeader fork = this.FindForkIfChainedHeadersNotOnSameChain(peerTip, consensusTip);

                    int finalizedHeight = this.finalizedBlockInfo.GetFinalizedBlockInfo().Height;

                    // Do nothing in case peer's tip is on our consensus chain.
                    if ((fork != null) && (fork.Height < finalizedHeight))
                    {
                        peerIdsToResync.Add(peerId);
                        this.logger.LogTrace("Peer with Id {0} claims a chain that violates max reorg, its tip is '{1}' and the last finalized block height is {2}.", peerId, peerTip, finalizedHeight);
                    }
                }
            }

            this.logger.LogTrace("(-):*.{0}={1}", nameof(peerIdsToResync.Count), peerIdsToResync.Count);
            return peerIdsToResync;
        }

        /// <summary>Find the fork between two headers and return the fork if the headers are not on the same chain.</summary>
        private ChainedHeader FindForkIfChainedHeadersNotOnSameChain(ChainedHeader chainedHeader1, ChainedHeader chainedHeader2)
        {
            this.logger.LogTrace("({0}:'{1}',{2}:'{3}')", nameof(chainedHeader1), chainedHeader1, nameof(chainedHeader2), chainedHeader2);

            ChainedHeader fork = chainedHeader1.FindFork(chainedHeader2);

            if ((fork != chainedHeader2) && (fork != chainedHeader1))
            {
                this.logger.LogTrace("(-):'{0}'", fork);
                return fork;
            }

            this.logger.LogTrace("(-):null");
            return null;
        }

        /// <summary>Cleans the block data for chained headers that are old. This data will still exist in the block store if it is enabled.</summary>
        /// <param name="consensusTip">Consensus tip.</param>
        private void CleanOldBlockDataFromMemory(ChainedHeader consensusTip)
        {
            this.logger.LogTrace("({0}:'{1}')", nameof(consensusTip), consensusTip);

            int lastBlockHeightToKeep = consensusTip.Height - KeepBlockDataForLastBlocks;

            if (lastBlockHeightToKeep <= 0)
            {
                this.logger.LogTrace("(-)[GENESIS_REACHED]");
                return;
            }

            ChainedHeader currentBlockToDeleteData = consensusTip.GetAncestor(lastBlockHeightToKeep).Previous;

            // Process blocks that were not process before or until the genesis block exclusive.
            while ((currentBlockToDeleteData.Block != null) && (currentBlockToDeleteData.Previous != null))
            {
                currentBlockToDeleteData.Block = null;

                // TODO when prune node mode is implemented mark currentBlockToDeleteData as BlockDataAvailabilityState.HeaderOnly
                this.logger.LogTrace("Block data for '{0}' was removed from memory, block data availability is {1}.", currentBlockToDeleteData, currentBlockToDeleteData.BlockDataAvailability);

                currentBlockToDeleteData = currentBlockToDeleteData.Previous;
            }

            this.logger.LogTrace("(-)");
        }

        /// <summary>
        /// Remove all the branches in the tree that are after the given <paramref name="subtreeRoot"/>
        /// including it and return all the peers that where claiming next headers.
        /// </summary>
        /// <param name="subtreeRoot">The chained header to start from.</param>
        /// <returns>List of peer Ids that were claiming headers on removed chains. Such peers should be banned.</returns>
        private List<int> RemoveSubtree(ChainedHeader subtreeRoot)
        {
            this.logger.LogTrace("({0}:'{1}')", nameof(subtreeRoot), subtreeRoot);

            var peersToBan = new List<int>();

            var headersToProcess = new Stack<ChainedHeader>();
            headersToProcess.Push(subtreeRoot);

            while (headersToProcess.Count != 0)
            {
                ChainedHeader header = headersToProcess.Pop();

                foreach (ChainedHeader nextHeader in header.Next)
                    headersToProcess.Push(nextHeader);

                if (this.peerIdsByTipHash.TryGetValue(header.HashBlock, out HashSet<int> peers))
                {
                    foreach (int peerId in peers)
                    {
                        // There was a partially validated chain that was better than our consensus tip, we've started full validation
                        // and found out that a block on this chain is invalid. At this point we have a marker with LocalPeerId on the new chain
                        // but our consensus tip inside peerTipsByPeerId has not been changed yet, therefore we want to prevent removing
                        // the consensus tip from the structure.
                        if (peerId != LocalPeerId)
                        {
                            this.peerTipsByPeerId.Remove(peerId);
                            peersToBan.Add(peerId);
                        }
                    }

                    this.peerIdsByTipHash.Remove(header.HashBlock);
                }

                this.DisconnectChainHeader(header);
            }

            this.logger.LogTrace("(-)");
            return peersToBan;
        }

        private void DisconnectChainHeader(ChainedHeader header)
        {
            this.logger.LogTrace("({0}:'{1}')", nameof(header), header);

            header.Previous.Next.Remove(header);
            this.chainedHeadersByHash.Remove(header.HashBlock);

            if (header.Block != null)
            {
                this.UnconsumedBlocksDataBytes -= header.Block.BlockSize.Value;
                this.logger.LogTrace("Size of unconsumed block data is decreased by {0}, new value is {1}.", header.Block.BlockSize.Value, this.UnconsumedBlocksDataBytes);
            }

            this.logger.LogTrace("(-)");
        }

        /// <inheritdoc />
        public bool BlockDataDownloaded(ChainedHeader chainedHeader, Block block)
        {
            this.logger.LogTrace("({0}:'{1}')", nameof(chainedHeader), chainedHeader);

            if (chainedHeader.BlockValidationState == ValidationState.FullyValidated)
            {
                this.logger.LogTrace("(-)[HEADER_FULLY_VALIDATED]:false");
                return false;
            }

            chainedHeader.BlockDataAvailability = BlockDataAvailabilityState.BlockAvailable;
            chainedHeader.Block = block;

            this.UnconsumedBlocksDataBytes += chainedHeader.Block.BlockSize.Value;
            this.logger.LogTrace("Size of unconsumed block data is increased by {0}, new value is {1}.", chainedHeader.Block.BlockSize.Value, this.UnconsumedBlocksDataBytes);

            bool partialValidationRequired = chainedHeader.Previous.BlockValidationState == ValidationState.PartiallyValidated
                                          || chainedHeader.Previous.BlockValidationState == ValidationState.FullyValidated;

            this.logger.LogTrace("(-):{0},{1}='{2}'", partialValidationRequired, nameof(chainedHeader), chainedHeader);
            return partialValidationRequired;
        }

        /// <inheritdoc />
        public ConnectNewHeadersResult ConnectNewHeaders(int networkPeerId, List<BlockHeader> headers)
        {
            Guard.NotNull(headers, nameof(headers));
            this.logger.LogTrace("({0}:{1},{2}.{3}:{4})", nameof(networkPeerId), networkPeerId, nameof(headers), nameof(headers.Count), headers.Count);

            if (!this.chainedHeadersByHash.ContainsKey(headers[0].HashPrevBlock))
            {
                this.logger.LogTrace("(-)[HEADER_COULD_NOT_CONNECT]");
                throw new ConnectHeaderException();
            }

            uint256 lastHash = headers.Last().GetHash();

            List<ChainedHeader> newChainedHeaders = null;

            if (!this.chainedHeadersByHash.ContainsKey(lastHash))
                newChainedHeaders = this.CreateNewHeaders(headers);
            else
                this.logger.LogTrace("No new headers presented.");

            this.AddOrReplacePeerTip(networkPeerId, lastHash);

            if (newChainedHeaders == null)
            {
                this.logger.LogTrace("(-)[NO_NEW_HEADERS]");
                return new ConnectNewHeadersResult() { Consumed = this.chainedHeadersByHash[lastHash] };
            }

            ChainedHeader earliestNewHeader = newChainedHeaders.First();
            ChainedHeader latestNewHeader = newChainedHeaders.Last();

            ConnectNewHeadersResult connectNewHeadersResult = null;

            bool isAssumedValidEnabled = this.consensusSettings.BlockAssumedValid != null;
            bool isBelowLastCheckpoint = this.consensusSettings.UseCheckpoints && (earliestNewHeader.Height <= this.checkpoints.GetLastCheckpointHeight());

            if (isBelowLastCheckpoint || isAssumedValidEnabled)
            {
                ChainedHeader currentChainedHeader = latestNewHeader;

                // When we look for a checkpoint header or an assume valid header, we go from the last presented
                // header to the first one in the reverse order because if there were multiple checkpoints or a checkpoint
                // and an assume valid header inside of the presented list of headers, we would only be interested in the last
                // one as it would cover all previous headers. Reversing the order of processing guarantees that we only need
                // to deal with one special header, which simplifies the implementation.
                while (currentChainedHeader != earliestNewHeader.Previous)
                {
                    if (currentChainedHeader.HashBlock == this.consensusSettings.BlockAssumedValid)
                    {
                        this.logger.LogDebug("Chained header '{0}' represents an assumed valid block.", currentChainedHeader);

                        bool assumeValidBelowLastCheckpoint = this.consensusSettings.UseCheckpoints && (currentChainedHeader.Height <= this.checkpoints.GetLastCheckpointHeight());
                        connectNewHeadersResult = this.HandleAssumedValidHeader(currentChainedHeader, latestNewHeader, assumeValidBelowLastCheckpoint);
                        break;
                    }

                    CheckpointInfo checkpoint = this.checkpoints.GetCheckpoint(currentChainedHeader.Height);
                    if (checkpoint != null)
                    {
                        this.logger.LogDebug("Chained header '{0}' is a checkpoint.", currentChainedHeader);

                        connectNewHeadersResult = this.HandleCheckpointsHeader(currentChainedHeader, latestNewHeader, checkpoint, networkPeerId);
                        break;
                    }

                    currentChainedHeader = currentChainedHeader.Previous;
                }

                if ((connectNewHeadersResult == null) && isBelowLastCheckpoint)
                {
                    connectNewHeadersResult = new ConnectNewHeadersResult() { Consumed = latestNewHeader };
                    this.logger.LogTrace("Chained header '{0}' below last checkpoint.", currentChainedHeader);
                }

                if (connectNewHeadersResult != null)
                {
                    this.logger.LogTrace("(-)[CHECKPOINT_OR_ASSUMED_VALID]:{0}", connectNewHeadersResult);
                    return connectNewHeadersResult;
                }
            }

            if (latestNewHeader.ChainWork > this.GetConsensusTip().ChainWork)
            {
                this.logger.LogDebug("Chained header '{0}' is the tip of a chain with more work than our current consensus tip.", latestNewHeader);

                connectNewHeadersResult = this.MarkBetterChainAsRequired(latestNewHeader, latestNewHeader);
            }

            if (connectNewHeadersResult == null)
                connectNewHeadersResult = new ConnectNewHeadersResult() { Consumed = latestNewHeader };

            this.logger.LogTrace("(-):{0}", connectNewHeadersResult);
            return connectNewHeadersResult;
        }

        /// <summary>
        /// A chain with more work than our current consensus tip was found so mark all it's descendants as required.
        /// </summary>
        /// <param name="lastRequiredHeader">Last header that should be required for download.</param>
        /// <param name="lastNewHeader">Last new header that was created.</param>
        /// <returns>The new headers that need to be downloaded.</returns>
        private ConnectNewHeadersResult MarkBetterChainAsRequired(ChainedHeader lastRequiredHeader, ChainedHeader lastNewHeader)
        {
            this.logger.LogTrace("({0}:'{1}',{2}:'{3}')", nameof(lastRequiredHeader), lastRequiredHeader, nameof(lastNewHeader), lastNewHeader);

            var connectNewHeadersResult = new ConnectNewHeadersResult();
            connectNewHeadersResult.DownloadTo = lastRequiredHeader;

            connectNewHeadersResult.Consumed = lastNewHeader;

            ChainedHeader current = lastRequiredHeader;
            ChainedHeader next = current;

            while (!this.HeaderWasRequested(current))
            {
                current.BlockDataAvailability = BlockDataAvailabilityState.BlockRequired;

                next = current;
                current = current.Previous;
            }

            connectNewHeadersResult.DownloadFrom = next;

            this.logger.LogTrace("(-):{0}", connectNewHeadersResult);
            return connectNewHeadersResult;
        }

        /// <summary>
        /// Mark the chain ending with <paramref name="chainedHeader"/> as assumed to be valid.
        /// </summary>
        /// <param name="chainedHeader">Last <see cref="ChainedHeader"/> to be marked as assumed valid.</param>
        private void MarkTrustedChainAsAssumedValid(ChainedHeader chainedHeader)
        {
            this.logger.LogTrace("({0}:'{1}')", nameof(chainedHeader), chainedHeader);

            ChainedHeader current = chainedHeader;

            while (!this.HeaderWasMarkedAsValidated(current))
            {
                current.IsAssumedValid = true;
                current = current.Previous;
            }

            this.logger.LogTrace("(-)");
        }

        /// <summary>
        /// The header is assumed to be valid, the header and all of its previous headers will be marked as assumed valid.
        /// If the header's cumulative work is better then <see cref="IChainState.ConsensusTip" /> the header and all its predecessors will be marked with <see cref="BlockDataAvailabilityState.BlockRequired" />.
        /// </summary>
        /// <param name="assumedValidHeader">The header that is assumed to be valid.</param>
        /// <param name="latestNewHeader">The last header in the list of presented new headers.</param>
        /// <param name="isBelowLastCheckpoint">Set to <c>true</c> if <paramref name="assumedValidHeader"/> is below the last checkpoint,
        /// <c>false</c> otherwise or if checkpoints are disabled.</param>
        private ConnectNewHeadersResult HandleAssumedValidHeader(ChainedHeader assumedValidHeader, ChainedHeader latestNewHeader, bool isBelowLastCheckpoint)
        {
            this.logger.LogTrace("({0}:'{1}',{2}:'{3}',{4}:{5})", nameof(assumedValidHeader), assumedValidHeader, nameof(latestNewHeader), latestNewHeader, nameof(isBelowLastCheckpoint), isBelowLastCheckpoint);

            ChainedHeader bestTip = this.GetConsensusTip();
            var connectNewHeadersResult = new ConnectNewHeadersResult() { Consumed = latestNewHeader };

            if (latestNewHeader.ChainWork > bestTip.ChainWork)
            {
                this.logger.LogDebug("Chained header '{0}' is the tip of a chain with more work than our current consensus tip.", latestNewHeader);

                ChainedHeader latestHeaderToMark = isBelowLastCheckpoint ? assumedValidHeader : latestNewHeader;
                connectNewHeadersResult = this.MarkBetterChainAsRequired(latestHeaderToMark, latestNewHeader);
            }

            this.MarkTrustedChainAsAssumedValid(assumedValidHeader);

            this.logger.LogTrace("(-):{0}", connectNewHeadersResult);
            return connectNewHeadersResult;
        }

        /// <summary>
        /// When a header is checkpointed and has a correct hash, chain that ends with such a header
        /// will be marked as assumed valid and requested for download.
        /// </summary>
        /// <param name="chainedHeader">Checkpointed header.</param>
        /// <param name="latestNewHeader">The latest new header that was presented by the peer.</param>
        /// <param name="checkpoint">Information about the checkpoint at the height of the <paramref name="chainedHeader" />.</param>
        /// <param name="peerId">Peer Id that presented chain which contains checkpointed header.</param>
        /// <exception cref="CheckpointMismatchException">Thrown if checkpointed header doesn't match the checkpoint hash.</exception>
        private ConnectNewHeadersResult HandleCheckpointsHeader(ChainedHeader chainedHeader, ChainedHeader latestNewHeader, CheckpointInfo checkpoint, int peerId)
        {
            this.logger.LogTrace("({0}:'{1}',{2}:'{3}',{4}.{5}:'{6}')", nameof(chainedHeader), chainedHeader, nameof(latestNewHeader), latestNewHeader, nameof(checkpoint), nameof(checkpoint.Hash), checkpoint.Hash);

            if (checkpoint.Hash != chainedHeader.HashBlock)
            {
                // Make sure that chain with invalid checkpoint in it is removed from the tree.
                // Otherwise a new peer may connect and present headers on top of invalid chain and we wouldn't recognize it.
                this.RemovePeerClaim(peerId, latestNewHeader);

                this.logger.LogDebug("Chained header '{0}' does not match checkpoint '{1}'.", chainedHeader, checkpoint.Hash);
                this.logger.LogTrace("(-)[INVALID_HEADER_NOT_MATCHING_CHECKPOINT]");
                throw new CheckpointMismatchException();
            }

            ChainedHeader subchainTip = chainedHeader;
            if (chainedHeader.Height == this.checkpoints.GetLastCheckpointHeight())
                subchainTip = latestNewHeader;

            ConnectNewHeadersResult connectNewHeadersResult = this.MarkBetterChainAsRequired(subchainTip, latestNewHeader);
            this.MarkTrustedChainAsAssumedValid(chainedHeader);

            this.logger.LogTrace("(-):{0}", connectNewHeadersResult);
            return connectNewHeadersResult;
        }

        /// <summary>
        /// Check whether a header is in one of the following states
        /// <see cref="BlockDataAvailabilityState.BlockAvailable"/>, <see cref="BlockDataAvailabilityState.BlockRequired"/>.
        /// </summary>
        private bool HeaderWasRequested(ChainedHeader chainedHeader)
        {
            return (chainedHeader.BlockDataAvailability == BlockDataAvailabilityState.BlockAvailable)
                  || (chainedHeader.BlockDataAvailability == BlockDataAvailabilityState.BlockRequired);
        }

        /// <summary>
        /// Check whether a header is in one of the following states: <see cref="ValidationState.PartiallyValidated"/>, <see cref="ValidationState.FullyValidated"/>
        /// or is assumed to be valid.
        /// </summary>
        private bool HeaderWasMarkedAsValidated(ChainedHeader chainedHeader)
        {
            return chainedHeader.IsAssumedValid || (chainedHeader.BlockValidationState == ValidationState.PartiallyValidated)
                  || (chainedHeader.BlockValidationState == ValidationState.FullyValidated);
        }

        /// <summary>
        /// Remove the branch of the given <see cref="chainedHeader"/> from the tree that is not claimed by any peer .
        /// </summary>
        /// <param name="chainedHeader">The chained header that is the top of the branch.</param>
        private void RemoveUnclaimedBranch(ChainedHeader chainedHeader)
        {
            this.logger.LogTrace("({0}:'{1}')", nameof(chainedHeader), chainedHeader);

            ChainedHeader currentHeader = chainedHeader;
            while (currentHeader.Previous != null)
            {
                // If current header is an ancestor of some other tip claimed by a peer, do nothing.
                bool headerHasDecendents = currentHeader.Next.Count > 0;
                if (headerHasDecendents)
                {
                    this.logger.LogTrace("Header '{0}' is part of another branch.", currentHeader);
                    break;
                }

                bool headerIsClaimedByPeer = this.peerIdsByTipHash.ContainsKey(currentHeader.HashBlock);
                if (headerIsClaimedByPeer)
                {
                    this.logger.LogTrace("Header '{0}' is claimed by a peer and won't be removed.", currentHeader);
                    break;
                }

                this.DisconnectChainHeader(currentHeader);

                this.logger.LogTrace("Header '{0}' was removed from the tree.", currentHeader);

                currentHeader = currentHeader.Previous;
            }

            this.logger.LogTrace("(-)");
        }

        /// <summary>
        /// Remove the peer's tip and all the headers claimed by this peer unless they are also claimed by other peers.
        /// </summary>
        /// <param name="networkPeerId">The peer id that is removed.</param>
        /// <param name="chainedHeader">The header where we start walking back the chain from.</param>
        private void RemovePeerClaim(int networkPeerId, ChainedHeader chainedHeader)
        {
            this.logger.LogTrace("({0}:{1},{2}:'{3}')", nameof(networkPeerId), networkPeerId, nameof(chainedHeader), chainedHeader);

            // Collection of peer IDs that claim this chained header as their tip.
            HashSet<int> peerIds;
            if (!this.peerIdsByTipHash.TryGetValue(chainedHeader.HashBlock, out peerIds))
            {
                this.logger.LogTrace("(-)[PEER_TIP_NOT_FOUND]");
                throw new ConsensusException("PEER_TIP_NOT_FOUND");
            }

            this.logger.LogTrace("Tip claim of peer ID {0} removed from chained header '{1}'.", networkPeerId, chainedHeader);
            peerIds.Remove(networkPeerId); // TODO: do we need to throw in this case

            if (peerIds.Count == 0)
            {
                this.logger.LogTrace("Header '{0}' is not the tip of any peer.", chainedHeader);
                this.peerIdsByTipHash.Remove(chainedHeader.HashBlock);
                this.RemoveUnclaimedBranch(chainedHeader);
            }

            this.peerTipsByPeerId.Remove(networkPeerId);

            this.logger.LogTrace("(-)");
        }

        /// <summary>Set a new header as a tip for this peer and remove the old tip.</summary>
        /// <remarks>If the old tip is equal to <paramref name="newTip"/> the method does nothing.</remarks>
        /// <param name="networkPeerId">The peer id that sets a new tip.</param>
        /// <param name="newTip">The new tip to set.</param>
        private void AddOrReplacePeerTip(int networkPeerId, uint256 newTip)
        {
            this.logger.LogTrace("({0}:{1},{2}:'{3}')", nameof(networkPeerId), networkPeerId, nameof(newTip), newTip);

            uint256 oldTipHash = this.peerTipsByPeerId.TryGet(networkPeerId);

            if (oldTipHash == newTip)
            {
                this.logger.LogTrace("(-)[ALREADY_CLAIMED]");
                return;
            }

            this.ClaimPeerTip(networkPeerId, newTip);

            if (oldTipHash != null)
            {
                ChainedHeader oldTip = this.chainedHeadersByHash.TryGet(oldTipHash);

                if (oldTip == null)
                {
                    // Sanity check. That should never happen.
                    this.logger.LogTrace("(-)[OLD_TIP_NULL]");
                    throw new Exception("Old tip is null!");
                }

                this.RemovePeerClaim(networkPeerId, oldTip);
            }

            this.peerTipsByPeerId.Add(networkPeerId, newTip);

            this.logger.LogTrace("(-)");
        }

        /// <inheritdoc />
        public ChainedHeader CreateChainedHeaderWithBlock(Block block)
        {
            this.logger.LogTrace("({0}:'{1}')", nameof(block), block.GetHash());

            this.CreateNewHeaders(new List<BlockHeader>() { block.Header });

            ChainedHeader chainedHeader = this.GetChainedHeader(block.GetHash());
            this.BlockDataDownloaded(chainedHeader, block);

            this.logger.LogTrace("(-):'{0}'", chainedHeader);
            return chainedHeader;
        }

        /// <summary>
        /// Find the headers that are not part of the tree and try to connect them to an existing chain
        /// by creating new chained headers and linking them to their previous headers.
        /// </summary>
        /// <remarks>
        /// Header validation is performed on each header.
        /// It will check if the first header violates maximum reorganization rule.
        /// <para>When headers are connected the next pointers of their previous headers are updated.</para>
        /// </remarks>
        /// <param name="headers">The new headers that should be connected to a chain.</param>
        /// <returns>A list of newly created chained headers or <c>null</c> if no new headers were found.</returns>
        /// <exception cref="MaxReorgViolationException">Thrown in case maximum reorganization rule is violated.</exception>
        /// <exception cref="ConnectHeaderException">Thrown if it wasn't possible to connect the first new header.</exception>
        /// <exception cref="ConsensusErrorException">Thrown if header validation failed.</exception>
        private List<ChainedHeader> CreateNewHeaders(List<BlockHeader> headers)
        {
            this.logger.LogTrace("({0}.{1}:{2})", nameof(headers), nameof(headers.Count), headers.Count);

            if (!this.TryFindNewHeaderIndex(headers, out int newHeaderIndex))
            {
                this.logger.LogTrace("(-)[NO_NEW_HEADERS_FOUND]:null");
                return null;
            }

            ChainedHeader previousChainedHeader;
            if (!this.chainedHeadersByHash.TryGetValue(headers[newHeaderIndex].HashPrevBlock, out previousChainedHeader))
            {
                this.logger.LogTrace("Previous hash '{0}' of block hash '{1}' was not found.", headers[newHeaderIndex].GetHash(), headers[newHeaderIndex].HashPrevBlock);
                this.logger.LogTrace("(-)[PREVIOUS_HEADER_NOT_FOUND]");
                throw new ConnectHeaderException();
            }

            var newChainedHeaders = new List<ChainedHeader>();

            ChainedHeader newChainedHeader = this.CreateAndValidateNewChainedHeader(headers[newHeaderIndex], previousChainedHeader);
            newChainedHeaders.Add(newChainedHeader);
            newHeaderIndex++;

            this.logger.LogTrace("New chained header was added to the tree '{0}'.", newChainedHeader);

            try
            {
                this.CheckMaxReorgRuleViolated(newChainedHeader);

                previousChainedHeader = newChainedHeader;

                for (; newHeaderIndex < headers.Count; newHeaderIndex++)
                {
                    newChainedHeader = this.CreateAndValidateNewChainedHeader(headers[newHeaderIndex], previousChainedHeader);
                    newChainedHeaders.Add(newChainedHeader);
                    this.logger.LogTrace("New chained header was added to the tree '{0}'.", newChainedHeader);

                    previousChainedHeader = newChainedHeader;
                }
            }
            catch
            {
                // Undo changes to the tree. This is necessary because the peer claim wasn't set to the last header yet.
                // So in case of peer disconnection this branch wouldn't be removed.
                // Also not removing this unclaimed branch will allow other peers to present headers on top of invalid chain without us recognizing it.
                this.RemoveUnclaimedBranch(newChainedHeader);

                this.logger.LogTrace("(-)[VALIDATION_FAILED]");
                throw;
            }

            this.logger.LogTrace("(-):*.{0}={1}", nameof(newChainedHeaders.Count), newChainedHeaders.Count);
            return newChainedHeaders;
        }

        /// <exception cref="ConsensusErrorException">Thrown if header validation failed.</exception>
        private ChainedHeader CreateAndValidateNewChainedHeader(BlockHeader currentBlockHeader, ChainedHeader previousChainedHeader)
        {
            this.logger.LogTrace("({0}:{1},{2}:{3})", nameof(currentBlockHeader), currentBlockHeader, nameof(previousChainedHeader), previousChainedHeader);

            var newChainedHeader = new ChainedHeader(currentBlockHeader, currentBlockHeader.GetHash(), previousChainedHeader);

            ValidationContext result = this.headerValidator.ValidateHeader(newChainedHeader);

            if (result.Error != null)
            {
                this.logger.LogTrace("(-)[INVALID_HEADER]");
                result.Error.Throw();
            }

            newChainedHeader.BlockValidationState = ValidationState.HeaderValidated;

            previousChainedHeader.Next.Add(newChainedHeader);
            this.chainedHeadersByHash.Add(newChainedHeader.HashBlock, newChainedHeader);

            this.logger.LogTrace("(-):'{0}'", newChainedHeader);
            return newChainedHeader;
        }

        /// <summary>
        /// Find the first header in the given list of <see cref="headers"/> that does not exist in <see cref="chainedHeadersByHash"/>.
        /// </summary>
        private bool TryFindNewHeaderIndex(List<BlockHeader> headers, out int newHeaderIndex)
        {
            this.logger.LogTrace("({0}.{1}:{2})", nameof(headers), nameof(headers.Count), headers.Count);

            for (newHeaderIndex = 0; newHeaderIndex < headers.Count; newHeaderIndex++)
            {
                uint256 currentBlockHash = headers[newHeaderIndex].GetHash();
                if (!this.chainedHeadersByHash.ContainsKey(currentBlockHash))
                {
                    this.logger.LogTrace("A new header with hash '{0}' was found that is not connected to the tree.", currentBlockHash);
                    this.logger.LogTrace("(-):true,{0}:{1}", nameof(newHeaderIndex), newHeaderIndex);
                    return true;
                }
            }

            this.logger.LogTrace("(-):false");
            return false;
        }

        /// <summary>
        /// Checks if switching to specified <paramref name="chainedHeader"/> would require rewinding consensus behind the finalized block height.
        /// </summary>
        /// <param name="chainedHeader">The header that needs to be checked for reorg.</param>
        /// <exception cref="MaxReorgViolationException">Thrown in case maximum reorganization rule is violated.</exception>
        private void CheckMaxReorgRuleViolated(ChainedHeader chainedHeader)
        {
            this.logger.LogTrace("({0}:'{1}')", nameof(chainedHeader), chainedHeader);

            uint maxReorgLength = this.chainState.MaxReorgLength;
            ChainedHeader consensusTip = this.GetConsensusTip();
            if (maxReorgLength != 0)
            {
                ChainedHeader fork = chainedHeader.FindFork(consensusTip);

                if (fork == null)
                {
                    this.logger.LogError("Header '{0}' is from a different network.", chainedHeader);
                    this.logger.LogTrace("(-)[HEADER_IS_INVALID_NETWORK]");
                    throw new InvalidOperationException("Header is from a different network");
                }

                if ((fork != chainedHeader) && (fork != consensusTip))
                {
                    int reorgLength = consensusTip.Height - fork.Height;

                    int finalizedHeight = this.finalizedBlockInfo.GetFinalizedBlockInfo().Height;

                    if (fork.Height < finalizedHeight)
                    {
                        this.logger.LogTrace("Reorganization of length {0} prevented, maximal reorganization length is {1}, consensus tip is '{2}' and the last finalized block height is {3}.", reorgLength, maxReorgLength, consensusTip, finalizedHeight);
                        this.logger.LogTrace("(-)[MAX_REORG_VIOLATION]");
                        throw new MaxReorgViolationException();
                    }

                    this.logger.LogTrace("Reorganization of length {0} accepted, consensus tip is '{1}'.", reorgLength, consensusTip);
                }
            }

            this.logger.LogTrace("(-)");
        }

        /// <inheritdoc />
        public bool IsConsensusConsideredToBeSynced()
        {
            this.logger.LogTrace("()");

            ChainedHeader bestTip = null;

            foreach (uint256 tipHash in this.peerTipsByPeerId.Values)
            {
                ChainedHeader tip = this.chainedHeadersByHash[tipHash];

                if ((bestTip == null) || (tip.ChainWork > bestTip.ChainWork))
                    bestTip = tip;
            }

            var consensusTip = this.GetConsensusTip();

            bool isConsideredSynced = consensusTip.Height + ConsensusIsConsideredToBeSyncedMargin > bestTip.Height;

            this.logger.LogTrace("(-):{0}", isConsideredSynced);
            return isConsideredSynced;
        }
    }

    /// <summary>
    /// Represents the result of the <see cref="ChainedHeaderTree.ConnectNewHeaders"/> method.
    /// </summary>
    public class ConnectNewHeadersResult
    {
        /// <summary>The earliest header in the chain of the list of headers we are interested in downloading.</summary>
        public ChainedHeader DownloadFrom { get; set; }

        /// <summary>The latest header in the chain of the list of headers we are interested in downloading.</summary>
        public ChainedHeader DownloadTo { get; set; }

        /// <summary>Represents the last processed header from the headers presented by the peer.</summary>
        public ChainedHeader Consumed { get; set; }

        /// <inheritdoc />
        public override string ToString()
        {
            return $"{nameof(this.DownloadFrom)}='{this.DownloadFrom}',{nameof(this.DownloadTo)}='{this.DownloadTo}',{nameof(this.Consumed)}='{this.Consumed}'";
        }

        /// <summary>
        /// Convert the <see cref="DownloadFrom" /> and <see cref="DownloadTo" /> to an array
        /// of consecutive headers, both items are included in the array.
        /// </summary>
        /// <returns>Array of consecutive headers.</returns>
        public ChainedHeader[] ToArray()
        {
            return this.DownloadTo.ToChainedHeaderArray(this.DownloadFrom);
        }
    }
}<|MERGE_RESOLUTION|>--- conflicted
+++ resolved
@@ -95,20 +95,7 @@
         List<int> ConsensusTipChanged(ChainedHeader newConsensusTip);
 
         /// <summary>
-<<<<<<< HEAD
         /// Handles situation when the blocks data is downloaded for a given chained header.
-=======
-        /// Finds the header and verifies block integrity.
-        /// </summary>
-        /// <param name="block">The block.</param>
-        /// <returns>Chained header for a given block.</returns>
-        /// <exception cref="BlockDownloadedForMissingChainedHeaderException">Thrown when block data is presented for a chained block that doesn't exist.</exception>
-        /// <exception cref="IntegrityValidationFailedException">Thrown in case integrity validation failed.</exception>
-        ChainedHeader FindHeaderAndVerifyBlockIntegrity(Block block);
-
-        /// <summary>
-        /// Handles situation when the block's data is downloaded for a given chained header.
->>>>>>> 8ccc61b7
         /// </summary>
         /// <param name="chainedHeader">Chained header that represents <paramref name="block"/>.</param>
         /// <param name="block">Block data.</param>
