﻿using System.Collections.Generic;
using System.Linq;
using Microsoft.Extensions.Logging;
using NBitcoin;
using Stratis.Bitcoin.Base;
using Stratis.Bitcoin.Configuration.Settings;
using Stratis.Bitcoin.Primitives;
using Stratis.Bitcoin.Utilities;

namespace Stratis.Bitcoin.Consensus
{
    /// <summary>
    /// Tree of chained block headers that are being claimed by the connected peers and the node itself.
    /// It represents all chains we potentially can sync with.
    /// </summary>
    /// <remarks>
    /// This component is an extension of <see cref="ConsensusManager"/> and is strongly linked to its functionality, it should never be called outside of CM.
    /// <para>
    /// View of the chains that are presented by connected peers might be incomplete because we always
    /// receive only chunk of headers claimed by the peer in one message.
    /// </para>
    /// <para>
    /// It is a role of the consensus manager to decide which of the presented chains is going to be treated as our best chain.
    /// <see cref="ChainedHeaderTree"/> only advices which chains it might be interesting to download.
    /// </para>
    /// <para>
    /// This class is not thread safe and it the role of the component that uses this class to prevent race conditions.
    /// </para>
    /// </remarks>
    public interface IChainedHeaderTree
    {
        /// <summary>
        /// Total size of unconsumed blocks data in bytes.
        /// It represents amount of memory which is occupied by block data that is waiting to be processed.
        /// </summary>
        /// <remarks>
        /// This value is increased every time a new block is downloaded.
        /// It's decreased when block header is being disconnected or when consensus tip is changed.
        /// </remarks>
        long UnconsumedBlocksDataBytes { get; }

        /// <summary>
        /// Initialize the tree with consensus tip.
        /// </summary>
        /// <param name="consensusTip">The consensus tip.</param>
        /// <param name="blockStoreAvailable">Specifies if block store is enabled.</param>
        /// <exception cref="ConsensusException">Thrown in case given <paramref name="consensusTip"/> is on a wrong network.</exception>
        void Initialize(ChainedHeader consensusTip, bool blockStoreAvailable);

        /// <summary>
        /// Remove a peer and the entire branch of the tree that it claims unless the
        /// headers are part of our consensus chain or are claimed by other peers.
        /// </summary>
        /// <param name="networkPeerId">Id of a peer that was disconnected.</param>
        void PeerDisconnected(int networkPeerId);

        /// <summary>
        /// Mark a <see cref="ChainedHeader"/> as <see cref="ValidationState.FullyValidated"/>.
        /// </summary>
        /// <param name="chainedHeader">The fully validated header.</param>
        void FullValidationSucceeded(ChainedHeader chainedHeader);

        /// <summary>
        /// Handles situation when partial validation for block data for a given <see cref="ChainedHeader"/> was successful.
        /// </summary>
        /// <remarks>
        /// In case partial validation was successful we want to partially validate all the next blocks for which we have block data for.
        /// <para>
        /// If block that was just partially validated has more cumulative chainwork than our consensus tip we want to switch our consensus tip to this block.
        /// </para>
        /// </remarks>
        /// <param name="chainedHeader">The chained header.</param>
        /// <param name="reorgRequired"><c>true</c> in case we want to switch our consensus tip to <paramref name="chainedHeader"/>.</param>
        /// <returns>List of chained headers which block data should be partially validated next. Or <c>null</c> if none should be validated.</returns>
        List<ChainedHeader> PartialValidationSucceeded(ChainedHeader chainedHeader, out bool reorgRequired);

        /// <summary>
        /// Handles situation when block data was considered to be invalid
        /// for a given header during the partial or full validation.
        /// </summary>
        /// <param name="chainedHeader">Chained header which block data failed the validation.</param>
        /// <returns>List of peer Ids that were claiming chain that contains an invalid block. Such peers should be banned.</returns>
        List<int> PartialOrFullValidationFailed(ChainedHeader chainedHeader);

        /// <summary>
        /// Handles situation when consensuses tip was changed.
        /// </summary>
        /// <param name="newConsensusTip">The new consensus tip.</param>
        /// <returns>List of peer Ids that violate max reorg rule.</returns>
        List<int> ConsensusTipChanged(ChainedHeader newConsensusTip);

        /// <summary>
        /// Finds the header and verifies block integrity.
        /// </summary>
        /// <param name="block">The block.</param>
        /// <returns>Chained header for a given block.</returns>
        /// <exception cref="BlockDownloadedForMissingChainedHeaderException">Thrown when block data is presented for a chained block that doesn't exist.</exception>
        ChainedHeader FindHeaderAndVerifyBlockIntegrity(Block block);

        /// <summary>
        /// Handles situation when the blocks data is downloaded for a given chained header.
        /// </summary>
        /// <param name="chainedHeader">Chained header that represents <paramref name="block"/>.</param>
        /// <param name="block">Block data.</param>
        /// <returns><c>true</c> in case partial validation is required for the downloaded block, <c>false</c> otherwise.</returns>
        bool BlockDataDownloaded(ChainedHeader chainedHeader, Block block);

        /// <summary>
        /// A new list of headers are presented by a peer, the headers will try to be connected to the tree.
        /// Blocks associated with headers that are interesting (i.e. represent a chain with greater chainwork than our consensus tip)
        /// will be requested for download.
        /// </summary>
        /// <remarks>
        /// The headers are assumed to be in consecutive order.
        /// </remarks>
        /// <param name="networkPeerId">Id of a peer that presented the headers.</param>
        /// <param name="headers">The list of headers to connect to the tree.</param>
        /// <returns>
        /// Information about which blocks need to be downloaded together with information about which input headers were processed.
        /// Only headers that we can validate will be processed. The rest of the headers will be submitted later again for processing.
        /// </returns>
        /// <exception cref="ConnectHeaderException">Thrown when first presented header can't be connected to any known chain in the tree.</exception>
        /// <exception cref="CheckpointMismatchException">Thrown if checkpointed header doesn't match the checkpoint hash.</exception>
        ConnectNewHeadersResult ConnectNewHeaders(int networkPeerId, List<BlockHeader> headers);

        /// <summary>
        /// Creates the chained header for a new block.
        /// </summary>
        /// <param name="block">The block.</param>
        /// <returns>Newly created and connected chained header for the specified block.</returns>
        ChainedHeader CreateChainedHeaderWithBlock(Block block);

        /// <summary>
        /// Get the block and its chained header if it exists.
        /// If the header is not in the tree <see cref="ChainedHeaderBlock"/> will be <c>null</c>, the <see cref="ChainedHeaderBlock.Block"/> may also be null.
        /// </summary>
        /// <remarks>
        /// The block can be null when the block data has not yet been downloaded or if the block data has been persisted to the database and removed from the memory.
        /// </remarks>
        /// <returns>The block and its chained header (the <see cref="ChainedHeaderBlock.Block"/> can be <c>null</c> or the <see cref="ChainedHeaderBlock"/> result can be <c>null</c>).</returns>
        ChainedHeaderBlock GetChainedHeaderBlock(uint256 blockHash);
    }

    /// <inheritdoc />
    internal sealed class ChainedHeaderTree : IChainedHeaderTree
    {
        private readonly Network network;
        private readonly IBlockValidator blockValidator;
        private readonly ILogger logger;
        private readonly ICheckpoints checkpoints;
        private readonly IChainState chainState;
        private readonly ConsensusSettings consensusSettings;
        private readonly IFinalizedBlockHeight finalizedBlockHeight;

        /// <inheritdoc />
        public long UnconsumedBlocksDataBytes { get; private set; }

        /// <summary>A special peer identifier that represents our local node.</summary>
        internal const int LocalPeerId = -1;

        /// <summary>Specifies for how many blocks from the consensus tip the block data should be kept in the memory.</summary>
        /// <remarks>
        /// TODO: calculate the actual value based on the max block size. Set threshold in bytes. Make it configurable.
        /// </remarks>
        internal const int KeepBlockDataForLastBlocks = 100;

        /// <summary>Lists of peer identifiers mapped by hashes of the block headers that are considered to be their tips.</summary>
        /// <remarks>
        /// During the consensus tip changing process, which includes both the reorganization and advancement on the same chain,
        /// it happens that there are two entries for <see cref="LocalPeerId"/>. This means that two different blocks are being
        /// claimed by our node as its tip. This is necessary in order to protect the new consensus tip candidate from being
        /// removed in case peers that were claiming it disconnect during the consensus tip changing process.  
        /// <para>
        /// All the leafs of the tree have to be tips of chains presented by peers, which means that
        /// hashes of the leaf block headers have to be keys with non-empty values in this dictionary.
        /// </para>
        /// </remarks>
        private readonly Dictionary<uint256, HashSet<int>> peerIdsByTipHash;

        /// <summary>A list of peer identifiers that are mapped to their tips.</summary>
        private readonly Dictionary<int, uint256> peerTipsByPeerId;

        /// <summary>
        /// Chained headers mapped by their hashes.
        /// Every chained header that is connected to the tree has to have its hash in this dictionary.
        /// </summary>
        private readonly Dictionary<uint256, ChainedHeader> chainedHeadersByHash;

        public ChainedHeaderTree(
            Network network,
            ILoggerFactory loggerFactory,
            IBlockValidator blockValidator,
            ICheckpoints checkpoints,
            IChainState chainState,
            IFinalizedBlockHeight finalizedBlockHeight,
            ConsensusSettings consensusSettings)
        {
            this.network = network;
            this.blockValidator = blockValidator;
            this.checkpoints = checkpoints;
            this.chainState = chainState;
            this.finalizedBlockHeight = finalizedBlockHeight;
            this.consensusSettings = consensusSettings;
            this.logger = loggerFactory.CreateLogger(this.GetType().FullName);

            this.peerTipsByPeerId = new Dictionary<int, uint256>();
            this.peerIdsByTipHash = new Dictionary<uint256, HashSet<int>>();
            this.chainedHeadersByHash = new Dictionary<uint256, ChainedHeader>();
            this.UnconsumedBlocksDataBytes = 0;
        }

        /// <inheritdoc />
        public void Initialize(ChainedHeader consensusTip, bool blockStoreAvailable)
        {
            this.logger.LogTrace("({0}:'{1}',{2}:{3})", nameof(consensusTip), consensusTip, nameof(blockStoreAvailable), blockStoreAvailable);

            ChainedHeader current = consensusTip;
            while (current.Previous != null)
            {
                current.Previous.Next.Add(current);
                this.chainedHeadersByHash.Add(current.HashBlock, current);

                current.BlockDataAvailability = blockStoreAvailable ? BlockDataAvailabilityState.BlockAvailable : BlockDataAvailabilityState.HeaderOnly;
                current.BlockValidationState = ValidationState.FullyValidated;

                current = current.Previous;
            }

            // Add the genesis block.
            this.chainedHeadersByHash.Add(current.HashBlock, current);

            if (current.HashBlock != this.network.GenesisHash)
            {
                this.logger.LogTrace("(-)[INVALID_NETWORK]");
                throw new ConsensusException("INVALID_NETWORK");
            }

            // Initialize local tip claim with consensus tip.
            this.AddOrReplacePeerTip(LocalPeerId, consensusTip.HashBlock);
            
            this.logger.LogTrace("(-)");
        }

        // <inheritdoc />
        public ChainedHeaderBlock GetChainedHeaderBlock(uint256 blockHash)
        {
            this.logger.LogTrace("({0}:'{1}')", nameof(blockHash), blockHash);

            ChainedHeaderBlock chainedHeaderBlock = null;
            if (this.chainedHeadersByHash.TryGetValue(blockHash, out ChainedHeader chainedHeader))
            {
                chainedHeaderBlock = new ChainedHeaderBlock(chainedHeader.Block, chainedHeader);
            }

            this.logger.LogTrace("(-):'{0}'", chainedHeaderBlock);
            return chainedHeaderBlock;
        }

        /// <summary>Gets the consensus tip.</summary>
        private ChainedHeader GetConsensusTip()
        {
            uint256 consensusTipHash = this.peerTipsByPeerId[LocalPeerId];
            return this.chainedHeadersByHash[consensusTipHash];
        }

        // <inheritdoc />
        public void PeerDisconnected(int networkPeerId)
        {
            this.logger.LogTrace("({0}:{1})", nameof(networkPeerId), networkPeerId);

            if (!this.peerTipsByPeerId.TryGetValue(networkPeerId, out uint256 peerTipHash)) 
            {
                this.logger.LogTrace("(-)[PEER_TIP_NOT_FOUND]");
                return;
            }

            ChainedHeader peerTip;
            if (!this.chainedHeadersByHash.TryGetValue(peerTipHash, out peerTip))
            {
                this.logger.LogError("Header '{0}' not found but it is claimed by {1} as its tip.", peerTipHash, networkPeerId);
                this.logger.LogTrace("(-)[HEADER_NOT_FOUND]");
                throw new ConsensusException("Header not found!");
            }

            this.RemovePeerClaim(networkPeerId, peerTip);

            this.logger.LogTrace("(-)");
        }

        /// <inheritdoc />
        public void FullValidationSucceeded(ChainedHeader chainedHeader)
        {
            this.logger.LogTrace("({0}:'{1}')", nameof(chainedHeader), chainedHeader);

            chainedHeader.BlockValidationState = ValidationState.FullyValidated;

            this.logger.LogTrace("(-)");
        }

        /// <inheritdoc />
        public List<ChainedHeader> PartialValidationSucceeded(ChainedHeader chainedHeader, out bool reorgRequired)
        {
            this.logger.LogTrace("({0}:'{1}')", nameof(chainedHeader), chainedHeader);

            reorgRequired = false;

            // Can happen in case peer was disconnected during the validation and it was the only peer claiming that header.
            if (!this.chainedHeadersByHash.ContainsKey(chainedHeader.HashBlock))
            {
                this.logger.LogTrace("(-)[HEADER_NOT_FOUND]:null");
                return null;
            }

            // Can happen when peer was disconnected after sending the block but before the validation was completed
            // and right after that a new peer connected and presented the same header.
            if (chainedHeader.Block == null)
            {
                this.logger.LogTrace("(-)[BLOCK_DATA_NULL]:null");
                return null;
            }

            chainedHeader.BlockValidationState = ValidationState.PartiallyValidated;

            if (chainedHeader.ChainWork > this.GetConsensusTip().ChainWork)
            {
                // A better tip that was partially validated is found. Set our node's claim on the tip to avoid that chain removal in
                // case all the peers that were claiming a better chain are disconnected before we switch consensus tip of our node.
                // This is a special case when we have our node claiming two tips at the same time - the previous consensus tip and the one
                // that we are trying to switch to.
                this.logger.LogDebug("Partially validated chained header '{0}' has more work than the current consensus tip.", chainedHeader);

                this.ClaimPeerTip(LocalPeerId, chainedHeader.HashBlock);

                reorgRequired = true;
            }

            var headersToValidate = new List<ChainedHeader>();
            foreach (ChainedHeader header in chainedHeader.Next)
            {
                if (header.BlockDataAvailability == BlockDataAvailabilityState.BlockAvailable)
                {
                    headersToValidate.Add(header);
                    this.logger.LogTrace("Chained header '{0}' is selected for partial validation.", header);
                }
            }
            
            this.logger.LogTrace("(-):*.{0}={1},{2}={3}", nameof(headersToValidate.Count), headersToValidate.Count, nameof(reorgRequired), reorgRequired);
            return headersToValidate;
        }

        /// <summary>Sets the tip claim for a peer.</summary>
        /// <param name="networkPeerId">Peer Id.</param>
        /// <param name="tipHash">Tip's hash.</param>
        private void ClaimPeerTip(int networkPeerId, uint256 tipHash)
        {
            this.logger.LogTrace("({0}:{1},{2}:'{3}')", nameof(networkPeerId), networkPeerId, nameof(tipHash), tipHash);
            
            HashSet<int> peersClaimingThisHeader;
            if (!this.peerIdsByTipHash.TryGetValue(tipHash, out peersClaimingThisHeader))
            {
                peersClaimingThisHeader = new HashSet<int>();
                this.peerIdsByTipHash.Add(tipHash, peersClaimingThisHeader);
            }

            peersClaimingThisHeader.Add(networkPeerId);
           
            this.logger.LogTrace("(-)");
        }

        /// <inheritdoc />
        public List<int> PartialOrFullValidationFailed(ChainedHeader chainedHeader)
        {
            this.logger.LogTrace("({0}:'{1}')", nameof(chainedHeader), chainedHeader);

            // Can happen in case peer was disconnected during the validation and it was the only peer claiming that header.
            if (!this.chainedHeadersByHash.ContainsKey(chainedHeader.HashBlock))
            {
                this.logger.LogTrace("(-)[NOT_FOUND]");
                return new List<int>();
            }

            List<int> peersToBan = this.RemoveSubtree(chainedHeader);

            this.RemoveUnclaimedBranch(chainedHeader.Previous);

            this.logger.LogTrace("(-):*.{0}={1}", nameof(peersToBan.Count), peersToBan.Count);
            return peersToBan;
        }

        /// <inheritdoc />
        public List<int> ConsensusTipChanged(ChainedHeader newConsensusTip)
        {
            this.logger.LogTrace("({0}:'{1}')", nameof(newConsensusTip), newConsensusTip);

            ChainedHeader oldConsensusTip = this.GetConsensusTip();
            ChainedHeader fork = newConsensusTip.FindFork(oldConsensusTip);
            ChainedHeader currentHeader = newConsensusTip;

            this.logger.LogTrace("Old consensus tip: '{0}', new consensus tip: '{1}', fork point: '{2}'.", oldConsensusTip, newConsensusTip, fork);

            // Consider blocks that became a part of our best chain as consumed.
            while (currentHeader != fork)
            {
                this.UnconsumedBlocksDataBytes -= currentHeader.Block.BlockSize.Value;
                this.logger.LogTrace("Size of unconsumed block data is decreased by {0}, new value is {1}.", currentHeader.Block.BlockSize.Value, this.UnconsumedBlocksDataBytes);

                currentHeader = currentHeader.Previous;
            }

            // When we are switching to a different chain remove block data for blocks that are being reorged away.
            // We are also marking block data availability as header only because we expect block store to reorganize those blocks shortly.
            // In case chain that we reorged away from gets a prolongation which will make it desirable we will need to redownload all those blocks again.
            if (fork != oldConsensusTip)
            {
                this.logger.LogTrace("Consensus tip is being changed to another chain, removing block data for the old chain.");
                currentHeader = oldConsensusTip;

                while (currentHeader != fork)
                {
                    currentHeader.Block = null;
                    currentHeader.BlockDataAvailability = BlockDataAvailabilityState.HeaderOnly;

                    this.logger.LogTrace("Block data for '{0}' is removed.", currentHeader);

                    currentHeader = currentHeader.Previous;
                }
            }

            // Switch consensus tip to the new block header.
            this.AddOrReplacePeerTip(LocalPeerId, newConsensusTip.HashBlock);

            List<int> peerIdsToResync = this.FindPeersToResync(newConsensusTip);

            // Remove block data for the headers that are too far from the consensus tip.
            this.CleanOldBlockDataFromMemory(newConsensusTip);

            this.logger.LogTrace("(-)");
            return peerIdsToResync;
        }

        /// <summary>Checks each peer's tip if it violates max reorg rule.
        /// Peers that violate it must be resynced.</summary>
        /// <param name="consensusTip">Consensus tip.</param>
        /// <returns>List of peers which tips violate max reorg rule.</returns>
        private List<int> FindPeersToResync(ChainedHeader consensusTip)
        {
            this.logger.LogTrace("({0}:'{1}')", nameof(consensusTip), consensusTip);

            var peerIdsToResync = new List<int>();
            uint maxReorgLength = this.chainState.MaxReorgLength;

            // Find peers with chains that now violate max reorg.
            if (maxReorgLength != 0)
            {
                foreach (KeyValuePair<int, uint256> peerIdToTipHash in this.peerTipsByPeerId)
                {
                    ChainedHeader peerTip = this.chainedHeadersByHash[peerIdToTipHash.Value];
                    int peerId = peerIdToTipHash.Key;

                    ChainedHeader fork = this.FindForkIfChainedHeadersNotOnSameChain(peerTip, consensusTip);

                    int finalizedHeight = this.finalizedBlockHeight.GetFinalizedBlockHeight();

                    // Do nothing in case peer's tip is on our consensus chain.
                    if ((fork != null) && (fork.Height <= finalizedHeight))
                    {
                        peerIdsToResync.Add(peerId);
                        this.logger.LogTrace("Peer with Id {0} claims a chain that violates max reorg, its tip is '{1}' and the last finalized block height is {2}.", peerId, peerTip, finalizedHeight);
                    }
                }
            }

            this.logger.LogTrace("(-):*.{0}={1}", nameof(peerIdsToResync.Count), peerIdsToResync.Count);
            return peerIdsToResync;
        }

        /// <summary>Find the fork between two headers and return the fork if the headers are not on the same chain.</summary>
        private ChainedHeader FindForkIfChainedHeadersNotOnSameChain(ChainedHeader chainedHeader1, ChainedHeader chainedHeader2)
        {
            this.logger.LogTrace("({0}:'{1}',{2}:'{3}')", nameof(chainedHeader1), chainedHeader1, nameof(chainedHeader2), chainedHeader2);

            ChainedHeader fork = chainedHeader1.FindFork(chainedHeader2);

            if ((fork != chainedHeader2) && (fork != chainedHeader1))
            {
                this.logger.LogTrace("(-):'{0}'", fork);
                return fork;
            }

            this.logger.LogTrace("(-):null");
            return null;
        }

        /// <summary>Cleans the block data for chained headers that are old. This data will still exist in the block store if it is enabled.</summary>
        /// <param name="consensusTip">Consensus tip.</param>
        private void CleanOldBlockDataFromMemory(ChainedHeader consensusTip)
        {
            this.logger.LogTrace("({0}:'{1}')", nameof(consensusTip), consensusTip);

            int lastBlockHeightToKeep = consensusTip.Height - KeepBlockDataForLastBlocks;

            if (lastBlockHeightToKeep <= 0)
            {
                this.logger.LogTrace("(-)[GENESIS_REACHED]");
                return;
            }
            
            ChainedHeader currentBlockToDeleteData = consensusTip.GetAncestor(lastBlockHeightToKeep).Previous;

            // Process blocks that were not process before or until the genesis block exclusive.
            while ((currentBlockToDeleteData.Block == null) || (currentBlockToDeleteData.Previous == null))
            {
                currentBlockToDeleteData.Block = null;
                this.logger.LogTrace("Block data for '{0}' was removed from memory.", currentBlockToDeleteData);

                currentBlockToDeleteData = currentBlockToDeleteData.Previous;
            }

            this.logger.LogTrace("(-)");
        }
        
        /// <summary>
        /// Remove all the branches in the tree that are after the given <paramref name="subtreeRoot"/>
        /// including it and return all the peers that where claiming next headers.
        /// </summary>
        /// <param name="subtreeRoot">The chained header to start from.</param>
        /// <returns>List of peer Ids that were claiming headers on removed chains. Such peers should be banned.</returns>
        private List<int> RemoveSubtree(ChainedHeader subtreeRoot)
        {
            this.logger.LogTrace("({0}:'{1}')", nameof(subtreeRoot), subtreeRoot);

            var peersToBan = new List<int>();

            var headersToProcess = new Stack<ChainedHeader>();
            headersToProcess.Push(subtreeRoot);

            while (headersToProcess.Count != 0)
            {
                ChainedHeader header = headersToProcess.Pop();

                foreach (ChainedHeader nextHeader in header.Next)
                    headersToProcess.Push(nextHeader);
                
                if (this.peerIdsByTipHash.TryGetValue(header.HashBlock, out HashSet<int> peers))
                {
                    foreach (int peerId in peers)
                    {
                        // There was a partially validated chain that was better than our consensus tip, we've started full validation
                        // and found out that a block on this chain is invalid. At this point we have a marker with LocalPeerId on the new chain
                        // but our consensus tip inside peerTipsByPeerId has not been changed yet, therefore we want to prevent removing 
                        // the consensus tip from the structure. 
                        if (peerId != LocalPeerId)
                        {
                            this.peerTipsByPeerId.Remove(peerId);
                            peersToBan.Add(peerId);
                        }
                    }
                    
                    this.peerIdsByTipHash.Remove(header.HashBlock);
                }

                this.DisconnectChainHeader(header);
            }
            
            this.logger.LogTrace("(-)");
            return peersToBan;
        }
        
        private void DisconnectChainHeader(ChainedHeader header)
        {
            this.logger.LogTrace("({0}:'{1}')", nameof(header), header);

            header.Previous.Next.Remove(header);
            this.chainedHeadersByHash.Remove(header.HashBlock);

            if (header.Block != null)
            {
                this.UnconsumedBlocksDataBytes -= header.Block.BlockSize.Value;
                this.logger.LogTrace("Size of unconsumed block data is decreased by {0}, new value is {1}.", header.Block.BlockSize.Value, this.UnconsumedBlocksDataBytes);
            }

            this.logger.LogTrace("(-)");
        }

        /// <inheritdoc />
        public ChainedHeader FindHeaderAndVerifyBlockIntegrity(Block block)
        {
            uint256 blockHash = block.GetHash();
            this.logger.LogTrace("({0}:'{1}')", nameof(block), blockHash);

            ChainedHeader chainedHeader;

            if (!this.chainedHeadersByHash.TryGetValue(blockHash, out chainedHeader))
            {
                this.logger.LogTrace("(-)[HEADER_NOT_FOUND]");
                throw new BlockDownloadedForMissingChainedHeaderException();
            }

            this.blockValidator.VerifyBlockIntegrity(block, chainedHeader);

            this.logger.LogTrace("(-):'{0}'", chainedHeader);
            return chainedHeader;
        }

        /// <inheritdoc />
        public bool BlockDataDownloaded(ChainedHeader chainedHeader, Block block)
        {
            this.logger.LogTrace("({0}:'{1}')", nameof(chainedHeader), chainedHeader);

            if (chainedHeader.BlockValidationState == ValidationState.FullyValidated)
            {
                this.logger.LogTrace("(-)[HEADER_FULLY_VALIDATED]:false");
                return false;
            }

            chainedHeader.BlockDataAvailability = BlockDataAvailabilityState.BlockAvailable;
            chainedHeader.Block = block;

            this.UnconsumedBlocksDataBytes += chainedHeader.Block.BlockSize.Value;
            this.logger.LogTrace("Size of unconsumed block data is increased by {0}, new value is {1}.", chainedHeader.Block.BlockSize.Value, this.UnconsumedBlocksDataBytes);

            bool partialValidationRequired = chainedHeader.Previous.BlockValidationState == ValidationState.PartiallyValidated
                                          || chainedHeader.Previous.BlockValidationState == ValidationState.FullyValidated;

            this.logger.LogTrace("(-):{0},{1}='{2}'", partialValidationRequired, nameof(chainedHeader), chainedHeader);
            return partialValidationRequired;
        }

        /// <inheritdoc />
        public ConnectNewHeadersResult ConnectNewHeaders(int networkPeerId, List<BlockHeader> headers)
        {
            Guard.NotNull(headers, nameof(headers));
            this.logger.LogTrace("({0}:{1},{2}.{3}:{4})", nameof(networkPeerId), networkPeerId, nameof(headers), nameof(headers.Count), headers.Count);

            if (!this.chainedHeadersByHash.ContainsKey(headers[0].HashPrevBlock))
            {
                this.logger.LogTrace("(-)[HEADER_COULD_NOT_CONNECT]");
                throw new ConnectHeaderException();
            }

            List<ChainedHeader> newChainedHeaders = this.CreateNewHeaders(headers);
            uint256 lastHash = headers.Last().GetHash();

            this.AddOrReplacePeerTip(networkPeerId, lastHash);

            if (newChainedHeaders == null)
            {
                this.logger.LogTrace("(-)[NO_NEW_HEADERS]");
                return new ConnectNewHeadersResult() { Consumed = this.chainedHeadersByHash[lastHash] };
            }

            ChainedHeader earliestNewHeader = newChainedHeaders.First();
            ChainedHeader latestNewHeader = newChainedHeaders.Last();

            ConnectNewHeadersResult connectNewHeadersResult = null;

            bool isAssumedValidEnabled = this.consensusSettings.BlockAssumedValid != null;
            bool isBelowLastCheckpoint = this.consensusSettings.UseCheckpoints && (earliestNewHeader.Height <= this.checkpoints.GetLastCheckpointHeight());

            if (isBelowLastCheckpoint || isAssumedValidEnabled)
            {
                ChainedHeader currentChainedHeader = latestNewHeader;

                // When we look for a checkpoint header or an assume valid header, we go from the last presented
                // header to the first one in the reverse order because if there were multiple checkpoints or a checkpoint
                // and an assume valid header inside of the presented list of headers, we would only be interested in the last
                // one as it would cover all previous headers. Reversing the order of processing guarantees that we only need
                // to deal with one special header, which simplifies the implementation.
                while (currentChainedHeader != earliestNewHeader)
                {
                    if (currentChainedHeader.HashBlock == this.consensusSettings.BlockAssumedValid)
                    {
                        this.logger.LogDebug("Chained header '{0}' represents an assumed valid block.", currentChainedHeader);

                        connectNewHeadersResult = this.HandleAssumedValidHeader(currentChainedHeader, latestNewHeader, isBelowLastCheckpoint);
                        break;
                    }

                    CheckpointInfo checkpoint = this.checkpoints.GetCheckpoint(currentChainedHeader.Height);
                    if (checkpoint != null)
                    {
                        this.logger.LogDebug("Chained header '{0}' is a checkpoint.", currentChainedHeader);

                        connectNewHeadersResult = this.HandleCheckpointsHeader(currentChainedHeader, latestNewHeader, checkpoint, networkPeerId);
                        break;
                    }

                    currentChainedHeader = currentChainedHeader.Previous;
                }

                if ((connectNewHeadersResult == null) && isBelowLastCheckpoint)
                {
                    connectNewHeadersResult = new ConnectNewHeadersResult() {Consumed = latestNewHeader};
                    this.logger.LogTrace("Chained header '{0}' below last checkpoint.", currentChainedHeader);
                }

                if (connectNewHeadersResult != null)
                {
                    this.logger.LogTrace("(-)[CHECKPOINT_OR_ASSUMED_VALID]:{0}", connectNewHeadersResult);
                    return connectNewHeadersResult;
                }
            }

            if (latestNewHeader.ChainWork > this.GetConsensusTip().ChainWork)
            {
                this.logger.LogDebug("Chained header '{0}' is the tip of a chain with more work than our current consensus tip.", latestNewHeader);

                connectNewHeadersResult = this.MarkBetterChainAsRequired(latestNewHeader);
            }

            if (connectNewHeadersResult == null)
                connectNewHeadersResult = new ConnectNewHeadersResult() { Consumed = latestNewHeader };

            this.logger.LogTrace("(-):{0}", connectNewHeadersResult);
            return connectNewHeadersResult;
        }

        /// <summary>
        /// A chain with more work than our current consensus tip was found so mark all it's descendants as required.
        /// </summary>
        /// <param name="latestNewHeader">The new header that represents a longer chain.</param>
        /// <returns>The new headers that need to be downloaded.</returns>
        private ConnectNewHeadersResult MarkBetterChainAsRequired(ChainedHeader latestNewHeader)
        {
            this.logger.LogTrace("({0}:'{1}')", nameof(latestNewHeader), latestNewHeader);

            var connectNewHeadersResult = new ConnectNewHeadersResult();
            connectNewHeadersResult.DownloadTo = connectNewHeadersResult.Consumed = latestNewHeader;

            ChainedHeader current = latestNewHeader;
            ChainedHeader next = current;

            while (!this.HeaderWasRequested(current))
            {
                current.BlockDataAvailability = BlockDataAvailabilityState.BlockRequired;

                next = current;
                current = current.Previous;
            }

            connectNewHeadersResult.DownloadFrom = next;

            this.logger.LogTrace("(-):{0}", connectNewHeadersResult);
            return connectNewHeadersResult;
        }

        /// <summary>
        /// Mark the chain ending with <paramref name="chainedHeader"/> as <see cref="ValidationState.AssumedValid"/>.
        /// </summary>
        /// <param name="chainedHeader">Last <see cref="ChainedHeader"/> to be marked <see cref="ValidationState.AssumedValid"/>.</param>
        private void MarkTrustedChainAsAssumedValid(ChainedHeader chainedHeader)
        {
            this.logger.LogTrace("({0}:'{1}')", nameof(chainedHeader), chainedHeader);

            ChainedHeader current = chainedHeader;

            while (!this.HeaderWasMarkedAsValidated(current))
            {
                current.BlockValidationState = ValidationState.AssumedValid;
                current = current.Previous;
            }

            this.logger.LogTrace("(-)");
        }

        /// <summary>
        /// The header is assumed to be valid, the header and all of its previous headers will be marked as <see cref="ValidationState.AssumedValid" />.
        /// If the header's cumulative work is better then <see cref="IChainState.ConsensusTip" /> the header and all its predecessors will be marked with <see cref="BlockDataAvailabilityState.BlockRequired" />.
        /// </summary>
        /// <param name="assumedValidHeader">The header that is assumed to be valid.</param>
        /// <param name="latestNewHeader">The last header in the list of presented new headers.</param>
        /// <param name="isBelowLastCheckpoint">Set to <c>true</c> if <paramref name="assumedValidHeader"/> is below the last checkpoint,
        /// <c>false</c> otherwise or if checkpoints are disabled.</param>
        private ConnectNewHeadersResult HandleAssumedValidHeader(ChainedHeader assumedValidHeader, ChainedHeader latestNewHeader, bool isBelowLastCheckpoint)
        {
            this.logger.LogTrace("({0}:'{1}',{2}:'{3}',{4}:{5})", nameof(assumedValidHeader), assumedValidHeader, nameof(latestNewHeader), latestNewHeader, nameof(isBelowLastCheckpoint), isBelowLastCheckpoint);

            ChainedHeader bestTip = this.GetConsensusTip();
            var connectNewHeadersResult = new ConnectNewHeadersResult() {Consumed = latestNewHeader};

            if (latestNewHeader.ChainWork > bestTip.ChainWork)
            {
                this.logger.LogDebug("Chained header '{0}' is the tip of a chain with more work than our current consensus tip.", latestNewHeader);

                ChainedHeader latestHeaderToMark = isBelowLastCheckpoint ? assumedValidHeader : latestNewHeader;
                connectNewHeadersResult = this.MarkBetterChainAsRequired(latestHeaderToMark);
            }

            this.MarkTrustedChainAsAssumedValid(assumedValidHeader);

            this.logger.LogTrace("(-):{0}", connectNewHeadersResult);
            return connectNewHeadersResult;
        }

        /// <summary>
        /// When a header is checkpointed and has a correct hash, chain that ends with such a header
        /// will be marked as <see cref="ValidationState.AssumedValid" /> and requested for download.
        /// </summary>
        /// <param name="chainedHeader">Checkpointed header.</param>
        /// <param name="latestNewHeader">The latest new header that was presented by the peer.</param>
<<<<<<< HEAD
        /// <param name="checkpoint">Information about the checkpoint at the height of the <paramref name="chainedHeader" />.</param>
        /// <param name="peerId">Peer Id that presented chain which contains checkpointed header.</param>
        private ConnectNewHeadersResult HandleCheckpointsHeader(ChainedHeader chainedHeader, ChainedHeader latestNewHeader, CheckpointInfo checkpoint, int peerId)
=======
        /// <param name="checkpoint">Information about the checkpoint at the height of the <paramref name="chainedHeader"/>.</param>
        /// <exception cref="CheckpointMismatchException">Thrown if checkpointed header doesn't match the checkpoint hash.</exception>
        private ConnectNewHeadersResult HandleCheckpointsHeader(ChainedHeader chainedHeader, ChainedHeader latestNewHeader, CheckpointInfo checkpoint)
>>>>>>> 9b65a043
        {
            this.logger.LogTrace("({0}:'{1}',{2}:'{3}',{4}.{5}:'{6}')", nameof(chainedHeader), chainedHeader, nameof(latestNewHeader), latestNewHeader, nameof(checkpoint), nameof(checkpoint.Hash), checkpoint.Hash);

            if (checkpoint.Hash != chainedHeader.HashBlock)
            {
                this.RemovePeerClaim(peerId, latestNewHeader);

                this.logger.LogDebug("Chained header '{0}' does not match checkpoint '{1}'.", chainedHeader, checkpoint.Hash);
                this.logger.LogTrace("(-)[INVALID_HEADER_NOT_MATCHING_CHECKPOINT]");
                throw new CheckpointMismatchException();
            }

            ChainedHeader subchainTip = chainedHeader;
            if (chainedHeader.Height == this.checkpoints.GetLastCheckpointHeight())
                subchainTip = latestNewHeader;

            ConnectNewHeadersResult connectNewHeadersResult = this.MarkBetterChainAsRequired(subchainTip);
            this.MarkTrustedChainAsAssumedValid(chainedHeader);

            this.logger.LogTrace("(-):{0}", connectNewHeadersResult);
            return connectNewHeadersResult;
        }

        /// <summary>
        /// Check whether a header is in one of the following states
        /// <see cref="BlockDataAvailabilityState.BlockAvailable"/>, <see cref="BlockDataAvailabilityState.BlockRequired"/>.
        /// </summary>
        private bool HeaderWasRequested(ChainedHeader chainedHeader)
        {
            return (chainedHeader.BlockDataAvailability == BlockDataAvailabilityState.BlockAvailable)
                  || (chainedHeader.BlockDataAvailability == BlockDataAvailabilityState.BlockRequired);
        }

        /// <summary>
        /// Check whether a header is in one of the following states
        /// <see cref="ValidationState.AssumedValid"/>, <see cref="ValidationState.PartiallyValidated"/>, <see cref="ValidationState.FullyValidated"/>.
        /// </summary>
        private bool HeaderWasMarkedAsValidated(ChainedHeader chainedHeader)
        {
            return (chainedHeader.BlockValidationState == ValidationState.AssumedValid)
                  || (chainedHeader.BlockValidationState == ValidationState.PartiallyValidated)
                  || (chainedHeader.BlockValidationState == ValidationState.FullyValidated);
        }

        /// <summary>
        /// Remove the branch of the given <see cref="chainedHeader"/> from the tree that is not claimed by any peer . 
        /// </summary>
        /// <param name="chainedHeader">The chained header that is the top of the branch.</param>
        private void RemoveUnclaimedBranch(ChainedHeader chainedHeader)
        {
            this.logger.LogTrace("({0}:'{1}')", nameof(chainedHeader), chainedHeader);

            ChainedHeader currentHeader = chainedHeader;
            while (currentHeader.Previous != null)
            {
                // If current header is an ancestor of some other tip claimed by a peer, do nothing.
                bool headerHasDecendents = currentHeader.Next.Count > 0;
                if (headerHasDecendents)
                {
                    this.logger.LogTrace("Header '{0}' is part of another branch.", currentHeader);
                    break;
                }

                bool headerIsClaimedByPeer = this.peerIdsByTipHash.ContainsKey(chainedHeader.HashBlock);
                if (headerIsClaimedByPeer)
                {
                    this.logger.LogTrace("Header '{0}' is claimed by a peer and won't be removed.", currentHeader);
                    break;
                }

                this.DisconnectChainHeader(currentHeader);

                this.logger.LogTrace("Header '{0}' was removed from the tree.", currentHeader);

                currentHeader = currentHeader.Previous;
            }

            this.logger.LogTrace("(-)");
        }

        /// <summary>
        /// Remove the peer's tip and all the headers claimed by this peer unless they are also claimed by other peers.
        /// </summary>
        /// <param name="networkPeerId">The peer id that is removed.</param>
        /// <param name="chainedHeader">The header where we start walking back the chain from.</param>
        private void RemovePeerClaim(int networkPeerId, ChainedHeader chainedHeader)
        {
            this.logger.LogTrace("({0}:{1},{2}:'{3}')", nameof(networkPeerId), networkPeerId, nameof(chainedHeader), chainedHeader);

            // Collection of peer IDs that claim this chained header as their tip.
            HashSet<int> peerIds;
            if (!this.peerIdsByTipHash.TryGetValue(chainedHeader.HashBlock, out peerIds))
            {
                this.logger.LogTrace("(-)[PEER_TIP_NOT_FOUND]");
                throw new ConsensusException("PEER_TIP_NOT_FOUND");
            }

            this.logger.LogTrace("Tip claim of peer ID {0} removed from chained header '{1}'.", networkPeerId, chainedHeader);
            peerIds.Remove(networkPeerId); // TODO: do we need to throw in this case

            if (peerIds.Count == 0)
            {
                this.logger.LogTrace("Header '{0}' is not the tip of any peer.", chainedHeader);
                this.peerIdsByTipHash.Remove(chainedHeader.HashBlock);
                this.RemoveUnclaimedBranch(chainedHeader);
            }

            this.logger.LogTrace("(-)");
        }

        /// <summary>
        /// Set a new header as a tip for this peer and remove the old tip.
        /// </summary>
        /// <param name="networkPeerId">The peer id that sets a new tip.</param>
        /// <param name="newTip">The new tip to set.</param>
        private void AddOrReplacePeerTip(int networkPeerId, uint256 newTip)
        {
            this.logger.LogTrace("({0}:{1},{2}:'{3}')", nameof(networkPeerId), networkPeerId, nameof(newTip), newTip);

            uint256 oldTipHash = this.peerTipsByPeerId.TryGet(networkPeerId);

            this.ClaimPeerTip(networkPeerId, newTip);
            
            this.peerTipsByPeerId.AddOrReplace(networkPeerId, newTip);

            if (oldTipHash != null)
            {
                ChainedHeader oldTip = this.chainedHeadersByHash.TryGet(oldTipHash);
                this.RemovePeerClaim(networkPeerId, oldTip); // TODO: do we need to throw if oldTip is null (it is expected to be in the dictionary if its not its a potential bug)
            }

            this.logger.LogTrace("(-)");
        }

        /// <inheritdoc />
        public ChainedHeader CreateChainedHeaderWithBlock(Block block)
        {
            this.logger.LogTrace("({0}:'{1}')", nameof(block), block.GetHash());

            this.CreateNewHeaders(new List<BlockHeader>() {block.Header});

            ChainedHeader chainedHeader = this.FindHeaderAndVerifyBlockIntegrity(block);
            this.BlockDataDownloaded(chainedHeader, block);

            this.logger.LogTrace("(-):'{0}'", chainedHeader);
            return chainedHeader;
        }

        /// <summary>
        /// Find the headers that are not part of the tree and try to connect them to an existing chain 
        /// by creating new chained headers and linking them to their previous headers.
        /// </summary>
        /// <remarks>
        /// Header validation is performed on each header.
        /// It will check if the first header violates maximum reorganization rule.
        /// <para>When headers are connected the next pointers of their previous headers are updated.</para>  
        /// </remarks>
        /// <param name="headers">The new headers that should be connected to a chain.</param>
        /// <returns>A list of newly created chained headers or <c>null</c> if no new headers were found.</returns>
        /// <exception cref="MaxReorgViolationException">Thrown in case maximum reorganization rule is violated.</exception>
        /// <exception cref="ConnectHeaderException">Thrown if it wasn't possible to connect the first new header.</exception>
        private List<ChainedHeader> CreateNewHeaders(List<BlockHeader> headers)
        {
            this.logger.LogTrace("({0}.{1}:{2})", nameof(headers), nameof(headers.Count), headers.Count);

            if (!this.TryFindNewHeaderIndex(headers, out int newHeaderIndex))
            {
                this.logger.LogTrace("(-)[NO_NEW_HEADERS_FOUND]:null");
                return null;
            }

            ChainedHeader previousChainedHeader;
            if (!this.chainedHeadersByHash.TryGetValue(headers[newHeaderIndex].HashPrevBlock, out previousChainedHeader))
            {
                this.logger.LogTrace("Previous hash `{0}` of block hash `{1}` was not found.", headers[newHeaderIndex].GetHash(), headers[newHeaderIndex].HashPrevBlock);
                this.logger.LogTrace("(-)[PREVIOUS_HEADER_NOT_FOUND]");
                throw new ConnectHeaderException();
            }

            var newChainedHeaders = new List<ChainedHeader>();

            ChainedHeader newChainedHeader = this.CreateAndValidateNewChainedHeader(headers[newHeaderIndex], previousChainedHeader);
            newChainedHeaders.Add(newChainedHeader);
            newHeaderIndex++;

            this.logger.LogTrace("New chained header was added to the tree '{0}'.", newChainedHeader);

            try
            {
                this.CheckMaxReorgRuleViolated(newChainedHeader);

                previousChainedHeader = newChainedHeader;

                for (; newHeaderIndex < headers.Count; newHeaderIndex++)
                {
                    newChainedHeader = this.CreateAndValidateNewChainedHeader(headers[newHeaderIndex], previousChainedHeader);
                    newChainedHeaders.Add(newChainedHeader);
                    this.logger.LogTrace("New chained header was added to the tree '{0}'.", newChainedHeader);

                    previousChainedHeader = newChainedHeader;
                }
            }
            catch
            {
                // Undo changes to the tree. This is necessary because the peer claim wasn't set to the last header yet.
                // So in case of peer disconnection this branch wouldn't be removed.
                this.RemoveUnclaimedBranch(newChainedHeader);

                this.logger.LogTrace("(-)[VALIDATION_FAILED]");
                throw;
            }

            this.logger.LogTrace("(-):*.{0}={1}", nameof(newChainedHeaders.Count), newChainedHeaders.Count);
            return newChainedHeaders;
        }

        private ChainedHeader CreateAndValidateNewChainedHeader(BlockHeader currentBlockHeader, ChainedHeader previousChainedHeader)
        {
            var newChainedHeader = new ChainedHeader(currentBlockHeader, currentBlockHeader.GetHash(), previousChainedHeader);

            this.blockValidator.ValidateHeader(newChainedHeader);

            previousChainedHeader.Next.Add(newChainedHeader);
            this.chainedHeadersByHash.Add(newChainedHeader.HashBlock, newChainedHeader);

            return newChainedHeader;
        }

        /// <summary>
        /// Find the first header in the given list of <see cref="headers"/> that does not exist in <see cref="chainedHeadersByHash"/>.
        /// </summary>
        private bool TryFindNewHeaderIndex(List<BlockHeader> headers, out int newHeaderIndex)
        {
            this.logger.LogTrace("({0}.{1}:{2})", nameof(headers), nameof(headers.Count), headers.Count);

            for (newHeaderIndex = 0; newHeaderIndex < headers.Count; newHeaderIndex++)
            {
                uint256 currentBlockHash = headers[newHeaderIndex].GetHash();
                if (!this.chainedHeadersByHash.ContainsKey(currentBlockHash))
                {
                    this.logger.LogTrace("A new header with hash '{0}' was found that is not connected to the tree.", currentBlockHash);
                    this.logger.LogTrace("(-):true,{0}:{1}", nameof(newHeaderIndex), newHeaderIndex);
                    return true;
                }
            }

            this.logger.LogTrace("(-):false");
            return false;
        }

        /// <summary>
        /// Checks if switching to specified <paramref name="chainedHeader"/> would require rewinding consensus behind the finalized block height.
        /// </summary>
        /// <param name="chainedHeader">The header that needs to be checked for reorg.</param>
        /// <exception cref="MaxReorgViolationException">Thrown in case maximum reorganization rule is violated.</exception>
        private void CheckMaxReorgRuleViolated(ChainedHeader chainedHeader)
        {
            this.logger.LogTrace("({0}:'{1}')", nameof(chainedHeader), chainedHeader);

            uint maxReorgLength = this.chainState.MaxReorgLength;
            ChainedHeader consensusTip = this.GetConsensusTip();
            if (maxReorgLength != 0)
            {
                ChainedHeader fork = chainedHeader.FindFork(consensusTip);

                if ((fork != null) && (fork != consensusTip))
                {
                    int reorgLength = consensusTip.Height - fork.Height;

                    int finalizedHeight = this.finalizedBlockHeight.GetFinalizedBlockHeight();

                    if (fork.Height <= finalizedHeight)
                    {
                        this.logger.LogTrace("Reorganization of length {0} prevented, maximal reorganization length is {1}, consensus tip is '{2}' and the last finalized block height is {3}.", reorgLength, maxReorgLength, consensusTip, finalizedHeight);
                        this.logger.LogTrace("(-)[MAX_REORG_VIOLATION]");
                        throw new MaxReorgViolationException();
                    }

                    this.logger.LogTrace("Reorganization of length {0} accepted, consensus tip is '{1}'.", reorgLength, consensusTip);
                }
            }

            this.logger.LogTrace("(-)");
        }
    }

    /// <summary>
    /// Represents the result of the <see cref="ChainedHeaderTree.ConnectNewHeaders"/> method.
    /// </summary>
    public class ConnectNewHeadersResult
    {
        /// <summary>The earliest header in the chain of the list of headers we are interested in downloading.</summary>
        public ChainedHeader DownloadFrom { get; set; }

        /// <summary>The latest header in the chain of the list of headers we are interested in downloading.</summary>
        public ChainedHeader DownloadTo { get; set; }

        /// <summary>Represents the last processed header from the headers presented by the peer.</summary>
        public ChainedHeader Consumed { get; set; }
        
        /// <inheritdoc />
        public override string ToString()
        {
            return $"{nameof(this.DownloadFrom)}='{this.DownloadFrom}',{nameof(this.DownloadTo)}='{this.DownloadTo}',{nameof(this.Consumed)}='{this.Consumed}'";
        }

        /// <summary>
        /// Convert the <see cref="DownloadFrom" /> and <see cref="DownloadTo" /> to an array
        /// of consecutive headers, both items are included in the array.
        /// </summary>
        /// <returns>Array of consecutive headers.</returns>
        public ChainedHeader[] ToHashArray()
        {
            var hashes = new ChainedHeader[this.DownloadTo.Height - this.DownloadFrom.Height + 1];

            ChainedHeader currentHeader = this.DownloadTo;

            for (int i = hashes.Length - 1; i >= 0; i--)
            {
                hashes[i] = currentHeader;
                currentHeader = currentHeader.Previous;
            }

            return hashes;
        }
    }
}<|MERGE_RESOLUTION|>--- conflicted
+++ resolved
@@ -798,15 +798,11 @@
         /// </summary>
         /// <param name="chainedHeader">Checkpointed header.</param>
         /// <param name="latestNewHeader">The latest new header that was presented by the peer.</param>
-<<<<<<< HEAD
+
         /// <param name="checkpoint">Information about the checkpoint at the height of the <paramref name="chainedHeader" />.</param>
         /// <param name="peerId">Peer Id that presented chain which contains checkpointed header.</param>
+        /// <exception cref="CheckpointMismatchException">Thrown if checkpointed header doesn't match the checkpoint hash.</exception>
         private ConnectNewHeadersResult HandleCheckpointsHeader(ChainedHeader chainedHeader, ChainedHeader latestNewHeader, CheckpointInfo checkpoint, int peerId)
-=======
-        /// <param name="checkpoint">Information about the checkpoint at the height of the <paramref name="chainedHeader"/>.</param>
-        /// <exception cref="CheckpointMismatchException">Thrown if checkpointed header doesn't match the checkpoint hash.</exception>
-        private ConnectNewHeadersResult HandleCheckpointsHeader(ChainedHeader chainedHeader, ChainedHeader latestNewHeader, CheckpointInfo checkpoint)
->>>>>>> 9b65a043
         {
             this.logger.LogTrace("({0}:'{1}',{2}:'{3}',{4}.{5}:'{6}')", nameof(chainedHeader), chainedHeader, nameof(latestNewHeader), latestNewHeader, nameof(checkpoint), nameof(checkpoint.Hash), checkpoint.Hash);
 
