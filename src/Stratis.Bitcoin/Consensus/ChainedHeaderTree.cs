--- conflicted
+++ resolved
@@ -1213,17 +1213,6 @@
         {
             this.logger.LogTrace("()");
 
-            // If the height of consensus is less than the tip margin, the node is considered to be synced.
-            var consensusTip = this.GetConsensusTip();
-            if (consensusTip.Height <= ConsensusIsConsideredToBeSyncedMargin)
-            {
-                this.logger.LogTrace("(-):true");
-                return true;
-            }
-
-            // Otherwise check the distance from the best tip to consensus
-            // and if it is within the margin, the node is also considered to be
-            // synced.
             ChainedHeader bestTip = null;
 
             foreach (uint256 tipHash in this.peerTipsByPeerId.Values)
@@ -1234,13 +1223,9 @@
                     bestTip = tip;
             }
 
-<<<<<<< HEAD
-            bool isConsideredSynced = consensusTip.Height > (bestTip.Height - ConsensusIsConsideredToBeSyncedMargin);
-=======
             var consensusTip = this.GetConsensusTip();
 
             bool isConsideredSynced = consensusTip.Height + ConsensusIsConsideredToBeSyncedMargin > bestTip.Height;
->>>>>>> 3319b3df
 
             this.logger.LogTrace("(-):{0}", isConsideredSynced);
             return isConsideredSynced;
