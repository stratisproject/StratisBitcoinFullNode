﻿namespace Stratis.Bitcoin.Consensus
{
    /// <summary>
    /// A class that holds consensus errors.
    /// </summary>
    public static class ConsensusErrors
    {
        public static ConsensusError InvalidPrevTip => new ConsensusError("invalid-prev-tip", "invalid previous tip");
        public static ConsensusError HighHash => new ConsensusError("high-hash", "proof of work failed");
        public static ConsensusError BadCoinbaseHeight => new ConsensusError("bad-cb-height", "block height mismatch in coinbase");
        public static ConsensusError BadTransactionNonFinal => new ConsensusError("bad-txns-nonfinal", "non-final transaction");
        public static ConsensusError BadWitnessNonceSize => new ConsensusError("bad-witness-nonce-size", "invalid witness nonce size");
        public static ConsensusError BadWitnessMerkleMatch => new ConsensusError("bad-witness-merkle-match", "witness merkle commitment mismatch");
        public static ConsensusError UnexpectedWitness => new ConsensusError("unexpected-witness", "unexpected witness data found");
        public static ConsensusError BadBlockWeight => new ConsensusError("bad-blk-weight", "weight limit failed");
        public static ConsensusError BadDiffBits => new ConsensusError("bad-diffbits", "incorrect proof of work");
        public static ConsensusError TimeTooOld => new ConsensusError("time-too-old", "block's timestamp is too early");
        public static ConsensusError TimeTooNew => new ConsensusError("time-too-new", "timestamp too far in the future");
        public static ConsensusError BadVersion => new ConsensusError("bad-version", "block version rejected");
        public static ConsensusError BadMerkleRoot => new ConsensusError("bad-txnmrklroot", "hashMerkleRoot mismatch");
        public static ConsensusError BadBlockLength => new ConsensusError("bad-blk-length", "size limits failed");
        public static ConsensusError BadCoinbaseMissing => new ConsensusError("bad-cb-missing", "first tx is not coinbase");
        public static ConsensusError BadCoinbaseSize => new ConsensusError("bad-cb-length", "invalid coinbase size");
        public static ConsensusError BadMultipleCoinbase => new ConsensusError("bad-cb-multiple", "more than one coinbase");
        public static ConsensusError BadMultipleCoinstake => new ConsensusError("bad-cs-multiple", "more than one coinstake");

        public static ConsensusError BadBlockSigOps => new ConsensusError("bad-blk-sigops", "out-of-bounds SigOpCount");

        public static ConsensusError BadTransactionDuplicate => new ConsensusError("bad-txns-duplicate", "duplicate transaction");
        public static ConsensusError BadTransactionNoInput => new ConsensusError("bad-txns-vin-empty", "no input in the transaction");
        public static ConsensusError BadTransactionNoOutput => new ConsensusError("bad-txns-vout-empty", "no output in the transaction");
        public static ConsensusError BadTransactionOversize => new ConsensusError("bad-txns-oversize", "oversized transaction");
        public static ConsensusError BadTransactionEmptyOutput => new ConsensusError("user-txout-empty", "user transaction output is empty");
        public static ConsensusError BadTransactionNegativeOutput => new ConsensusError("bad-txns-vout-negative", "the transaction contains a negative value output");
        public static ConsensusError BadTransactionTooLargeOutput => new ConsensusError("bad-txns-vout-toolarge", "the transaction contains a too large value output");
        public static ConsensusError BadTransactionTooLargeTotalOutput => new ConsensusError("bad-txns-txouttotal-toolarge", "the sum of outputs'value is too large for this transaction");
        public static ConsensusError BadTransactionDuplicateInputs => new ConsensusError("bad-txns-inputs-duplicate", "duplicate inputs");
        public static ConsensusError BadTransactionNullPrevout => new ConsensusError("bad-txns-prevout-null", "this transaction contains a null prevout");
        public static ConsensusError BadTransactionBIP30 => new ConsensusError("bad-txns-BIP30", "tried to overwrite transaction");
        public static ConsensusError BadTransactionMissingInput => new ConsensusError("bad-txns-inputs-missingorspent", "input missing/spent");

        public static ConsensusError BadCoinbaseAmount => new ConsensusError("bad-cb-amount", "coinbase pays too much");
        public static ConsensusError BadCoinstakeAmount => new ConsensusError("bad-cs-amount", "coinstake pays too much");

        public static ConsensusError BadTransactionPrematureCoinbaseSpending => new ConsensusError("bad-txns-premature-spend-of-coinbase", "tried to spend coinbase before maturity");
        public static ConsensusError BadTransactionPrematureCoinstakeSpending => new ConsensusError("bad-txns-premature-spend-of-coinstake", "tried to spend coinstake before maturity");

<<<<<<< HEAD
        public static readonly ConsensusError BadTransactionInputValueOutOfRange = new ConsensusError("bad-txns-inputvalues-outofrange", "input value out of range");
        public static readonly ConsensusError BadTransactionInBelowOut = new ConsensusError("bad-txns-in-belowout", "input value below output value");
        public static readonly ConsensusError BadTransactionNegativeFee = new ConsensusError("bad-txns-fee-negative", "negative fee");
        public static readonly ConsensusError BadTransactionFeeOutOfRange = new ConsensusError("bad-txns-fee-outofrange", "fee out of range");
        public static readonly ConsensusError BadTransactionEarlyTimestamp = new ConsensusError("bad-txns-early-timestamp", "timestamp earlier than input");
=======
        public static ConsensusError BadTransactionInputValueOutOfRange => new ConsensusError("bad-txns-inputvalues-outofrange", "input value out of range");
        public static ConsensusError BadTransactionInBelowOut => new ConsensusError("bad-txns-in-belowout", "input value below output value");
        public static ConsensusError BadTransactionNegativeFee => new ConsensusError("bad-txns-fee-negative", "negative fee");
        public static ConsensusError BadTransactionFeeOutOfRange => new ConsensusError("bad-txns-fee-outofrange", "fee out of range");
>>>>>>> d7d15234

        public static ConsensusError BadTransactionScriptError => new ConsensusError("bad-txns-script-failed", "a script failed");

        public static ConsensusError NonCoinstake => new ConsensusError("non-coinstake", "non-coinstake");
        public static ConsensusError ReadTxPrevFailed => new ConsensusError("read-txPrev-failed", "read txPrev failed");
        public static ConsensusError ReadTxPrevFailedInsufficient => new ConsensusError("read-txPrev-failed-insufficient", "read txPrev failed insufficient information");
        public static ConsensusError InvalidStakeDepth => new ConsensusError("invalid-stake-depth", "tried to stake at depth");
        public static ConsensusError StakeTimeViolation => new ConsensusError("stake-time-violation", "stake time violation");
        public static ConsensusError BadStakeBlock => new ConsensusError("bad-stake-block", "bad stake block");
        public static ConsensusError PrevStakeNull => new ConsensusError("prev-stake-null", "previous stake is not found");
        public static ConsensusError StakeHashInvalidTarget => new ConsensusError("proof-of-stake-hash-invalid-target", "proof-of-stake hash did not meet target protocol");
        public static ConsensusError EmptyCoinstake => new ConsensusError("empty-coinstake", "empty-coinstake");

        public static ConsensusError ModifierNotFound => new ConsensusError("modifier-not-found", "unable to get last modifier");
        public static ConsensusError FailedSelectBlock => new ConsensusError("failed-select-block", "unable to select block at round");

        public static ConsensusError SetStakeEntropyBitFailed => new ConsensusError("set-stake-entropy-bit-failed", "failed to set stake entropy bit");
        public static ConsensusError CoinstakeVerifySignatureFailed => new ConsensusError("verify-signature-failed-on-coinstake", "verify signature failed on coinstake");
        public static ConsensusError BlockTimestampTooFar => new ConsensusError("block-timestamp-to-far", "block timestamp too far in the future");
        public static ConsensusError BlockTimestampTooEarly => new ConsensusError("block-timestamp-to-early", "block timestamp too early");
        public static ConsensusError BadBlockSignature => new ConsensusError("bad-block-signature", "bad block signature");
        public static ConsensusError BlockTimeBeforeTrx => new ConsensusError("block-time-before-trx", "block timestamp earlier than transaction timestamp");
        public static ConsensusError ProofOfWorkTooHigh => new ConsensusError("proof-of-work-too-heigh", "proof of work too high");

        public static ConsensusError CheckpointViolation => new ConsensusError("checkpoint-violation", "block header hash does not match the checkpointed value");

        // Proven header validation errors.
        public static ConsensusError BadProvenHeaderMerkleProofSize => new ConsensusError("proven-header-merkle-proof-size", "proven header's merkle proof size must be less than 512 bytes");
        public static ConsensusError BadProvenHeaderCoinstakeSize => new ConsensusError("proven-header-coinstake-size", "proven header's coinstake size must be less than 1,000,000 bytes");
        public static ConsensusError BadProvenHeaderSignatureSize => new ConsensusError("proven-header-signature-size", "proven header's signature size must be less than 80 bytes");
        public static ConsensusError BadTransactionCoinstakeSpending => new ConsensusError("bad-txns-spend-of-coinstake", "coinstake is already spent");
        public static ConsensusError UtxoNotFoundInRewindData => new ConsensusError("utxo-not-found-in-rewind-data", "utxo not found in rewind data");
        public static ConsensusError InvalidPreviousProvenHeader => new ConsensusError("proven-header-invalid-previous-header", "previous header in chain is expected to be of proven header type");
        public static ConsensusError InvalidPreviousProvenHeaderStakeModifier => new ConsensusError("proven-header-invalid-previous-header-stack-modifier", "previous proven header's StackModifier is null");

        public static ConsensusError BadColdstakeAmount => new ConsensusError("bad-coldstake-amount", "coldstake is negative");
        public static ConsensusError BadColdstakeInputs => new ConsensusError("bad-coldstake-inputs", "coldstake inputs contain mismatching scriptpubkeys");
        public static ConsensusError BadColdstakeOutputs => new ConsensusError("bad-coldstake-outputs", "coldstake outputs contain unexpected scriptpubkeys");
    }
}<|MERGE_RESOLUTION|>--- conflicted
+++ resolved
@@ -45,18 +45,11 @@
         public static ConsensusError BadTransactionPrematureCoinbaseSpending => new ConsensusError("bad-txns-premature-spend-of-coinbase", "tried to spend coinbase before maturity");
         public static ConsensusError BadTransactionPrematureCoinstakeSpending => new ConsensusError("bad-txns-premature-spend-of-coinstake", "tried to spend coinstake before maturity");
 
-<<<<<<< HEAD
-        public static readonly ConsensusError BadTransactionInputValueOutOfRange = new ConsensusError("bad-txns-inputvalues-outofrange", "input value out of range");
-        public static readonly ConsensusError BadTransactionInBelowOut = new ConsensusError("bad-txns-in-belowout", "input value below output value");
-        public static readonly ConsensusError BadTransactionNegativeFee = new ConsensusError("bad-txns-fee-negative", "negative fee");
-        public static readonly ConsensusError BadTransactionFeeOutOfRange = new ConsensusError("bad-txns-fee-outofrange", "fee out of range");
-        public static readonly ConsensusError BadTransactionEarlyTimestamp = new ConsensusError("bad-txns-early-timestamp", "timestamp earlier than input");
-=======
         public static ConsensusError BadTransactionInputValueOutOfRange => new ConsensusError("bad-txns-inputvalues-outofrange", "input value out of range");
         public static ConsensusError BadTransactionInBelowOut => new ConsensusError("bad-txns-in-belowout", "input value below output value");
         public static ConsensusError BadTransactionNegativeFee => new ConsensusError("bad-txns-fee-negative", "negative fee");
         public static ConsensusError BadTransactionFeeOutOfRange => new ConsensusError("bad-txns-fee-outofrange", "fee out of range");
->>>>>>> d7d15234
+        public static ConsensusError BadTransactionEarlyTimestamp => new ConsensusError("bad-txns-early-timestamp", "timestamp earlier than input");
 
         public static ConsensusError BadTransactionScriptError => new ConsensusError("bad-txns-script-failed", "a script failed");
 
