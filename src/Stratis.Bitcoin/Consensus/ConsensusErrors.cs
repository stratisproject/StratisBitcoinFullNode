﻿namespace Stratis.Bitcoin.Consensus
{
    /// <summary>
    /// A class that holds consensus errors.
    /// </summary>
    public static class ConsensusErrors
    {
        public static readonly ConsensusError InvalidPrevTip = new ConsensusError("invalid-prev-tip", "invalid previous tip");
        public static readonly ConsensusError HighHash = new ConsensusError("high-hash", "proof of work failed");
        public static readonly ConsensusError BadCoinbaseHeight = new ConsensusError("bad-cb-height", "block height mismatch in coinbase");
        public static readonly ConsensusError BadTransactionNonFinal = new ConsensusError("bad-txns-nonfinal", "non-final transaction");
        public static readonly ConsensusError BadWitnessNonceSize = new ConsensusError("bad-witness-nonce-size", "invalid witness nonce size");
        public static readonly ConsensusError BadWitnessMerkleMatch = new ConsensusError("bad-witness-merkle-match", "witness merkle commitment mismatch");
        public static readonly ConsensusError UnexpectedWitness = new ConsensusError("unexpected-witness", "unexpected witness data found");
        public static readonly ConsensusError BadBlockWeight = new ConsensusError("bad-blk-weight", "weight limit failed");
        public static readonly ConsensusError BadDiffBits = new ConsensusError("bad-diffbits", "incorrect proof of work");
        public static readonly ConsensusError TimeTooOld = new ConsensusError("time-too-old", "block's timestamp is too early");
        public static readonly ConsensusError TimeTooNew = new ConsensusError("time-too-new", "timestamp too far in the future");
        public static readonly ConsensusError BadVersion = new ConsensusError("bad-version", "block version rejected");
        public static readonly ConsensusError BadMerkleRoot = new ConsensusError("bad-txnmrklroot", "hashMerkleRoot mismatch");
        public static readonly ConsensusError BadBlockLength = new ConsensusError("bad-blk-length", "size limits failed");
        public static readonly ConsensusError BadCoinbaseMissing = new ConsensusError("bad-cb-missing", "first tx is not coinbase");
        public static readonly ConsensusError BadCoinbaseSize = new ConsensusError("bad-cb-length", "invalid coinbase size");
        public static readonly ConsensusError BadMultipleCoinbase = new ConsensusError("bad-cb-multiple", "more than one coinbase");
        public static readonly ConsensusError BadMultipleCoinstake = new ConsensusError("bad-cs-multiple", "more than one coinstake");

        public static readonly ConsensusError BadBlockSigOps = new ConsensusError("bad-blk-sigops", "out-of-bounds SigOpCount");

        public static readonly ConsensusError BadTransactionDuplicate = new ConsensusError("bad-txns-duplicate", "duplicate transaction");
        public static readonly ConsensusError BadTransactionNoInput = new ConsensusError("bad-txns-vin-empty", "no input in the transaction");
        public static readonly ConsensusError BadTransactionNoOutput = new ConsensusError("bad-txns-vout-empty", "no output in the transaction");
        public static readonly ConsensusError BadTransactionOversize = new ConsensusError("bad-txns-oversize", "oversized transaction");
        public static readonly ConsensusError BadTransactionEmptyOutput = new ConsensusError("user-txout-empty", "user transaction output is empty");
        public static readonly ConsensusError BadTransactionNegativeOutput = new ConsensusError("bad-txns-vout-negative", "the transaction contains a negative value output");
        public static readonly ConsensusError BadTransactionTooLargeOutput = new ConsensusError("bad-txns-vout-toolarge", "the transaction contains a too large value output");
        public static readonly ConsensusError BadTransactionTooLargeTotalOutput = new ConsensusError("bad-txns-txouttotal-toolarge", "the sum of outputs'value is too large for this transaction");
        public static readonly ConsensusError BadTransactionDuplicateInputs = new ConsensusError("bad-txns-inputs-duplicate", "duplicate inputs");
        public static readonly ConsensusError BadTransactionNullPrevout = new ConsensusError("bad-txns-prevout-null", "this transaction contains a null prevout");
        public static readonly ConsensusError BadTransactionBIP30 = new ConsensusError("bad-txns-BIP30", "tried to overwrite transaction");
        public static readonly ConsensusError BadTransactionMissingInput = new ConsensusError("bad-txns-inputs-missingorspent", "input missing/spent");

        public static readonly ConsensusError BadCoinbaseAmount = new ConsensusError("bad-cb-amount", "coinbase pays too much");
        public static readonly ConsensusError BadCoinstakeAmount = new ConsensusError("bad-cs-amount", "coinstake pays too much");

        public static readonly ConsensusError BadTransactionPrematureCoinbaseSpending = new ConsensusError("bad-txns-premature-spend-of-coinbase", "tried to spend coinbase before maturity");
        public static readonly ConsensusError BadTransactionPrematureCoinstakeSpending = new ConsensusError("bad-txns-premature-spend-of-coinstake", "tried to spend coinstake before maturity");

        public static readonly ConsensusError BadTransactionInputValueOutOfRange = new ConsensusError("bad-txns-inputvalues-outofrange", "input value out of range");
        public static readonly ConsensusError BadTransactionInBelowOut = new ConsensusError("bad-txns-in-belowout", "input value below output value");
        public static readonly ConsensusError BadTransactionNegativeFee = new ConsensusError("bad-txns-fee-negative", "negative fee");
        public static readonly ConsensusError BadTransactionFeeOutOfRange = new ConsensusError("bad-txns-fee-outofrange", "fee out of range");

        public static readonly ConsensusError BadTransactionScriptError = new ConsensusError("bad-txns-script-failed", "a script failed");

        public static readonly ConsensusError NonCoinstake = new ConsensusError("non-coinstake", "non-coinstake");
        public static readonly ConsensusError ReadTxPrevFailed = new ConsensusError("read-txPrev-failed", "read txPrev failed");
        public static readonly ConsensusError InvalidStakeDepth = new ConsensusError("invalid-stake-depth", "tried to stake at depth");
        public static readonly ConsensusError StakeTimeViolation = new ConsensusError("stake-time-violation", "stake time violation");
        public static readonly ConsensusError BadStakeBlock = new ConsensusError("bad-stake-block", "bad stake block");
        public static readonly ConsensusError PrevStakeNull = new ConsensusError("prev-stake-null", "previous stake is not found");
        public static readonly ConsensusError StakeHashInvalidTarget = new ConsensusError("proof-of-stake-hash-invalid-target", "proof-of-stake hash did not meet target protocol");
        public static readonly ConsensusError EmptyCoinstake = new ConsensusError("empty-coinstake", "empty-coinstake");

        public static readonly ConsensusError ModifierNotFound = new ConsensusError("modifier-not-found", "unable to get last modifier");
        public static readonly ConsensusError FailedSelectBlock = new ConsensusError("failed-select-block", "unable to select block at round");

        public static readonly ConsensusError SetStakeEntropyBitFailed = new ConsensusError("set-stake-entropy-bit-failed", "failed to set stake entropy bit");
        public static readonly ConsensusError CoinstakeVerifySignatureFailed = new ConsensusError("verify-signature-failed-on-coinstake", "verify signature failed on coinstake");
        public static readonly ConsensusError BlockTimestampTooFar = new ConsensusError("block-timestamp-to-far", "block timestamp too far in the future");
        public static readonly ConsensusError BlockTimestampTooEarly = new ConsensusError("block-timestamp-to-early", "block timestamp too early");
        public static readonly ConsensusError BadBlockSignature = new ConsensusError("bad-block-signature", "bad block signature");
        public static readonly ConsensusError BlockTimeBeforeTrx = new ConsensusError("block-time-before-trx", "block timestamp earlier than transaction timestamp");
        public static readonly ConsensusError ProofOfWorkTooHigh = new ConsensusError("proof-of-work-too-heigh", "proof of work too high");

        public static readonly ConsensusError CheckpointViolation = new ConsensusError("checkpoint-violation", "block header hash does not match the checkpointed value");

        // Proven header validation errors.
        public static readonly ConsensusError BadProvenHeaderMerkleProofSize = new ConsensusError("proven-header-merkle-proof-size", "proven header's merkle proof size must be less than 512 bytes");
        public static readonly ConsensusError BadProvenHeaderCoinstakeSize = new ConsensusError("proven-header-coinstake-size", "proven header's coinstake size must be less than 1,000,000 bytes");
        public static readonly ConsensusError BadProvenHeaderSignatureSize = new ConsensusError("proven-header-signature-size", "proven header's signature size must be less than 80 bytes");
<<<<<<< HEAD
        public static readonly ConsensusError BadTransactionCoinstakeSpending = new ConsensusError("bad-txns-spend-of-coinstake", "coinstake is already spent");
=======

        public static readonly ConsensusError BadColdstakeAmount = new ConsensusError("bad-coldstake-amount", "coldstake is negative");
        public static readonly ConsensusError BadColdstakeInputs = new ConsensusError("bad-coldstake-inputs", "coldstake inputs contain mismatching scriptpubkeys");
        public static readonly ConsensusError BadColdstakeOutputs = new ConsensusError("bad-coldstake-outputs", "coldstake outputs contain unexpected scriptpubkeys");
>>>>>>> 75ea995e
    }
}<|MERGE_RESOLUTION|>--- conflicted
+++ resolved
@@ -78,13 +78,10 @@
         public static readonly ConsensusError BadProvenHeaderMerkleProofSize = new ConsensusError("proven-header-merkle-proof-size", "proven header's merkle proof size must be less than 512 bytes");
         public static readonly ConsensusError BadProvenHeaderCoinstakeSize = new ConsensusError("proven-header-coinstake-size", "proven header's coinstake size must be less than 1,000,000 bytes");
         public static readonly ConsensusError BadProvenHeaderSignatureSize = new ConsensusError("proven-header-signature-size", "proven header's signature size must be less than 80 bytes");
-<<<<<<< HEAD
         public static readonly ConsensusError BadTransactionCoinstakeSpending = new ConsensusError("bad-txns-spend-of-coinstake", "coinstake is already spent");
-=======
 
         public static readonly ConsensusError BadColdstakeAmount = new ConsensusError("bad-coldstake-amount", "coldstake is negative");
         public static readonly ConsensusError BadColdstakeInputs = new ConsensusError("bad-coldstake-inputs", "coldstake inputs contain mismatching scriptpubkeys");
         public static readonly ConsensusError BadColdstakeOutputs = new ConsensusError("bad-coldstake-outputs", "coldstake outputs contain unexpected scriptpubkeys");
->>>>>>> 75ea995e
     }
 }