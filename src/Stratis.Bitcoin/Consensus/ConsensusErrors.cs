﻿namespace Stratis.Bitcoin.Consensus
{
    /// <summary>
    /// A class that holds consensus errors.
    /// </summary>
    public static class ConsensusErrors
    {
        public static readonly ConsensusError InvalidPrevTip = new ConsensusError("invalid-prev-tip", "invalid previous tip");
        public static readonly ConsensusError HighHash = new ConsensusError("high-hash", "proof of work failed");
        public static readonly ConsensusError BadCoinbaseHeight = new ConsensusError("bad-cb-height", "block height mismatch in coinbase");
        public static readonly ConsensusError BadTransactionNonFinal = new ConsensusError("bad-txns-nonfinal", "non-final transaction");
        public static readonly ConsensusError BadWitnessNonceSize = new ConsensusError("bad-witness-nonce-size", "invalid witness nonce size");
        public static readonly ConsensusError BadWitnessMerkleMatch = new ConsensusError("bad-witness-merkle-match", "witness merkle commitment mismatch");
        public static readonly ConsensusError UnexpectedWitness = new ConsensusError("unexpected-witness", "unexpected witness data found");
        public static readonly ConsensusError BadBlockWeight = new ConsensusError("bad-blk-weight", "weight limit failed");
        public static readonly ConsensusError BadDiffBits = new ConsensusError("bad-diffbits", "incorrect proof of work");
        public static readonly ConsensusError TimeTooOld = new ConsensusError("time-too-old", "block's timestamp is too early");
        public static readonly ConsensusError TimeTooNew = new ConsensusError("time-too-new", "block timestamp too far in the future");
        public static readonly ConsensusError BadVersion = new ConsensusError("bad-version", "block version rejected");
        public static readonly ConsensusError BadMerkleRoot = new ConsensusError("bad-txnmrklroot", "hashMerkleRoot mismatch");
        public static readonly ConsensusError BadBlockLength = new ConsensusError("bad-blk-length", "size limits failed");
        public static readonly ConsensusError BadCoinbaseMissing = new ConsensusError("bad-cb-missing", "first tx is not coinbase");
        public static readonly ConsensusError BadCoinbaseSize = new ConsensusError("bad-cb-length", "invalid coinbase size");
        public static readonly ConsensusError BadMultipleCoinbase = new ConsensusError("bad-cb-multiple", "more than one coinbase");
        public static readonly ConsensusError BadMultipleCoinstake = new ConsensusError("bad-cs-multiple", "more than one coinstake");

        public static readonly ConsensusError BadBlockSigOps = new ConsensusError("bad-blk-sigops", "out-of-bounds SigOpCount");

        public static readonly ConsensusError BadTransactionDuplicate = new ConsensusError("bad-txns-duplicate", "duplicate transaction");
        public static readonly ConsensusError BadTransactionNoInput = new ConsensusError("bad-txns-vin-empty", "no input in the transaction");
        public static readonly ConsensusError BadTransactionNoOutput = new ConsensusError("bad-txns-vout-empty", "no output in the transaction");
        public static readonly ConsensusError BadTransactionOversize = new ConsensusError("bad-txns-oversize", "oversized transaction");
        public static readonly ConsensusError BadTransactionEmptyOutput = new ConsensusError("user-txout-empty", "user transaction output is empty");
        public static readonly ConsensusError BadTransactionNegativeOutput = new ConsensusError("bad-txns-vout-negative", "the transaction contains a negative value output");
        public static readonly ConsensusError BadTransactionTooLargeOutput = new ConsensusError("bad-txns-vout-toolarge", "the transaction contains a too large value output");
        public static readonly ConsensusError BadTransactionTooLargeTotalOutput = new ConsensusError("bad-txns-txouttotal-toolarge", "the sum of outputs'value is too large for this transaction");
        public static readonly ConsensusError BadTransactionDuplicateInputs = new ConsensusError("bad-txns-inputs-duplicate", "duplicate inputs");
        public static readonly ConsensusError BadTransactionNullPrevout = new ConsensusError("bad-txns-prevout-null", "this transaction contains a null prevout");
        public static readonly ConsensusError BadTransactionBIP30 = new ConsensusError("bad-txns-BIP30", "tried to overwrite transaction");
        public static readonly ConsensusError BadTransactionMissingInput = new ConsensusError("bad-txns-inputs-missingorspent", "input missing/spent");

        public static readonly ConsensusError BadCoinbaseAmount = new ConsensusError("bad-cb-amount", "coinbase pays too much");
        public static readonly ConsensusError BadCoinstakeAmount = new ConsensusError("bad-cs-amount", "coinstake pays too much");

        public static readonly ConsensusError BadTransactionPrematureCoinbaseSpending = new ConsensusError("bad-txns-premature-spend-of-coinbase", "tried to spend coinbase before maturity");
        public static readonly ConsensusError BadTransactionPrematureCoinstakeSpending = new ConsensusError("bad-txns-premature-spend-of-coinstake", "tried to spend coinstake before maturity");

        public static readonly ConsensusError BadTransactionInputValueOutOfRange = new ConsensusError("bad-txns-inputvalues-outofrange", "input value out of range");
        public static readonly ConsensusError BadTransactionInBelowOut = new ConsensusError("bad-txns-in-belowout", "input value below output value");
        public static readonly ConsensusError BadTransactionNegativeFee = new ConsensusError("bad-txns-fee-negative", "negative fee");
        public static readonly ConsensusError BadTransactionFeeOutOfRange = new ConsensusError("bad-txns-fee-outofrange", "fee out of range");

        public static readonly ConsensusError BadTransactionScriptError = new ConsensusError("bad-txns-script-failed", "a script failed");

        public static readonly ConsensusError NonCoinstake = new ConsensusError("non-coinstake", "non-coinstake");
        public static readonly ConsensusError ReadTxPrevFailed = new ConsensusError("read-txPrev-failed", "read txPrev failed");
        public static readonly ConsensusError InvalidStakeDepth = new ConsensusError("invalid-stake-depth", "tried to stake at depth");
        public static readonly ConsensusError StakeTimeViolation = new ConsensusError("stake-time-violation", "stake time violation");
        public static readonly ConsensusError BadStakeBlock = new ConsensusError("bad-stake-block", "bad stake block");
        public static readonly ConsensusError PrevStakeNull = new ConsensusError("prev-stake-null", "previous stake is not found");
        public static readonly ConsensusError StakeHashInvalidTarget = new ConsensusError("proof-of-stake-hash-invalid-target", "proof-of-stake hash did not meet target protocol");

        public static readonly ConsensusError ModifierNotFound = new ConsensusError("modifier-not-found", "unable to get last modifier");
        public static readonly ConsensusError FailedSelectBlock = new ConsensusError("failed-select-block", "unable to select block at round");

        public static readonly ConsensusError SetStakeEntropyBitFailed = new ConsensusError("set-stake-entropy-bit-failed", "failed to set stake entropy bit");
        public static readonly ConsensusError CoinstakeVerifySignatureFailed = new ConsensusError("verify-signature-failed-on-coinstake", "verify signature failed on coinstake");
        public static readonly ConsensusError BlockTimestampTooFar = new ConsensusError("block-timestamp-to-far", "block timestamp too far in the future");
        public static readonly ConsensusError BlockTimestampTooEarly = new ConsensusError("block-timestamp-to-early", "block timestamp too early");
        public static readonly ConsensusError BadBlockSignature = new ConsensusError("bad-block-signature", "bad block signature");
        public static readonly ConsensusError BlockTimeBeforeTrx = new ConsensusError("block-time-before-trx", "block timestamp earlier than transaction timestamp");
        public static readonly ConsensusError ProofOfWorkTooHigh = new ConsensusError("proof-of-work-too-heigh", "proof of work too high");

        public static readonly ConsensusError CheckpointViolation = new ConsensusError("checkpoint-violation", "block header hash does not match the checkpointed value");
<<<<<<< HEAD

        public static readonly ConsensusError BannedHash = new ConsensusError("banned-hash", "block header hash was previously marked invalid");

        public static readonly ConsensusError BadColdstakeAmount = new ConsensusError("bad-coldstake-amount", "coldstake is negative");
        public static readonly ConsensusError BadColdstakeInputs = new ConsensusError("bad-coldstake-inputs", "coldstake inputs contain mismatching scriptpubkeys");
        public static readonly ConsensusError BadColdstakeOutputs = new ConsensusError("bad-coldstake-outputs", "coldstake outputs contain unexpected scriptpubkeys");
=======
>>>>>>> a5d09d34
    }
}<|MERGE_RESOLUTION|>--- conflicted
+++ resolved
@@ -72,14 +72,9 @@
         public static readonly ConsensusError ProofOfWorkTooHigh = new ConsensusError("proof-of-work-too-heigh", "proof of work too high");
 
         public static readonly ConsensusError CheckpointViolation = new ConsensusError("checkpoint-violation", "block header hash does not match the checkpointed value");
-<<<<<<< HEAD
-
-        public static readonly ConsensusError BannedHash = new ConsensusError("banned-hash", "block header hash was previously marked invalid");
 
         public static readonly ConsensusError BadColdstakeAmount = new ConsensusError("bad-coldstake-amount", "coldstake is negative");
         public static readonly ConsensusError BadColdstakeInputs = new ConsensusError("bad-coldstake-inputs", "coldstake inputs contain mismatching scriptpubkeys");
         public static readonly ConsensusError BadColdstakeOutputs = new ConsensusError("bad-coldstake-outputs", "coldstake outputs contain unexpected scriptpubkeys");
-=======
->>>>>>> a5d09d34
     }
 }