using System;
using System.IO;
using System.Linq;
using System.Runtime.CompilerServices;
using System.Threading.Tasks;
using Microsoft.Extensions.DependencyInjection;
using Microsoft.Extensions.Logging;
using NBitcoin;
using Stratis.Bitcoin.AsyncWork;
using Stratis.Bitcoin.Base.Deployments;
using Stratis.Bitcoin.BlockPulling;
using Stratis.Bitcoin.Builder;
using Stratis.Bitcoin.Builder.Feature;
using Stratis.Bitcoin.Configuration;
using Stratis.Bitcoin.Configuration.Settings;
using Stratis.Bitcoin.Connection;
using Stratis.Bitcoin.Consensus;
using Stratis.Bitcoin.Consensus.Validators;
using Stratis.Bitcoin.EventBus;
using Stratis.Bitcoin.Interfaces;
using Stratis.Bitcoin.P2P;
using Stratis.Bitcoin.P2P.Peer;
using Stratis.Bitcoin.P2P.Protocol.Behaviors;
using Stratis.Bitcoin.P2P.Protocol.Payloads;
using Stratis.Bitcoin.Signals;
using Stratis.Bitcoin.Utilities;

[assembly: InternalsVisibleTo("Stratis.Bitcoin.Tests")]
[assembly: InternalsVisibleTo("Stratis.Bitcoin.Tests.Common")]
[assembly: InternalsVisibleTo("Stratis.Bitcoin.IntegrationTests.Common")]
[assembly: InternalsVisibleTo("Stratis.Bitcoin.Features.Consensus.Tests")]
[assembly: InternalsVisibleTo("Stratis.Bitcoin.IntegrationTests")]

namespace Stratis.Bitcoin.Base
{
    /// <summary>
    /// Base node services, these are the services a node has to have.
    /// The ConnectionManager feature is also part of the base but may go in a feature of its own.
    /// The base features are the minimal components required to connect to peers and maintain the best chain.
    /// <para>
    /// The base node services for a node are:
    /// <list type="bullet">
    /// <item>the ConcurrentChain to keep track of the best chain,</item>
    /// <item>the ConnectionManager to connect with the network,</item>
    /// <item>DatetimeProvider and Cancellation,</item>
    /// <item>CancellationProvider and Cancellation,</item>
    /// <item>DataFolder,</item>
    /// <item>ChainState.</item>
    /// </list>
    /// </para>
    /// </summary>
    public sealed class BaseFeature : FullNodeFeature
    {
        /// <summary>Global application life cycle control - triggers when application shuts down.</summary>
        private readonly INodeLifetime nodeLifetime;

        /// <summary>Information about node's chain.</summary>
        private readonly IChainState chainState;

        /// <summary>Access to the database of blocks.</summary>
        private readonly IChainRepository chainRepository;

        /// <summary>User defined node settings.</summary>
        private readonly NodeSettings nodeSettings;

        /// <summary>Locations of important folders and files on disk.</summary>
        private readonly DataFolder dataFolder;

        /// <summary>Thread safe chain of block headers from genesis.</summary>
        private readonly ChainIndexer chainIndexer;

        /// <summary>Manager of node's network connections.</summary>
        private readonly IConnectionManager connectionManager;

        /// <summary>Provider of time functions.</summary>
        private readonly IDateTimeProvider dateTimeProvider;

        /// <summary>Provider for creating and managing background async loop tasks.</summary>
        private readonly IAsyncProvider asyncProvider;

        /// <summary>Logger for the node.</summary>
        private readonly ILogger logger;

        /// <summary>Factory for creating loggers.</summary>
        private readonly ILoggerFactory loggerFactory;

        /// <summary>State of time synchronization feature that stores collected data samples.</summary>
        private readonly ITimeSyncBehaviorState timeSyncBehaviorState;

        /// <summary>Manager of node's network peers.</summary>
        private IPeerAddressManager peerAddressManager;

        /// <summary>Periodic task to save list of peers to disk.</summary>
        private IAsyncLoop flushAddressManagerLoop;

        /// <summary>Periodic task to save the chain to the database.</summary>
        private IAsyncLoop flushChainLoop;

        /// <summary>A handler that can manage the lifetime of network peers.</summary>
        private readonly IPeerBanning peerBanning;

        /// <summary>Provider of IBD state.</summary>
        private readonly IInitialBlockDownloadState initialBlockDownloadState;

        /// <inheritdoc cref="Network"/>
        private readonly Network network;
        private readonly INodeStats nodeStats;
        private readonly IProvenBlockHeaderStore provenBlockHeaderStore;

        private readonly IConsensusManager consensusManager;
        private readonly IConsensusRuleEngine consensusRules;
        private readonly IBlockPuller blockPuller;
        private readonly IBlockStore blockStore;
        private readonly ITipsManager tipsManager;
        private readonly IKeyValueRepository keyValueRepo;

        /// <inheritdoc cref="IFinalizedBlockInfoRepository"/>
        private readonly IFinalizedBlockInfoRepository finalizedBlockInfoRepository;

        /// <inheritdoc cref="IPartialValidator"/>
        private readonly IPartialValidator partialValidator;

        public BaseFeature(NodeSettings nodeSettings,
            DataFolder dataFolder,
            INodeLifetime nodeLifetime,
            ChainIndexer chainIndexer,
            IChainState chainState,
            IConnectionManager connectionManager,
            IChainRepository chainRepository,
            IFinalizedBlockInfoRepository finalizedBlockInfo,
            IDateTimeProvider dateTimeProvider,
            IAsyncProvider asyncProvider,
            ITimeSyncBehaviorState timeSyncBehaviorState,
            ILoggerFactory loggerFactory,
            IInitialBlockDownloadState initialBlockDownloadState,
            IPeerBanning peerBanning,
            IPeerAddressManager peerAddressManager,
            IConsensusManager consensusManager,
            IConsensusRuleEngine consensusRules,
            IPartialValidator partialValidator,
            IBlockPuller blockPuller,
            IBlockStore blockStore,
            Network network,
            ITipsManager tipsManager,
            IKeyValueRepository keyValueRepo,
            INodeStats nodeStats,
            IProvenBlockHeaderStore provenBlockHeaderStore = null)
        {
            this.chainState = Guard.NotNull(chainState, nameof(chainState));
            this.chainRepository = Guard.NotNull(chainRepository, nameof(chainRepository));
            this.finalizedBlockInfoRepository = Guard.NotNull(finalizedBlockInfo, nameof(finalizedBlockInfo));
            this.nodeSettings = Guard.NotNull(nodeSettings, nameof(nodeSettings));
            this.dataFolder = Guard.NotNull(dataFolder, nameof(dataFolder));
            this.nodeLifetime = Guard.NotNull(nodeLifetime, nameof(nodeLifetime));
            this.chainIndexer = Guard.NotNull(chainIndexer, nameof(chainIndexer));
            this.connectionManager = Guard.NotNull(connectionManager, nameof(connectionManager));
            this.consensusManager = consensusManager;
            this.consensusRules = consensusRules;
            this.blockPuller = blockPuller;
            this.blockStore = blockStore;
            this.network = network;
            this.nodeStats = nodeStats;
            this.provenBlockHeaderStore = provenBlockHeaderStore;
            this.partialValidator = partialValidator;
            this.peerBanning = Guard.NotNull(peerBanning, nameof(peerBanning));
            this.tipsManager = Guard.NotNull(tipsManager, nameof(tipsManager));
            this.keyValueRepo = Guard.NotNull(keyValueRepo, nameof(keyValueRepo));

            this.peerAddressManager = Guard.NotNull(peerAddressManager, nameof(peerAddressManager));
            this.peerAddressManager.PeerFilePath = this.dataFolder;

            this.initialBlockDownloadState = initialBlockDownloadState;
            this.dateTimeProvider = dateTimeProvider;
            this.asyncProvider = asyncProvider;
            this.timeSyncBehaviorState = timeSyncBehaviorState;
            this.loggerFactory = loggerFactory;
            this.logger = loggerFactory.CreateLogger(this.GetType().FullName);
        }

        /// <inheritdoc />
        public override async Task InitializeAsync()
        {
            // TODO rewrite chain starting logic. Tips manager should be used.

            await this.StartChainAsync().ConfigureAwait(false);

            if (this.provenBlockHeaderStore != null)
            {
                // If we find at this point that proven header store is behind chain we can rewind chain (this will cause a ripple effect and rewind block store and consensus)
                // This problem should go away once we implement a component to keep all tips up to date
                // https://github.com/stratisproject/StratisBitcoinFullNode/issues/2503
                ChainedHeader initializedAt = await this.provenBlockHeaderStore.InitializeAsync(this.chainIndexer.Tip);
                this.chainIndexer.Initialize(initializedAt);
            }

            NetworkPeerConnectionParameters connectionParameters = this.connectionManager.Parameters;
            connectionParameters.IsRelay = this.connectionManager.ConnectionSettings.RelayTxes;

            connectionParameters.TemplateBehaviors.Add(new PingPongBehavior());
            connectionParameters.TemplateBehaviors.Add(new ConsensusManagerBehavior(this.chainIndexer, this.initialBlockDownloadState, this.consensusManager, this.peerBanning, this.loggerFactory));

            // TODO: Once a proper rate limiting strategy has been implemented, this check will be removed.
            if (!this.network.IsRegTest())
                connectionParameters.TemplateBehaviors.Add(new RateLimitingBehavior(this.dateTimeProvider, this.loggerFactory, this.peerBanning));

            connectionParameters.TemplateBehaviors.Add(new PeerBanningBehavior(this.loggerFactory, this.peerBanning, this.nodeSettings));
            connectionParameters.TemplateBehaviors.Add(new BlockPullerBehavior(this.blockPuller, this.initialBlockDownloadState, this.dateTimeProvider, this.loggerFactory));
            connectionParameters.TemplateBehaviors.Add(new ConnectionManagerBehavior(this.connectionManager, this.loggerFactory));

            this.StartAddressManager(connectionParameters);

            if (this.connectionManager.ConnectionSettings.SyncTimeEnabled)
            {
                connectionParameters.TemplateBehaviors.Add(new TimeSyncBehavior(this.timeSyncBehaviorState, this.dateTimeProvider, this.loggerFactory));
            }
            else
            {
                this.logger.LogDebug("Time synchronization with peers is disabled.");
            }

            // Block store must be initialized before consensus manager.
            // This may be a temporary solution until a better way is found to solve this dependency.
            this.blockStore.Initialize();

            this.consensusRules.Initialize(this.chainIndexer.Tip);

            this.consensusRules.Register();

            await this.consensusManager.InitializeAsync(this.chainIndexer.Tip).ConfigureAwait(false);

            this.chainState.ConsensusTip = this.consensusManager.Tip;

            this.nodeStats.RegisterStats(sb => sb.Append(this.asyncProvider.GetStatistics(!this.nodeSettings.Log.DebugArgs.Any())), StatsType.Component, 100);
        }

        /// <summary>
        /// Initializes node's chain repository.
        /// Creates periodic task to persist changes to the database.
        /// </summary>
        private async Task StartChainAsync()
        {
            if (!Directory.Exists(this.dataFolder.ChainPath))
            {
                this.logger.LogInformation("Creating {0}.", this.dataFolder.ChainPath);
                Directory.CreateDirectory(this.dataFolder.ChainPath);
            }

            if (!Directory.Exists(this.dataFolder.KeyValueRepositoryPath))
            {
                this.logger.LogInformation("Creating {0}.", this.dataFolder.KeyValueRepositoryPath);
                Directory.CreateDirectory(this.dataFolder.KeyValueRepositoryPath);
            }

            this.logger.LogInformation("Loading finalized block height.");
            await this.finalizedBlockInfoRepository.LoadFinalizedBlockInfoAsync(this.network).ConfigureAwait(false);

            this.logger.LogInformation("Loading chain.");
            ChainedHeader chainTip = await this.chainRepository.LoadAsync(this.chainIndexer.Genesis).ConfigureAwait(false);
            this.chainIndexer.Initialize(chainTip);

            this.logger.LogInformation("Chain loaded at height {0}.", this.chainIndexer.Height);

            this.flushChainLoop = this.asyncProvider.CreateAndRunAsyncLoop("FlushChain", async token =>
            {
                await this.chainRepository.SaveAsync(this.chainIndexer).ConfigureAwait(false);

                if (this.provenBlockHeaderStore != null)
                    await this.provenBlockHeaderStore.SaveAsync().ConfigureAwait(false);
            },
            this.nodeLifetime.ApplicationStopping,
            repeatEvery: TimeSpan.FromMinutes(1.0),
            startAfter: TimeSpan.FromMinutes(1.0));
        }

        /// <summary>
        /// Initializes node's address manager. Loads previously known peers from the file
        /// or creates new peer file if it does not exist. Creates periodic task to persist changes
        /// in peers to disk.
        /// </summary>
        private void StartAddressManager(NetworkPeerConnectionParameters connectionParameters)
        {
            var addressManagerBehaviour = new PeerAddressManagerBehaviour(this.dateTimeProvider, this.peerAddressManager, this.peerBanning, this.loggerFactory);
            connectionParameters.TemplateBehaviors.Add(addressManagerBehaviour);

            if (File.Exists(Path.Combine(this.dataFolder.AddressManagerFilePath, PeerAddressManager.PeerFileName)))
            {
                this.logger.LogInformation($"Loading peers from : {this.dataFolder.AddressManagerFilePath}.");
                this.peerAddressManager.LoadPeers();
            }

            this.flushAddressManagerLoop = this.asyncProvider.CreateAndRunAsyncLoop("Periodic peer flush", token =>
            {
                this.peerAddressManager.SavePeers();
                return Task.CompletedTask;
            },
            this.nodeLifetime.ApplicationStopping,
            repeatEvery: TimeSpan.FromMinutes(5.0),
            startAfter: TimeSpan.FromMinutes(5.0));
        }

        /// <inheritdoc />
        public override void Dispose()
        {
            this.logger.LogInformation("Flushing peers.");
            this.flushAddressManagerLoop.Dispose();

            this.logger.LogInformation("Disposing peer address manager.");
            this.peerAddressManager.Dispose();

            if (this.flushChainLoop != null)
            {
                this.logger.LogInformation("Flushing headers chain.");
                this.flushChainLoop.Dispose();
            }

            this.logger.LogInformation("Disposing time sync behavior.");
            this.timeSyncBehaviorState.Dispose();

            this.logger.LogInformation("Disposing block puller.");
            this.blockPuller.Dispose();

            this.logger.LogInformation("Disposing partial validator.");
            this.partialValidator.Dispose();

            this.logger.LogInformation("Disposing consensus manager.");
            this.consensusManager.Dispose();

            this.logger.LogInformation("Disposing consensus rules.");
            this.consensusRules.Dispose();

            this.logger.LogInformation("Saving chain repository.");
            this.chainRepository.SaveAsync(this.chainIndexer).GetAwaiter().GetResult();
            this.chainRepository.Dispose();

            if (this.provenBlockHeaderStore != null)
            {
                this.logger.LogInformation("Saving proven header store.");
                this.provenBlockHeaderStore.SaveAsync().GetAwaiter().GetResult();
                this.provenBlockHeaderStore.Dispose();
            }

            this.logger.LogInformation("Disposing finalized block info repository.");
            this.finalizedBlockInfoRepository.Dispose();

            this.logger.LogInformation("Disposing address indexer.");

            this.logger.LogInformation("Disposing block store.");
            this.blockStore.Dispose();

            this.keyValueRepo.Dispose();
        }
    }

    /// <summary>
    /// A class providing extension methods for <see cref="IFullNodeBuilder"/>.
    /// </summary>
    public static class FullNodeBuilderBaseFeatureExtension
    {
        /// <summary>
        /// Makes the full node use all the required features - <see cref="BaseFeature"/>.
        /// </summary>
        /// <param name="fullNodeBuilder">Builder responsible for creating the node.</param>
        /// <returns>Full node builder's interface to allow fluent code.</returns>
        public static IFullNodeBuilder UseBaseFeature(this IFullNodeBuilder fullNodeBuilder)
        {
            fullNodeBuilder.ConfigureFeature(features =>
            {
                features
                .AddFeature<BaseFeature>()
                .FeatureServices(services =>
                {
                    services.AddSingleton(fullNodeBuilder.Network.Consensus.ConsensusFactory);
                    services.AddSingleton<DBreezeSerializer>();
                    services.AddSingleton(fullNodeBuilder.NodeSettings.LoggerFactory);
                    services.AddSingleton(fullNodeBuilder.NodeSettings.DataFolder);
                    services.AddSingleton<INodeLifetime, NodeLifetime>();
                    services.AddSingleton<IPeerBanning, PeerBanning>();
                    services.AddSingleton<FullNodeFeatureExecutor>();
                    services.AddSingleton<ISignals, Signals.Signals>();
                    services.AddSingleton<ISubscriptionErrorHandler, DefaultSubscriptionErrorHandler>();
                    services.AddSingleton<FullNode>().AddSingleton((provider) => { return provider.GetService<FullNode>() as IFullNode; });
                    services.AddSingleton<ChainIndexer>(new ChainIndexer(fullNodeBuilder.Network));
                    services.AddSingleton<IDateTimeProvider>(DateTimeProvider.Default);
                    services.AddSingleton<IInvalidBlockHashStore, InvalidBlockHashStore>();
                    services.AddSingleton<IChainState, ChainState>();
                    services.AddSingleton<IChainRepository, ChainRepository>();
                    services.AddSingleton<IFinalizedBlockInfoRepository, FinalizedBlockInfoRepository>();
                    services.AddSingleton<ITimeSyncBehaviorState, TimeSyncBehaviorState>();
                    services.AddSingleton<NodeDeployments>();
                    services.AddSingleton<IInitialBlockDownloadState, InitialBlockDownloadState>();
                    services.AddSingleton<IKeyValueRepository, KeyValueRepository>();
                    services.AddSingleton<ITipsManager, TipsManager>();
<<<<<<< HEAD
                    services.AddSingleton<IAsyncProvider, AsyncWork.AsyncProvider>();
                    services.AddSingleton<IShellHelper, ShellHelper>();
=======
                    services.AddSingleton<IAsyncProvider, AsyncProvider>();
>>>>>>> 42e731a5

                    // Consensus
                    services.AddSingleton<ConsensusSettings>();
                    services.AddSingleton<ICheckpoints, Checkpoints>();

                    // Connection
                    services.AddSingleton<INetworkPeerFactory, NetworkPeerFactory>();
                    services.AddSingleton<NetworkPeerConnectionParameters>();
                    services.AddSingleton<IConnectionManager, ConnectionManager>();
                    services.AddSingleton<ConnectionManagerSettings>();
                    services.AddSingleton<PayloadProvider>(new PayloadProvider().DiscoverPayloads());
                    services.AddSingleton<IVersionProvider, VersionProvider>();
                    services.AddSingleton<IBlockPuller, BlockPuller>();

                    // Peer address manager
                    services.AddSingleton<IPeerAddressManager, PeerAddressManager>();
                    services.AddSingleton<IPeerConnector, PeerConnectorAddNode>();
                    services.AddSingleton<IPeerConnector, PeerConnectorConnectNode>();
                    services.AddSingleton<IPeerConnector, PeerConnectorDiscovery>();
                    services.AddSingleton<IPeerDiscovery, PeerDiscovery>();
                    services.AddSingleton<ISelfEndpointTracker, SelfEndpointTracker>();

                    // Consensus
                    // Consensus manager is created like that due to CM's constructor being internal. This is done
                    // in order to prevent access to CM creation and CHT usage from another features. CHT is supposed
                    // to be used only by CM and no other component.
                    services.AddSingleton<IConsensusManager>(provider => new ConsensusManager(
                        chainedHeaderTree: provider.GetService<IChainedHeaderTree>(),
                        network: provider.GetService<Network>(),
                        loggerFactory: provider.GetService<ILoggerFactory>(),
                        chainState: provider.GetService<IChainState>(),
                        integrityValidator: provider.GetService<IIntegrityValidator>(),
                        partialValidator: provider.GetService<IPartialValidator>(),
                        fullValidator: provider.GetService<IFullValidator>(),
                        consensusRules: provider.GetService<IConsensusRuleEngine>(),
                        finalizedBlockInfo: provider.GetService<IFinalizedBlockInfoRepository>(),
                        signals: provider.GetService<ISignals>(),
                        peerBanning: provider.GetService<IPeerBanning>(),
                        ibdState: provider.GetService<IInitialBlockDownloadState>(),
                        chainIndexer: provider.GetService<ChainIndexer>(),
                        blockPuller: provider.GetService<IBlockPuller>(),
                        blockStore: provider.GetService<IBlockStore>(),
                        connectionManager: provider.GetService<IConnectionManager>(),
                        nodeStats: provider.GetService<INodeStats>(),
                        nodeLifetime: provider.GetService<INodeLifetime>(),
                        consensusSettings: provider.GetService<ConsensusSettings>()
                        ));
                    services.AddSingleton<IChainedHeaderTree, ChainedHeaderTree>();
                    services.AddSingleton<IHeaderValidator, HeaderValidator>();
                    services.AddSingleton<IIntegrityValidator, IntegrityValidator>();
                    services.AddSingleton<IPartialValidator, PartialValidator>();
                    services.AddSingleton<IFullValidator, FullValidator>();

                    // Console
                    services.AddSingleton<INodeStats, NodeStats>();
                });
            });

            return fullNodeBuilder;
        }
    }
}<|MERGE_RESOLUTION|>--- conflicted
+++ resolved
@@ -390,12 +390,7 @@
                     services.AddSingleton<IInitialBlockDownloadState, InitialBlockDownloadState>();
                     services.AddSingleton<IKeyValueRepository, KeyValueRepository>();
                     services.AddSingleton<ITipsManager, TipsManager>();
-<<<<<<< HEAD
-                    services.AddSingleton<IAsyncProvider, AsyncWork.AsyncProvider>();
-                    services.AddSingleton<IShellHelper, ShellHelper>();
-=======
                     services.AddSingleton<IAsyncProvider, AsyncProvider>();
->>>>>>> 42e731a5
 
                     // Consensus
                     services.AddSingleton<ConsensusSettings>();
