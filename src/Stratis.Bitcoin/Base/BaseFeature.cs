--- conflicted
+++ resolved
@@ -164,13 +164,9 @@
             var connectionParameters = this.connectionManager.Parameters;
             connectionParameters.IsRelay = !this.nodeSettings.ConfigReader.GetOrDefault("blocksonly", false);
             connectionParameters.TemplateBehaviors.Add(new ChainHeadersBehavior(this.chain, this.chainState, this.loggerFactory));
-<<<<<<< HEAD
+            connectionParameters.TemplateBehaviors.Add(new PeerBanningBehavior(this.loggerFactory, this.peerBanning));
 
             StartAddressManager(connectionParameters);
-=======
-            connectionParameters.TemplateBehaviors.Add(new AddressManagerBehavior(this.addressManager) { PeersToDiscover = 10 });
-            connectionParameters.TemplateBehaviors.Add(new PeerBanningBehavior(this.loggerFactory, this.peerBanning));
->>>>>>> 96e3192f
 
             if (this.nodeSettings.SyncTimeEnabled)
                 connectionParameters.TemplateBehaviors.Add(new TimeSyncBehavior(this.timeSyncBehaviorState, this.dateTimeProvider, this.loggerFactory));
