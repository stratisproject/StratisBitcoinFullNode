using System;
using System.Linq;
using System.Threading;
using Microsoft.Extensions.Logging;
using NBitcoin;
using Stratis.Bitcoin.Connection;
using Stratis.Bitcoin.P2P.Peer;
using Stratis.Bitcoin.P2P.Protocol;
using Stratis.Bitcoin.P2P.Protocol.Behaviors;
using Stratis.Bitcoin.P2P.Protocol.Payloads;
using Stratis.Bitcoin.Utilities;

namespace Stratis.Bitcoin.Base
{
    /// <summary>
    /// The Chain Behavior is responsible for keeping a ConcurrentChain up to date with the peer, it also responds to getheaders messages.
    /// </summary>
    public class ChainHeadersBehavior : NodeBehavior
    {
        /// <summary>Factory for creating loggers.</summary>
        private readonly ILoggerFactory loggerFactory;

        /// <summary>Instance logger.</summary>
        private readonly ILogger logger;

        /// <summary>Information about node's chain.</summary>
        private readonly ChainState chainState;

        /// <summary><c>true</c> if the chain should be kept in sync, <c>false</c> otherwise.</summary>
        public bool CanSync { get; set; }

        /// <summary><c>true</c> to sync the chain as headers come from the network, <c>false</c> not to sync automatically.</summary>
        public bool AutoSync { get; set; }

        /// <summary>
        /// Information about the peer's announcement of its tip using "headers" message.
        /// <para>
        /// The announced tip is accepted if it seems to be valid. Validation is only done on headers
        /// and so the announced tip may refer to invalid block.
        /// </para>
        /// </summary>
        /// <remarks>It might be different than concurrent's chain tip, in the rare event of large fork > 2000 blocks.</remarks>
        private ChainedBlock pendingTip;
        /// <summary>Information about the peer's announcement of its tip using "headers" message.</summary>
        public ChainedBlock PendingTip
        {
            get
            {
                ChainedBlock tip = this.pendingTip;
                if (tip == null)
                    return null;

                // Prevent memory leak by returning a block from the chain instead of real pending tip of possible.
                return this.Chain.GetBlock(tip.HashBlock) ?? tip;
            }
        }

        /// <summary><c>true</c> to respond to "getheaders" messages, <c>false</c> to ignore it.</summary>
        public bool CanRespondToGetHeaders { get; set; }

        private Timer refreshTimer;

        /// <summary>Thread safe access to the best chain of block headers (that the node is aware of) from genesis.</summary>
        private ConcurrentChain chain;
        /// <summary>Thread safe access to the best chain of block headers (that the node is aware of) from genesis.</summary>
        public ConcurrentChain Chain
        {
            get
            {
                return this.chain;
            }
            set
            {
                this.AssertNotAttached();
                this.chain = value;
            }
        }
        public bool InvalidHeaderReceived { get; private set; }

        /// <summary>
        /// Initializes an instanse of the object.
        /// </summary>
        /// <param name="chain">Thread safe chain of block headers from genesis.</param>
        /// <param name="chainState">Information about node's chain.</param>
        /// <param name="loggerFactory">Factory for creating loggers.</param>
        public ChainHeadersBehavior(ConcurrentChain chain, ChainState chainState, ILoggerFactory loggerFactory)
        {
            Guard.NotNull(chain, nameof(chain));

            this.chainState = chainState;
            this.chain = chain;
            this.loggerFactory = loggerFactory;
            this.logger = loggerFactory.CreateLogger(this.GetType().FullName, $"[{this.GetHashCode():x}] ");

            this.AutoSync = true;
            this.CanSync = true;
            this.CanRespondToGetHeaders = true;
        }

        protected override void AttachCore()
        {
            this.logger.LogTrace("()");

            this.refreshTimer = new Timer(o =>
            {
                this.logger.LogTrace("()");

                if (this.AutoSync)
                    this.TrySync();

                this.logger.LogTrace("(-)");
            }, null, 0, (int)TimeSpan.FromMinutes(10).TotalMilliseconds);

            this.RegisterDisposable(this.refreshTimer);
            if (this.AttachedNode.State == NodeState.Connected)
            {
                ChainedBlock highPoW = this.chainState.ConsensusTip;
                this.AttachedNode.MyVersion.StartHeight = highPoW?.Height ?? 0;
            }

            this.AttachedNode.StateChanged += this.AttachedNode_StateChanged;
            this.RegisterDisposable(this.AttachedNode.Filters.Add(this.Intercept));

            this.logger.LogTrace("(-)");
        }

        protected override void DetachCore()
        {
            this.logger.LogTrace("()");

            this.AttachedNode.StateChanged -= this.AttachedNode_StateChanged;

            this.logger.LogTrace("(-)");
        }

        private void Intercept(IncomingMessage message, Action continueInvocation)
        {
            this.logger.LogTrace("({0}:'{1}',{2}:'{3}')", nameof(message), message.Message.Command, nameof(this.AttachedNode), this.AttachedNode?.RemoteSocketEndpoint);

            var inv = message.Message.Payload as InvPayload;
            if (inv != null)
            {
                if (inv.Inventory.Any(i => ((i.Type & InventoryType.MSG_BLOCK) != 0) && !this.Chain.Contains(i.Hash)))
                {
                    // No need of periodical refresh, the peer is notifying us.
                    this.refreshTimer.Dispose();
                    if (this.AutoSync)
                        this.TrySync();
                }
            }

            // == GetHeadersPayload ==
            // Represents our height from the peer's point of view.
            // It is sent from the peer on first connect, in response to Inv(Block)
            // or in response to HeaderPayload until an empty array is returned.
            // This payload notifies peers of our current best validated height.
            // Use the ChainState.ConsensusTip property (not Chain.Tip)
            // if the peer is behind/equal to our best height an empty array is sent back.

            // Ignoring "getheaders" from peers because node is in initial block download.
            var getheaders = message.Message.Payload as GetHeadersPayload;
            if ((getheaders != null)
                && this.CanRespondToGetHeaders
                // If not in IBD whitelisted won't be checked.
                && (!this.chainState.IsInitialBlockDownload || this.AttachedNode.Behavior<ConnectionManagerBehavior>().Whitelisted))
            {
                HeadersPayload headers = new HeadersPayload();
                ChainedBlock consensusTip = this.chainState.ConsensusTip;
                consensusTip = this.Chain.GetBlock(consensusTip.HashBlock);

                ChainedBlock fork = this.Chain.FindFork(getheaders.BlockLocators);
                if (fork != null)
                {
                    if ((consensusTip == null) || (fork.Height > consensusTip.Height))
                    {
                        // Fork not yet validated.
                        fork = null;
                    }

                    if (fork != null)
                    {
                        foreach (ChainedBlock header in this.Chain.EnumerateToTip(fork).Skip(1))
                        {
                            if (header.Height > consensusTip.Height)
                                break;

                            headers.Headers.Add(header.Header);
                            if ((header.HashBlock == getheaders.HashStop) || (headers.Headers.Count == 2000))
                                break;
                        }
                    }
                }

                this.AttachedNode.SendMessageAsync(headers);
            }

            // == HeadersPayload ==
            // Represents the peers height from our point view.
            // This updates the pending tip parameter which is
            // the peers current best validated height.
            // If the peer's height is higher Chain.Tip is updated to have
            // the most PoW header.
            // It is sent in response to GetHeadersPayload or is solicited by the
            // peer when a new block is validated (and not in IBD).

            var newHeaders = message.Message.Payload as HeadersPayload;
            if ((newHeaders != null) && this.CanSync)
            {
                ChainedBlock pendingTipBefore = this.GetPendingTipOrChainTip();
                this.logger.LogTrace("Pending tip is '{0}', received {1} new headers.", pendingTipBefore, newHeaders.Headers.Count);

                // TODO: implement MAX_HEADERS_RESULTS in NBitcoin.HeadersPayload

                ChainedBlock tip = pendingTipBefore;
                foreach (BlockHeader header in newHeaders.Headers)
                {
                    ChainedBlock prev = tip.FindAncestorOrSelf(header.HashPrevBlock);
                    if (prev == null)
                        break;

                    tip = new ChainedBlock(header, header.GetHash(), prev);
                    bool validated = this.Chain.GetBlock(tip.HashBlock) != null || tip.Validate(this.AttachedNode.Network);
                    validated &= !this.chainState.IsMarkedInvalid(tip.HashBlock);
                    if (!validated)
                    {
                        this.logger.LogTrace("Validation of new header '{0}' failed.", tip);
                        this.InvalidHeaderReceived = true;
                        break;
                    }

                    this.pendingTip = tip;
                }

                if (pendingTipBefore != this.pendingTip)
                    this.logger.LogTrace("Pending tip changed to '{0}'.", this.pendingTip);

                // Long reorganization protection on POS networks.
                bool reorgPrevented = false;
                uint maxReorgLength = this.chainState.MaxReorgLength;
                if (maxReorgLength != 0)
                {
                    Network network = this.AttachedNode?.Network;
                    ChainedBlock consensusTip = this.chainState.ConsensusTip;
                    if ((network != null) && (consensusTip != null))
                    {
                        ChainedBlock fork = this.pendingTip.FindFork(consensusTip);
                        if ((fork != null) && (fork != consensusTip))
                        {
                            int reorgLength = consensusTip.Height - fork.Height;
                            if (reorgLength > maxReorgLength)
                            {
                                this.logger.LogTrace("Reorganization of length {0} prevented, maximal reorganization length is {1}, consensus tip is '{2}'.", reorgLength, maxReorgLength, consensusTip);
                                this.InvalidHeaderReceived = true;
                                reorgPrevented = true;
                            }
                            else this.logger.LogTrace("Reorganization of length {0} accepted, consensus tip is '{1}'.", reorgLength, consensusTip);
                        }
                    }
                }

                if (!reorgPrevented && (this.pendingTip.ChainWork > this.Chain.Tip.ChainWork))
                {
                    this.logger.LogTrace("New chain tip '{0}' selected, chain work is '{1}'.", this.pendingTip, this.pendingTip.ChainWork);
                    this.Chain.SetTip(this.pendingTip);
                }

                ChainedBlock chainedPendingTip = this.Chain.GetBlock(this.pendingTip.HashBlock);
                if (chainedPendingTip != null)
                {
                    // This allows garbage collection to collect the duplicated pendingTip and ancestors.
                    this.pendingTip = chainedPendingTip;
                }

                if ((!this.InvalidHeaderReceived) && (newHeaders.Headers.Count != 0) && (pendingTipBefore.HashBlock != this.GetPendingTipOrChainTip().HashBlock))
                    this.TrySync();
            }

            continueInvocation();

            this.logger.LogTrace("(-)");
        }

        public void SetPendingTip(ChainedBlock newTip)
        {
            this.logger.LogTrace("({0}:'{1}')", nameof(newTip), newTip);

            uint256 pendingTipChainWork = this.PendingTip.ChainWork;
            if (newTip.ChainWork > pendingTipChainWork)
            {
                ChainedBlock chainedPendingTip = this.Chain.GetBlock(newTip.HashBlock);
                if (chainedPendingTip != null)
                {
                    // This allows garbage collection to collect the duplicated pendingtip and ancestors.
                    this.pendingTip = chainedPendingTip;
                }
            }
            else this.logger.LogTrace("New pending tip not set because its chain work '{0}' is lower than current's pending tip's chain work '{1}'.", newTip.ChainWork, pendingTipChainWork);

            this.logger.LogTrace("(-)");
        }

        private void AttachedNode_StateChanged(Node node, NodeState oldState)
        {
            this.logger.LogTrace("({0}:'{1}',{2}:{3},{4}:{5})", nameof(node), node.RemoteSocketEndpoint, nameof(oldState), oldState, nameof(node.State), node.State);

            this.TrySync();

            this.logger.LogTrace("(-)");
        }

        /// <summary>
        /// Asynchronously try to sync the chain.
        /// </summary>
        public void TrySync()
        {
            this.logger.LogTrace("()");

            Node node = this.AttachedNode;
            if (node != null)
            {
                if ((node.State == NodeState.HandShaked) && this.CanSync && !this.InvalidHeaderReceived)
                {
                    node.SendMessageAsync(new GetHeadersPayload()
                    {
                        BlockLocators = this.GetPendingTipOrChainTip().GetLocator()
                    });
                }
                else this.logger.LogTrace("No sync. Peer node's state is {0} (need {1}), {2} sync, {3}invalid header received from this peer.", node.State, NodeState.HandShaked, this.CanSync ? "CAN" : "CAN'T", this.InvalidHeaderReceived ? "" : "NO ");
            }
            else this.logger.LogTrace("No node attached.");

            this.logger.LogTrace("(-)");
        }

        private ChainedBlock GetPendingTipOrChainTip()
        {
            this.pendingTip = this.pendingTip ?? this.chainState.ConsensusTip ?? this.Chain.Tip;
            return this.pendingTip;
        }

        public override object Clone()
        {
            var clone = new ChainHeadersBehavior(this.Chain, this.chainState, this.loggerFactory)
            {
                CanSync = this.CanSync,
                CanRespondToGetHeaders = this.CanRespondToGetHeaders,
                AutoSync = this.AutoSync,
            };
            return clone;
        }
    }
<<<<<<< HEAD
}
#endif
=======
}
>>>>>>> f36dcb0b
<|MERGE_RESOLUTION|>--- conflicted
+++ resolved
@@ -41,6 +41,7 @@
         /// </summary>
         /// <remarks>It might be different than concurrent's chain tip, in the rare event of large fork > 2000 blocks.</remarks>
         private ChainedBlock pendingTip;
+
         /// <summary>Information about the peer's announcement of its tip using "headers" message.</summary>
         public ChainedBlock PendingTip
         {
@@ -62,6 +63,7 @@
 
         /// <summary>Thread safe access to the best chain of block headers (that the node is aware of) from genesis.</summary>
         private ConcurrentChain chain;
+
         /// <summary>Thread safe access to the best chain of block headers (that the node is aware of) from genesis.</summary>
         public ConcurrentChain Chain
         {
@@ -75,6 +77,7 @@
                 this.chain = value;
             }
         }
+
         public bool InvalidHeaderReceived { get; private set; }
 
         /// <summary>
@@ -349,9 +352,4 @@
             return clone;
         }
     }
-<<<<<<< HEAD
-}
-#endif
-=======
-}
->>>>>>> f36dcb0b
+}