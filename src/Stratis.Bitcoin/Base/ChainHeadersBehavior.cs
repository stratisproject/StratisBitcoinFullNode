--- conflicted
+++ resolved
@@ -1,17 +1,7 @@
-<<<<<<< HEAD
-﻿using Microsoft.Extensions.Logging;
-=======
-﻿#if !NOSOCKET
-
-using System;
-using System.Linq;
-using System.Threading;
 using Microsoft.Extensions.Logging;
->>>>>>> 91e4a864
 using NBitcoin;
 using Stratis.Bitcoin.Connection;
 using Stratis.Bitcoin.Utilities;
-<<<<<<< HEAD
 using System;
 using System.Linq;
 using System.Threading;
@@ -19,8 +9,6 @@
 using Stratis.Bitcoin.P2P.Peer;
 using Stratis.Bitcoin.P2P.Protocol.Payloads;
 using Stratis.Bitcoin.P2P.Protocol;
-=======
->>>>>>> 91e4a864
 
 namespace Stratis.Bitcoin.Base
 {
@@ -364,10 +352,4 @@
             return clone;
         }
     }
-<<<<<<< HEAD
-}
-=======
-}
-
-#endif
->>>>>>> 91e4a864
+}