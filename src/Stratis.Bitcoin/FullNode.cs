﻿using System;
using System.Collections.Generic;
using System.Globalization;
using System.Linq;
using System.Reflection;
using System.Text;
using System.Threading.Tasks;
using Microsoft.AspNetCore.Hosting;
using Microsoft.Extensions.DependencyInjection;
using Microsoft.Extensions.Logging;
using NBitcoin;
using Stratis.Bitcoin.Base;
using Stratis.Bitcoin.Builder;
using Stratis.Bitcoin.Configuration;
using Stratis.Bitcoin.Connection;
using Stratis.Bitcoin.Consensus;
using Stratis.Bitcoin.Interfaces;
using Stratis.Bitcoin.Utilities;

namespace Stratis.Bitcoin
{
    /// <summary>
    /// Node providing all supported features of the blockchain and its network.
    /// </summary>
    public class FullNode : IFullNode
    {
        /// <summary>Instance logger.</summary>
        private ILogger logger;

        /// <summary>Factory for creating loggers.</summary>
        private ILoggerFactory loggerFactory;

        /// <summary>Component responsible for starting and stopping all the node's features.</summary>
        private FullNodeFeatureExecutor fullNodeFeatureExecutor;

        /// <summary>Node command line and configuration file settings.</summary>
        public NodeSettings Settings { get; private set; }

        /// <summary>List of disposable resources that the node uses.</summary>
        public List<IDisposable> Resources { get; private set; }

        /// <summary>Information about the best chain.</summary>
        public IChainState ChainBehaviorState { get; private set; }

        /// <summary>Provider of IBD state.</summary>
        public IInitialBlockDownloadState InitialBlockDownloadState { get; private set; }

        /// <summary>Provider of notification about newly available blocks and transactions.</summary>
        public Signals.Signals Signals { get; set; }

        /// <summary>ASP.NET Core host for RPC server.</summary>
        public IWebHost RPCHost { get; set; }

        /// <inheritdoc />
        public FullNodeState State { get; private set; }

        /// <inheritdoc />
        public DateTime StartTime { get; set; }

        /// <summary>Component responsible for connections to peers in P2P network.</summary>
        public IConnectionManager ConnectionManager { get; set; }

        /// <summary>Best chain of block headers from genesis.</summary>
        public ConcurrentChain Chain { get; set; }

        /// <summary>Factory for creating and execution of asynchronous loops.</summary>
        public IAsyncLoopFactory AsyncLoopFactory { get; set; }

        /// <summary>Specification of the network the node runs on - regtest/testnet/mainnet.</summary>
        public Network Network { get; internal set; }

        /// <summary>Contains path locations to folders and files on disk.</summary>
        public DataFolder DataFolder { get; set; }

        /// <summary>Provider of date time functionality.</summary>
        public IDateTimeProvider DateTimeProvider { get; set; }

        /// <summary>Application life cycle control - triggers when application shuts down.</summary>
        private NodeLifetime nodeLifetime;

        /// <see cref="INodeStats"/>
        private INodeStats nodeStats { get; set; }

        /// <inheritdoc />
        public INodeLifetime NodeLifetime
        {
            get { return this.nodeLifetime; }
            private set { this.nodeLifetime = (NodeLifetime)value; }
        }

        /// <inheritdoc />
        public IFullNodeServiceProvider Services { get; set; }

        public T NodeService<T>(bool failWithDefault = false)
        {
            if (this.Services != null && this.Services.ServiceProvider != null)
            {
                var service = this.Services.ServiceProvider.GetService<T>();
                if (service != null)
                    return service;
            }

            if (failWithDefault)
                return default(T);

            throw new InvalidOperationException($"The {typeof(T).ToString()} service is not supported");
        }

        public T NodeFeature<T>(bool failWithError = false)
        {
            if (this.Services != null)
            {
                T feature = this.Services.Features.OfType<T>().FirstOrDefault();
                if (feature != null)
                    return feature;
            }

            if (!failWithError)
                return default(T);

            throw new InvalidOperationException($"The {typeof(T).ToString()} feature is not supported");
        }

        /// <inheritdoc />
        public Version Version
        {
            get
            {
                string versionString = typeof(FullNode).GetTypeInfo().Assembly.GetCustomAttribute<AssemblyFileVersionAttribute>()?.Version ??
                    Microsoft.Extensions.PlatformAbstractions.PlatformServices.Default.Application.ApplicationVersion;

                if (!string.IsNullOrEmpty(versionString))
                {
                    try
                    {
                        return new Version(versionString);
                    }
                    catch (ArgumentException)
                    {
                    }
                    catch (OverflowException)
                    {
                    }
                }

                return new Version(0, 0);
            }
        }

        /// <summary>Creates new instance of the <see cref="FullNode"/>.</summary>
        public FullNode()
        {
            this.State = FullNodeState.Created;
        }

        /// <inheritdoc />
        public IFullNode Initialize(IFullNodeServiceProvider serviceProvider)
        {
            this.State = FullNodeState.Initializing;

            Guard.NotNull(serviceProvider, nameof(serviceProvider));

            this.Services = serviceProvider;

            this.logger = this.Services.ServiceProvider.GetService<ILoggerFactory>().CreateLogger(this.GetType().FullName);

            this.DataFolder = this.Services.ServiceProvider.GetService<DataFolder>();
            this.DateTimeProvider = this.Services.ServiceProvider.GetService<IDateTimeProvider>();
            this.Network = this.Services.ServiceProvider.GetService<Network>();
            this.Settings = this.Services.ServiceProvider.GetService<NodeSettings>();
            this.ChainBehaviorState = this.Services.ServiceProvider.GetService<IChainState>();
            this.Chain = this.Services.ServiceProvider.GetService<ConcurrentChain>();
            this.Signals = this.Services.ServiceProvider.GetService<Signals.Signals>();
            this.InitialBlockDownloadState = this.Services.ServiceProvider.GetService<IInitialBlockDownloadState>();
            this.nodeStats = this.Services.ServiceProvider.GetService<INodeStats>();

            this.ConnectionManager = this.Services.ServiceProvider.GetService<IConnectionManager>();
            this.loggerFactory = this.Services.ServiceProvider.GetService<NodeSettings>().LoggerFactory;

            this.AsyncLoopFactory = this.Services.ServiceProvider.GetService<IAsyncLoopFactory>();

            this.logger.LogInformation(Properties.Resources.AsciiLogo);
            this.logger.LogInformation("Full node initialized on {0}.", this.Network.Name);

            this.State = FullNodeState.Initialized;
            this.StartTime = this.DateTimeProvider.GetUtcNow();
            return this;
        }

        /// <inheritdoc />
        public void Start()
        {
            this.State = FullNodeState.Starting;

            if (this.State == FullNodeState.Disposing || this.State == FullNodeState.Disposed)
                throw new ObjectDisposedException(nameof(FullNode));

            if (this.Resources != null)
                throw new InvalidOperationException("node has already started.");

            this.Resources = new List<IDisposable>();
            this.nodeLifetime = this.Services.ServiceProvider.GetRequiredService<INodeLifetime>() as NodeLifetime;
            this.fullNodeFeatureExecutor = this.Services.ServiceProvider.GetRequiredService<FullNodeFeatureExecutor>();

            if (this.nodeLifetime == null)
                throw new InvalidOperationException($"{nameof(INodeLifetime)} must be set.");

            if (this.fullNodeFeatureExecutor == null)
                throw new InvalidOperationException($"{nameof(FullNodeFeatureExecutor)} must be set.");

            this.logger.LogInformation("Starting node.");

            // Initialize all registered features.
            this.fullNodeFeatureExecutor.Initialize();

            // Initialize peer connection.
            var consensusManager = this.Services.ServiceProvider.GetRequiredService<IConsensusManager>();
            this.ConnectionManager.Initialize(consensusManager);

            // Fire INodeLifetime.Started.
            this.nodeLifetime.NotifyStarted();

            this.StartPeriodicLog();

            this.State = FullNodeState.Started;
        }

        /// <summary>
        /// Starts a loop to periodically log statistics about node's status very couple of seconds.
        /// <para>
        /// These logs are also displayed on the console.
        /// </para>
        /// </summary>
        private void StartPeriodicLog()
        {
            IAsyncLoop periodicLogLoop = this.AsyncLoopFactory.Run("PeriodicLog", (cancellation) =>
            {
                string stats = this.nodeStats.GetStats();
<<<<<<< HEAD

                this.logger.LogInformation(stats);
                this.LastLogOutput = stats;

=======

                this.logger.LogInformation(stats);
                this.LastLogOutput = stats;

>>>>>>> 159da608
                return Task.CompletedTask;
            },
            this.nodeLifetime.ApplicationStopping,
            repeatEvery: TimeSpans.FiveSeconds,
            startAfter: TimeSpans.FiveSeconds);

            this.Resources.Add(periodicLogLoop);
        }

        public string LastLogOutput { get; private set; }

        /// <inheritdoc />
        public void Dispose()
        {
            if (this.State == FullNodeState.Disposing || this.State == FullNodeState.Disposed)
                return;

            this.State = FullNodeState.Disposing;

            this.logger.LogInformation("Closing node pending.");

            // Fire INodeLifetime.Stopping.
            this.nodeLifetime.StopApplication();

            this.logger.LogInformation("Disposing connection manager.");
            this.ConnectionManager.Dispose();

            foreach (IDisposable disposable in this.Resources)
            {
                this.logger.LogInformation($"{disposable.GetType().Name}.");
                disposable.Dispose();
            }

            // Fire the NodeFeatureExecutor.Stop.
            this.logger.LogInformation("Disposing the full node feature executor.");
            this.fullNodeFeatureExecutor.Dispose();

            this.logger.LogInformation("Disposing settings.");
            this.Settings.Dispose();

            // Fire INodeLifetime.Stopped.
            this.logger.LogInformation("Notify application has stopped.");
            this.nodeLifetime.NotifyStopped();

            this.State = FullNodeState.Disposed;
        }
    }
}<|MERGE_RESOLUTION|>--- conflicted
+++ resolved
@@ -236,17 +236,10 @@
             IAsyncLoop periodicLogLoop = this.AsyncLoopFactory.Run("PeriodicLog", (cancellation) =>
             {
                 string stats = this.nodeStats.GetStats();
-<<<<<<< HEAD
 
                 this.logger.LogInformation(stats);
                 this.LastLogOutput = stats;
 
-=======
-
-                this.logger.LogInformation(stats);
-                this.LastLogOutput = stats;
-
->>>>>>> 159da608
                 return Task.CompletedTask;
             },
             this.nodeLifetime.ApplicationStopping,
