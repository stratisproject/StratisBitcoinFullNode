﻿using System.IO;

namespace Stratis.Bitcoin.Configuration
{
    /// <summary>
    /// Contains path locations to folders and files on disk.
    /// Used by various components of the full node.
    /// </summary>
    /// <remarks>
    /// Location name should describe if its a file or a folder.
    /// File location names end with "File" (i.e AddrMan[File]).
    /// Folder location names end with "Path" (i.e CoinView[Path]).
    /// </remarks>
    public class DataFolder
    {
        /// <summary>
        /// Initializes the path locations.
        /// </summary>
        /// <param name="path">The data directory root path.</param>
        public DataFolder(string path)
        {
            this.CoinViewPath = Path.Combine(path, "coinview");
            this.AddressManagerFilePath = path;
            this.ChainPath = Path.Combine(path, "chain");
            this.BlockPath = Path.Combine(path, "blocks");
            this.IndexPath = Path.Combine(path, "index");
            this.RpcCookieFile = Path.Combine(path, ".cookie");
            this.WalletPath = Path.Combine(path);
            this.LogPath = Path.Combine(path, "Logs");
            this.ApplicationsPath = Path.Combine(path, "apps");
            this.DnsMasterFilePath = path;
            this.SmartContractStatePath = Path.Combine(path, "contracts");
            this.RootPath = path;
        }

        /// <summary>
        /// The DataFolder's path.
        /// </summary>
        public string RootPath { get; }

        /// <summary>Address manager's database of peers.</summary>
        /// <seealso cref="Protocol.PeerAddressManager.SavePeers(string, string)"/>
        public string AddressManagerFilePath { get; private set; }

        /// <summary>Path to the folder with coinview database files.</summary>
        /// <seealso cref="Features.Consensus.CoinViews.DBreezeCoinView.DBreezeCoinView"/>
        public string CoinViewPath { get; set; }

        /// <summary>Path to the folder with node's chain repository database files.</summary>
        /// <seealso cref="Base.BaseFeature.StartChain"/>
        public string ChainPath { get; internal set; }

        /// <summary>Path to the folder with block repository database files.</summary>
        /// <seealso cref="Features.BlockStore.BlockRepository.BlockRepository"/>
        public string BlockPath { get; internal set; }

        /// <summary>Path to the folder with block repository database files.</summary>
        /// <seealso cref="Features.IndexStore.IndexRepository.IndexRepository"/>
        public string IndexPath { get; internal set; }

        /// <summary>File to store RPC authorization cookie.</summary>
        /// <seealso cref="Features.RPC.Startup.Configure"/>
        public string RpcCookieFile { get; internal set; }

        /// <summary>Path to wallet files.</summary>
        /// <seealso cref="Features.Wallet.WalletManager.LoadWallet"/>
        public string WalletPath { get; internal set; }

        /// <summary>Path to log files.</summary>
        /// <seealso cref="Logging.LoggingConfiguration"/>
        public string LogPath { get; internal set; }

        /// <summary>Path to DNS masterfile.</summary>
        /// <seealso cref="Features.Dns.IMasterFile.Save"/>
        public string DnsMasterFilePath { get; internal set; }

<<<<<<< HEAD
        /// <summary>Path to Stratis applications</summary>
        public string ApplicationsPath { get; internal set; }
=======
        /// <summary>Path to the folder with smart contract state database files.</summary>
        public string SmartContractStatePath { get; set; }
>>>>>>> f6ea0f60
    }
}<|MERGE_RESOLUTION|>--- conflicted
+++ resolved
@@ -74,12 +74,10 @@
         /// <seealso cref="Features.Dns.IMasterFile.Save"/>
         public string DnsMasterFilePath { get; internal set; }
 
-<<<<<<< HEAD
+        /// <summary>Path to the folder with smart contract state database files.</summary>
+        public string SmartContractStatePath { get; set; }
+
         /// <summary>Path to Stratis applications</summary>
         public string ApplicationsPath { get; internal set; }
-=======
-        /// <summary>Path to the folder with smart contract state database files.</summary>
-        public string SmartContractStatePath { get; set; }
->>>>>>> f6ea0f60
     }
 }