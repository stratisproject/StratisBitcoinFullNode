﻿using System.IO;

namespace Stratis.Bitcoin.Configuration
{
    /// <summary>
    /// Contains path locations to folders and files on disk.
    /// Used by various components of the full node.
    /// </summary>
    /// <remarks>
    /// Location name should describe if its a file or a folder.
    /// File location names end with "File" (i.e AddrMan[File]).
    /// Folder location names end with "Path" (i.e CoinView[Path]).
    /// </remarks>
    public class DataFolder
    {
        /// <summary>
        /// Initializes the path locations.
        /// </summary>
        /// <param name="path">The data directory root path.</param>
        public DataFolder(string path)
        {
            this.CoinViewPath = Path.Combine(path, "coinview");
            this.AddressManagerFilePath = path;
            this.ChainPath = Path.Combine(path, "chain");
            this.BlockPath = Path.Combine(path, "blocks");
            this.IndexPath = Path.Combine(path, "index");
            this.RpcCookieFile = Path.Combine(path, ".cookie");
            this.WalletPath = Path.Combine(path);
            this.LogPath = Path.Combine(path, "Logs");
            this.DnsMasterFilePath = path;
<<<<<<< HEAD
            this.SmartContractStatePath = Path.Combine(path, "contracts");
=======
            this.RootPath = path;
>>>>>>> ac669459
        }

        /// <summary>
        /// The DataFolder's path.
        /// </summary>
        public string RootPath { get; }

        /// <summary>Address manager's database of peers.</summary>
        /// <seealso cref="Protocol.PeerAddressManager.SavePeers(string, string)"/>
        public string AddressManagerFilePath { get; private set; }

        /// <summary>Path to the folder with coinview database files.</summary>
        /// <seealso cref="Features.Consensus.CoinViews.DBreezeCoinView.DBreezeCoinView"/>
        public string CoinViewPath { get; set; }

        /// <summary>Path to the folder with node's chain repository database files.</summary>
        /// <seealso cref="Base.BaseFeature.StartChain"/>
        public string ChainPath { get; internal set; }

        /// <summary>Path to the folder with block repository database files.</summary>
        /// <seealso cref="Features.BlockStore.BlockRepository.BlockRepository"/>
        public string BlockPath { get; internal set; }

        /// <summary>Path to the folder with block repository database files.</summary>
        /// <seealso cref="Features.IndexStore.IndexRepository.IndexRepository"/>
        public string IndexPath { get; internal set; }

        /// <summary>File to store RPC authorization cookie.</summary>
        /// <seealso cref="Features.RPC.Startup.Configure"/>
        public string RpcCookieFile { get; internal set; }

        /// <summary>Path to wallet files.</summary>
        /// <seealso cref="Features.Wallet.WalletManager.LoadWallet"/>
        public string WalletPath { get; internal set; }

        /// <summary>Path to log files.</summary>
        /// <seealso cref="Logging.LoggingConfiguration"/>
        public string LogPath { get; internal set; }

        /// <summary>Path to DNS masterfile.</summary>
        /// <seealso cref="Features.Dns.IMasterFile.Save"/>
        public string DnsMasterFilePath { get; internal set; }

        /// <summary>Path to the folder with smart contract state database files.</summary>
        public string SmartContractStatePath { get; set; }
    }
}<|MERGE_RESOLUTION|>--- conflicted
+++ resolved
@@ -28,11 +28,8 @@
             this.WalletPath = Path.Combine(path);
             this.LogPath = Path.Combine(path, "Logs");
             this.DnsMasterFilePath = path;
-<<<<<<< HEAD
             this.SmartContractStatePath = Path.Combine(path, "contracts");
-=======
             this.RootPath = path;
->>>>>>> ac669459
         }
 
         /// <summary>
