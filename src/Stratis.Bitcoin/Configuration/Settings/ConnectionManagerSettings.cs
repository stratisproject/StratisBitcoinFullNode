--- conflicted
+++ resolved
@@ -148,11 +148,7 @@
             }
 
             this.BanTimeSeconds = config.GetOrDefault<int>("bantime", nodeSettings.Network.IsTest() ? DefaultMisbehavingBantimeSecondsTestnet : DefaultMisbehavingBantimeSeconds, this.logger);
-<<<<<<< HEAD
             this.Listen = config.GetOrDefault<bool>("listen", false, this.logger);
-=======
-
->>>>>>> 2a2337d2
             this.MaxOutboundConnections = config.GetOrDefault<int>("maxoutboundconnections", nodeSettings.Network.DefaultMaxOutboundConnections, this.logger);
             if (this.MaxOutboundConnections <= 0)
                 throw new ConfigurationException("The 'maxoutboundconnections' must be greater than zero.");
