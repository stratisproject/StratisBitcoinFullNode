--- conflicted
+++ resolved
@@ -194,21 +194,16 @@
             this.ConfigReader = config;
 
             this.Network = this.GetNetwork();
-<<<<<<< HEAD
-
+
+            // Setting the data directory.
             if (this.DataDir == null)
-                this.DataDir = this.CreateDefaultDataDirectories(Path.Combine("StratisNode", this.Name), this.Network);
-=======
-            
-            // Setting the data directory.
-            if (dataDir == null)
             {
                 this.DataDir = this.CreateDefaultDataDirectories(Path.Combine("StratisNode", this.Network.RootFolderName), this.Network);
             }
             else
             {
                 // Create the data directories if they don't exist.
-                string directoryPath = Path.Combine(dataDir, this.Network.RootFolderName, this.Network.Name);
+                string directoryPath = Path.Combine(this.DataDir, this.Network.RootFolderName, this.Network.Name);
                 Directory.CreateDirectory(directoryPath);
                 this.DataDir = directoryPath;
                 this.Logger.LogDebug("Data directory initialized with path {0}.", directoryPath);
@@ -217,26 +212,7 @@
             // If no configuration file path is passed in the args, load the default file.
             if (this.ConfigurationFile == null)
             {
-                this.ConfigurationFile = this.CreateDefaultConfigurationFile();
-            }
-
-            var consoleConfig = new TextFileConfiguration(args);
-            var config = new TextFileConfiguration(File.ReadAllText(this.ConfigurationFile));
-            this.ConfigReader = config;
-            consoleConfig.MergeInto(config);
->>>>>>> 8986203a
-
-            this.DataFolder = new DataFolder(this.DataDir);
-            if (!Directory.Exists(this.DataFolder.CoinViewPath))
-                Directory.CreateDirectory(this.DataFolder.CoinViewPath);
-
-            if (!Directory.Exists(this.DataDir))
-                throw new ConfigurationException($"Data directory {this.DataDir} does not exist.");
-
-            // Create a default configuration file if required
-            if (this.ConfigurationFile == null || !File.Exists(this.ConfigurationFile))
-            {
-                this.ConfigurationFile = this.ConfigurationFile ?? (Path.Combine(this.DataDir, this.Name) + " .conf");
+                this.ConfigurationFile = this.ConfigurationFile ?? (Path.Combine(this.DataDir, this.Network.RootFolderName) + " .conf");
                 this.Logger.LogDebug("Configuration file set to '{0}'.", this.ConfigurationFile);
                 File.WriteAllText(this.ConfigurationFile, fileArgs);
             }
@@ -323,7 +299,6 @@
         /// <returns>Path to the configuration file.</returns>
         private string DefaultConfigurationFile()
         {
-<<<<<<< HEAD
             this.Logger.LogDebug("Creating configuration file...");
 
             StringBuilder builder = new StringBuilder();
@@ -335,28 +310,7 @@
             builder.AppendLine("#Ip address allowed to connect to RPC (default all: 0.0.0.0 and ::)");
             builder.AppendLine("#rpcallowip=127.0.0.1");
 
-            return builder.ToString();           
-=======
-            string configFilePath = Path.Combine(this.DataDir, this.Network.DefaultConfigFilename);
-            this.Logger.LogDebug("Configuration file set to '{0}'.", configFilePath);
-
-            // Create a config file if none exist.
-            if (!File.Exists(configFilePath))
-            {
-                this.Logger.LogDebug("Creating configuration file...");
-
-                StringBuilder builder = new StringBuilder();
-                builder.AppendLine("####RPC Settings####");
-                builder.AppendLine("#Activate RPC Server (default: 0)");
-                builder.AppendLine("#server=0");
-                builder.AppendLine("#Where the RPC Server binds (default: 127.0.0.1 and ::1)");
-                builder.AppendLine("#rpcbind=127.0.0.1");
-                builder.AppendLine("#Ip address allowed to connect to RPC (default all: 0.0.0.0 and ::)");
-                builder.AppendLine("#rpcallowip=127.0.0.1");
-                File.WriteAllText(configFilePath, builder.ToString());
-            }
-            return configFilePath;
->>>>>>> 8986203a
+            return builder.ToString();
         }
 
         /// <summary>
