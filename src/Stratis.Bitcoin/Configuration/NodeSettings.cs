using System;
using System.Collections.Generic;
using System.IO;
using System.Reflection;
using System.Runtime.InteropServices;
using System.Text;
using Microsoft.Extensions.Logging;
using NBitcoin;
using NBitcoin.Protocol;
using NLog.Extensions.Logging;
using Stratis.Bitcoin.Builder.Feature;
using Stratis.Bitcoin.Configuration.Logging;
using Stratis.Bitcoin.Configuration.Settings;
using Stratis.Bitcoin.Networks;
using Stratis.Bitcoin.Utilities;

namespace Stratis.Bitcoin.Configuration
{
    internal static class NormalizeDirectorySeparatorExt
    {
        /// <summary>
        /// Fixes incorrect directory separator characters in path (if any)
        /// </summary>
        public static string NormalizeDirectorySeparator(this string path)
        {
            // Replace incorrect with correct
            return path.Replace((Path.DirectorySeparatorChar == '/') ? '\\' : '/', Path.DirectorySeparatorChar);
        }
    }

    /// <summary>
    /// Node configuration complied from both the application command line arguments and the configuration file.
    /// </summary>
    public class NodeSettings
    {
        /// <summary>Version of the protocol the current implementation supports.</summary>
        public const ProtocolVersion SupportedProtocolVersion = ProtocolVersion.SENDHEADERS_VERSION;

        /// <summary>Factory to create instance logger.</summary>
        public ILoggerFactory LoggerFactory { get; private set; }

        /// <summary>Instance logger.</summary>
        public ILogger Logger { get; private set; }

        /// <summary>Configuration related to logging.</summary>
        public LogSettings Log { get; private set; }

        /// <summary>List of paths to important files and folders.</summary>
        public DataFolder DataFolder { get; private set; }

        /// <summary>Path to the data directory. This value is read-only and is set in the constructor's args.</summary>
        public string DataDir { get; private set; }

        /// <summary>Path to the configuration file. This value is read-only and is set in the constructor's args.</summary>
        public string ConfigurationFile { get; private set; }

        /// <summary>Combined command line arguments and configuration file settings.</summary>
        public TextFileConfiguration ConfigReader { get; private set; }

        /// <summary>Supported protocol version.</summary>
        public ProtocolVersion ProtocolVersion { get; private set; }

        /// <summary>Specification of the network the node runs on - regtest/testnet/mainnet.</summary>
        public Network Network { get; private set; }

        /// <summary>The node's user agent.</summary>
        public string Agent { get; private set; }

        /// <summary>Minimum transaction fee for network.</summary>
        public FeeRate MinTxFeeRate { get; private set; }

        /// <summary>Fall back transaction fee for network.</summary>
        public FeeRate FallbackTxFeeRate { get; private set; }

        /// <summary>Minimum relay transaction fee for network.</summary>
        public FeeRate MinRelayTxFeeRate { get; private set; }

        /// <summary>
        /// Initializes a new instance of the object.
        /// </summary>
        /// <param name="network">The network the node runs on - regtest/testnet/mainnet.</param>
        /// <param name="protocolVersion">Supported protocol version for which to create the configuration.</param>
        /// <param name="agent">The nodes user agent that will be shared with peers.</param>
        /// <param name="args">The command-line arguments.</param>
        /// <exception cref="ConfigurationException">Thrown in case of any problems with the configuration file or command line arguments.</exception>
        /// <remarks>
        /// Processing depends on whether a configuration file is passed via the command line. 
        /// There are two main scenarios here:
        /// - The configuration file is passed via the command line. In this case we need
        ///   to read it earlier so that it can provide defaults for "testnet" and "regtest".
        /// - Alternatively, if the file name is not supplied then a network-specific file 
        ///   name would be determined. In this case we first need to determine the network.
        /// </remarks>
        public NodeSettings(Network network = null, ProtocolVersion protocolVersion = SupportedProtocolVersion,
            string agent = "StratisBitcoin", string[] args = null)
        {
            // Create the default logger factory and logger.
            this.LoggerFactory = new ExtendedLoggerFactory();
            this.LoggerFactory.AddConsoleWithFilters();
            this.LoggerFactory.AddNLog();
            this.Logger = this.LoggerFactory.CreateLogger(typeof(NodeSettings).FullName);

            // Record arguments.
            this.Network = network;
            this.ProtocolVersion = protocolVersion;
            this.Agent = agent;
            this.ConfigReader = new TextFileConfiguration(args ?? new string[] { });

            // Log arguments.
            this.Logger.LogDebug("Arguments: network='{0}', protocolVersion='{1}', agent='{2}', args='{3}'.",
                this.Network == null ? "(None)" : this.Network.Name,
                this.ProtocolVersion,
                this.Agent,
                args == null ? "(None)" : string.Join(" ", args));

            // By default, we look for a file named '<network>.conf' in the network's data directory,
            // but both the data directory and the configuration file path may be changed using the -datadir and -conf command-line arguments.
            this.ConfigurationFile = this.ConfigReader.GetOrDefault<string>("conf", null, this.Logger)?.NormalizeDirectorySeparator();
            this.DataDir = this.ConfigReader.GetOrDefault<string>("datadir", null, this.Logger)?.NormalizeDirectorySeparator();

            // If the configuration file is relative then assume it is relative to the data folder and combine the paths.
            if (this.DataDir != null && this.ConfigurationFile != null)
            {
                bool isRelativePath = Path.GetFullPath(this.ConfigurationFile).Length > this.ConfigurationFile.Length;
                if (isRelativePath)
                    this.ConfigurationFile = Path.Combine(this.DataDir, this.ConfigurationFile);
            }

            // If the configuration file has been specified on the command line then read it now
            // so that it can provide the defaults for testnet and regtest.
            if (this.ConfigurationFile != null)
            {
                // If the configuration file was specified on the command line then it must exist.
                if (!File.Exists(this.ConfigurationFile))
                    throw new ConfigurationException($"Configuration file does not exist at {this.ConfigurationFile}.");

                // Sets the ConfigReader based on the arguments and the configuration file if it exists.
                this.ReadConfigurationFile();
            }

            // If the network is not known then derive it from the command line arguments.
            if (this.Network == null)
            {
                // Find out if we need to run on testnet or regtest from the config file.
                bool testNet = this.ConfigReader.GetOrDefault<bool>("testnet", false, this.Logger);
                bool regTest = this.ConfigReader.GetOrDefault<bool>("regtest", false, this.Logger);

                if (testNet && regTest)
                    throw new ConfigurationException("Invalid combination of regtest and testnet.");

                if (protocolVersion == ProtocolVersion.ALT_PROTOCOL_VERSION)
<<<<<<< HEAD
                    this.Network = testNet ? StratisNetworks.StratisTest : regTest ? StratisNetworks.StratisRegTest : StratisNetworks.StratisMain;
=======
                    this.Network = testNet ? Networks.StratisTest : regTest ? Networks.StratisRegTest : Networks.StratisMain;
>>>>>>> 336bf07a
                else
                    this.Network = testNet ? Networks.TestNet : regTest ? Networks.RegTest : Networks.Main;

                this.Logger.LogDebug("Network set to '{0}'.", this.Network.Name);
            }

            // Set the full data directory path.
            if (this.DataDir == null)
            {
                // Create the data directories if they don't exist.
                this.DataDir = this.CreateDefaultDataDirectories(Path.Combine("StratisNode", this.Network.RootFolderName), this.Network);
            }
            else
            {
                // Combine the data directory with the network's root folder and name.
                string directoryPath = Path.Combine(this.DataDir, this.Network.RootFolderName, this.Network.Name);
                this.DataDir = Directory.CreateDirectory(directoryPath).FullName;
                this.Logger.LogDebug("Data directory initialized with path {0}.", this.DataDir);
            }

            // Set the data folder.
            this.DataFolder = new DataFolder(this.DataDir);

            // Get the configuration file name for the network if it was not specified on the command line.
            if (this.ConfigurationFile == null)
            {
                this.ConfigurationFile = Path.Combine(this.DataDir, this.Network.DefaultConfigFilename);
                this.Logger.LogDebug("Configuration file set to '{0}'.", this.ConfigurationFile);

                if (File.Exists(this.ConfigurationFile))
                    this.ReadConfigurationFile();
            }

            // Create the custom logger factory.
            this.Log = new LogSettings();
            this.Log.Load(this.ConfigReader);
            this.LoggerFactory.AddFilters(this.Log, this.DataFolder);
            this.LoggerFactory.ConfigureConsoleFilters(this.LoggerFactory.GetConsoleSettings(), this.Log);

            // Load the configuration.
            this.LoadConfiguration();
        }

        /// <summary>Determines whether to print help and exit.</summary>
        public bool PrintHelpAndExit
        {
            get
            {
                return this.ConfigReader.GetOrDefault<bool>("help", false, this.Logger) ||
                    this.ConfigReader.GetOrDefault<bool>("-help", false, this.Logger);
            }
        }

        /// <summary>
        /// Initializes default configuration.
        /// </summary>
        /// <param name="network">Specification of the network the node runs on - regtest/testnet/mainnet.</param>
        /// <param name="protocolVersion">Supported protocol version for which to create the configuration.</param>
        /// <returns>Default node configuration.</returns>
        public static NodeSettings Default(Network network = null, ProtocolVersion protocolVersion = SupportedProtocolVersion)
        {
            return new NodeSettings(network, protocolVersion);
        }

        /// <summary>
        /// Creates the configuration file if it does not exist.
        /// </summary>
        /// <param name="features">The features for which to include settings in the configuration file.</param>
        public void CreateDefaultConfigurationFile(List<IFeatureRegistration> features)
        {
            // If the config file does not exist yet then create it now.
            if (!File.Exists(this.ConfigurationFile))
            {
                this.Logger.LogDebug("Creating configuration file '{0}'.", this.ConfigurationFile);

                var builder = new StringBuilder();

                foreach (IFeatureRegistration featureRegistration in features)
                {
                    MethodInfo getDefaultConfiguration = featureRegistration.FeatureType.GetMethod("BuildDefaultConfigurationFile", BindingFlags.Public | BindingFlags.Static);
                    if (getDefaultConfiguration != null)
                    {
                        getDefaultConfiguration.Invoke(null, new object[] { builder, this.Network });
                        builder.AppendLine();
                    }
                }

                File.WriteAllText(this.ConfigurationFile, builder.ToString());
                this.ReadConfigurationFile();
                this.LoadConfiguration();
            }
        }

        /// <summary>
        /// Reads the configuration file and merges it with the command line arguments.
        /// </summary>
        private void ReadConfigurationFile()
        {
            this.Logger.LogDebug("Reading configuration file '{0}'.", this.ConfigurationFile);

            // Add the file configuration to the command-line configuration.
            var fileConfig = new TextFileConfiguration(File.ReadAllText(this.ConfigurationFile));
            fileConfig.MergeInto(this.ConfigReader);
        }

        /// <summary>
        /// Loads the node settings from the application configuration.
        /// </summary>
        private void LoadConfiguration()
        {
            TextFileConfiguration config = this.ConfigReader;

            this.MinTxFeeRate = new FeeRate(config.GetOrDefault("mintxfee", this.Network.MinTxFee, this.Logger));
            this.FallbackTxFeeRate = new FeeRate(config.GetOrDefault("fallbackfee", this.Network.FallbackFee, this.Logger));
            this.MinRelayTxFeeRate = new FeeRate(config.GetOrDefault("minrelaytxfee", this.Network.MinRelayTxFee, this.Logger));
        }

        /// <summary>
        /// Creates default data directories respecting different operating system specifics.
        /// </summary>
        /// <param name="appName">Name of the node, which will be reflected in the name of the data directory.</param>
        /// <param name="network">Specification of the network the node runs on - regtest/testnet/mainnet.</param>
        /// <returns>The top-level data directory path.</returns>
        private string CreateDefaultDataDirectories(string appName, Network network)
        {
            string directoryPath;

            // Directory paths are different between Windows or Linux/OSX systems.
            if (!RuntimeInformation.IsOSPlatform(OSPlatform.Windows))
            {
                string home = Environment.GetEnvironmentVariable("HOME");
                if (!string.IsNullOrEmpty(home))
                {
                    this.Logger.LogDebug("Using HOME environment variable for initializing application data.");
                    directoryPath = Path.Combine(home, "." + appName.ToLowerInvariant());
                }
                else
                {
                    throw new DirectoryNotFoundException("Could not find HOME directory.");
                }
            }
            else
            {
                string localAppData = Environment.GetEnvironmentVariable("APPDATA");
                if (!string.IsNullOrEmpty(localAppData))
                {
                    this.Logger.LogDebug("Using APPDATA environment variable for initializing application data.");
                    directoryPath = Path.Combine(localAppData, appName);
                }
                else
                {
                    throw new DirectoryNotFoundException("Could not find APPDATA directory.");
                }
            }

            // Create the data directories if they don't exist.
            directoryPath = Path.Combine(directoryPath, network.Name);
            Directory.CreateDirectory(directoryPath);

            this.Logger.LogDebug("Data directory initialized with path {0}.", directoryPath);
            return directoryPath;
        }

        /// <summary>
        /// Displays command-line help.
        /// </summary>
        /// <param name="network">The network to extract values from.</param>
        public static void PrintHelp(Network network)
        {
            Guard.NotNull(network, nameof(network));

            NodeSettings defaults = Default(network: network);
            string daemonName = Path.GetFileName(Assembly.GetEntryAssembly().Location);

            var builder = new StringBuilder();
            builder.AppendLine("Usage:");
            builder.AppendLine($" dotnet run {daemonName} [arguments]");
            builder.AppendLine();
            builder.AppendLine("Command line arguments:");
            builder.AppendLine();
            builder.AppendLine($"-help/--help              Show this help.");
            builder.AppendLine($"-conf=<Path>              Path to the configuration file. Defaults to {defaults.ConfigurationFile}.");
            builder.AppendLine($"-datadir=<Path>           Path to the data directory. Defaults to {defaults.DataDir}.");
            builder.AppendLine($"-debug[=<string>]         Set 'Debug' logging level. Specify what to log via e.g. '-debug=Stratis.Bitcoin.Miner,Stratis.Bitcoin.Wallet'.");
            builder.AppendLine($"-loglevel=<string>        Direct control over the logging level: '-loglevel=trace/debug/info/warn/error/fatal'.");

            // Can be overridden in configuration file.
            builder.AppendLine($"-testnet                  Use the testnet chain.");
            builder.AppendLine($"-regtest                  Use the regtestnet chain.");
            builder.AppendLine($"-mintxfee=<number>        Minimum fee rate. Defaults to {network.MinTxFee}.");
            builder.AppendLine($"-fallbackfee=<number>     Fallback fee rate. Defaults to {network.FallbackFee}.");
            builder.AppendLine($"-minrelaytxfee=<number>   Minimum relay fee rate. Defaults to {network.MinRelayTxFee}.");

            defaults.Logger.LogInformation(builder.ToString());

            ConnectionManagerSettings.PrintHelp(network);
        }

        /// <summary>
        /// Get the default configuration.
        /// </summary>
        /// <param name="builder">The string builder to add the settings to.</param>
        /// <param name="network">The network to base the defaults off.</param>
        public static void BuildDefaultConfigurationFile(StringBuilder builder, Network network)
        {
            NodeSettings defaults = Default(network: network);

            builder.AppendLine("####Node Settings####");
            builder.AppendLine($"#Test network. Defaults to 0.");
            builder.AppendLine($"testnet={((network.IsTest() && !network.IsRegTest()) ? 1 : 0)}");
            builder.AppendLine($"#Regression test network. Defaults to 0.");
            builder.AppendLine($"regtest={(network.IsRegTest() ? 1 : 0)}");
            builder.AppendLine($"#Minimum fee rate. Defaults to {network.MinTxFee}.");
            builder.AppendLine($"#mintxfee={network.MinTxFee}");
            builder.AppendLine($"#Fallback fee rate. Defaults to {network.FallbackFee}.");
            builder.AppendLine($"#fallbackfee={network.FallbackFee}");
            builder.AppendLine($"#Minimum relay fee rate. Defaults to {network.MinRelayTxFee}.");
            builder.AppendLine($"#minrelaytxfee={network.MinRelayTxFee}");
            builder.AppendLine();

            ConnectionManagerSettings.BuildDefaultConfigurationFile(builder, network);
        }
    }
}<|MERGE_RESOLUTION|>--- conflicted
+++ resolved
@@ -149,13 +149,9 @@
                     throw new ConfigurationException("Invalid combination of regtest and testnet.");
 
                 if (protocolVersion == ProtocolVersion.ALT_PROTOCOL_VERSION)
-<<<<<<< HEAD
                     this.Network = testNet ? StratisNetworks.StratisTest : regTest ? StratisNetworks.StratisRegTest : StratisNetworks.StratisMain;
-=======
-                    this.Network = testNet ? Networks.StratisTest : regTest ? Networks.StratisRegTest : Networks.StratisMain;
->>>>>>> 336bf07a
                 else
-                    this.Network = testNet ? Networks.TestNet : regTest ? Networks.RegTest : Networks.Main;
+                    this.Network = testNet ? NBitcoin.Networks.TestNet : regTest ? NBitcoin.Networks.RegTest : NBitcoin.Networks.Main;
 
                 this.Logger.LogDebug("Network set to '{0}'.", this.Network.Name);
             }
