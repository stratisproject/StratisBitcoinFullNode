--- conflicted
+++ resolved
@@ -200,11 +200,7 @@
             if (this.DataDir == null)
             {
                 // Create the data directories if they don't exist.
-<<<<<<< HEAD
-                this.DataDir = this.CreateDefaultDataDirectories(Path.Combine(agent, this.Network.RootFolderName), this.Network);
-=======
                 this.DataDir = this.CreateDefaultDataDirectories(Path.Combine(this.DataDirRoot, this.Network.RootFolderName), this.Network);
->>>>>>> 490ea867
             }
             else
             {
