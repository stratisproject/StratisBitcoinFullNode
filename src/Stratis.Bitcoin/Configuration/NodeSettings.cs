using System;
using System.Collections.Generic;
using System.IO;
using System.Linq;
using System.Net;
using System.Reflection;
using System.Runtime.InteropServices;
using System.Text;
using Microsoft.Extensions.Logging;
using NBitcoin;
using NBitcoin.Protocol;
using NLog.Extensions.Logging;
using Stratis.Bitcoin.Builder.Feature;
using Stratis.Bitcoin.Configuration.Logging;
using Stratis.Bitcoin.Configuration.Settings;
using Stratis.Bitcoin.Utilities;
using Stratis.Bitcoin.Utilities.Extensions;

namespace Stratis.Bitcoin.Configuration
{
    internal static class NormalizeDirectorySeparatorExt
    {
        /// <summary>
        /// Fixes incorrect directory separator characters in path (if any)
        /// </summary>
        public static string NormalizeDirectorySeparator(this string path)
        {
            // Replace incorrect with correct
            return path.Replace((Path.DirectorySeparatorChar == '/') ? '\\' : '/', Path.DirectorySeparatorChar);
        }
    }

    /// <summary>
    /// Node configuration complied from both the application command line arguments and the configuration file.
    /// </summary>
    public class NodeSettings
    {
        /// <summary>Version of the protocol the current implementation supports.</summary>
        public const ProtocolVersion SupportedProtocolVersion = ProtocolVersion.SENDHEADERS_VERSION;

        /// <summary>
        /// Initializes a new instance of the object.
        /// </summary>
        /// <param name="innerNetwork">Specification of the network the node runs on - regtest/testnet/mainnet.</param>
        /// <param name="protocolVersion">Supported protocol version for which to create the configuration.</param>
        /// <param name="agent">The nodes user agent that will be shared with peers.</param>
        /// <param name="args">The command-line arguments.</param>
        /// <param name="loadConfiguration">Determines whether to load the configuration file.</param>
        public NodeSettings(Network innerNetwork = null, ProtocolVersion protocolVersion = SupportedProtocolVersion, 
            string agent = "StratisBitcoin", string[] args = null, bool loadConfiguration = true)
        {
            this.Agent = agent;
            this.Network = innerNetwork;
            this.ProtocolVersion = protocolVersion;

            this.Log = new LogSettings();
            this.LoggerFactory = new ExtendedLoggerFactory();
            this.LoggerFactory.AddConsoleWithFilters();
            this.LoggerFactory.AddNLog();
            this.Logger = this.LoggerFactory.CreateLogger(typeof(NodeSettings).FullName);

            // Load arguments or configuration from .ctor?
            this.LoadArgs = args ?? new string[] { };

            // By default, we look for a file named '<network>.conf' in the network's data directory,
            // but both the data directory and the configuration file path may be changed using the -datadir and -conf command-line arguments.
            this.ConfigurationFile = this.LoadArgs.GetValueOf("-conf")?.NormalizeDirectorySeparator();
            this.DataDir = this.LoadArgs.GetValueOf("-datadir")?.NormalizeDirectorySeparator();

            // If the configuration file is relative then assume it is relative to the data folder and combine the paths
            if (this.DataDir != null && this.ConfigurationFile != null)
            {
                bool isRelativePath = Path.GetFullPath(this.ConfigurationFile).Length > this.ConfigurationFile.Length;
                if (isRelativePath)
                    this.ConfigurationFile = Path.Combine(this.DataDir, this.ConfigurationFile);
            }

            // If the network is not known then derive it from the command line arguments
            if (this.Network == null)
            {
                var regTest = false;
                var testNet = false;
                var scRegTest = false;

                // Find out if we need to run on testnet or regtest from the config file.
                if (this.ConfigurationFile != null)
                {
                    AssertConfigFileExists(this.ConfigurationFile);
                    var configTemp = new TextFileConfiguration(File.ReadAllText(this.ConfigurationFile));
                    testNet = configTemp.GetOrDefault<bool>("testnet", false);
                    regTest = configTemp.GetOrDefault<bool>("regtest", false);
                    scRegTest = configTemp.GetOrDefault<bool>("scregtest", false);
                }

                // Only if args contains -testnet, do we set it to true, otherwise it overwrites file configuration
                if (this.LoadArgs.Contains("-testnet", StringComparer.CurrentCultureIgnoreCase))
                    testNet = true;

                // Only if args contains -regtest, do we set it to true, otherwise it overwrites file configuration
                if (this.LoadArgs.Contains("-regtest", StringComparer.CurrentCultureIgnoreCase))
                    regTest = true;

                // Only if args contains -scregtest, do we set it to true, otherwise it overwrites file configuration
                if (this.LoadArgs.Contains("-scregtest", StringComparer.CurrentCultureIgnoreCase))
                    scRegTest = true;

                if (protocolVersion == ProtocolVersion.ALT_PROTOCOL_VERSION)
                    this.Network = testNet ? Network.StratisTest : regTest ? Network.StratisRegTest : Network.StratisMain;
                else
<<<<<<< HEAD
                    this.Network = scRegTest ? Network.SmartContractsRegTest : testNet ? Network.TestNet : regTest ? Network.RegTest : Network.Main;
=======
                    this.Network = testNet ? Network.TestNet : regTest ? Network.RegTest : Network.Main;
>>>>>>> fd93a6b1
            }

            // Setting the data directory.
            if (this.DataDir == null)
            {
                this.DataDir = this.CreateDefaultDataDirectories(Path.Combine("StratisNode", this.Network.RootFolderName), this.Network);
            }
            else
            {
                // Create the data directories if they don't exist.
                string directoryPath = Path.Combine(this.DataDir, this.Network.RootFolderName, this.Network.Name);
                this.DataDir = Directory.CreateDirectory(directoryPath).FullName;
                this.Logger.LogDebug("Data directory initialized with path {0}.", this.DataDir);
            }

            this.DataFolder = new DataFolder(this.DataDir);

            // Load configuration from .ctor?
            if (loadConfiguration)
                this.LoadConfiguration();
        }

        /// <summary>Factory to create instance logger.</summary>
        public ILoggerFactory LoggerFactory { get; }

        /// <summary>Arguments to load.</summary>
        public string[] LoadArgs { get; private set; }

        /// <summary>Instance logger.</summary>
        public ILogger Logger { get; private set; }

        /// <summary>Configuration related to logging.</summary>
        public LogSettings Log { get; set; }

        /// <summary>List of paths to important files and folders.</summary>
        public DataFolder DataFolder { get; set; }

        /// <summary>Path to the data directory. This value is read-only and is set in the constructor's args.</summary>
        public string DataDir { get; private set; }

        /// <summary>Path to the configuration file. This value is read-only and is set in the constructor's args.</summary>
        public string ConfigurationFile { get; private set; }

        /// <summary>Option to skip (most) non-standard transaction checks, for testnet/regtest only.</summary>
        public bool RequireStandard { get; set; }

        /// <summary>Determines whether to print help and exit.</summary>
        public bool PrintHelpAndExit
        {
            get
            {
                var args = this.LoadArgs;

                return args != null && args.Length == 1 && (args[0].StartsWith("-help") || args[0].StartsWith("--help"));
            }
        }

        /// <summary>Maximum tip age in seconds to consider node in initial block download.</summary>
        public int MaxTipAge { get; set; }

        /// <summary>Supported protocol version.</summary>
        public ProtocolVersion ProtocolVersion { get; set; }

        /// <summary>Specification of the network the node runs on - regtest/testnet/mainnet.</summary>
        public Network Network { get; private set; }

        /// <summary>The node's user agent that will be shared with peers in the version handshake.</summary>
        public string Agent { get; set; }

        /// <summary>Minimum transaction fee for network.</summary>
        public FeeRate MinTxFeeRate { get; set; }

        /// <summary>Fall back transaction fee for network.</summary>
        public FeeRate FallbackTxFeeRate { get; set; }

        /// <summary>Minimum relay transaction fee for network.</summary>
        public FeeRate MinRelayTxFeeRate { get; set; }

        public TextFileConfiguration ConfigReader { get; private set; }

        /// <summary><c>true</c> to sync time with other peers and calculate adjusted time, <c>false</c> to use our system clock only.</summary>
        public bool SyncTimeEnabled { get; set; }

        /// <summary>
        /// Initializes default configuration.
        /// </summary>
        /// <param name="network">Specification of the network the node runs on - regtest/testnet/mainnet.</param>
        /// <param name="protocolVersion">Supported protocol version for which to create the configuration.</param>
        /// <returns>Default node configuration.</returns>
        public static NodeSettings Default(Network network = null, ProtocolVersion protocolVersion = SupportedProtocolVersion)
        {
            return new NodeSettings(network, protocolVersion, args: new string[0]);
        }

        /// <summary>
        /// Loads the configuration file.
        /// </summary>
        /// <param name="features">The features to include in the configuration file if a default file has to be created.</param>
        /// <returns>Initialized node configuration.</returns>
        /// <exception cref="ConfigurationException">Thrown in case of any problems with the configuration file or command line arguments.</exception>
        public NodeSettings LoadConfiguration(List<IFeatureRegistration> features = null)
        {
            // Configuration already loaded?
            if (this.ConfigReader != null)
                return this;

            // Get the arguments set previously
            var args = this.LoadArgs;

            // If no configuration file path is passed in the args, load the default file.
            if (this.ConfigurationFile == null)
            {
                this.ConfigurationFile = this.CreateDefaultConfigurationFile(features);
            }

            // Add the file configuration to the command-line configuration.
            var fileConfig = new TextFileConfiguration(File.ReadAllText(this.ConfigurationFile));
            var config = new TextFileConfiguration(args);
            this.ConfigReader = config;
            fileConfig.MergeInto(config);

            // Set the configuration filter and file path.
            this.Log.Load(config);
            this.LoggerFactory.AddFilters(this.Log, this.DataFolder);
            this.LoggerFactory.ConfigureConsoleFilters(this.LoggerFactory.GetConsoleSettings(), this.Log);

            this.Logger.LogDebug("Data directory set to '{0}'.", this.DataDir);
            this.Logger.LogDebug("Configuration file set to '{0}'.", this.ConfigurationFile);

            this.RequireStandard = config.GetOrDefault("acceptnonstdtxn", !(this.Network.IsTest()));
            this.MaxTipAge = config.GetOrDefault("maxtipage", this.Network.MaxTipAge);
            this.Logger.LogDebug("Network: IsTest='{0}', IsBitcoin='{1}'.", this.Network.IsTest(), this.Network.IsBitcoin());
            this.MinTxFeeRate = new FeeRate(config.GetOrDefault("mintxfee", this.Network.MinTxFee));
            this.Logger.LogDebug("MinTxFeeRate set to {0}.", this.MinTxFeeRate);
            this.FallbackTxFeeRate = new FeeRate(config.GetOrDefault("fallbackfee", this.Network.FallbackFee));
            this.Logger.LogDebug("FallbackTxFeeRate set to {0}.", this.FallbackTxFeeRate);
            this.MinRelayTxFeeRate = new FeeRate(config.GetOrDefault("minrelaytxfee", this.Network.MinRelayTxFee));
            this.Logger.LogDebug("MinRelayTxFeeRate set to {0}.", this.MinRelayTxFeeRate);
            this.SyncTimeEnabled = config.GetOrDefault<bool>("synctime", true);
            this.Logger.LogDebug("Time synchronization with peers is {0}.", this.SyncTimeEnabled ? "enabled" : "disabled");

            // Add a prefix set by the user to the agent. This will allow people running nodes to
            // identify themselves if they wish. The prefix is limited to 10 characters.
            string agentPrefix = config.GetOrDefault("agentprefix", string.Empty);
            agentPrefix = agentPrefix.Substring(0, Math.Min(10, agentPrefix.Length));
            this.Agent = string.IsNullOrEmpty(agentPrefix) ? this.Agent : $"{agentPrefix}-{this.Agent}";

            return this;
        }

        /// <summary>
        /// Asserts the configuration file exists.
        /// </summary>
        /// <param name="configurationFilePath">The configuration file path.</param>
        /// <exception cref="ConfigurationException">Thrown if the configuration file does not exist.</exception>
        private static void AssertConfigFileExists(string configurationFilePath)
        {
            if (!File.Exists(configurationFilePath))
                throw new ConfigurationException($"Configuration file does not exist at {configurationFilePath}.");
        }

        /// <summary>
        /// Converts a string to an IP endpoint.
        /// </summary>
        /// <param name="ipAddress">String to convert.</param>
        /// <param name="port">Port to use if <paramref name="ipAddress"/> does not specify it.</param>
        /// <returns>IP end point representation of the string.</returns>
        /// <remarks>
        /// IP addresses can have a port specified such that the format of <paramref name="ipAddress"/> is as such: address:port.
        /// IPv4 and IPv6 addresses are supported.
        /// In the case where the default port is passed and the IP address has a port specified in it, the IP address's port will take precedence.
        /// Examples of addresses that are supported are: 15.61.23.23, 15.61.23.23:1500, [1233:3432:2434:2343:3234:2345:6546:4534], [1233:3432:2434:2343:3234:2345:6546:4534]:8333.</remarks>
        public static IPEndPoint ConvertIpAddressToEndpoint(string ipAddress, int port)
        {
            // Checks the validity of the parameters passed.
            Guard.NotEmpty(ipAddress, nameof(ipAddress));
            if (port < IPEndPoint.MinPort || port > IPEndPoint.MaxPort)
            {
                throw new ConfigurationException($"Port {port} was outside of the values that can assigned for a port [{IPEndPoint.MinPort}-{IPEndPoint.MaxPort}].");
            }

            int colon = ipAddress.LastIndexOf(':');

            // if a : is found, and it either follows a [...], or no other : is in the string, treat it as port separator
            bool fHaveColon = colon != -1;
            bool fBracketed = fHaveColon && (ipAddress[0] == '[' && ipAddress[colon - 1] == ']'); // if there is a colon, and in[0]=='[', colon is not 0, so in[colon-1] is safe
            bool fMultiColon = fHaveColon && (ipAddress.LastIndexOf(':', colon - 1) != -1);
            if (fHaveColon && (colon == 0 || fBracketed || !fMultiColon))
            {
                if (int.TryParse(ipAddress.Substring(colon + 1), out var n) && n > IPEndPoint.MinPort && n < IPEndPoint.MaxPort)
                {
                    ipAddress = ipAddress.Substring(0, colon);
                    port = n;
                }
            }

            return new IPEndPoint(IPAddress.Parse(ipAddress), port);
        }

        /// <summary>
        /// Creates a default configuration file if no configuration file is found.
        /// </summary>
        /// <param name="features">The features to include in the configuration file if a default file has to be created.</param>
        /// <returns>Path to the configuration file.</returns>
        private string CreateDefaultConfigurationFile(List<IFeatureRegistration> features = null)
        {
            string configFilePath = Path.Combine(this.DataDir, this.Network.DefaultConfigFilename);
            this.Logger.LogDebug("Configuration file set to '{0}'.", configFilePath);

            // Create a config file if none exist.
            if (!File.Exists(configFilePath))
            {
                this.Logger.LogDebug("Creating configuration file...");

                StringBuilder builder = new StringBuilder();

                if (features != null)
                {
                    foreach (var featureRegistration in features)
                    {
                        MethodInfo getDefaultConfiguration = featureRegistration.FeatureType.GetMethod("BuildDefaultConfigurationFile", BindingFlags.Public | BindingFlags.Static);
                        if (getDefaultConfiguration != null)
                        {
                            getDefaultConfiguration.Invoke(null, new object[] { builder, this.Network });
                            builder.AppendLine();
                        }
                    }
                }

                File.WriteAllText(configFilePath, builder.ToString());
            }
            return configFilePath;
        }

        /// <summary>
        /// Creates default data directories respecting different operating system specifics.
        /// </summary>
        /// <param name="appName">Name of the node, which will be reflected in the name of the data directory.</param>
        /// <param name="network">Specification of the network the node runs on - regtest/testnet/mainnet.</param>
        /// <returns>The top-level data directory path.</returns>
        private string CreateDefaultDataDirectories(string appName, Network network)
        {
            string directoryPath;

            // Directory paths are different between Windows or Linux/OSX systems.
            if (!RuntimeInformation.IsOSPlatform(OSPlatform.Windows))
            {
                var home = Environment.GetEnvironmentVariable("HOME");
                if (!string.IsNullOrEmpty(home))
                {
                    this.Logger.LogDebug("Using HOME environment variable for initializing application data.");
                    directoryPath = Path.Combine(home, "." + appName.ToLowerInvariant());
                }
                else
                {
                    throw new DirectoryNotFoundException("Could not find HOME directory.");
                }
            }
            else
            {
                var localAppData = Environment.GetEnvironmentVariable("APPDATA");
                if (!string.IsNullOrEmpty(localAppData))
                {
                    this.Logger.LogDebug("Using APPDATA environment variable for initializing application data.");
                    directoryPath = Path.Combine(localAppData, appName);
                }
                else
                {
                    throw new DirectoryNotFoundException("Could not find APPDATA directory.");
                }
            }

            // Create the data directories if they don't exist.
            directoryPath = Path.Combine(directoryPath, network.Name);
            Directory.CreateDirectory(directoryPath);

            this.Logger.LogDebug("Data directory initialized with path {0}.", directoryPath);
            return directoryPath;
        }

        /// <summary>
        /// Displays command-line help.
        /// </summary>
        /// <param name="network">The network to extract values from.</param>
        public static void PrintHelp(Network network)
        {
            Guard.NotNull(network, nameof(network));

            var defaults = Default();

            var builder = new StringBuilder();
            builder.AppendLine("Usage:");
            // TODO: Shouldn't this be dotnet run instead of dotnet exec?
            builder.AppendLine(" dotnet exec <Stratis.StratisD/BitcoinD.dll> [arguments]");
            builder.AppendLine();
            builder.AppendLine("Command line arguments:");
            builder.AppendLine();
            builder.AppendLine($"-help/--help              Show this help.");
            builder.AppendLine($"-conf=<Path>              Path to the configuration file. Default {defaults.ConfigurationFile}.");
            builder.AppendLine($"-datadir=<Path>           Path to the data directory. Default {defaults.DataDir}.");
            builder.AppendLine($"-testnet                  Use the testnet chain.");
            builder.AppendLine($"-regtest                  Use the regtestnet chain.");
            builder.AppendLine($"-acceptnonstdtxn=<0 or 1> Accept non-standard transactions. Default {defaults.RequireStandard}.");
            builder.AppendLine($"-maxtipage=<number>       Max tip age. Default {network.MaxTipAge}.");
            builder.AppendLine($"-connect=<ip:port>        Specified node to connect to. Can be specified multiple times.");
            builder.AppendLine($"-addnode=<ip:port>        Add a node to connect to and attempt to keep the connection open. Can be specified multiple times.");
            builder.AppendLine($"-whitebind=<ip:port>      Bind to given address and whitelist peers connecting to it. Use [host]:port notation for IPv6. Can be specified multiple times.");
            builder.AppendLine($"-externalip=<ip>          Specify your own public address.");
            builder.AppendLine($"-synctime=<0 or 1>        Sync with peers. Default 1.");
            builder.AppendLine($"-mintxfee=<number>        Minimum fee rate. Defaults to network specific value.");
            builder.AppendLine($"-fallbackfee=<number>     Fallback fee rate. Defaults to network specific value.");
            builder.AppendLine($"-minrelaytxfee=<number>   Minimum relay fee rate. Defaults to network specific value.");
            builder.AppendLine($"-bantime=<number>         Number of seconds to keep misbehaving peers from reconnecting. Default {ConnectionManagerSettings.DefaultMisbehavingBantimeSeconds}.");
            builder.AppendLine($"-maxoutboundconnections=<number> The maximum number of outbound connections. Default {ConnectionManagerSettings.DefaultMaxOutboundConnections}.");

            defaults.Logger.LogInformation(builder.ToString());
        }
        
        /// <summary>
        /// Get the default configuration.
        /// </summary>
        /// <param name="builder">The string builder to add the settings to.</param>
        /// <param name="network">The network to base the defaults off.</param>
        public static void BuildDefaultConfigurationFile(StringBuilder builder, Network network)
        {
            var defaults = Default();

            builder.AppendLine("####Node Settings####");
            builder.AppendLine($"#Accept non-standard transactions. Default {(defaults.RequireStandard?1:0)}.");
            builder.AppendLine($"#acceptnonstdtxn={(defaults.RequireStandard?1:0)}");
            builder.AppendLine($"#Max tip age. Default {network.MaxTipAge}.");
            builder.AppendLine($"#maxtipage={network.MaxTipAge}");
            builder.AppendLine($"#Specified node to connect to. Can be specified multiple times.");
            builder.AppendLine($"#connect=<ip:port>");
            builder.AppendLine($"#Add a node to connect to and attempt to keep the connection open. Can be specified multiple times.");
            builder.AppendLine($"#addnode=<ip:port>");
            builder.AppendLine($"#Bind to given address and whitelist peers connecting to it. Use [host]:port notation for IPv6. Can be specified multiple times.");
            builder.AppendLine($"#whitebind=<ip:port>");
            builder.AppendLine($"#Specify your own public address.");
            builder.AppendLine($"#externalip=<ip>");
            builder.AppendLine($"#Sync with peers. Default 1.");
            builder.AppendLine($"#synctime=1");
            builder.AppendLine($"#Minimum fee rate. Defaults to {network.MinTxFee}.");
            builder.AppendLine($"#mintxfee={network.MinTxFee}");
            builder.AppendLine($"#Fallback fee rate. Defaults to {network.FallbackFee}.");
            builder.AppendLine($"#fallbackfee={network.FallbackFee}");
            builder.AppendLine($"#Minimum relay fee rate. Defaults to {network.MinRelayTxFee}.");
            builder.AppendLine($"#minrelaytxfee={network.MinRelayTxFee}");
<<<<<<< HEAD
            builder.AppendLine($"#Number of seconds to keep misbehaving peers from reconnecting (Default 24-hour ban).");
            builder.AppendLine($"#bantime=<number>");
=======
            builder.AppendLine($"#Number of seconds to keep misbehaving peers from reconnecting. Default {ConnectionManagerSettings.DefaultMisbehavingBantimeSeconds}.");
            builder.AppendLine($"#bantime=<number>");
            builder.AppendLine($"#The maximum number of outbound connections. Default {ConnectionManagerSettings.DefaultMaxOutboundConnections}.");
            builder.AppendLine($"#maxoutboundconnections=<number>");
>>>>>>> fd93a6b1
        }
    }
}<|MERGE_RESOLUTION|>--- conflicted
+++ resolved
@@ -46,7 +46,7 @@
         /// <param name="agent">The nodes user agent that will be shared with peers.</param>
         /// <param name="args">The command-line arguments.</param>
         /// <param name="loadConfiguration">Determines whether to load the configuration file.</param>
-        public NodeSettings(Network innerNetwork = null, ProtocolVersion protocolVersion = SupportedProtocolVersion, 
+        public NodeSettings(Network innerNetwork = null, ProtocolVersion protocolVersion = SupportedProtocolVersion,
             string agent = "StratisBitcoin", string[] args = null, bool loadConfiguration = true)
         {
             this.Agent = agent;
@@ -107,11 +107,7 @@
                 if (protocolVersion == ProtocolVersion.ALT_PROTOCOL_VERSION)
                     this.Network = testNet ? Network.StratisTest : regTest ? Network.StratisRegTest : Network.StratisMain;
                 else
-<<<<<<< HEAD
                     this.Network = scRegTest ? Network.SmartContractsRegTest : testNet ? Network.TestNet : regTest ? Network.RegTest : Network.Main;
-=======
-                    this.Network = testNet ? Network.TestNet : regTest ? Network.RegTest : Network.Main;
->>>>>>> fd93a6b1
             }
 
             // Setting the data directory.
@@ -429,7 +425,7 @@
 
             defaults.Logger.LogInformation(builder.ToString());
         }
-        
+
         /// <summary>
         /// Get the default configuration.
         /// </summary>
@@ -440,8 +436,8 @@
             var defaults = Default();
 
             builder.AppendLine("####Node Settings####");
-            builder.AppendLine($"#Accept non-standard transactions. Default {(defaults.RequireStandard?1:0)}.");
-            builder.AppendLine($"#acceptnonstdtxn={(defaults.RequireStandard?1:0)}");
+            builder.AppendLine($"#Accept non-standard transactions. Default {(defaults.RequireStandard ? 1 : 0)}.");
+            builder.AppendLine($"#acceptnonstdtxn={(defaults.RequireStandard ? 1 : 0)}");
             builder.AppendLine($"#Max tip age. Default {network.MaxTipAge}.");
             builder.AppendLine($"#maxtipage={network.MaxTipAge}");
             builder.AppendLine($"#Specified node to connect to. Can be specified multiple times.");
@@ -460,15 +456,10 @@
             builder.AppendLine($"#fallbackfee={network.FallbackFee}");
             builder.AppendLine($"#Minimum relay fee rate. Defaults to {network.MinRelayTxFee}.");
             builder.AppendLine($"#minrelaytxfee={network.MinRelayTxFee}");
-<<<<<<< HEAD
-            builder.AppendLine($"#Number of seconds to keep misbehaving peers from reconnecting (Default 24-hour ban).");
-            builder.AppendLine($"#bantime=<number>");
-=======
             builder.AppendLine($"#Number of seconds to keep misbehaving peers from reconnecting. Default {ConnectionManagerSettings.DefaultMisbehavingBantimeSeconds}.");
             builder.AppendLine($"#bantime=<number>");
             builder.AppendLine($"#The maximum number of outbound connections. Default {ConnectionManagerSettings.DefaultMaxOutboundConnections}.");
             builder.AppendLine($"#maxoutboundconnections=<number>");
->>>>>>> fd93a6b1
         }
     }
 }