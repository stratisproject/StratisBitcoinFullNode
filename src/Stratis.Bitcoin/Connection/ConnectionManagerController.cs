﻿using System;
using System.Collections.Generic;
using System.Linq;
using System.Net;
using Microsoft.AspNetCore.Mvc;
using Microsoft.Extensions.Logging;
using Stratis.Bitcoin.Controllers;
using Stratis.Bitcoin.P2P.Peer;
using Stratis.Bitcoin.Utilities;
using Stratis.Bitcoin.Utilities.Extensions;
using Stratis.Bitcoin.Utilities.JsonErrors;

namespace Stratis.Bitcoin.Connection
{
    /// <summary>
    /// A <see cref="FeatureController"/> that implements API and RPC methods for the connection manager.
    /// </summary>
    public class ConnectionManagerController : FeatureController
    {
        /// <summary>Instance logger.</summary>
        private readonly ILogger logger;

        private readonly IPeerBanning peerBanning;

        public ConnectionManagerController(IConnectionManager connectionManager,
            ILoggerFactory loggerFactory, IPeerBanning peerBanning) : base(connectionManager: connectionManager)
        {
            Guard.NotNull(this.ConnectionManager, nameof(this.ConnectionManager));
            this.logger = loggerFactory.CreateLogger(this.GetType().FullName);
            this.peerBanning = peerBanning;
        }

        /// <summary>
        /// Sends a command to a node.
        /// </summary>
<<<<<<< HEAD
        /// <param name="command">The command to run. Three commands are valid: add, remove, and onetry</param>
=======
>>>>>>> bfb8894e
        /// <param name="endpointStr">The endpoint in string format.</param>
        /// <param name="command">The command to run. {add, remove, onetry}</param>
        /// <returns><c>true</c> if successful.</returns>
        /// <exception cref="ArgumentException">Thrown if unsupported command given.</exception>
        [ActionName("addnode")]
        [ApiExplorerSettings(IgnoreApi = true)]
        [ActionDescription("Adds a node to the connection manager.")]
        public bool AddNodeRPC(string endpointStr, string command)
        {
            IPEndPoint endpoint = endpointStr.ToIPEndPoint(this.ConnectionManager.Network.DefaultPort);
            switch (command)
            {
                case "add":
                    if (this.peerBanning.IsBanned(endpoint))
                        throw new InvalidOperationException("Can't perform 'add' for a banned peer.");

                    this.ConnectionManager.AddNodeAddress(endpoint);
                    break;

                case "remove":
                    this.ConnectionManager.RemoveNodeAddress(endpoint);
                    break;

                case "onetry":
                    if (this.peerBanning.IsBanned(endpoint))
                        throw new InvalidOperationException("Can't connect to a banned peer.");

                    this.ConnectionManager.ConnectAsync(endpoint).GetAwaiter().GetResult();
                    break;

                default:
                    throw new ArgumentException("command");
            }

            return true;
        }

        /// <summary>
        /// Sends a command to the connection manager.
        /// </summary>
<<<<<<< HEAD
        /// <param name="command">The command to run. {add, remove, onetry}</param>
        /// <param name="endpoint">The endpoint in string format. Specify an IP address. The default port for the network will be added automatically.</param>
=======
        /// <param name="endpoint">The endpoint in string format.</param>
        /// <param name="command">The command to run. {add, remove, onetry}</param>
>>>>>>> bfb8894e
        /// <returns>Json formatted <c>True</c> indicating success. Returns <see cref="IActionResult"/> formatted exception if fails.</returns>
        /// <remarks>This is an API implementation of an RPC call.</remarks>
        /// <exception cref="ArgumentException">Thrown if either command not supported/empty or if endpoint is invalid/empty.</exception>
        [Route("api/[controller]/addnode")]
        [HttpGet]
        public IActionResult AddNodeAPI([FromQuery] string endpoint, string command)
        {
            try
            {
                Guard.NotEmpty(endpoint, nameof(endpoint));
                Guard.NotEmpty(command, nameof(command));

                return this.Json(this.AddNodeRPC(endpoint, command));
            }
            catch (Exception e)
            {
                this.logger.LogError("Exception occurred: {0}", e.ToString());
                return ErrorHelpers.BuildErrorResponse(HttpStatusCode.BadRequest, e.Message, e.ToString());
            }
        }

        /// <summary>
        /// RPC implementation of "getpeerinfo".
        /// </summary>
        /// <see cref="https://github.com/bitcoin/bitcoin/blob/0.14/src/rpc/net.cpp"/>
        /// <returns>List of connected peer nodes as <see cref="PeerNodeModel"/>.</returns>
        [ActionName("getpeerinfo")]
        [ApiExplorerSettings(IgnoreApi = true)]
        [ActionDescription("Gets peer information from the connection manager.")]
        public List<PeerNodeModel> GetPeerInfoRPC()
        {
            var peerList = new List<PeerNodeModel>();

            List<INetworkPeer> peers = this.ConnectionManager.ConnectedPeers.ToList();
            foreach (INetworkPeer peer in peers)
            {
                if ((peer != null) && (peer.RemoteSocketAddress != null))
                {
                    var peerNode = new PeerNodeModel
                    {
                        Id = peers.IndexOf(peer),
                        Address = peer.RemoteSocketEndpoint.ToString()
                    };

                    if (peer.PeerVersion != null)
                    {
                        peerNode.LocalAddress = peer.PeerVersion.AddressReceiver?.ToString();
                        peerNode.Services = ((ulong)peer.PeerVersion.Services).ToString("X");
                        peerNode.Version = (uint)peer.PeerVersion.Version;
                        peerNode.SubVersion = peer.PeerVersion.UserAgent;
                        peerNode.StartingHeight = peer.PeerVersion.StartHeight;
                    }

                    var connectionManagerBehavior = peer.Behavior<IConnectionManagerBehavior>();
                    if (connectionManagerBehavior != null)
                    {
                        peerNode.Inbound = peer.Inbound;
                        peerNode.IsWhiteListed = connectionManagerBehavior.Whitelisted;
                    }

                    if (peer.TimeOffset != null)
                    {
                        peerNode.TimeOffset = peer.TimeOffset.Value.Seconds;
                    }

                    peerList.Add(peerNode);
                }
            }

            return peerList;
        }

        /// <summary>
        /// Gets information about this node.
        /// </summary>
        /// <see cref="https://github.com/bitcoin/bitcoin/blob/0.14/src/rpc/net.cpp"/>
        /// <remarks>This is an API implementation of an RPC call.</remarks>
        /// <returns>Json formatted <see cref="List{T}<see cref="PeerNodeModel"/>"/> of connected nodes. Returns <see cref="IActionResult"/> formatted error if fails.</returns>
        [Route("api/[controller]/getpeerinfo")]
        [HttpGet]
        public IActionResult GetPeerInfoAPI()
        {
            try
            {
                return this.Json(this.GetPeerInfoRPC());
            }
            catch (Exception e)
            {
                this.logger.LogError("Exception occurred: {0}", e.ToString());
                return ErrorHelpers.BuildErrorResponse(HttpStatusCode.BadRequest, e.Message, e.ToString());
            }
        }
    }
}<|MERGE_RESOLUTION|>--- conflicted
+++ resolved
@@ -33,12 +33,8 @@
         /// <summary>
         /// Sends a command to a node.
         /// </summary>
-<<<<<<< HEAD
+        /// <param name="endpointStr">The endpoint in string format.</param>
         /// <param name="command">The command to run. Three commands are valid: add, remove, and onetry</param>
-=======
->>>>>>> bfb8894e
-        /// <param name="endpointStr">The endpoint in string format.</param>
-        /// <param name="command">The command to run. {add, remove, onetry}</param>
         /// <returns><c>true</c> if successful.</returns>
         /// <exception cref="ArgumentException">Thrown if unsupported command given.</exception>
         [ActionName("addnode")]
@@ -77,13 +73,8 @@
         /// <summary>
         /// Sends a command to the connection manager.
         /// </summary>
-<<<<<<< HEAD
+        /// <param name="endpoint">The endpoint in string format. Specify an IP address. The default port for the network will be added automatically.</param>
         /// <param name="command">The command to run. {add, remove, onetry}</param>
-        /// <param name="endpoint">The endpoint in string format. Specify an IP address. The default port for the network will be added automatically.</param>
-=======
-        /// <param name="endpoint">The endpoint in string format.</param>
-        /// <param name="command">The command to run. {add, remove, onetry}</param>
->>>>>>> bfb8894e
         /// <returns>Json formatted <c>True</c> indicating success. Returns <see cref="IActionResult"/> formatted exception if fails.</returns>
         /// <remarks>This is an API implementation of an RPC call.</remarks>
         /// <exception cref="ArgumentException">Thrown if either command not supported/empty or if endpoint is invalid/empty.</exception>
