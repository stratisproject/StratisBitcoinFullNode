﻿using System;
using System.Collections.Generic;
using System.Linq;
using System.Net;
using System.Net.Sockets;
using System.Text;
using System.Text.RegularExpressions;
using System.Threading.Tasks;
using Microsoft.Extensions.Logging;
using NBitcoin;
using Stratis.Bitcoin.Base;
using Stratis.Bitcoin.BlockPulling;
using Stratis.Bitcoin.Configuration;
using Stratis.Bitcoin.Configuration.Logging;
using Stratis.Bitcoin.Configuration.Settings;
using Stratis.Bitcoin.P2P;
using Stratis.Bitcoin.P2P.Peer;
using Stratis.Bitcoin.P2P.Protocol.Payloads;
using Stratis.Bitcoin.Utilities;
using Stratis.Bitcoin.Utilities.Extensions;

namespace Stratis.Bitcoin.Connection
{
    public interface IConnectionManager : IDisposable
    {
        /// <summary>
        /// Adds a peer to the address manager's collection as well as
        /// the connection manager's add node collection.
        /// </summary>
        void AddNodeAddress(IPEndPoint ipEndpoint);

        /// <summary>
        /// Adds a peer to the address manager's connected nodes collection.
        /// <para>
        /// This list is inspected by the peer connectors to determine if the peer
        /// isn't already connected.
        /// </para>
        /// </summary>
        void AddConnectedPeer(INetworkPeer peer);

        void AddDiscoveredNodesRequirement(NetworkPeerServices services);

        Task<INetworkPeer> ConnectAsync(IPEndPoint ipEndpoint);

        IReadOnlyNetworkPeerCollection ConnectedPeers { get; }

        INetworkPeer FindLocalNode();

        INetworkPeer FindNodeByEndpoint(IPEndPoint ipEndpoint);

        INetworkPeer FindNodeByIp(IPAddress ipAddress);

        string GetNodeStats();

        string GetStats();

        /// <summary>Initializes and starts each peer connection as well as peer discovery.</summary>
        void Initialize();

        /// <summary>The network the node is running on.</summary>
        Network Network { get; }

        /// <summary>Factory for creating P2P network peers.</summary>
        INetworkPeerFactory NetworkPeerFactory { get; }

        /// <summary>User defined node settings.</summary>
        NodeSettings NodeSettings { get; }

        /// <summary>The network peer parameters for the <see cref="IConnectionManager"/>.</summary>
        NetworkPeerConnectionParameters Parameters { get; }

        /// <summary>Includes the add node, connect and discovery peer connectors.</summary>
        IEnumerable<IPeerConnector> PeerConnectors { get; }

        /// <summary>Connection settings.</summary>
        ConnectionManagerSettings ConnectionSettings { get; }

        void RemoveNodeAddress(IPEndPoint ipEndpoint);

        List<NetworkPeerServer> Servers { get; }
    }

    public sealed class ConnectionManager : IConnectionManager
    {
        /// <summary>Provider of time functions.</summary>
        private readonly IDateTimeProvider dateTimeProvider;

        /// <summary>The maximum number of entries in an 'inv' protocol message.</summary>
        public const int MaxInventorySize = 50000;

        /// <summary>Logger factory to create loggers.</summary>
        private readonly ILoggerFactory loggerFactory;

        /// <summary>Instance logger.</summary>
        private readonly ILogger logger;

        /// <inheritdoc/>
        public Network Network { get; private set; }

        /// <inheritdoc/>
        public INetworkPeerFactory NetworkPeerFactory { get; private set; }

        /// <summary>Global application life cycle control - triggers when application shuts down.</summary>
        private readonly INodeLifetime nodeLifetime;

        /// <inheritdoc/>
        public NodeSettings NodeSettings { get; private set; }

        /// <inheritdoc/>
        public ConnectionManagerSettings ConnectionSettings { get; private set; }

        /// <inheritdoc/>
        public NetworkPeerConnectionParameters Parameters { get; }

        /// <inheritdoc/>
        public IEnumerable<IPeerConnector> PeerConnectors { get; private set; }

        /// <summary>Manager class that handles peers and their respective states.</summary>
        private readonly IPeerAddressManager peerAddressManager;

        /// <summary>Async loop that discovers new peers to connect to.</summary>
        private IPeerDiscovery peerDiscovery;

        private readonly NetworkPeerCollection connectedPeers;

        public IReadOnlyNetworkPeerCollection ConnectedPeers
        {
            get { return this.connectedPeers; }
        }

        private readonly Dictionary<INetworkPeer, PerformanceSnapshot> downloads;

        private NetworkPeerServices discoveredNodeRequiredService = NetworkPeerServices.Network;

        public List<NetworkPeerServer> Servers { get; }

        public ConnectionManager(
            IDateTimeProvider dateTimeProvider,
            ILoggerFactory loggerFactory,
            Network network,
            INetworkPeerFactory networkPeerFactory,
            NodeSettings nodeSettings,
            INodeLifetime nodeLifetime,
            NetworkPeerConnectionParameters parameters,
            IPeerAddressManager peerAddressManager,
            IEnumerable<IPeerConnector> peerConnectors,
            IPeerDiscovery peerDiscovery,
            ConnectionManagerSettings connectionSettings)
        {
            this.connectedPeers = new NetworkPeerCollection();
            this.dateTimeProvider = dateTimeProvider;
            this.loggerFactory = loggerFactory;
            this.logger = loggerFactory.CreateLogger(this.GetType().FullName);
            this.Network = network;
            this.NetworkPeerFactory = networkPeerFactory;
            this.NodeSettings = nodeSettings;
            this.nodeLifetime = nodeLifetime;
            this.peerAddressManager = peerAddressManager;
            this.PeerConnectors = peerConnectors;
            this.peerDiscovery = peerDiscovery;
            this.ConnectionSettings = connectionSettings;
            this.Servers = new List<NetworkPeerServer>();

            this.Parameters = parameters;
            this.Parameters.ConnectCancellation = this.nodeLifetime.ApplicationStopping;
            this.Parameters.UserAgent = $"{this.NodeSettings.Agent}:{this.GetVersion()}";
            this.Parameters.Version = this.NodeSettings.ProtocolVersion;

<<<<<<< HEAD
            this.ConnectionSettings.Load(this.NodeSettings);
=======
            this.downloads = new Dictionary<INetworkPeer, PerformanceSnapshot>();
>>>>>>> eb5969b7
        }

        /// <inheritdoc />
        public void Initialize()
        {
            this.logger.LogTrace("()");

            this.peerDiscovery.DiscoverPeers(this);

            foreach (IPeerConnector peerConnector in this.PeerConnectors)
            {
                peerConnector.Initialize(this);
                peerConnector.StartConnectAsync();
            }

            this.StartNodeServer();

            this.logger.LogTrace("(-)");
        }

        private void StartNodeServer()
        {
            var logs = new StringBuilder();
            logs.AppendLine("Node listening on:");

            foreach (NodeServerEndpoint listen in this.ConnectionSettings.Listen)
            {
                NetworkPeerConnectionParameters cloneParameters = this.Parameters.Clone();
                NetworkPeerServer server = this.NetworkPeerFactory.CreateNetworkPeerServer(this.Network, listen.Endpoint, this.ConnectionSettings.ExternalEndpoint);

                this.Servers.Add(server);
                cloneParameters.TemplateBehaviors.Add(new ConnectionManagerBehavior(true, this, this.loggerFactory)
                {
                    Whitelisted = listen.Whitelisted
                });

                server.InboundNetworkPeerConnectionParameters = cloneParameters;
                try
                {
                    server.Listen();
                }
                catch (SocketException e)
                {
                    this.logger.LogCritical("Unable to listen on port {0} (you can change the port using '-port=[number]'). Error message: {1}", listen.Endpoint.Port, e.Message);
                    throw e;
                }

                logs.Append(listen.Endpoint.Address + ":" + listen.Endpoint.Port);
                if (listen.Whitelisted)
                    logs.Append(" (whitelisted)");

                logs.AppendLine();
            }

            this.logger.LogInformation(logs.ToString());
        }

        public void AddDiscoveredNodesRequirement(NetworkPeerServices services)
        {
            this.logger.LogTrace("({0}:{1})", nameof(services), services);

            this.discoveredNodeRequiredService |= services;

            IPeerConnector peerConnector = this.PeerConnectors.FirstOrDefault(pc => pc is PeerConnectorDiscovery);
            if ((peerConnector != null) && !peerConnector.Requirements.RequiredServices.HasFlag(services))
            {
                peerConnector.Requirements.RequiredServices |= NetworkPeerServices.NODE_WITNESS;
                foreach (INetworkPeer peer in peerConnector.ConnectedPeers)
                {
                    if (!peer.PeerVersion.Services.HasFlag(services))
                        peer.Disconnect("The peer does not support the required services requirement.");
                }
            }

            this.logger.LogTrace("(-)");
        }

        public string GetStats()
        {
            StringBuilder builder = new StringBuilder();
            lock (this.downloads)
            {
                PerformanceSnapshot diffTotal = new PerformanceSnapshot(0, 0);
                builder.AppendLine("=======Connections=======");
                foreach (INetworkPeer peer in this.ConnectedPeers)
                {
                    PerformanceSnapshot newSnapshot = peer.Counter.Snapshot();
                    PerformanceSnapshot lastSnapshot = null;
                    if (this.downloads.TryGetValue(peer, out lastSnapshot))
                    {
                        BlockPullerBehavior behavior = peer.Behaviors.OfType<BlockPullerBehavior>()
                            .FirstOrDefault(b => b.Puller.GetType() == typeof(LookaheadBlockPuller));

                        PerformanceSnapshot diff = newSnapshot - lastSnapshot;
                        diffTotal = new PerformanceSnapshot(diff.TotalReadBytes + diffTotal.TotalReadBytes, diff.TotalWrittenBytes + diffTotal.TotalWrittenBytes) { Start = diff.Start, Taken = diff.Taken };
                        builder.Append((peer.RemoteSocketAddress + ":" + peer.RemoteSocketPort).PadRight(LoggingConfiguration.ColumnLength * 2) + "R:" + this.ToKBSec(diff.ReadenBytesPerSecond) + "\tW:" + this.ToKBSec(diff.WrittenBytesPerSecond));
                        if (behavior != null)
                        {
                            int intQuality = (int)behavior.QualityScore;
                            builder.Append("\tQualityScore: " + intQuality + (intQuality < 10 ? "\t" : "") + "\tPendingBlocks: " + behavior.PendingDownloadsCount);
                        }

                        builder.AppendLine();
                    }

                    this.downloads.AddOrReplace(peer, newSnapshot);
                }

                builder.AppendLine("=================");
                builder.AppendLine("Total".PadRight(LoggingConfiguration.ColumnLength * 2) + "R:" + this.ToKBSec(diffTotal.ReadenBytesPerSecond) + "\tW:" + this.ToKBSec(diffTotal.WrittenBytesPerSecond));
                builder.AppendLine("==========================");

                //TODO: Hack, we should just clean nodes that are not connect anymore.
                if (this.downloads.Count > 1000)
                    this.downloads.Clear();
            }

            return builder.ToString();
        }

        public string GetNodeStats()
        {
            var builder = new StringBuilder();

            foreach (INetworkPeer peer in this.ConnectedPeers)
            {
                ConnectionManagerBehavior connectionManagerBehavior = peer.Behavior<ConnectionManagerBehavior>();
                ChainHeadersBehavior chainHeadersBehavior = peer.Behavior<ChainHeadersBehavior>();

                string agent = peer.PeerVersion != null ? peer.PeerVersion.UserAgent : "[Unknown]";
                builder.AppendLine(
                    "Peer:" + (peer.RemoteSocketEndpoint + ", ").PadRight(LoggingConfiguration.ColumnLength + 15) +
                    (" connected" + " (" + (connectionManagerBehavior.Inbound ? "inbound" : "outbound") + "),").PadRight(LoggingConfiguration.ColumnLength + 7) +
                    (" agent " + agent + ", ").PadRight(LoggingConfiguration.ColumnLength + 2) +
                    " height=" + (chainHeadersBehavior.PendingTip != null ? chainHeadersBehavior.PendingTip.Height.ToString() : 
                        peer.PeerVersion?.StartHeight.ToString() ?? "unknown"));
            }

            return builder.ToString();
        }

        private string ToKBSec(ulong bytesPerSec)
        {
            double speed = ((double)bytesPerSec / 1024.0);
            return speed.ToString("0.00") + " KB/S";
        }

        private string GetVersion()
        {
            Match match = Regex.Match(this.GetType().AssemblyQualifiedName, "Version=([0-9]+\\.[0-9]+\\.[0-9]+)\\.");
            return match.Groups[1].Value;
        }

        /// <inheritdoc />
        public void Dispose()
        {
            this.logger.LogTrace("()");

            this.logger.LogInformation("Stopping peer discovery...");
            this.peerDiscovery?.Dispose();

            foreach (IPeerConnector peerConnector in this.PeerConnectors)
                peerConnector.Dispose();

            foreach (NetworkPeerServer server in this.Servers)
                server.Dispose();

            foreach (INetworkPeer peer in this.connectedPeers)
                peer.Dispose("Connection manager shutdown");

            this.logger.LogTrace("(-)");
        }

        /// <inheritdoc />
        public void AddConnectedPeer(INetworkPeer peer)
        {
            this.logger.LogTrace("({0}:'{1}')", nameof(peer), peer.RemoteSocketEndpoint);

            this.connectedPeers.Add(peer);

            this.logger.LogTrace("(-)");
        }

        internal void RemoveConnectedPeer(INetworkPeer peer, string reason)
        {
            this.logger.LogTrace("({0}:'{1}',{2}:'{3}')", nameof(peer), peer.RemoteSocketEndpoint, nameof(reason), reason);

            this.connectedPeers.Remove(peer, reason);

            this.logger.LogTrace("(-)");
        }

        public INetworkPeer FindNodeByEndpoint(IPEndPoint ipEndpoint)
        {
            return this.connectedPeers.FindByEndpoint(ipEndpoint);
        }

        public INetworkPeer FindNodeByIp(IPAddress ipAddress)
        {
            return this.connectedPeers.FindByIp(ipAddress);
        }

        public INetworkPeer FindLocalNode()
        {
            return this.connectedPeers.FindLocal();
        }

        /// <summary>
        /// Adds a node to the -addnode collection.
        /// <para>
        /// Usually called via RPC.
        /// </para>
        /// </summary>
        /// <param name="ipEndpoint">The endpoint of the peer to add.</param>
        public void AddNodeAddress(IPEndPoint ipEndpoint)
        {
            Guard.NotNull(ipEndpoint, nameof(ipEndpoint));

            this.logger.LogTrace("({0}:'{1}')", nameof(ipEndpoint), ipEndpoint);

            this.peerAddressManager.AddPeer(ipEndpoint.MapToIpv6(), IPAddress.Loopback);

            if (!this.ConnectionSettings.AddNode.Any(p => p.Match(ipEndpoint)))
            {
                this.ConnectionSettings.AddNode.Add(ipEndpoint);
                this.PeerConnectors.FirstOrDefault(pc => pc is PeerConnectorAddNode).MaxOutboundConnections++;
            }
            else
                this.logger.LogTrace("The endpoint already exists in the add node collection.");

            this.logger.LogTrace("(-)");
        }

        /// <summary>
        /// Disconnect a peer.
        /// <para>
        /// Usually called via RPC.
        /// </para>
        /// </summary>
        /// <param name="ipEndpoint">The endpoint of the peer to disconnect.</param>
        public void RemoveNodeAddress(IPEndPoint ipEndpoint)
        {
            this.logger.LogTrace("({0}:'{1}')", nameof(ipEndpoint), ipEndpoint);

            INetworkPeer peer = this.connectedPeers.FindByEndpoint(ipEndpoint);
            peer?.Dispose("Requested by user");

            this.logger.LogTrace("(-)");
        }

        public async Task<INetworkPeer> ConnectAsync(IPEndPoint ipEndpoint)
        {
            this.logger.LogTrace("({0}:'{1}')", nameof(ipEndpoint), ipEndpoint);

            NetworkPeerConnectionParameters cloneParameters = this.Parameters.Clone();
            cloneParameters.TemplateBehaviors.Add(new ConnectionManagerBehavior(false, this, this.loggerFactory)
            {
                OneTry = true
            });

            INetworkPeer peer = await this.NetworkPeerFactory.CreateConnectedNetworkPeerAsync(this.Network, ipEndpoint, cloneParameters).ConfigureAwait(false);
            this.AddConnectedPeer(peer);
            try
            {
                this.peerAddressManager.PeerAttempted(ipEndpoint, this.dateTimeProvider.GetUtcNow());
                await peer.VersionHandshakeAsync(this.nodeLifetime.ApplicationStopping).ConfigureAwait(false);
            }
            catch (Exception e)
            {
                this.RemoveConnectedPeer(peer, "Connection failed");
                this.logger.LogTrace("(-)[ERROR]");
                throw e;
            }

            this.logger.LogTrace("(-)");
            return peer;
        }
    }
}<|MERGE_RESOLUTION|>--- conflicted
+++ resolved
@@ -166,11 +166,7 @@
             this.Parameters.UserAgent = $"{this.NodeSettings.Agent}:{this.GetVersion()}";
             this.Parameters.Version = this.NodeSettings.ProtocolVersion;
 
-<<<<<<< HEAD
-            this.ConnectionSettings.Load(this.NodeSettings);
-=======
             this.downloads = new Dictionary<INetworkPeer, PerformanceSnapshot>();
->>>>>>> eb5969b7
         }
 
         /// <inheritdoc />
