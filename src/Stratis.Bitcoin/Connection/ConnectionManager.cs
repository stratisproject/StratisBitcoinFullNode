--- conflicted
+++ resolved
@@ -407,20 +407,10 @@
             }
 
             // Don't disconnect if this peer is in -addnode or -connect.
-<<<<<<< HEAD
-            foreach (IPEndPoint addNodeEndPoint in this.ConnectionSettings.AddNode.Union(this.ConnectionSettings.Connect))
-            {
-                if (peer.PeerEndPoint.Address.Equals(addNodeEndPoint.Address))
-                {
-                    this.logger.LogTrace("(-)[ADD_NODE_OR_CONNECT]:false");
-                    return false;
-                }
-=======
             if (this.ConnectionSettings.AddNode.Union(this.ConnectionSettings.Connect).Any(ep => peer.PeerEndPoint.MatchIpOnly(ep)))
             {
                 this.logger.LogTrace("(-)[ADD_NODE_OR_CONNECT]:false");
                 return false;
->>>>>>> f8fa5cd6
             }
 
             // Don't disconnect if this peer is in the exclude from IP range filtering group.
