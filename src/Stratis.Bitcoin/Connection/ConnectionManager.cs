--- conflicted
+++ resolved
@@ -140,12 +140,7 @@
             IEnumerable<IPeerConnector> peerConnectors,
             IPeerDiscovery peerDiscovery)
         {
-<<<<<<< HEAD
-            this.asyncLoopFactory = asyncLoopFactory;
-            this.connectedPeers = new NetworkPeerCollection();
-=======
             this.connectedNodes = new NetworkPeerCollection();
->>>>>>> fbacf546
             this.dateTimeProvider = dateTimeProvider;
             this.loggerFactory = loggerFactory;
             this.logger = loggerFactory.CreateLogger(this.GetType().FullName);
