--- conflicted
+++ resolved
@@ -407,21 +407,14 @@
             }
 
             // Don't disconnect if this peer is in -addnode or -connect.
-<<<<<<< HEAD
             if (this.ConnectionSettings.AddNode.Union(this.ConnectionSettings.Connect).Any(ep => peer.PeerEndPoint.MatchIpOnly(ep)))
-=======
-            foreach (IPEndPoint addNodeEndPoint in this.ConnectionSettings.AddNode.Union(this.ConnectionSettings.Connect))
-            {
-                if (peer.PeerEndPoint.Address.Equals(addNodeEndPoint.Address))
-                {
-                    this.logger.LogTrace("(-)[ADD_NODE_OR_CONNECT]:false");
-                    return false;
-                }
+            {
+                this.logger.LogTrace("(-)[ADD_NODE_OR_CONNECT]:false");
+                return false;
             }
 
             // Don't disconnect if this peer is in the exclude from IP range filtering group.
             if (this.ipRangeFilteringEndpointExclusions.Any(ip => ip.MatchIpOnly(peer.PeerEndPoint)))
->>>>>>> 6d9f16fc
             {
                 this.logger.LogTrace("(-)[PEER_IN_IPRANGEFILTER_EXCLUSIONS]:false");
                 return false;
