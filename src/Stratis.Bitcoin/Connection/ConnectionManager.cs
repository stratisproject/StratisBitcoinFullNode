﻿using System;
using System.Collections.Generic;
using System.Linq;
using System.Net;
using System.Net.Sockets;
using System.Text;
using System.Text.RegularExpressions;
using System.Threading.Tasks;
using Microsoft.Extensions.Logging;
using NBitcoin;
using NBitcoin.Protocol;
using Stratis.Bitcoin.Base;
using Stratis.Bitcoin.BlockPulling;
using Stratis.Bitcoin.Configuration;
using Stratis.Bitcoin.Configuration.Logging;
using Stratis.Bitcoin.P2P;
using Stratis.Bitcoin.P2P.Peer;
using Stratis.Bitcoin.P2P.Protocol.Payloads;
using Stratis.Bitcoin.Utilities;

namespace Stratis.Bitcoin.Connection
{
    public interface IConnectionManager : IDisposable
    {
        /// <summary>
        /// Adds a peer to the address manager's collection as well as
        /// the connection manager's add node collection.
        /// </summary>
        void AddNodeAddress(IPEndPoint ipEndpoint);

        void AddDiscoveredNodesRequirement(NetworkPeerServices services);

        Task<NetworkPeer> ConnectAsync(IPEndPoint ipEndpoint);

        IReadOnlyNetworkPeerCollection ConnectedNodes { get; }

        NetworkPeer FindLocalNode();

        NetworkPeer FindNodeByEndpoint(IPEndPoint ipEndpoint);

        NetworkPeer FindNodeByIp(IPAddress ipAddress);

        string GetNodeStats();

        string GetStats();

        /// <summary>Initializes and starts each peer connection as well as peer discovery.</summary>
        void Initialize();

        /// <summary>The network the node is running on.</summary>
        Network Network { get; }

        /// <summary>Factory for creating P2P network peers.</summary>
        INetworkPeerFactory NetworkPeerFactory { get; }

        /// <summary>User defined node settings.</summary>
        NodeSettings NodeSettings { get; }

        /// <summary>The network peer parameters for the <see cref="IConnectionManager"/>.</summary>
        NetworkPeerConnectionParameters Parameters { get; }

        /// <summary>Includes the add node, connect and discovery peer connectors.</summary>
        IEnumerable<IPeerConnector> PeerConnectors { get; }

        void RemoveNodeAddress(IPEndPoint ipEndpoint);

        List<NetworkPeerServer> Servers { get; }
    }

    public sealed class ConnectionManager : IConnectionManager
    {
        /// <summary>Factory for creating background async loop tasks.</summary>
        private readonly IAsyncLoopFactory asyncLoopFactory;

        /// <summary>Provider of time functions.</summary>
        private readonly IDateTimeProvider dateTimeProvider;

        /// <summary>The maximum number of entries in an 'inv' protocol message.</summary>
        public const int MaxInventorySize = 50000;

        /// <summary>Logger factory to create loggers.</summary>
        private readonly ILoggerFactory loggerFactory;

        /// <summary>Instance logger.</summary>
        private readonly ILogger logger;

        /// <inheritdoc/>
        public Network Network { get; private set; }

        /// <inheritdoc/>
        public INetworkPeerFactory NetworkPeerFactory { get; private set; }

        /// <summary>Global application life cycle control - triggers when application shuts down.</summary>
        private readonly INodeLifetime nodeLifetime;

        /// <inheritdoc/>
        public NodeSettings NodeSettings { get; private set; }

        /// <inheritdoc/>
        public NetworkPeerConnectionParameters Parameters { get; }

        /// <inheritdoc/>
        public IEnumerable<IPeerConnector> PeerConnectors { get; private set; }

        /// <summary>Manager class that handles peers and their respective states.</summary>
        private readonly IPeerAddressManager peerAddressManager;

        /// <summary>Async loop that discovers new peers to connect to.</summary>
        private IPeerDiscovery peerDiscovery;

        private readonly NetworkPeerCollection connectedNodes;

        public IReadOnlyNetworkPeerCollection ConnectedNodes
        {
            get { return this.connectedNodes; }
        }

        private readonly Dictionary<NetworkPeer, PerformanceSnapshot> downloads = new Dictionary<NetworkPeer, PerformanceSnapshot>();

        private NetworkPeerServices discoveredNodeRequiredService = NetworkPeerServices.Network;

        public List<NetworkPeerServer> Servers { get; }

        public ConnectionManager(
            IAsyncLoopFactory asyncLoopFactory,
            IDateTimeProvider dateTimeProvider,
            ILoggerFactory loggerFactory,
            Network network,
            INetworkPeerFactory networkPeerFactory,
            NodeSettings nodeSettings,
            INodeLifetime nodeLifetime,
            NetworkPeerConnectionParameters parameters,
            IPeerAddressManager peerAddressManager,
            IEnumerable<IPeerConnector> peerConnectors,
            IPeerDiscovery peerDiscovery)
        {
            this.asyncLoopFactory = asyncLoopFactory;
            this.connectedNodes = new NetworkPeerCollection();
            this.dateTimeProvider = dateTimeProvider;
            this.loggerFactory = loggerFactory;
            this.logger = loggerFactory.CreateLogger(this.GetType().FullName);
            this.Network = network;
            this.NetworkPeerFactory = networkPeerFactory;
            this.NodeSettings = nodeSettings;
            this.nodeLifetime = nodeLifetime;
            this.peerAddressManager = peerAddressManager;
            this.PeerConnectors = peerConnectors;
            this.peerDiscovery = peerDiscovery;
            this.Servers = new List<NetworkPeerServer>();

            this.Parameters = parameters;
            this.Parameters.ConnectCancellation = this.nodeLifetime.ApplicationStopping;
            this.Parameters.UserAgent = $"{this.NodeSettings.Agent}:{this.GetVersion()}";
            this.Parameters.Version = this.NodeSettings.ProtocolVersion;
        }

        /// <inheritdoc />
        public void Initialize()
        {
            this.logger.LogTrace("()");

            this.peerDiscovery.DiscoverPeers(CloneParameters(this.Parameters));

            foreach (IPeerConnector peerConnector in this.PeerConnectors)
            {
                peerConnector.Initialize(CloneParameters(this.Parameters));
                peerConnector.StartConnectAsync();
            }

            var peerConnectorAddNode = this.PeerConnectors.First(pc => pc is PeerConnectorAddNode);
            var peerConnectorConnectNode = this.PeerConnectors.First(pc => pc is PeerConnectorConnectNode);
            var peerConnectorDiscovery = this.PeerConnectors.First(pc => pc is PeerConnectorDiscovery);

            // Relate the peer connectors to each other to prevent duplicate connections.
            var relatedPeerConnectors = new RelatedPeerConnectors();
            relatedPeerConnectors.Register("AddNode", peerConnectorAddNode);
            relatedPeerConnectors.Register("Connect", peerConnectorConnectNode);
            relatedPeerConnectors.Register("Discovery", peerConnectorDiscovery);

            this.StartNodeServer();

            this.logger.LogTrace("(-)");
        }

        /// <summary>
        /// Clones the set of connection parameters and adds the connection manager beahviour.
        /// </summary>
        private NetworkPeerConnectionParameters CloneParameters(NetworkPeerConnectionParameters parameters)
        {
            NetworkPeerConnectionParameters cloned = parameters.Clone();
            cloned.TemplateBehaviors.Add(new ConnectionManagerBehavior(false, this, this.loggerFactory));
            return cloned;
        }

        private void StartNodeServer()
        {
            var logs = new StringBuilder();
            logs.AppendLine("Node listening on:");

            foreach (NodeServerEndpoint listen in this.NodeSettings.ConnectionManager.Listen)
            {
                NetworkPeerConnectionParameters cloneParameters = this.Parameters.Clone();
                NetworkPeerServer server = this.NetworkPeerFactory.CreateNetworkPeerServer(this.Network, listen.Endpoint, this.NodeSettings.ConnectionManager.ExternalEndpoint);

                this.Servers.Add(server);
                cloneParameters.TemplateBehaviors.Add(new ConnectionManagerBehavior(true, this, this.loggerFactory)
                {
                    Whitelisted = listen.Whitelisted
                });

                server.InboundNetworkPeerConnectionParameters = cloneParameters;
                try
                {
                    server.Listen();
                }
                catch (SocketException e)
                {
                    this.logger.LogCritical("Unable to listen on port {0} (you can change the port using '-port=[number]'). Error message: {1}", listen.Endpoint.Port, e.Message);
                    throw e;
                }

                logs.Append(listen.Endpoint.Address + ":" + listen.Endpoint.Port);
                if (listen.Whitelisted)
                    logs.Append(" (whitelisted)");

                logs.AppendLine();
            }

            this.logger.LogInformation(logs.ToString());
        }

        public void AddDiscoveredNodesRequirement(NetworkPeerServices services)
        {
            this.logger.LogTrace("({0}:{1})", nameof(services), services);

            this.discoveredNodeRequiredService |= services;

            IPeerConnector peerConnector = this.PeerConnectors.FirstOrDefault(pc => pc is PeerConnectorDiscovery);
            if ((peerConnector != null) && !peerConnector.Requirements.RequiredServices.HasFlag(services))
            {
                peerConnector.Requirements.RequiredServices |= NetworkPeerServices.NODE_WITNESS;
                foreach (NetworkPeer node in peerConnector.ConnectedPeers)
                {
                    if (!node.PeerVersion.Services.HasFlag(services))
                        node.DisconnectWithException("The peer does not support the required services requirement.");
                }
            }

            this.logger.LogTrace("(-)");
        }

        public string GetStats()
        {
            StringBuilder builder = new StringBuilder();
            lock (this.downloads)
            {
                PerformanceSnapshot diffTotal = new PerformanceSnapshot(0, 0);
                builder.AppendLine("=======Connections=======");
                foreach (NetworkPeer node in this.ConnectedNodes)
                {
                    PerformanceSnapshot newSnapshot = node.Counter.Snapshot();
                    PerformanceSnapshot lastSnapshot = null;
                    if (this.downloads.TryGetValue(node, out lastSnapshot))
                    {
                        BlockPullerBehavior behavior = node.Behaviors.OfType<BlockPullerBehavior>()
                            .FirstOrDefault(b => b.Puller.GetType() == typeof(LookaheadBlockPuller));

                        PerformanceSnapshot diff = newSnapshot - lastSnapshot;
                        diffTotal = new PerformanceSnapshot(diff.TotalReadBytes + diffTotal.TotalReadBytes, diff.TotalWrittenBytes + diffTotal.TotalWrittenBytes) { Start = diff.Start, Taken = diff.Taken };
                        builder.Append((node.RemoteSocketAddress + ":" + node.RemoteSocketPort).PadRight(LoggingConfiguration.ColumnLength * 2) + "R:" + this.ToKBSec(diff.ReadenBytesPerSecond) + "\tW:" + this.ToKBSec(diff.WrittenBytesPerSecond));
                        if (behavior != null)
                        {
                            int intQuality = (int)behavior.QualityScore;
                            builder.Append("\tQualityScore: " + intQuality + (intQuality < 10 ? "\t" : "") + "\tPendingBlocks: " + behavior.PendingDownloadsCount);
                        }

                        builder.AppendLine();
                    }

                    this.downloads.AddOrReplace(node, newSnapshot);
                }

                builder.AppendLine("=================");
                builder.AppendLine("Total".PadRight(LoggingConfiguration.ColumnLength * 2) + "R:" + this.ToKBSec(diffTotal.ReadenBytesPerSecond) + "\tW:" + this.ToKBSec(diffTotal.WrittenBytesPerSecond));
                builder.AppendLine("==========================");

                //TODO: Hack, we should just clean nodes that are not connect anymore.
                if (this.downloads.Count > 1000)
                    this.downloads.Clear();
            }

            return builder.ToString();
        }

        public string GetNodeStats()
        {
            var builder = new StringBuilder();

            foreach (NetworkPeer node in this.ConnectedNodes)
            {
                ConnectionManagerBehavior connectionManagerBehavior = node.Behavior<ConnectionManagerBehavior>();
                ChainHeadersBehavior chainHeadersBehavior = node.Behavior<ChainHeadersBehavior>();
                builder.AppendLine(
                    "Node:" + (node.RemoteInfo() + ", ").PadRight(LoggingConfiguration.ColumnLength + 15) +
                    (" connected" + " (" + (connectionManagerBehavior.Inbound ? "inbound" : "outbound") + "),").PadRight(LoggingConfiguration.ColumnLength + 7) +
                    (" agent " + node.PeerVersion.UserAgent + ", ").PadRight(LoggingConfiguration.ColumnLength + 2) +
                    " height=" + chainHeadersBehavior.PendingTip.Height);
            }

            return builder.ToString();
        }

        private string ToKBSec(ulong bytesPerSec)
        {
            double speed = ((double)bytesPerSec / 1024.0);
            return speed.ToString("0.00") + " KB/S";
        }

        private string GetVersion()
        {
            Match match = Regex.Match(this.GetType().AssemblyQualifiedName, "Version=([0-9]+\\.[0-9]+\\.[0-9]+)\\.");
            return match.Groups[1].Value;
        }

        /// <inheritdoc />
        public void Dispose()
        {
            this.logger.LogTrace("()");

            this.logger.LogInformation("Stopping peer discovery...");
            this.peerDiscovery?.Dispose();

            foreach (IPeerConnector peerConnector in this.PeerConnectors)
                peerConnector.Dispose();

            foreach (NetworkPeerServer server in this.Servers)
                server.Dispose();

            foreach (NetworkPeer node in this.connectedNodes.Where(n => n.Behaviors.Find<ConnectionManagerBehavior>().OneTry))
                node.Disconnect();

            this.logger.LogTrace("(-)");
        }

        internal void AddConnectedNode(NetworkPeer peer)
        {
            this.logger.LogTrace("({0}:'{1}')", nameof(peer), peer.RemoteSocketEndpoint);

            this.connectedNodes.Add(peer);

            this.logger.LogTrace("(-)");
        }

        internal void RemoveConnectedNode(NetworkPeer peer)
        {
            this.logger.LogTrace("({0}:'{1}')", nameof(peer), peer.RemoteSocketEndpoint);

            this.connectedNodes.Remove(peer);

            this.logger.LogTrace("(-)");
        }

        public NetworkPeer FindNodeByEndpoint(IPEndPoint ipEndpoint)
        {
            return this.connectedNodes.FindByEndpoint(ipEndpoint);
        }

        public NetworkPeer FindNodeByIp(IPAddress ipAddress)
        {
            return this.connectedNodes.FindByIp(ipAddress);
        }

        public NetworkPeer FindLocalNode()
        {
            return this.connectedNodes.FindLocal();
        }

        /// <summary>
        /// Adds a node to the -addnode collection.
        /// <para>
        /// Usually called via RPC.
        /// </para>
        /// </summary>
        /// <param name="ipEndpoint">The endpoint of the peer to add.</param>
        public void AddNodeAddress(IPEndPoint ipEndpoint)
        {
            Guard.NotNull(ipEndpoint, nameof(ipEndpoint));

            this.logger.LogTrace("({0}:'{1}')", nameof(ipEndpoint), ipEndpoint);

            this.peerAddressManager.AddPeer(new NetworkAddress(ipEndpoint.MapToIpv6()), IPAddress.Loopback);

            if (!this.NodeSettings.ConnectionManager.AddNode.Any(p => p.Match(ipEndpoint)))
            {
                this.NodeSettings.ConnectionManager.AddNode.Add(ipEndpoint);
                this.PeerConnectors.FirstOrDefault(pc => pc is PeerConnectorAddNode).MaximumNodeConnections++;
            }
            else
                this.logger.LogTrace("The endpoint already exists in the add node collection.");

            this.logger.LogTrace("(-)");
        }

        /// <summary>
        /// Disconnect a peer.
        /// <para>
        /// Usually called via RPC.
        /// </para>
        /// </summary>
        /// <param name="ipEndpoint">The endpoint of the peer to disconnect.</param>
        public void RemoveNodeAddress(IPEndPoint ipEndpoint)
        {
            this.logger.LogTrace("({0}:'{1}')", nameof(ipEndpoint), ipEndpoint);

            NetworkPeer peer = this.connectedNodes.FindByEndpoint(ipEndpoint);
            peer?.DisconnectWithException("Requested by user");

            this.logger.LogTrace("(-)");
        }

        public async Task<NetworkPeer> ConnectAsync(IPEndPoint ipEndpoint)
        {
            this.logger.LogTrace("({0}:'{1}')", nameof(ipEndpoint), ipEndpoint);

            NetworkPeerConnectionParameters cloneParameters = this.Parameters.Clone();
            cloneParameters.TemplateBehaviors.Add(new ConnectionManagerBehavior(false, this, this.loggerFactory)
            {
                OneTry = true
            });

<<<<<<< HEAD
            NetworkPeer peer = await this.networkPeerFactory.CreateConnectedNetworkPeerAsync(this.Network, ipEndpoint, cloneParameters).ConfigureAwait(false);
=======
            NetworkPeer peer = this.NetworkPeerFactory.CreateConnectedNetworkPeer(this.Network, ipEndpoint, cloneParameters);
>>>>>>> f1e45b88
            this.peerAddressManager.PeerAttempted(ipEndpoint, this.dateTimeProvider.GetUtcNow());
            await peer.VersionHandshakeAsync().ConfigureAwait(false);

            this.logger.LogTrace("(-)");
            return peer;
        }
    }
}<|MERGE_RESOLUTION|>--- conflicted
+++ resolved
@@ -428,11 +428,7 @@
                 OneTry = true
             });
 
-<<<<<<< HEAD
             NetworkPeer peer = await this.networkPeerFactory.CreateConnectedNetworkPeerAsync(this.Network, ipEndpoint, cloneParameters).ConfigureAwait(false);
-=======
-            NetworkPeer peer = this.NetworkPeerFactory.CreateConnectedNetworkPeer(this.Network, ipEndpoint, cloneParameters);
->>>>>>> f1e45b88
             this.peerAddressManager.PeerAttempted(ipEndpoint, this.dateTimeProvider.GetUtcNow());
             await peer.VersionHandshakeAsync().ConfigureAwait(false);
 
