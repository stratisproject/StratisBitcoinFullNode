﻿using System;
using System.Threading.Tasks;
using Microsoft.Extensions.Logging;
using NBitcoin;
using Stratis.Bitcoin.Consensus;
using Stratis.Bitcoin.P2P.Peer;
using Stratis.Bitcoin.P2P.Protocol.Payloads;
using Stratis.Bitcoin.Utilities;
using TracerAttributes;

namespace Stratis.Bitcoin.Connection
{
    public class ProvenHeadersConnectionManagerBehavior : ConnectionManagerBehavior
    {
        /// <summary>Instance logger.</summary>
        private readonly ILogger logger;

        private readonly ICheckpoints checkpoints;

        private readonly Network network;

        public ProvenHeadersConnectionManagerBehavior(IConnectionManager connectionManager, ILoggerFactory loggerFactory, ICheckpoints checkpoints, Network network)
            : base(connectionManager, loggerFactory)
        {
            this.checkpoints = checkpoints;
            this.network = network;

            this.logger = loggerFactory.CreateLogger(this.GetType().FullName, $"[{this.GetHashCode():x}] ");
        }

        /// <inheritdoc />
        protected override async Task OnHandshakedAsync(INetworkPeer peer)
        {
<<<<<<< HEAD
            int requireFromHeight = this.checkpoints.GetLastCheckpointHeight() + 1;
            this.logger.LogDebug("Proven headers are requested from height {0}.", requireFromHeight);
=======
            if (this.CanPeerProcessProvenHeaders(peer))
            {
                // Require from height is the highest between activation height and last checkpoint height.
                int lastCheckpointHeight = this.checkpoints.GetLastCheckpointHeight();
                int activationHeight = (this.network.Consensus.Options as PosConsensusOptions).ProvenHeadersActivationHeight;

                int requireFromHeight = Math.Max(lastCheckpointHeight, activationHeight);
                this.logger.LogDebug("Proven headers are requested from height {0}.", requireFromHeight);
>>>>>>> 3059921a

                var sendProvenHeadersPayload = new SendProvenHeadersPayload(requireFromHeight);

                await peer.SendMessageAsync(sendProvenHeadersPayload).ConfigureAwait(false);
            }
            else
            {
                // If the peer doesn't support PH, use legacy headers
                await base.OnHandshakedAsync(peer);
            }
        }

        [NoTrace]
        public override object Clone()
        {
            return new ProvenHeadersConnectionManagerBehavior(this.connectionManager, this.loggerFactory, this.checkpoints, this.network)
            {
                OneTry = this.OneTry,
                Whitelisted = this.Whitelisted,
            };
        }


        /// <summary>
        /// Determines whether the specified peer supports Proven Headers and PH has been activated.
        /// </summary>
        /// <param name="peer">The peer.</param>
        /// <returns>
        ///   <c>true</c> if is peer is PH enabled; otherwise, <c>false</c>.
        /// </returns>
        private bool CanPeerProcessProvenHeaders(INetworkPeer peer)
        {
            return peer.Version >= NBitcoin.Protocol.ProtocolVersion.PROVEN_HEADER_VERSION;
        }
    }
}<|MERGE_RESOLUTION|>--- conflicted
+++ resolved
@@ -31,10 +31,6 @@
         /// <inheritdoc />
         protected override async Task OnHandshakedAsync(INetworkPeer peer)
         {
-<<<<<<< HEAD
-            int requireFromHeight = this.checkpoints.GetLastCheckpointHeight() + 1;
-            this.logger.LogDebug("Proven headers are requested from height {0}.", requireFromHeight);
-=======
             if (this.CanPeerProcessProvenHeaders(peer))
             {
                 // Require from height is the highest between activation height and last checkpoint height.
@@ -43,7 +39,6 @@
 
                 int requireFromHeight = Math.Max(lastCheckpointHeight, activationHeight);
                 this.logger.LogDebug("Proven headers are requested from height {0}.", requireFromHeight);
->>>>>>> 3059921a
 
                 var sendProvenHeadersPayload = new SendProvenHeadersPayload(requireFromHeight);
 
