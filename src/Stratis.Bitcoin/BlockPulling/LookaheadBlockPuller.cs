﻿using System;
using System.Collections.Generic;
using System.Linq;
using System.Net;
using System.Threading;
using Microsoft.Extensions.Logging;
using NBitcoin;
using NBitcoin.Protocol;
using Stratis.Bitcoin.Connection;
using Stratis.Bitcoin.P2P.Protocol.Payloads;
using Stratis.Bitcoin.Utilities;

namespace Stratis.Bitcoin.BlockPulling
{
    /// <summary>
    /// Block puller used for fast sync during initial block download (IBD).
    /// </summary>
    public interface ILookaheadBlockPuller
    {
        /// <summary>
        /// Tries to retrieve a block that is in front of the current puller's position by a specific height.
        /// </summary>
        /// <param name="count">How many blocks ahead (minus one) should the returned block be ahead of the current puller's position.
        /// A value of zero will provide the next block, a value of one will provide a block that is 2 blocks ahead.</param>
        /// <returns>The block which height is <paramref name="count"/>+1 higher than current puller's position,
        /// or null if such a block is not downloaded or does not exist.</returns>
        Block TryGetLookahead(int count);

        /// <summary>Gets the current location of the puller to a specific block header.</summary>
        ChainedBlock Location { get; }

        /// <summary>Sets the current location of the puller to a specific block header.</summary>
        /// <param name="location">Block header to set the location to.</param>
        void SetLocation(ChainedBlock location);

        /// <summary>
        /// Waits for a next block to be available (downloaded) and returns it to the consumer.
        /// </summary>
        /// <param name="cancellationToken">Cancellation token to allow the caller to cancel waiting for the next block.</param>
        /// <returns>Next block or null if a reorganization happened on the chain.</returns>
        LookaheadResult NextBlock(CancellationToken cancellationToken);

        /// <summary>
        /// Adds a specific requirement to all peer nodes.
        /// </summary>
        /// <param name="transactionOptions">Specifies the requirement on nodes to add.</param>
        void RequestOptions(TransactionOptions transactionOptions);
    }

    /// <summary>
<<<<<<< HEAD
    /// A result from the <see cref="ILookaheadBlockPuller"/> containing the downloaded block and the <see cref="IPEndPoint"/> of the peer that it came from.
    /// Block will be <c>null</c> if the current chain was reorganized.
    /// </summary>
    public class LookaheadResult
    {
        /// <summary>
        /// The downloaded <see cref="Block"/> that was requested by the puller.
        /// </summary>
        public Block Block { get; set; }

        /// <summary>
        /// The peer this block came from.
        /// </summary>
        public IPEndPoint Peer { get; set; }

    }

    /// <summary>
    /// Puller that is used for fast sync during initial block download (IBD). It implements a strategy of downloading 
=======
    /// Puller that is used for fast sync during initial block download (IBD). It implements a strategy of downloading
>>>>>>> 6899da6f
    /// multiple blocks from multiple peers at once, so that IBD is fast enough, but does not consume too many resources.
    /// </summary>
    /// <remarks>
    /// The node is aware of the longest chain of block headers, which is stored in this.Chain. This is the chain the puller
    /// needs to download. The algorithm works with following values: ActualLookahead, MinimumLookahead, MaximumLookahead,
    /// location, and lookaheadLocation.
    /// <para>
    /// ActualLookahead is a number of blocks that we wish to download at the same time, it varies between MinimumLookahead
    /// and MaximumLookahead depending on the consumer's speed and node download speed. Calling AskBlocks() increases
    /// lookaheadLocation by ActualLookahead. Here is a visualization of the block chain and how the puller sees it:
    /// </para>
    /// <para>
    /// -------A------B-------------C-----------D---------E--------
    /// </para>
    /// <para>
    /// Each '-' represents a block and letters 'A' to 'E' represent blocks with important positions in the chain from
    /// the puller's perspective. The puller can be understood as a producer of the blocks (by requesting them from the peers
    /// and downloading them) for the component that uses the puller that consumes the blocks (e.g. validating them).
    /// </para>
    /// <para>
    /// A is a position of a block that we call location. Blocks in front of A were already downloaded and consumed.
    /// </para>
    /// <para>
    /// B is a position of a block A + MinimumLookahead, and E is a position of block A + MaximumLookahead.
    /// Blocks between B and E are the blocks that the puller is currently interested in. Blocks after E are currently
    /// not considered and will only be interesting later. The lower boundary B prevents the IBD to be too slow,
    /// while the upper boundary E prevents the puller from using too many resources.
    /// </para>
    /// <para>
    /// Blocks between A and B are blocks that have been downloaded already, but the consumer did not consume them yet.
    /// </para>
    /// <para>
    /// C is a position of a block A + lookaheadLocation. Blocks between B and C are currently being requested by the puller,
    /// some of them could be already being downloaded. The block puller makes sure that if lookaheadLocation &lt; ActualLookahead
    /// then AskBlocks() is called. During the initialization, or when reorganisation happens, lookaheadLocation is zero/null
    /// and AskBlocks() needs to be called two times.
    /// </para>
    /// <para>
    /// D is a position of a block A + ActualLookahead. ActualLookahead is a number of blocks that the puller wants
    /// to be downloading simultaneously. If there is a gap between C and D it means that the puller wants to start
    /// downloading these blocks.
    /// </para>
    /// <para>
    /// Blocks between D and E are currently those that the puller does not want to be downloading right now,
    /// but should the ActualLookahead be adjusted, they can be requested in the near future.
    /// </para>
    /// </remarks>
    public class LookaheadBlockPuller : BlockPuller, ILookaheadBlockPuller
    {
        /// <summary>Maximal size of a block in bytes.</summary>
        private const int MaxBlockSize = 2000000;

        /// <summary>Number of milliseconds for a single waiting round for the next block in the <see cref="NextBlockCore"/> loop.</summary>
        private const int WaitNextBlockRoundTimeMs = 100;

        /// <summary>Instance logger.</summary>
        private readonly ILogger logger;

        /// <summary>Lower limit for ActualLookahead.</summary>
        public int MinimumLookahead { get; set; }

        /// <summary>Upper limit for ActualLookahead.</summary>
        public int MaximumLookahead { get; set; }

        /// <summary>Number of blocks the puller wants to be downloading at once.</summary>
        private int actualLookahead;

        /// <summary>Number of blocks the puller wants to be downloading at once.</summary>
        public int ActualLookahead
        {
            get
            {
                return Math.Min(this.MaximumLookahead, Math.Max(this.MinimumLookahead, this.actualLookahead));
            }
            private set
            {
                this.actualLookahead = Math.Min(this.MaximumLookahead, Math.Max(this.MinimumLookahead, value));
            }
        }

        /// <summary>Maximum number of bytes used by unconsumed blocks that the puller is willing to maintain.</summary>
        public int MaxBufferedSize { get; set; }

        /// <summary>Lock object to protect access to <see cref="currentBufferedSize"/>, <see cref="currentBufferedCount"/>, and <see cref="askBlockQueue"/>.</summary>
        private readonly object bufferLock = new object();

        /// <summary>Queue of download requests that couldn't be asked for due to <see cref="MaxBufferedSize"/> limit.</summary>
        /// <remarks>All access to this object has to be protected by <see cref="bufferLock"/>.</remarks>
        private readonly Queue<ChainedBlock> askBlockQueue = new Queue<ChainedBlock>();

        /// <summary>Current number of bytes that unconsumed blocks are occupying.</summary>
        /// <remarks>All access to this object has to be protected by <see cref="bufferLock"/>.</remarks>
        private long currentBufferedSize;

        /// <summary>Current number unconsumed blocks are occupying.</summary>
        /// <remarks>All access to this object has to be protected by <see cref="bufferLock"/>.</remarks>
        private int currentBufferedCount;

        /// <summary>Lock object to protect access to <see cref="downloadedCounts"/>.</summary>
        private readonly object downloadedCountsLock = new object();

        /// <summary>Maintains the statistics of number of downloaded blocks. This is used for calculating new actualLookahead value.</summary>
        /// <remarks>All access to this object has to be protected by <see cref="downloadedCountsLock"/>.</remarks>
        private List<int> downloadedCounts = new List<int>();

        /// <summary>Lock object to protect access to <see cref="location"/>.</summary>
        private readonly object locationLock = new object();

        /// <summary>Points to a block that was consumed last time. The next block returned by the puller to the consumer will be at location + 1.</summary>
        /// <remarks>Write access to this object has to be protected by <see cref="locationLock"/>.</remarks>
        private ChainedBlock location;

        /// <summary>Identifies the last block that is currently being requested/downloaded.</summary>
        private ChainedBlock lookaheadLocation;

        /// <summary>Event that signals when a downloaded block is consumed.</summary>
        private readonly AutoResetEvent consumed = new AutoResetEvent(false);

        /// <summary>Event that signals when a new block is pushed to the list of downloaded blocks.</summary>
        private readonly AutoResetEvent pushed = new AutoResetEvent(false);

        /// <summary>Median of a list of past downloadedCounts values. This is used just for logging purposes.</summary>
        public decimal MedianDownloadCount
        {
            get
            {
                lock (this.downloadedCountsLock)
                {
                    if (this.downloadedCounts.Count == 0)
                        return decimal.One;
                    return (decimal)GetMedian(this.downloadedCounts);
                }
            }
        }

        /// <summary>
        /// Initializes a new instance of the object having a chain of block headers and a connection manager.
        /// </summary>
        /// <param name="chain">Chain of block headers.</param>
        /// <param name="connectionManager">Manager of information about the node's network connections.</param>
        /// <param name="loggerFactory">Factory to be used to create logger for the puller.</param>
        public LookaheadBlockPuller(ConcurrentChain chain, IConnectionManager connectionManager, ILoggerFactory loggerFactory)
            : base(chain, connectionManager.ConnectedNodes, connectionManager.NodeSettings.ProtocolVersion, loggerFactory)
        {
            this.MaxBufferedSize = MaxBlockSize * 10;
            this.MinimumLookahead = 4;
            this.MaximumLookahead = 2000;
            this.logger = loggerFactory.CreateLogger(this.GetType().FullName);
        }

        /// <inheritdoc />
        public ChainedBlock Location
        {
            get { return this.location; }
        }

        /// <inheritdoc />
        public void SetLocation(ChainedBlock tip)
        {
            Guard.NotNull(tip, nameof(tip));
            lock (this.locationLock)
            {
                this.location = tip;
            }
        }

        /// <inheritdoc />
        public void RequestOptions(TransactionOptions transactionOptions)
        {
            this.logger.LogTrace("({0}:{1})", nameof(transactionOptions), transactionOptions);

            if (transactionOptions == TransactionOptions.Witness)
            {
                this.Requirements.RequiredServices |= NodeServices.NODE_WITNESS;
                foreach (BlockPullerBehavior node in this.Nodes.Select(n => n.Behaviors.Find<BlockPullerBehavior>()))
                {
                    if (!this.Requirements.Check(node.AttachedNode.PeerVersion))
                    {
                        this.logger.LogDebug("Peer {0:x} does not meet requirements, releasing its tasks.", node.GetHashCode());
                        // Prevent this node to be assigned any more work.
                        node.ReleaseAll(true);
                    }
                }
            }

            this.logger.LogTrace("(-)");
        }

        /// <inheritdoc />
        public LookaheadResult NextBlock(CancellationToken cancellationToken)
        {
            this.logger.LogTrace("()");

            lock (this.downloadedCountsLock)
            {
                this.downloadedCounts.Add(this.DownloadedBlocksCount);
            }

            if (this.lookaheadLocation == null)
            {
                this.logger.LogTrace("Lookahead location is not initialized.");

                // Calling twice is intentional here.
                // lookaheadLocation is null only during initialization
                // or when reorganisation happens. Calling this twice will
                // make sure the initial work of the puller is away from
                // the lower boundary.
                this.AskBlocks();
                this.AskBlocks();
            }

<<<<<<< HEAD
            LookaheadResult block = this.NextBlockCore(cancellationToken);
=======
            Block block = this.NextBlockCore(cancellationToken);
>>>>>>> 6899da6f
            if (block != null)
            {
                if ((this.lookaheadLocation.Height - this.location.Height) <= this.ActualLookahead)
                {
                    this.logger.LogTrace("Recalculating lookahead: Last request block height is {0}, last processed block height is {1}, {2} is {3}.", this.lookaheadLocation.Height, this.location.Height, nameof(this.ActualLookahead), this.ActualLookahead);
                    this.CalculateLookahead();
                    this.AskBlocks();
                }
                else this.logger.LogTrace("Lookahead needs no adjustment.");
            }
            else this.logger.LogTrace("Reorganization detected.");

            this.logger.LogTrace("(-):'{0}'", block);
            return block;
        }

        /// <summary>
        /// Finds median for list of values.
        /// </summary>
        /// <param name="sourceNumbers">List of values to find median for.</param>
        /// <returns>Median of the input values.</returns>
        private static decimal GetMedian(List<int> sourceNumbers)
        {
            // Framework 2.0 version of this method. There is an easier way in F4.
            if (sourceNumbers == null || sourceNumbers.Count == 0)
                throw new Exception("Median of empty array not defined.");

            // Make sure the list is sorted, but use a new array.
            sourceNumbers.Sort();

            // Get the median.
            int size = sourceNumbers.Count;
            int mid = size / 2;
            decimal median = (size % 2 != 0) ? (decimal)sourceNumbers[mid] : ((decimal)sourceNumbers[mid] + (decimal)sourceNumbers[mid - 1]) / 2;
            return median;
        }

        /// <summary>
        /// Calculates a new value for this.ActualLookahead to keep it within reasonable range.
        /// <para>
        /// This ensures that the puller is requesting enough new blocks quickly enough to
        /// keep with the demand, but at the same time not too quickly.
        /// </para>
        /// </summary>
        private void CalculateLookahead()
        {
            this.logger.LogTrace("()");

            decimal medianDownloads = 0;
            lock (this.downloadedCountsLock)
            {
                medianDownloads = GetMedian(this.downloadedCounts);
                this.downloadedCounts.Clear();
            }

            decimal expectedDownload = this.ActualLookahead * 1.1m;
            decimal tolerance = 0.05m;
            decimal margin = expectedDownload * tolerance;
            if (medianDownloads <= expectedDownload - margin)
                this.ActualLookahead = (int)Math.Max(this.ActualLookahead * 1.1m, this.ActualLookahead + 1);
            else if (medianDownloads >= expectedDownload + margin)
                this.ActualLookahead = (int)Math.Min(this.ActualLookahead / 1.1m, this.ActualLookahead - 1);

            this.logger.LogTrace("(-):{0}={1}", nameof(this.ActualLookahead), this.ActualLookahead);
        }

        /// <inheritdoc />
        public Block TryGetLookahead(int count)
        {
            this.logger.LogTrace("({0}:{1})", nameof(count), count);

            ChainedBlock chainedBlock = this.Chain.GetBlock(this.location.Height + 1 + count);
            if (chainedBlock == null)
            {
                this.logger.LogTrace("(-)[NOT_KNOWN]");
                return null;
            }

            DownloadedBlock block = this.GetDownloadedBlock(chainedBlock.HashBlock);
            if (block == null)
            {
                this.logger.LogTrace("(-)[NOT_AVAILABLE]");
                return null;
            }

            this.logger.LogTrace("(-):'{0}'", block.Block);
            return block.Block;
        }

        /// <inheritdoc />
        public override void BlockPushed(uint256 blockHash, DownloadedBlock downloadedBlock, CancellationToken cancellationToken)
        {
            this.logger.LogTrace("({0}:'{1}',{2}.{3}:{4})", nameof(blockHash), blockHash, nameof(downloadedBlock), nameof(downloadedBlock.Length), downloadedBlock.Length);

            lock (this.bufferLock)
            {
                this.currentBufferedSize += downloadedBlock.Length;
                this.currentBufferedCount++;
            }
            this.pushed.Set();

            this.logger.LogTrace("(-)");
        }

        /// <summary>
        /// Prepares and invokes download tasks from peer nodes for blocks the node is missing.
        /// </summary>
        /// <remarks>TODO: Comment is missing here about the details of the logic in this method.</remarks>
        private void AskBlocks()
        {
            this.logger.LogTrace("()");

            if (this.location == null)
                throw new InvalidOperationException("SetLocation should have been called");

            if ((this.lookaheadLocation != null) && (this.location != null) && (this.lookaheadLocation.Height < this.location.Height))
                this.lookaheadLocation = this.location;

            if ((this.lookaheadLocation == null) && !this.Chain.Contains(this.location.HashBlock))
            {
                this.logger.LogTrace("(-)[REORG]");
                return;
            }

            if ((this.lookaheadLocation != null) && !this.Chain.Contains(this.lookaheadLocation.HashBlock))
                this.lookaheadLocation = null;

            ChainedBlock lookaheadBlock = this.lookaheadLocation ?? this.location;
            ChainedBlock nextLookaheadBlock = this.Chain.GetBlock(Math.Min(lookaheadBlock.Height + this.ActualLookahead, this.Chain.Height));
            if (nextLookaheadBlock == null)
                return;

            ChainedBlock fork = nextLookaheadBlock.FindFork(lookaheadBlock);

            this.lookaheadLocation = nextLookaheadBlock;

            int requestsCount = nextLookaheadBlock.Height - fork.Height;
            if (requestsCount > 0)
            {
                ChainedBlock[] downloadRequests = new ChainedBlock[requestsCount];
                for (int i = 0; i < requestsCount; i++)
                {
                    downloadRequests[requestsCount - i - 1] = nextLookaheadBlock;
                    nextLookaheadBlock = nextLookaheadBlock.Previous;
                }

                this.QueueRequests(downloadRequests);
            }

            // Process the queue even if we haven't added anything now
            // because there can be tasks waiting from previous rounds.
            this.ProcessQueue();

            this.logger.LogTrace("(-)");
        }

        /// <summary>
        /// Adds block download requests to the queue, that later will distribute them to peers.
        /// </summary>
        /// <param name="downloadRequests">
        /// Array of block descriptions that need to be downloaded. Must not be empty.
        /// Blocks in the array have to be unique - it is not supported for a single block to be included twice in this array.
        /// </param>
        private void QueueRequests(ChainedBlock[] downloadRequests)
        {
            this.logger.LogTrace("({0}.{1}:{2})", nameof(downloadRequests), nameof(downloadRequests.Length), downloadRequests.Length);

            lock (this.bufferLock)
            {
                for (int i = 0; i < downloadRequests.Length; i++)
                    this.askBlockQueue.Enqueue(downloadRequests[i]);
            }

            this.logger.LogTrace("(-)");
        }

        /// <summary>
        /// Asks for blocks if there is a free space or the next block is waiting.
        /// </summary>
        /// <remarks>Note that this method relies on the fact that the puller requests are ordered.</remarks>
        private void ProcessQueue()
        {
            this.logger.LogTrace("()");

            var requestsToAsk = new List<ChainedBlock>();
            lock (this.bufferLock)
            {
                // We estimate the space needed for the next block as the average size of unconsumed blocks
                // the puller currently holds. If it holds no blocks, it does not matter, there is certainly
                // a space for new block so we use dummy value 0.
                long avgBlockSize = this.currentBufferedCount != 0 ? this.currentBufferedSize / this.currentBufferedCount : 0;

                // We want to be sure that location does not move while we distribute the requests.
                lock (this.locationLock)
                {
                    while (this.askBlockQueue.Count > 0)
                    {
                        ChainedBlock request = this.askBlockQueue.Peek();
                        bool isNextBlock = request.Height == this.location.Height + 1;

                        // Buffer is full if the current buffered size plus expected size of all blocks we will ask,
                        // including the next request we are considering, is greater than the max limit.
                        bool bufferFull = this.currentBufferedSize + (requestsToAsk.Count + 1) * avgBlockSize > this.MaxBufferedSize;

                        if (isNextBlock || !bufferFull)
                        {
                            requestsToAsk.Add(request);
                            this.askBlockQueue.Dequeue();
                        }
                        else
                        {
                            // The buffer is either full, so we do not want to ask for more blocks.
                            // Here we rely on the fact that requests in queue are ordered. Otherwise we would have to go through
                            // the whole queue to see if the next block is not present.
                            break;
                        }
                    }
                }
            }

            if (requestsToAsk.Count > 0)
            {
                this.logger.LogTrace("{0} requests from queue will be processed now.", requestsToAsk.Count);
                this.AskBlocks(requestsToAsk.ToArray());
            }

            this.logger.LogTrace("(-)");
        }

        /// <summary>
        /// Waits for a next block to be available (downloaded).
        /// </summary>
        /// <param name="cancellationToken">Cancellation token to allow the caller to cancel waiting for the next block.</param>
        /// <returns>Next block or null if a reorganization happened on the chain.</returns>
        private LookaheadResult NextBlockCore(CancellationToken cancellationToken)
        {
            this.logger.LogTrace("()");

            LookaheadResult res = new LookaheadResult();

            while (res.Block == null)
            {
                cancellationToken.ThrowIfCancellationRequested();

                this.logger.LogTrace("Requesting block at height {0}.", this.location.Height + 1);
                ChainedBlock header = this.Chain.GetBlock(this.location.Height + 1);
                DownloadedBlock block;

                bool isDownloading = false;
                bool isReady = false;
                if (header != null) this.CheckBlockStatus(header.HashBlock, out isDownloading, out isReady);

                // If block has been downloaded and is ready to be consumed, then remove it from the list of downloaded blocks and consume it.
                if (isReady && this.TryRemoveDownloadedBlock(header.HashBlock, out block))
                {
                    this.logger.LogTrace("Consuming block '{0}'.", header.HashBlock);

                    if (header.Previous.HashBlock != this.location.HashBlock)
                    {
                        this.logger.LogTrace("Blockchain reorganization detected.");
                        break;
                    }

                    this.SetLocation(header);

                    lock (this.bufferLock)
                    {
                        this.currentBufferedSize -= block.Length;
                        this.currentBufferedCount--;
                    }
                    this.consumed.Set();

                    res.Block = block.Block;
                }
                else
                {
                    // Otherwise we either have reorg, or we reached the best chain tip.
                    if (header == null)
                    {
                        if (!this.Chain.Contains(this.location.HashBlock))
                        {
                            this.logger.LogTrace("Blockchain reorganization detected.");
                            break;
                        }

                        this.logger.LogTrace("Hash of the next block is not known.");
                    }
                    else
                    {
                        this.logger.LogTrace("Block not available.");

                        // Or the block is still being downloaded or we need to ask for this block to be downloaded.
                        if (!isDownloading) this.AskBlocks(new ChainedBlock[] { header });

                        this.OnStalling(header);
                    }

                    while (!cancellationToken.IsCancellationRequested)
                    {
                        var handles = new WaitHandle[] { this.pushed, this.consumed, cancellationToken.WaitHandle };
                        int handleIndex = WaitHandle.WaitAny(handles, WaitNextBlockRoundTimeMs);

                        if ((handleIndex != WaitHandle.WaitTimeout) && (handles[handleIndex] == this.consumed))
                        {
                            // Block has been consumed, check if we can ask for more blocks.
                            this.logger.LogTrace("Block has been previously consumed.");
                            this.ProcessQueue();
                        }
                        else
                        {
                            // Block has been pushed or wait timed out or cancellation token triggered.
                            // All cases are handled in external loop, so escape the inner loop.
                            break;
                        }
                    }
                }
            }

            this.logger.LogTrace("(-):'{0}'", res);
            return res;
        }
    }
}<|MERGE_RESOLUTION|>--- conflicted
+++ resolved
@@ -48,7 +48,6 @@
     }
 
     /// <summary>
-<<<<<<< HEAD
     /// A result from the <see cref="ILookaheadBlockPuller"/> containing the downloaded block and the <see cref="IPEndPoint"/> of the peer that it came from.
     /// Block will be <c>null</c> if the current chain was reorganized.
     /// </summary>
@@ -68,9 +67,6 @@
 
     /// <summary>
     /// Puller that is used for fast sync during initial block download (IBD). It implements a strategy of downloading 
-=======
-    /// Puller that is used for fast sync during initial block download (IBD). It implements a strategy of downloading
->>>>>>> 6899da6f
     /// multiple blocks from multiple peers at once, so that IBD is fast enough, but does not consume too many resources.
     /// </summary>
     /// <remarks>
@@ -282,11 +278,7 @@
                 this.AskBlocks();
             }
 
-<<<<<<< HEAD
             LookaheadResult block = this.NextBlockCore(cancellationToken);
-=======
-            Block block = this.NextBlockCore(cancellationToken);
->>>>>>> 6899da6f
             if (block != null)
             {
                 if ((this.lookaheadLocation.Height - this.location.Height) <= this.ActualLookahead)
