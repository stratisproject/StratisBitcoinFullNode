﻿using System;
using System.Collections.Generic;
using NBitcoin;
using NBitcoin.DataEncoders;
using NBitcoin.Protocol;
using Stratis.Bitcoin.Features.MemoryPool.Rules;
using Stratis.Bitcoin.Features.PoA;
using Stratis.Bitcoin.Features.SmartContracts.MempoolRules;
using Stratis.Bitcoin.Features.SmartContracts.PoA;
using Stratis.Bitcoin.Features.SmartContracts.PoA.MempoolRules;
using Stratis.SmartContracts.Networks.Policies;

namespace Stratis.SmartContracts.Networks
{
    /// <summary>
    /// Right now, ripped nearly straight from <see cref="PoANetwork"/>.
    /// </summary>
    public class SmartContractsPoARegTest : PoANetwork
    {
        public Key[] FederationKeys { get; private set; }

        public SmartContractsPoARegTest()
        {
            this.Name = "SmartContractsPoARegTest";
            this.NetworkType = NetworkType.Regtest;
            this.CoinTicker = "SCPOA";

            var consensusFactory = new SmartContractPoAConsensusFactory();

            // Create the genesis block.
            this.GenesisTime = 1513622125;
            this.GenesisNonce = 1560058197;
            this.GenesisBits = 402691653;
            this.GenesisVersion = 1;
            this.GenesisReward = Money.Zero;

            NBitcoin.Block genesisBlock = CreatePoAGenesisBlock(consensusFactory, this.GenesisTime, this.GenesisNonce, this.GenesisBits, this.GenesisVersion, this.GenesisReward);
            ((SmartContractPoABlockHeader) genesisBlock.Header).HashStateRoot = new uint256("21B463E3B52F6201C0AD6C991BE0485B6EF8C092E64583FFA655CC1B171FE856"); // Set StateRoot to empty trie.

            this.Genesis = genesisBlock;

            // Keeping the 3rd there in case we use it in future. For our integration tests we use 2 nodes currently.
            this.FederationKeys = new Key[]
            {
                new Mnemonic("lava frown leave wedding virtual ghost sibling able mammal liar wide wisdom").DeriveExtKey().PrivateKey,
                new Mnemonic("idle power swim wash diesel blouse photo among eager reward govern menu").DeriveExtKey().PrivateKey,
                new Mnemonic("high neither night category fly wasp inner kitchen phone current skate hair").DeriveExtKey().PrivateKey
            };

            var genesisFederationMembers = new List<IFederationMember>
            {
                new FederationMember(this.FederationKeys[0].PubKey), // 029528e83f065153d7fa655e73a07fc96fc759162f1e2c8936fa592f2942f39af0
                new FederationMember(this.FederationKeys[1].PubKey), // 03b539807c64abafb2d14c52a0d1858cc29d7c7fad0598f92a1274789c18d74d2d
                new FederationMember(this.FederationKeys[2].PubKey)  // 02d6792cf941b68edd1e9056653573917cbaf974d46e9eeb9801d6fcedf846477a
            };

            var consensusOptions = new PoAConsensusOptions(
                maxBlockBaseSize: 500_000, // Half the standard block size / weight. Easier to stress test.
                maxStandardVersion: 2,
                maxStandardTxWeight: 100_000,
                maxBlockSigopsCost: 20_000,
                maxStandardTxSigopsCost: 20_000 / 5,
                genesisFederationMembers: genesisFederationMembers,
                targetSpacingSeconds: 60,
                votingEnabled: true,
                autoKickIdleMembers: false
            );

            var buriedDeployments = new BuriedDeploymentsArray
            {
                [BuriedDeployments.BIP34] = 0,
                [BuriedDeployments.BIP65] = 0,
                [BuriedDeployments.BIP66] = 0
            };

            var bip9Deployments = new NoBIP9Deployments();

            this.Consensus = new Consensus(
                consensusFactory: consensusFactory,
                consensusOptions: consensusOptions,
                coinType: 105,
                hashGenesisBlock: genesisBlock.GetHash(),
                subsidyHalvingInterval: 210000,
                majorityEnforceBlockUpgrade: 750,
                majorityRejectBlockOutdated: 950,
                majorityWindow: 1000,
                buriedDeployments: buriedDeployments,
                bip9Deployments: bip9Deployments,
                bip34Hash: new uint256("0x000000000000024b89b42a942fe0d9fea3bb44ab7bd1b19115dd6a759c0808b8"),
                ruleChangeActivationThreshold: 1916, // 95% of 2016
                minerConfirmationWindow: 2016, // nPowTargetTimespan / nPowTargetSpacing
                maxReorgLength: 500,
                defaultAssumeValid: null,
                maxMoney: long.MaxValue,
                coinbaseMaturity: 1,
                premineHeight: 5,
                premineReward: Money.Coins(100_000_000),
                proofOfWorkReward: Money.Coins(0),
                powTargetTimespan: TimeSpan.FromSeconds(14 * 24 * 60 * 60), // two weeks
                powTargetSpacing: TimeSpan.FromSeconds(60),
                powAllowMinDifficultyBlocks: false,
                posNoRetargeting: true,
                powNoRetargeting: true,
                powLimit: null,
                minimumChainWork: null,
                isProofOfStake: false,
                lastPowBlock: 0,
                proofOfStakeLimit: null,
                proofOfStakeLimitV2: null,
                proofOfStakeReward: Money.Zero
            );

            // Same as current smart contracts test networks to keep tests working
            this.Base58Prefixes = new byte[12][];
            this.Base58Prefixes[(int) Base58Type.PUBKEY_ADDRESS] = new byte[] {(111)};
            this.Base58Prefixes[(int) Base58Type.SCRIPT_ADDRESS] = new byte[] {(196)};
            this.Base58Prefixes[(int) Base58Type.SECRET_KEY] = new byte[] {(239)};
            this.Base58Prefixes[(int) Base58Type.ENCRYPTED_SECRET_KEY_NO_EC] = new byte[] {0x01, 0x42};
            this.Base58Prefixes[(int) Base58Type.ENCRYPTED_SECRET_KEY_EC] = new byte[] {0x01, 0x43};
            this.Base58Prefixes[(int) Base58Type.EXT_PUBLIC_KEY] = new byte[] {(0x04), (0x35), (0x87), (0xCF)};
            this.Base58Prefixes[(int) Base58Type.EXT_SECRET_KEY] = new byte[] {(0x04), (0x35), (0x83), (0x94)};
            this.Base58Prefixes[(int) Base58Type.PASSPHRASE_CODE] = new byte[] {0x2C, 0xE9, 0xB3, 0xE1, 0xFF, 0x39, 0xE2};
            this.Base58Prefixes[(int) Base58Type.CONFIRMATION_CODE] = new byte[] {0x64, 0x3B, 0xF6, 0xA8, 0x9A};
            this.Base58Prefixes[(int) Base58Type.STEALTH_ADDRESS] = new byte[] {0x2b};
            this.Base58Prefixes[(int) Base58Type.ASSET_ID] = new byte[] {115};
            this.Base58Prefixes[(int) Base58Type.COLORED_ADDRESS] = new byte[] {0x13};

            Bech32Encoder encoder = Encoders.Bech32("tb");
            this.Bech32Encoders = new Bech32Encoder[2];
            this.Bech32Encoders[(int) Bech32Type.WITNESS_PUBKEY_ADDRESS] = encoder;
            this.Bech32Encoders[(int) Bech32Type.WITNESS_SCRIPT_ADDRESS] = encoder;

            this.Checkpoints = new Dictionary<int, CheckpointInfo>();

            this.DNSSeeds = new List<DNSSeedData>();
            this.SeedNodes = new List<NetworkAddress>();

            this.StandardScriptsRegistry = new SmartContractsStandardScriptsRegistry();

            // TODO: Do we need Asserts for block hash

            this.RegisterMempoolRules(this.Consensus);
        }

        private void RegisterMempoolRules(IConsensus consensus)
        {
            consensus.MempoolRules = new List<Type>()
            {
                typeof(OpSpendMempoolRule),
                typeof(TxOutSmartContractExecMempoolRule),
                typeof(AllowedScriptTypeMempoolRule),
                typeof(P2PKHNotContractMempoolRule),

                // The non- smart contract mempool rules
                typeof(CheckConflictsMempoolRule),
                typeof(CheckCoinViewMempoolRule),
                typeof(CreateMempoolEntryMempoolRule),
                typeof(CheckSigOpsMempoolRule),
                typeof(CheckFeeMempoolRule),

                // The smart contract mempool needs to do more fee checks than its counterpart, so include extra rules.
                // These rules occur directly after the fee check rule in the non- smart contract mempool.
                typeof(SmartContractFormatLogicMempoolRule),
                typeof(CanGetSenderMempoolRule),
<<<<<<< HEAD
                typeof(AllowedCodeHashLogicMempoolRule),
=======
>>>>>>> f572b0c1
                typeof(CheckMinGasLimitSmartContractMempoolRule),

                // Remaining non-SC rules.
                typeof(CheckRateLimitMempoolRule),
                typeof(CheckAncestorsMempoolRule),
                typeof(CheckReplacementMempoolRule),
                typeof(CheckAllInputsMempoolRule)
            };
        }
    }
}<|MERGE_RESOLUTION|>--- conflicted
+++ resolved
@@ -162,10 +162,6 @@
                 // These rules occur directly after the fee check rule in the non- smart contract mempool.
                 typeof(SmartContractFormatLogicMempoolRule),
                 typeof(CanGetSenderMempoolRule),
-<<<<<<< HEAD
-                typeof(AllowedCodeHashLogicMempoolRule),
-=======
->>>>>>> f572b0c1
                 typeof(CheckMinGasLimitSmartContractMempoolRule),
 
                 // Remaining non-SC rules.
