﻿using System;
using System.Collections.Generic;
using NBitcoin;
using NBitcoin.DataEncoders;
using NBitcoin.Protocol;
<<<<<<< HEAD
using Stratis.Bitcoin.Features.Consensus.Rules.CommonRules;
using Stratis.Bitcoin.Features.PoA;
using Stratis.Bitcoin.Features.PoA.BasePoAFeatureConsensusRules;
using Stratis.Bitcoin.Features.PoA.Voting.ConsensusRules;
using Stratis.Bitcoin.Features.SmartContracts.PoA;
using Stratis.Bitcoin.Features.SmartContracts.PoA.Rules;
using Stratis.Bitcoin.Features.SmartContracts.Rules;
=======
using Stratis.Bitcoin.Features.MemoryPool.Rules;
using Stratis.Bitcoin.Features.PoA;
using Stratis.Bitcoin.Features.SmartContracts.MempoolRules;
using Stratis.Bitcoin.Features.SmartContracts.PoA;
using Stratis.Bitcoin.Features.SmartContracts.PoA.MempoolRules;
>>>>>>> 17f2a8cb
using Stratis.SmartContracts.Networks.Policies;

namespace Stratis.SmartContracts.Networks
{
    /// <summary>
    /// Right now, ripped nearly straight from <see cref="PoANetwork"/>.
    /// </summary>
    public class SmartContractsPoARegTest : PoANetwork
    {
        public Key[] FederationKeys { get; private set; }

        public SmartContractsPoARegTest()
        {
            this.Name = "SmartContractsPoARegTest";
            this.NetworkType = NetworkType.Regtest;
            this.CoinTicker = "SCPOA";

            var consensusFactory = new SmartContractPoAConsensusFactory();

            // Create the genesis block.
            this.GenesisTime = 1513622125;
            this.GenesisNonce = 1560058197;
            this.GenesisBits = 402691653;
            this.GenesisVersion = 1;
            this.GenesisReward = Money.Zero;

            NBitcoin.Block genesisBlock = CreatePoAGenesisBlock(consensusFactory, this.GenesisTime, this.GenesisNonce, this.GenesisBits, this.GenesisVersion, this.GenesisReward);
            ((SmartContractPoABlockHeader) genesisBlock.Header).HashStateRoot = new uint256("21B463E3B52F6201C0AD6C991BE0485B6EF8C092E64583FFA655CC1B171FE856"); // Set StateRoot to empty trie.

            this.Genesis = genesisBlock;

            // Keeping the 3rd there in case we use it in future. For our integration tests we use 2 nodes currently.
            this.FederationKeys = new Key[]
            {
                new Mnemonic("lava frown leave wedding virtual ghost sibling able mammal liar wide wisdom").DeriveExtKey().PrivateKey,
                new Mnemonic("idle power swim wash diesel blouse photo among eager reward govern menu").DeriveExtKey().PrivateKey,
                new Mnemonic("high neither night category fly wasp inner kitchen phone current skate hair").DeriveExtKey().PrivateKey
            };

            var genesisFederationMembers = new List<IFederationMember>
            {
                new FederationMember(this.FederationKeys[0].PubKey), // 029528e83f065153d7fa655e73a07fc96fc759162f1e2c8936fa592f2942f39af0
                new FederationMember(this.FederationKeys[1].PubKey), // 03b539807c64abafb2d14c52a0d1858cc29d7c7fad0598f92a1274789c18d74d2d
                new FederationMember(this.FederationKeys[2].PubKey)  // 02d6792cf941b68edd1e9056653573917cbaf974d46e9eeb9801d6fcedf846477a
            };

            var consensusOptions = new PoAConsensusOptions(
                maxBlockBaseSize: 500_000, // Half the standard block size / weight. Easier to stress test.
                maxStandardVersion: 2,
                maxStandardTxWeight: 100_000,
                maxBlockSigopsCost: 20_000,
                maxStandardTxSigopsCost: 20_000 / 5,
                genesisFederationMembers: genesisFederationMembers,
                targetSpacingSeconds: 60,
                votingEnabled: true,
                autoKickIdleMembers: false
            );

            var buriedDeployments = new BuriedDeploymentsArray
            {
                [BuriedDeployments.BIP34] = 0,
                [BuriedDeployments.BIP65] = 0,
                [BuriedDeployments.BIP66] = 0
            };

            var bip9Deployments = new NoBIP9Deployments();

            this.Consensus = new Consensus(
                consensusFactory: consensusFactory,
                consensusOptions: consensusOptions,
                coinType: 105,
                hashGenesisBlock: genesisBlock.GetHash(),
                subsidyHalvingInterval: 210000,
                majorityEnforceBlockUpgrade: 750,
                majorityRejectBlockOutdated: 950,
                majorityWindow: 1000,
                buriedDeployments: buriedDeployments,
                bip9Deployments: bip9Deployments,
                bip34Hash: new uint256("0x000000000000024b89b42a942fe0d9fea3bb44ab7bd1b19115dd6a759c0808b8"),
                ruleChangeActivationThreshold: 1916, // 95% of 2016
                minerConfirmationWindow: 2016, // nPowTargetTimespan / nPowTargetSpacing
                maxReorgLength: 500,
                defaultAssumeValid: null,
                maxMoney: long.MaxValue,
                coinbaseMaturity: 1,
                premineHeight: 5,
                premineReward: Money.Coins(100_000_000),
                proofOfWorkReward: Money.Coins(0),
                powTargetTimespan: TimeSpan.FromSeconds(14 * 24 * 60 * 60), // two weeks
                powTargetSpacing: TimeSpan.FromSeconds(60),
                powAllowMinDifficultyBlocks: false,
                posNoRetargeting: true,
                powNoRetargeting: true,
                powLimit: null,
                minimumChainWork: null,
                isProofOfStake: false,
                lastPowBlock: 0,
                proofOfStakeLimit: null,
                proofOfStakeLimitV2: null,
                proofOfStakeReward: Money.Zero
            );

            // Same as current smart contracts test networks to keep tests working
            this.Base58Prefixes = new byte[12][];
            this.Base58Prefixes[(int) Base58Type.PUBKEY_ADDRESS] = new byte[] {(111)};
            this.Base58Prefixes[(int) Base58Type.SCRIPT_ADDRESS] = new byte[] {(196)};
            this.Base58Prefixes[(int) Base58Type.SECRET_KEY] = new byte[] {(239)};
            this.Base58Prefixes[(int) Base58Type.ENCRYPTED_SECRET_KEY_NO_EC] = new byte[] {0x01, 0x42};
            this.Base58Prefixes[(int) Base58Type.ENCRYPTED_SECRET_KEY_EC] = new byte[] {0x01, 0x43};
            this.Base58Prefixes[(int) Base58Type.EXT_PUBLIC_KEY] = new byte[] {(0x04), (0x35), (0x87), (0xCF)};
            this.Base58Prefixes[(int) Base58Type.EXT_SECRET_KEY] = new byte[] {(0x04), (0x35), (0x83), (0x94)};
            this.Base58Prefixes[(int) Base58Type.PASSPHRASE_CODE] = new byte[] {0x2C, 0xE9, 0xB3, 0xE1, 0xFF, 0x39, 0xE2};
            this.Base58Prefixes[(int) Base58Type.CONFIRMATION_CODE] = new byte[] {0x64, 0x3B, 0xF6, 0xA8, 0x9A};
            this.Base58Prefixes[(int) Base58Type.STEALTH_ADDRESS] = new byte[] {0x2b};
            this.Base58Prefixes[(int) Base58Type.ASSET_ID] = new byte[] {115};
            this.Base58Prefixes[(int) Base58Type.COLORED_ADDRESS] = new byte[] {0x13};

            Bech32Encoder encoder = Encoders.Bech32("tb");
            this.Bech32Encoders = new Bech32Encoder[2];
            this.Bech32Encoders[(int) Bech32Type.WITNESS_PUBKEY_ADDRESS] = encoder;
            this.Bech32Encoders[(int) Bech32Type.WITNESS_SCRIPT_ADDRESS] = encoder;

            this.Checkpoints = new Dictionary<int, CheckpointInfo>();

            this.DNSSeeds = new List<DNSSeedData>();
            this.SeedNodes = new List<NetworkAddress>();

            this.StandardScriptsRegistry = new SmartContractsStandardScriptsRegistry();

            // TODO: Do we need Asserts for block hash

<<<<<<< HEAD
            this.RegisterRules(this.Consensus);
        }

        // This should be abstract or virtual
        protected override void RegisterRules(IConsensus consensus)
        {
            // IHeaderValidationConsensusRule -----------------------
            consensus.ConsensusRules
                .Register<HeaderTimeChecksPoARule>()
                .Register<StratisHeaderVersionRule>()
                .Register<PoAHeaderDifficultyRule>()
                .Register<PoAHeaderSignatureRule>();
            // ------------------------------------------------------

            // IIntegrityValidationConsensusRule
            consensus.ConsensusRules
                .Register<BlockMerkleRootRule>()
                .Register<PoAIntegritySignatureRule>();
            // ------------------------------------------------------

            // IPartialValidationConsensusRule
            consensus.ConsensusRules
                .Register<SetActivationDeploymentsPartialValidationRule>()

                // Rules that are inside the method ContextualCheckBlock
                .Register<TransactionLocktimeActivationRule>()
                .Register<CoinbaseHeightActivationRule>()
                .Register<BlockSizeRule>()

                // Rules that are inside the method CheckBlock
                .Register<EnsureCoinbaseRule>()
                .Register<CheckPowTransactionRule>()
                .Register<CheckSigOpsRule>()

                .Register<PoAVotingCoinbaseOutputFormatRule>()
                .Register<AllowedScriptTypeRule>()
                .Register<ContractTransactionPartialValidationRule>();
            // ------------------------------------------------------

            // IFullValidationConsensusRule
            consensus.ConsensusRules
                .Register<SetActivationDeploymentsFullValidationRule>()

                // Rules that require the store to be loaded (coinview)
                .Register<LoadCoinviewRule>()
                .Register<TransactionDuplicationActivationRule>() // implements BIP30

                // Smart contract specific
                .Register<ContractTransactionFullValidationRule>()
                .Register<TxOutSmartContractExecRule>()
                .Register<OpSpendRule>()
                .Register<CanGetSenderRule>()
                .Register<P2PKHNotContractRule>()
                .Register<SmartContractPoACoinviewRule>()
                .Register<SaveCoinviewRule>();
            // ------------------------------------------------------
=======
            this.RegisterMempoolRules(this.Consensus);
        }

        private void RegisterMempoolRules(IConsensus consensus)
        {
            consensus.MempoolRules = new List<Type>()
            {
                typeof(OpSpendMempoolRule),
                typeof(TxOutSmartContractExecMempoolRule),
                typeof(AllowedScriptTypeMempoolRule),
                typeof(P2PKHNotContractMempoolRule),

                // The non- smart contract mempool rules
                typeof(CheckConflictsMempoolRule),
                typeof(CheckCoinViewMempoolRule),
                typeof(CreateMempoolEntryMempoolRule),
                typeof(CheckSigOpsMempoolRule),
                typeof(CheckFeeMempoolRule),

                // The smart contract mempool needs to do more fee checks than its counterpart, so include extra rules.
                // These rules occur directly after the fee check rule in the non- smart contract mempool.
                typeof(SmartContractFormatLogicMempoolRule),
                typeof(CanGetSenderMempoolRule),
                typeof(AllowedCodeHashLogicMempoolRule),
                typeof(CheckMinGasLimitSmartContractMempoolRule),

                // Remaining non-SC rules.
                typeof(CheckRateLimitMempoolRule),
                typeof(CheckAncestorsMempoolRule),
                typeof(CheckReplacementMempoolRule),
                typeof(CheckAllInputsMempoolRule)
            };
>>>>>>> 17f2a8cb
        }
    }
}<|MERGE_RESOLUTION|>--- conflicted
+++ resolved
@@ -3,21 +3,16 @@
 using NBitcoin;
 using NBitcoin.DataEncoders;
 using NBitcoin.Protocol;
-<<<<<<< HEAD
+using Stratis.Bitcoin.Features.MemoryPool.Rules;
 using Stratis.Bitcoin.Features.Consensus.Rules.CommonRules;
 using Stratis.Bitcoin.Features.PoA;
+using Stratis.Bitcoin.Features.SmartContracts.MempoolRules;
 using Stratis.Bitcoin.Features.PoA.BasePoAFeatureConsensusRules;
 using Stratis.Bitcoin.Features.PoA.Voting.ConsensusRules;
 using Stratis.Bitcoin.Features.SmartContracts.PoA;
+using Stratis.Bitcoin.Features.SmartContracts.PoA.MempoolRules;
 using Stratis.Bitcoin.Features.SmartContracts.PoA.Rules;
 using Stratis.Bitcoin.Features.SmartContracts.Rules;
-=======
-using Stratis.Bitcoin.Features.MemoryPool.Rules;
-using Stratis.Bitcoin.Features.PoA;
-using Stratis.Bitcoin.Features.SmartContracts.MempoolRules;
-using Stratis.Bitcoin.Features.SmartContracts.PoA;
-using Stratis.Bitcoin.Features.SmartContracts.PoA.MempoolRules;
->>>>>>> 17f2a8cb
 using Stratis.SmartContracts.Networks.Policies;
 
 namespace Stratis.SmartContracts.Networks
@@ -149,8 +144,8 @@
 
             // TODO: Do we need Asserts for block hash
 
-<<<<<<< HEAD
             this.RegisterRules(this.Consensus);
+            this.RegisterMempoolRules(this.Consensus);
         }
 
         // This should be abstract or virtual
@@ -206,8 +201,6 @@
                 .Register<SmartContractPoACoinviewRule>()
                 .Register<SaveCoinviewRule>();
             // ------------------------------------------------------
-=======
-            this.RegisterMempoolRules(this.Consensus);
         }
 
         private void RegisterMempoolRules(IConsensus consensus)
@@ -239,7 +232,6 @@
                 typeof(CheckReplacementMempoolRule),
                 typeof(CheckAllInputsMempoolRule)
             };
->>>>>>> 17f2a8cb
         }
     }
 }