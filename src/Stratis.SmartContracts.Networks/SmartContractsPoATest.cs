--- conflicted
+++ resolved
@@ -165,10 +165,6 @@
                 // These rules occur directly after the fee check rule in the non- smart contract mempool.
                 typeof(SmartContractFormatLogicMempoolRule),
                 typeof(CanGetSenderMempoolRule),
-<<<<<<< HEAD
-                typeof(AllowedCodeHashLogicMempoolRule), // PoA-specific
-=======
->>>>>>> f572b0c1
                 typeof(CheckMinGasLimitSmartContractMempoolRule),
 
                 // Remaining non-SC rules.
