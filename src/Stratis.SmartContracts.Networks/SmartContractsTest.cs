--- conflicted
+++ resolved
@@ -21,12 +21,8 @@
             this.DefaultPort = 18333;
             this.DefaultMaxOutboundConnections = 16;
             this.DefaultMaxInboundConnections = 109;
-<<<<<<< HEAD
             this.DefaultRPCPort = 18332;
-=======
-            this.RPCPort = 18332;
             this.DefaultAPIPort = 38221; // TODO: Confirm
->>>>>>> 7470e684
             this.MaxTipAge = SmartContractNetwork.BitcoinDefaultMaxTipAgeInSeconds;
             this.MinTxFee = 1000;
             this.FallbackFee = 20000;
