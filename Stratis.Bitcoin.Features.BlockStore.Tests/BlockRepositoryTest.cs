--- conflicted
+++ resolved
@@ -430,13 +430,8 @@
 
         private BlockStore.IBlockRepository SetupRepository(Network main, string dir)
         {
-<<<<<<< HEAD
-            var repository = new BlockRepository(main, dir, this.loggerFactory);
+            var repository = new BlockRepository(main, dir, DateTimeProvider.Default, this.loggerFactory);
             repository.InitializeAsync().GetAwaiter().GetResult();
-=======
-            var repository = new BlockRepository(main, dir, DateTimeProvider.Default, this.loggerFactory);
-            repository.Initialize().GetAwaiter().GetResult();
->>>>>>> b31d01f3
 
             return repository;
         }
