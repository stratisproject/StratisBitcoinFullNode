--- conflicted
+++ resolved
@@ -95,10 +95,7 @@
             using (var fluent = new FluentBlockStoreLoop().AsIBD())
             {
                 fluent.WithConcreteRepository(Path.Combine(AppContext.BaseDirectory, "BlockStore", "ProcessPendingStorage_Integration"));
-<<<<<<< HEAD
-=======
 
->>>>>>> 7cc930fe
                 // Push 5 blocks to the repository
                 fluent.BlockRepository.PutAsync(blocks.Take(5).Last().GetHash(), blocks.Take(5).ToList()).GetAwaiter().GetResult();
 
