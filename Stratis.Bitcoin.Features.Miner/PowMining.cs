﻿using Microsoft.Extensions.Logging;
using NBitcoin;
using Stratis.Bitcoin.Base;
using Stratis.Bitcoin.Features.Consensus;
using Stratis.Bitcoin.Utilities;
using System;
using System.Collections.Generic;
using System.Threading.Tasks;
using IBlockRepository = Stratis.Bitcoin.Features.BlockStore.IBlockRepository;

namespace Stratis.Bitcoin.Features.Miner
{
    public class ReserveScript
    {
        public ReserveScript()
        {
        }

        public ReserveScript(Script reserveSfullNodecript)
        {
            this.reserveSfullNodecript = reserveSfullNodecript;
        }

        public Script reserveSfullNodecript { get; set; }
    }

    public class PowMining
    {
        // Default for -blockmintxfee, which sets the minimum feerate for a transaction in blocks created by mining code.
        public const int DefaultBlockMinTxFee = 1000;

        // Default for -blockmaxsize, which controls the maximum size of block the mining code will create.
        public const int DefaultBlockMaxSize = 750000;

        // Default for -blockmaxweight, which controls the range of block weights the mining code will create.
        public const int DefaultBlockMaxWeight = 3000000;

        const int InnerLoopCount = 0x10000;

        /// <summary>Manager of the longest fully validated chain of blocks.</summary>
        private readonly ConsensusLoop consensusLoop;
        private readonly ConcurrentChain chain;
        private readonly Network network;
        private readonly IDateTimeProvider dateTimeProvider;
        private readonly AssemblerFactory blockAssemblerFactory;
        private readonly IBlockRepository blockRepository;
        private readonly ChainState chainState;
        private readonly Signals.Signals signals;
        private readonly INodeLifetime nodeLifetime;
        private readonly IAsyncLoopFactory asyncLoopFactory;
        private uint256 hashPrevBlock;
        private IAsyncLoop mining;

        /// <summary>Instance logger.</summary>
        private readonly ILogger logger;

        public PowMining(
            ConsensusLoop consensusLoop,
            ConcurrentChain chain,
            Network network,
            IDateTimeProvider dateTimeProvider,
            AssemblerFactory blockAssemblerFactory,
            IBlockRepository blockRepository,
            ChainState chainState,
            Signals.Signals signals,
            INodeLifetime nodeLifetime,
            IAsyncLoopFactory asyncLoopFactory,
            ILoggerFactory loggerFactory)
        {
            this.consensusLoop = consensusLoop;
            this.chain = chain;
            this.network = network;
            this.dateTimeProvider = dateTimeProvider;
            this.blockAssemblerFactory = blockAssemblerFactory;
            this.blockRepository = blockRepository;
            this.chainState = chainState;
            this.signals = signals;
            this.nodeLifetime = nodeLifetime;
            this.asyncLoopFactory = asyncLoopFactory;
            this.logger = loggerFactory.CreateLogger(this.GetType().FullName);
        }

        public IAsyncLoop Mine(Script reserveScript)
        {
            if (this.mining != null)
                return this.mining; // already mining

            this.mining = this.asyncLoopFactory.Run("PowMining.Mine", token =>
            {
                this.GenerateBlocks(new ReserveScript { reserveSfullNodecript = reserveScript }, int.MaxValue, int.MaxValue);
                this.mining = null;
                return Task.CompletedTask;
            },
            this.nodeLifetime.ApplicationStopping,
            repeatEvery: TimeSpans.RunOnce,
            startAfter: TimeSpans.TenSeconds);

            return this.mining;
        }

        public List<uint256> GenerateBlocks(ReserveScript reserveScript, ulong generate, ulong maxTries)
        {
            ulong nHeightStart = 0;
            ulong nHeightEnd = 0;
            ulong nHeight = 0;

            nHeightStart = (ulong)this.chain.Height;
            nHeight = nHeightStart;
            nHeightEnd = nHeightStart + generate;
            int nExtraNonce = 0;
            var blocks = new List<uint256>();

            while (nHeight < nHeightEnd)
            {
                this.nodeLifetime.ApplicationStopping.ThrowIfCancellationRequested();

                ChainedBlock chainTip = this.consensusLoop.Tip;
                if (this.chain.Tip != chainTip)
                {
                    Task.Delay(TimeSpan.FromMinutes(1), this.nodeLifetime.ApplicationStopping).GetAwaiter().GetResult();
                    continue;
                }

                BlockTemplate pblockTemplate = this.blockAssemblerFactory.Create(chainTip).CreateNewBlock(reserveScript.reserveSfullNodecript);

                if (Block.BlockSignature)
                {
                    // POS: make sure the POS consensus rules are valid 
                    if (pblockTemplate.Block.Header.Time <= chainTip.Header.Time)
                    {
                        continue;
                    }
                }

                this.IncrementExtraNonce(pblockTemplate.Block, chainTip, nExtraNonce);
                Block pblock = pblockTemplate.Block;

                while ((maxTries > 0) && (pblock.Header.Nonce < InnerLoopCount) && !pblock.CheckProofOfWork())
                {
                    this.nodeLifetime.ApplicationStopping.ThrowIfCancellationRequested();

                    ++pblock.Header.Nonce;
                    --maxTries;
                }

                if (maxTries == 0)
                    break;

                if (pblock.Header.Nonce == InnerLoopCount)
                    continue;

                var newChain = new ChainedBlock(pblock.Header, pblock.GetHash(), chainTip);

<<<<<<< HEAD
                    // Similar logic to what's in the full node code.
                    this.chainState.ConsensusTip = this.consensusLoop.Tip;
                    this.signals.SignalBlock(pblock);
=======
                if (newChain.ChainWork <= chainTip.ChainWork)
                    continue;
>>>>>>> 5bfedeed

                var blockValidationContext = new BlockValidationContext { Block = pblock };

                this.consensusLoop.AcceptBlock(blockValidationContext);

                if (blockValidationContext.ChainedBlock == null)
                {
                    this.logger.LogTrace("(-)[REORG-2]");
                    return blocks;
                }

                if (blockValidationContext.Error != null)
                {
                    if (blockValidationContext.Error == ConsensusErrors.InvalidPrevTip)
                        continue;

                    this.logger.LogTrace("(-)[ACCEPT_BLOCK_ERROR]");
                    return blocks;
                }

                this.logger.LogInformation("Mined new {0} block: '{1}'.", BlockStake.IsProofOfStake(blockValidationContext.Block) ? "POS" : "POW", blockValidationContext.ChainedBlock);

                nHeight++;
                blocks.Add(pblock.GetHash());

                pblockTemplate = null;
            }

            return blocks;
        }

        public void IncrementExtraNonce(Block pblock, ChainedBlock pindexPrev, int nExtraNonce)
        {
            // Update nExtraNonce
            if (this.hashPrevBlock != pblock.Header.HashPrevBlock)
            {
                nExtraNonce = 0;
                this.hashPrevBlock = pblock.Header.HashPrevBlock;
            }

            nExtraNonce++;
            int nHeight = pindexPrev.Height + 1; // Height first in coinbase required for block.version=2
            Transaction txCoinbase = pblock.Transactions[0];
            txCoinbase.Inputs[0] = TxIn.CreateCoinbase(nHeight);

            Guard.Assert(txCoinbase.Inputs[0].ScriptSig.Length <= 100);
            pblock.UpdateMerkleRoot();
        }
    }
}<|MERGE_RESOLUTION|>--- conflicted
+++ resolved
@@ -151,14 +151,8 @@
 
                 var newChain = new ChainedBlock(pblock.Header, pblock.GetHash(), chainTip);
 
-<<<<<<< HEAD
-                    // Similar logic to what's in the full node code.
-                    this.chainState.ConsensusTip = this.consensusLoop.Tip;
-                    this.signals.SignalBlock(pblock);
-=======
                 if (newChain.ChainWork <= chainTip.ChainWork)
                     continue;
->>>>>>> 5bfedeed
 
                 var blockValidationContext = new BlockValidationContext { Block = pblock };
 
