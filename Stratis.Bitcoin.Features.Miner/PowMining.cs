﻿using Microsoft.Extensions.Logging;
using NBitcoin;
using Stratis.Bitcoin.Base;
using Stratis.Bitcoin.Features.Consensus;
using Stratis.Bitcoin.Utilities;
using System;
using System.Collections.Generic;
using System.Threading.Tasks;
using IBlockRepository = Stratis.Bitcoin.Features.BlockStore.IBlockRepository;

namespace Stratis.Bitcoin.Features.Miner
{
    public class ReserveScript
    {
        public ReserveScript()
        {
        }

        public ReserveScript(Script reserveSfullNodecript)
        {
            this.reserveSfullNodecript = reserveSfullNodecript;
        }

        public Script reserveSfullNodecript { get; set; }
    }

    public class PowMining
    {
        // Default for -blockmintxfee, which sets the minimum feerate for a transaction in blocks created by mining code.
        public const int DefaultBlockMinTxFee = 1000;

        // Default for -blockmaxsize, which controls the maximum size of block the mining code will create.
        public const int DefaultBlockMaxSize = 750000;

        // Default for -blockmaxweight, which controls the range of block weights the mining code will create.
        public const int DefaultBlockMaxWeight = 3000000;

        const int InnerLoopCount = 0x10000;

        private readonly ConsensusLoop consensusLoop;
        private readonly ConcurrentChain chain;
        private readonly Network network;
        private readonly IDateTimeProvider dateTimeProvider;
        private readonly AssemblerFactory blockAssemblerFactory;
        private readonly IBlockRepository blockRepository;
        private readonly ChainState chainState;
        private readonly Signals.Signals signals;
        private readonly INodeLifetime nodeLifetime;
        private readonly IAsyncLoopFactory asyncLoopFactory;
        private uint256 hashPrevBlock;
        private IAsyncLoop mining;

        /// <summary>Instance logger.</summary>
        private readonly ILogger logger;

        public PowMining(
            ConsensusLoop consensusLoop,
            ConcurrentChain chain,
            Network network,
            IDateTimeProvider dateTimeProvider,
            AssemblerFactory blockAssemblerFactory,
            IBlockRepository blockRepository,
            ChainState chainState,
            Signals.Signals signals,
            INodeLifetime nodeLifetime,
            IAsyncLoopFactory asyncLoopFactory,
            ILoggerFactory loggerFactory)
        {
            this.consensusLoop = consensusLoop;
            this.chain = chain;
            this.network = network;
            this.dateTimeProvider = dateTimeProvider;
            this.blockAssemblerFactory = blockAssemblerFactory;
            this.blockRepository = blockRepository;
            this.chainState = chainState;
            this.signals = signals;
            this.nodeLifetime = nodeLifetime;
            this.asyncLoopFactory = asyncLoopFactory;
            this.logger = loggerFactory.CreateLogger(this.GetType().FullName);
        }

        public IAsyncLoop Mine(Script reserveScript)
        {
            if (this.mining != null)
                return this.mining; // already mining

            this.mining = this.asyncLoopFactory.Run("PowMining.Mine", token =>
            {
                this.GenerateBlocks(new ReserveScript { reserveSfullNodecript = reserveScript }, int.MaxValue, int.MaxValue);
                this.mining = null;
                return Task.CompletedTask;
            },
            this.nodeLifetime.ApplicationStopping,
            repeatEvery: TimeSpans.RunOnce,
            startAfter: TimeSpans.TenSeconds);

            return this.mining;
        }

        public List<uint256> GenerateBlocks(ReserveScript reserveScript, ulong generate, ulong maxTries)
        {
            ulong nHeightStart = 0;
            ulong nHeightEnd = 0;
            ulong nHeight = 0;

            nHeightStart = (ulong)this.chain.Height;
            nHeight = nHeightStart;
            nHeightEnd = nHeightStart + generate;
            int nExtraNonce = 0;
            var blocks = new List<uint256>();

            while (nHeight < nHeightEnd)
            {
                this.nodeLifetime.ApplicationStopping.ThrowIfCancellationRequested();

                try
                {
<<<<<<< HEAD
                    ChainedBlock chainTip = this.consensusLoop.Tip;
                    if (this.chain.Tip != chainTip)
=======
                    var chainTip = this.chain.Tip;

                    if (chainTip != this.consensusLoop.Tip)
>>>>>>> d35ecdd2
                    {
                        Task.Delay(TimeSpan.FromMinutes(1), this.nodeLifetime.ApplicationStopping).GetAwaiter().GetResult();
                        continue;
                    }

                    BlockTemplate pblockTemplate = this.blockAssemblerFactory.Create(chainTip).CreateNewBlock(reserveScript.reserveSfullNodecript);

<<<<<<< HEAD
=======
                    if (Block.BlockSignature)
                    {
                        // POS: make sure the POS consensus rules are valid 
                        if (pblockTemplate.Block.Header.Time <= chainTip.Header.Time)
                        {
                            continue;
                        }
                    }

>>>>>>> d35ecdd2
                    this.IncrementExtraNonce(pblockTemplate.Block, chainTip, nExtraNonce);
                    Block pblock = pblockTemplate.Block;

                    while ((maxTries > 0) && (pblock.Header.Nonce < InnerLoopCount) && !pblock.CheckProofOfWork())
                    {
                        this.nodeLifetime.ApplicationStopping.ThrowIfCancellationRequested();

                        ++pblock.Header.Nonce;
                        --maxTries;
                    }

                    if (maxTries == 0)
                        break;

                    if (pblock.Header.Nonce == InnerLoopCount)
                        continue;

                    var newChain = new ChainedBlock(pblock.Header, pblock.GetHash(), chainTip);

                    if (newChain.ChainWork <= chainTip.ChainWork)
                        continue;

                    this.chain.SetTip(newChain);

                    var blockResult = new BlockResult { Block = pblock };
                    this.consensusLoop.AcceptBlock(new ContextInformation(blockResult, this.consensusLoop.Tip, this.network.Consensus));
                    this.consensusLoop.Puller.SetLocation(newChain);

                    if (blockResult.ChainedBlock == null)
                        break; // Reorg.

                    if (blockResult.Error != null)
                        return blocks;

                    // Push the block to disk, so it is available when peers ask for it.
                    this.blockRepository.PutAsync(blockResult.ChainedBlock.HashBlock, new List<Block> { pblock }).GetAwaiter().GetResult();

                    // Similar logic to what's in the full node code.
                    this.chainState.HighestValidatedPoW = this.consensusLoop.Tip;
                    this.signals.SignalBlock(pblock);

                    this.logger.LogInformation("Mined new {0} block: '{1}'.", BlockStake.IsProofOfStake(blockResult.Block) ? "POS" : "POW", blockResult.ChainedBlock);

                    nHeight++;
                    blocks.Add(pblock.GetHash());

                    pblockTemplate = null;
                }
                catch (ConsensusErrorException cer)
                {
                    if (cer.ConsensusError == ConsensusErrors.InvalidPrevTip)
                        continue;

                    throw;
                }
            }

            return blocks;
        }

        public void IncrementExtraNonce(Block pblock, ChainedBlock pindexPrev, int nExtraNonce)
        {
            // Update nExtraNonce
            if (this.hashPrevBlock != pblock.Header.HashPrevBlock)
            {
                nExtraNonce = 0;
                this.hashPrevBlock = pblock.Header.HashPrevBlock;
            }

            nExtraNonce++;
            int nHeight = pindexPrev.Height + 1; // Height first in coinbase required for block.version=2
            Transaction txCoinbase = pblock.Transactions[0];
            txCoinbase.Inputs[0] = TxIn.CreateCoinbase(nHeight);

            Guard.Assert(txCoinbase.Inputs[0].ScriptSig.Length <= 100);
            pblock.UpdateMerkleRoot();
        }
    }
}<|MERGE_RESOLUTION|>--- conflicted
+++ resolved
@@ -115,14 +115,8 @@
 
                 try
                 {
-<<<<<<< HEAD
                     ChainedBlock chainTip = this.consensusLoop.Tip;
                     if (this.chain.Tip != chainTip)
-=======
-                    var chainTip = this.chain.Tip;
-
-                    if (chainTip != this.consensusLoop.Tip)
->>>>>>> d35ecdd2
                     {
                         Task.Delay(TimeSpan.FromMinutes(1), this.nodeLifetime.ApplicationStopping).GetAwaiter().GetResult();
                         continue;
@@ -130,8 +124,6 @@
 
                     BlockTemplate pblockTemplate = this.blockAssemblerFactory.Create(chainTip).CreateNewBlock(reserveScript.reserveSfullNodecript);
 
-<<<<<<< HEAD
-=======
                     if (Block.BlockSignature)
                     {
                         // POS: make sure the POS consensus rules are valid 
@@ -141,7 +133,6 @@
                         }
                     }
 
->>>>>>> d35ecdd2
                     this.IncrementExtraNonce(pblockTemplate.Block, chainTip, nExtraNonce);
                     Block pblock = pblockTemplate.Block;
 
