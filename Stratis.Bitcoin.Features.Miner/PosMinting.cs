﻿using Microsoft.Extensions.Logging;
using NBitcoin;
using NBitcoin.Crypto;
using NBitcoin.Protocol;
using Stratis.Bitcoin.Base;
using Stratis.Bitcoin.Configuration;
using Stratis.Bitcoin.Connection;
using Stratis.Bitcoin.Features.Consensus;
using Stratis.Bitcoin.Features.Consensus.CoinViews;
using Stratis.Bitcoin.Features.Wallet;
using Stratis.Bitcoin.Utilities;
using System;
using System.Collections.Generic;
using System.Linq;
using System.Threading;
using System.Threading.Tasks;
using IBlockRepository = Stratis.Bitcoin.Features.BlockStore.IBlockRepository;

namespace Stratis.Bitcoin.Features.Miner
{
    public class PosMinting
    {
        public class StakeOutput
        {
            public StakeTx StakeTx;
            public int Depth;
        }

        public class StakeTx
        {
            public uint256 HashBlock;
            public TxOut TxOut;
            public OutPoint OutPoint;
            public int OutputIndex;
            public HdAddress Address;
            public UnspentOutputs UtxoSet;
            public WalletSecret Secret;
            public Key Key;
        }

        public class WalletSecret
        {
            public string WalletPassword;
            public string WalletName;
        }

        // Default for -blockmintxfee, which sets the minimum feerate for a transaction in blocks created by mining code 
        public const int DefaultBlockMinTxFee = 1000;

        // Default for -blockmaxsize, which controls the maximum size of block the mining code will create 
        public const int DefaultBlockMaxSize = 750000;

        // Default for -blockmaxweight, which controls the range of block weights the mining code will create 
        public const int DefaultBlockMaxWeight = 3000000;

        /** The maximum allowed size for a serialized block, in bytes (network rule) */
        public const int MaxBlockSize = 1000000;
        /** The maximum size for mined blocks */
        public const int MaxBlockSizeGen = MaxBlockSize / 2;

        /// <summary>Manager of the longest fully validated chain of blocks.</summary>
        private readonly ConsensusLoop consensusLoop;
        private readonly ConcurrentChain chain;
        private readonly Network network;
        private readonly IConnectionManager connection;
        private readonly IDateTimeProvider dateTimeProvider;
        private readonly AssemblerFactory blockAssemblerFactory;
        private readonly IBlockRepository blockRepository;
        private readonly ChainState chainState;
        private readonly Signals.Signals signals;
        private readonly INodeLifetime nodeLifetime;
        private readonly NodeSettings settings;
        private readonly CoinView coinView;
        private readonly StakeChain stakeChain;
        private readonly IAsyncLoopFactory asyncLoopFactory;
        private readonly WalletManager walletManager;
        private readonly PosConsensusValidator posConsensusValidator;

        /// <summary>Instance logger.</summary>
        private readonly ILogger logger;

        private IAsyncLoop mining;
        private Money reserveBalance;
        private readonly int minimumInputValue;
        private readonly int minerSleep;

        /// <summary>
        /// Timestamp of the last attempt to search for POS solution.
        /// <para>
        /// It is used to prevent searching for solutions that were already proved wrong in the past.
        /// If there is no new block since last time we searched for the solution, it does not make 
        /// sense to try timestamps earlier than this value.
        /// </para>
        /// </summary>
        private long lastCoinStakeSearchTime;

        /// <summary>
        /// Hash of the block headers of the block that was at the tip of the chain during our last 
        /// search for POS solution.
        /// <para>
        /// It is used to prevent searching for solutions that were already proved wrong in the past.
        /// If the tip changes, <see cref="lastCoinStakeSearchTime"/> is set to the new tip's header hash.
        /// </para>
        /// </summary>
        private uint256 lastCoinStakeSearchPrevBlockHash;

        public PosMinting(
            ConsensusLoop consensusLoop,
            ConcurrentChain chain,
            Network network,
            IConnectionManager connection,
            IDateTimeProvider dateTimeProvider,
            AssemblerFactory blockAssemblerFactory,
            IBlockRepository blockRepository,
            ChainState chainState,
            Signals.Signals signals, INodeLifetime nodeLifetime,
            NodeSettings settings,
            CoinView coinView,
            StakeChain stakeChain,
            IWalletManager wallet,
            IAsyncLoopFactory asyncLoopFactory,
            ILoggerFactory loggerFactory)
        {
            this.consensusLoop = consensusLoop;
            this.chain = chain;
            this.network = network;
            this.connection = connection;
            this.dateTimeProvider = dateTimeProvider;
            this.blockAssemblerFactory = blockAssemblerFactory;
            this.blockRepository = blockRepository;
            this.chainState = chainState;
            this.signals = signals;
            this.nodeLifetime = nodeLifetime;
            this.settings = settings;
            this.coinView = coinView;
            this.stakeChain = stakeChain;
            this.asyncLoopFactory = asyncLoopFactory;
            this.walletManager = wallet as WalletManager;
            this.logger = loggerFactory.CreateLogger(this.GetType().FullName);

            this.minerSleep = 500; // GetArg("-minersleep", 500);
            this.lastCoinStakeSearchTime = this.dateTimeProvider.GetAdjustedTimeAsUnixTimestamp();
            this.lastCoinStakeSearchPrevBlockHash = 0;
            this.reserveBalance = 0; // TOOD:settings.ReserveBalance 
            this.minimumInputValue = 0;

            this.posConsensusValidator = consensusLoop.Validator as PosConsensusValidator;
        }

        public IAsyncLoop Mine(WalletSecret walletSecret)
        {
            this.logger.LogTrace("()");
            if (this.mining != null)
            {
                this.logger.LogTrace("(-)[ALREADY_MINING]");
                return this.mining;
            }

            this.mining = this.asyncLoopFactory.Run("PosMining.Mine", token =>
            {
                this.logger.LogTrace("()");

                try
                {
                    this.GenerateBlocks(walletSecret);
                }
                catch (OperationCanceledException)
                {
                    // Application stopping, nothing to do as the loop will be stopped.
                }
                catch (MinerException me)
                {
                    // Miner rexceptions should be ignored. It means that the miner 
                    // possibly mined a block that was not accepted by peers or is even invalid,
                    // but it should not halted the mining operation.
                    this.logger.LogDebug("Miner exception occurred in miner loop: {0}", me.ToString());
                }
                catch (ConsensusErrorException cee)
                {
                    // All consensus exceptions should be ignored. It means that the miner 
                    // run into problems while constructing block or verifying it
                    // but it should not halted the mining operation.
                    this.logger.LogDebug("Consensus error exception occurred in miner loop: {0}", cee.ToString());
                }
                catch (Exception e)
                {
                    this.logger.LogTrace("(-)[UNHANDLED_EXCEPTION]");
                    throw e;
                }

                this.logger.LogTrace("(-)");
                return Task.CompletedTask;
            },
            this.nodeLifetime.ApplicationStopping,
            repeatEvery: TimeSpan.FromMilliseconds(this.minerSleep),
            startAfter: TimeSpans.TenSeconds);

            this.logger.LogTrace("(-)");
            return this.mining;
        }

        public void GenerateBlocks(WalletSecret walletSecret)
        {
            this.logger.LogTrace("()");

            BlockTemplate blockTemplate = null;
            bool tryToSync = true;

            while (!this.nodeLifetime.ApplicationStopping.IsCancellationRequested)
            {
                ChainedBlock chainTip = this.chain.Tip;
                if (chainTip != this.consensusLoop.Tip)
                {
                    this.logger.LogTrace("(-)[SYNC_OR_REORG]");
                    return;
                }

                while (!this.connection.ConnectedNodes.Any() || this.chainState.IsInitialBlockDownload)
                {
                    if (!this.connection.ConnectedNodes.Any()) this.logger.LogTrace("Waiting to be connected with at least one network peer...");
                    else this.logger.LogTrace("Waiting for IBD to complete...");

                    tryToSync = true;
                    Task.Delay(TimeSpan.FromMilliseconds(this.minerSleep), this.nodeLifetime.ApplicationStopping).GetAwaiter().GetResult();
                }

                // TODO: What is the purpose of this conditional block?
                // It seems that if it ends with continue, the next round of the loop will just 
                // not execute the above while loop and it won't even enter this block again,
                // so it seems like no operation.
                // In StratisX there is the wait uncommented. Then it makes sense. Why we have it commented?
                if (tryToSync)
                {
                    tryToSync = false;
                    // TODO: This condition to have at least 3 peers is disqualifying us on testnet quite often.
                    // Yet the 60 secs delay does not prevent us to mine because tryToSync will be false next time we are here
                    // unless we are completely disconnected. So this is weird logic.
                    bool fewPeers = this.connection.ConnectedNodes.Count() < 3;
                    bool lastBlockTooOld = chainTip.Header.Time < (this.dateTimeProvider.GetTime() - 10 * 60);
                    if ((fewPeers && !this.network.IsTest()) || lastBlockTooOld)
                    {
                        if (fewPeers) this.logger.LogTrace("Node is connected to few peers.");
                        if (lastBlockTooOld) this.logger.LogTrace("Last block is too old, timestamp {0}.", chainTip.Header.Time);

                        Task.Delay(TimeSpan.FromMilliseconds(60000), this.nodeLifetime.ApplicationStopping).GetAwaiter().GetResult();
                        continue;
                    }
                }

                ChainedBlock prevBlock = this.consensusLoop.Tip;

                if (this.lastCoinStakeSearchPrevBlockHash != prevBlock.HashBlock)
                {
                    this.lastCoinStakeSearchPrevBlockHash = prevBlock.HashBlock;
                    this.lastCoinStakeSearchTime = prevBlock.Header.Time;
                    this.logger.LogTrace("New block '{0}/{1}' detected, setting last search time to its timestamp {2}.", prevBlock.HashBlock, prevBlock.Height, prevBlock.Header.Time);
                }

                uint coinstakeTimestamp = (uint)this.dateTimeProvider.GetAdjustedTimeAsUnixTimestamp() & ~PosConsensusValidator.StakeTimestampMask;
                if (coinstakeTimestamp <= this.lastCoinStakeSearchTime)
                {
                    this.logger.LogTrace("Current coinstake time {0} is not greater than last search timestamp {1}.", coinstakeTimestamp, this.lastCoinStakeSearchTime);
                    this.logger.LogTrace("(-)[NOTHING_TO_DO]");
                    return;
                }

                if (blockTemplate == null)
                    blockTemplate = this.blockAssemblerFactory.Create(new AssemblerOptions() { IsProofOfStake = true }).CreateNewBlock(new Script());

                Block block = blockTemplate.Block;

                var stakeTxes = new List<StakeTx>();
                List<UnspentOutputReference> spendable = this.walletManager.GetSpendableTransactionsInWallet(walletSecret.WalletName, 1);

                FetchCoinsResponse coinset = this.coinView.FetchCoinsAsync(spendable.Select(t => t.Transaction.Id).ToArray()).GetAwaiter().GetResult();

                foreach (UnspentOutputReference infoTransaction in spendable)
                {
                    UnspentOutputs set = coinset.UnspentOutputs.FirstOrDefault(f => f?.TransactionId == infoTransaction.Transaction.Id);
                    TxOut utxo = (set != null) && (infoTransaction.Transaction.Index < set._Outputs.Length) ? set._Outputs[infoTransaction.Transaction.Index] : null;

                    if ((utxo != null) && (utxo.Value > Money.Zero))
                    {
                        var stakeTx = new StakeTx();

                        stakeTx.TxOut = utxo;
                        stakeTx.OutPoint = new OutPoint(set.TransactionId, infoTransaction.Transaction.Index);
                        stakeTx.Address = infoTransaction.Address;
                        stakeTx.OutputIndex = infoTransaction.Transaction.Index;
                        stakeTx.HashBlock = this.chain.GetBlock((int)set.Height).HashBlock;
                        stakeTx.UtxoSet = set;
                        stakeTx.Secret = walletSecret; // Temporary.
                        stakeTxes.Add(stakeTx);
                        this.logger.LogTrace("UTXO '{0}/{1}' with value {2} might be available for staking.", stakeTx.OutPoint.Hash, stakeTx.OutPoint.N, utxo.Value);
                    }
                }

                // Trying to sign a block.
                if (this.StakeAndSignBlock(stakeTxes, block, prevBlock, blockTemplate.TotalFee, coinstakeTimestamp))
                {
                    this.logger.LogTrace("POS block signed successfully.");
                    var blockResult = new BlockResult { Block = block };
<<<<<<< HEAD
                    this.CheckStake(new ContextInformation(blockResult, this.consensusLoop.Tip, this.network.Consensus), prevBlock, chainTip);
=======
                    this.CheckStake(new ContextInformation(blockResult, this.network.Consensus), prevBlock, chainTip);
>>>>>>> 5a9aa8c9

                    blockTemplate = null;
                }
                else
                {
                    this.logger.LogTrace("{0} failed, waiting {1} ms for next round...", nameof(this.StakeAndSignBlock), this.minerSleep);
                    Task.Delay(TimeSpan.FromMilliseconds(this.minerSleep), this.nodeLifetime.ApplicationStopping).GetAwaiter().GetResult();
                }
            }
        }

        private void CheckStake(ContextInformation context, ChainedBlock prevBlock, ChainedBlock chainTip)
        {
            this.logger.LogTrace("({0}:'{1}/{2}',{3}:'{4}/{5}')", nameof(prevBlock), prevBlock.HashBlock, prevBlock.Height, nameof(chainTip), chainTip.HashBlock, chainTip.Height);

            Block block = context.BlockResult.Block;

            if (!BlockStake.IsProofOfStake(block))
            {
                this.logger.LogTrace("(-)[NOT_POS]");
                return;
            }

            // Verify hash target and signature of coinstake tx.
            BlockStake prevBlockStake = this.stakeChain.Get(prevBlock.HashBlock);
            if (prevBlockStake == null)
            {
                this.logger.LogTrace("(-)[NO_PREV_STAKE]");
                ConsensusErrors.PrevStakeNull.Throw();
            }

            context.SetStake();
            this.posConsensusValidator.StakeValidator.CheckProofOfStake(context, prevBlock, prevBlockStake, block.Transactions[1], block.Header.Bits.ToCompact());

            // The following is wrong, this should be REORG not SOLUTION FOUND
            // but this would just narrow the race condition in case of reorg, not mitigate it.
            // --------
            // Found a solution.
            // if (block.Header.HashPrevBlock != chainTip.HashBlock)
            // {
            //     this.logger.LogTrace("(-)[SOLUTION_FOUND]");
            //     return;
            // }

            // Validate the block.
            this.consensusLoop.AcceptBlock(context);

            if (context.BlockResult.ChainedBlock == null)
            {
                this.logger.LogTrace("(-)[REORG-2]");
                return;
            }

            if (context.BlockResult.Error != null)
            {
                this.logger.LogTrace("(-)[ACCEPT_BLOCK_ERROR]");
                return;
            }

            if (context.BlockResult.ChainedBlock.ChainWork <= chainTip.ChainWork)
            {
                this.logger.LogTrace("Chain tip's work is '{0}', newly minted block's work is only '{1}'.", context.BlockResult.ChainedBlock.ChainWork, chainTip.ChainWork);
                this.logger.LogTrace("(-)[LOW_CHAIN_WORK]");
                return;
            }

            // Similar logic to what's in the full node code.
            this.chain.SetTip(context.BlockResult.ChainedBlock);
            this.consensusLoop.Puller.SetLocation(this.consensusLoop.Tip);
            this.chainState.HighestValidatedPoW = this.consensusLoop.Tip;
            this.blockRepository.PutAsync(context.BlockResult.ChainedBlock.HashBlock, new List<Block> { block }).GetAwaiter().GetResult();
            this.signals.SignalBlock(block);

            this.logger.LogInformation("==================================================================");
            this.logger.LogInformation("Found new POS block hash '{0}' at height {1}.", context.BlockResult.ChainedBlock.HashBlock, context.BlockResult.ChainedBlock.Height);
            this.logger.LogInformation("==================================================================");

            // Wait for peers to get the block.
            this.logger.LogTrace("Waiting 1000 ms for newly minted block propagation...");
            Thread.Sleep(1000);

            // Ask peers for their headers.
            foreach (Node node in this.connection.ConnectedNodes)
            {
                this.logger.LogTrace("Updating headers of peer '{0}'.", node.RemoteSocketEndpoint);
                node.Behavior<ChainHeadersBehavior>().TrySync();
            }

            // Wait for all peers to accept the block.
            this.logger.LogTrace("Waiting up to 100 seconds for peers to accept the new block...");
            int retry = 0;
            foreach (Node node in this.connection.ConnectedNodes)
            {
                this.logger.LogTrace("Waiting for peer '{0}' to accept the new block...", node.RemoteSocketEndpoint);
                ChainHeadersBehavior chainBehaviour = node.Behavior<ChainHeadersBehavior>();
                while ((++retry < 100) && (chainBehaviour.PendingTip != this.chain.Tip))
                {
                    this.logger.LogTrace("Peer '{0}' still has different tip ('{1}/{2}'), waiting 1000 ms...", node.RemoteSocketEndpoint, chainBehaviour.PendingTip.HashBlock, chainBehaviour.PendingTip.Height);
                    Thread.Sleep(1000);
                }
            }

            if (retry == 100)
            {
                // Seems the block was not accepted.
                this.logger.LogTrace("Our newly minted block was rejected by peers.");
                throw new MinerException("Block rejected by peers");
            }
        }

        /// <summary>
        /// Attempts to find a POS staking solution and if it succeeds, then it completes a block
        /// to be mined and signes it.
        /// </summary>
        /// <param name="stakeTxes">List of coins that are available in the wallet for staking.</param>
        /// <param name="block">Template of the block that we are trying to mine.</param>
        /// <param name="chainTip">Tip of the best chain.</param>
        /// <param name="fees">Transaction fees from the transactions included in the block if we mine it.</param>
        /// <param name="coinstakeTimestamp">Maximal timestamp of the coinstake transaction. The actual timestamp can be lower, but not higher.</param>
        /// <returns><c>true</c> if the function succeeds, <c>false</c> otherwise.</returns>
        private bool StakeAndSignBlock(List<StakeTx> stakeTxes, Block block, ChainedBlock chainTip, long fees, uint coinstakeTimestamp)
        {
            this.logger.LogTrace("({0}.{1}:{2},{3}:'{4}/{5}',{6}:{7},{8}:{9})", nameof(stakeTxes), nameof(stakeTxes.Count), stakeTxes.Count, nameof(chainTip), chainTip.HashBlock, chainTip.Height, nameof(fees), fees, nameof(coinstakeTimestamp), coinstakeTimestamp);

            // If we are trying to sign something except proof-of-stake block template.
            if (!block.Transactions[0].Outputs[0].IsEmpty)
            {
                this.logger.LogTrace("(-)[NO_POS_BLOCK]:false");
                return false;
            }

            // If we are trying to sign a complete proof-of-stake block.
            if (BlockStake.IsProofOfStake(block))
            {
                this.logger.LogTrace("(-)[ALREADY_DONE]:true");
                return true;
            }

            Key key = null;
            Transaction txCoinStake = new Transaction();
            txCoinStake.Time = coinstakeTimestamp;

            // Search to current coinstake time.
            long searchTime = txCoinStake.Time;

            long searchInterval = searchTime - this.lastCoinStakeSearchTime;
            this.lastCoinStakeSearchTime = searchTime;
            this.logger.LogTrace("Search interval set to {0}, last coinstake search timestamp set to {1}.", searchInterval, this.lastCoinStakeSearchTime);

            if (this.CreateCoinStake(stakeTxes, block, chainTip, searchInterval, fees, ref txCoinStake, ref key))
            {
                uint minTimestamp = BlockValidator.GetPastTimeLimit(chainTip) + 1;
                if (txCoinStake.Time >= minTimestamp)
                {
                    // Make sure coinstake would meet timestamp protocol
                    // as it would be the same as the block timestamp.
                    block.Transactions[0].Time = block.Header.Time = txCoinStake.Time;

                    // We have to make sure that we have no future timestamps in
                    // our transactions set.
                    foreach (Transaction transaction in block.Transactions)
                    {
                        if (transaction.Time > block.Header.Time)
                        {
                            this.logger.LogTrace("Removing transaction with timestamp {0} as it is greater than coinstake transaction timestamp {1}.", transaction.Time, block.Header.Time);
                            block.Transactions.Remove(transaction);
                        }
                    }

                    block.Transactions.Insert(1, txCoinStake);
                    block.UpdateMerkleRoot();

                    // Append a signature to our block.
                    ECDSASignature signature = key.Sign(block.GetHash());

                    block.BlockSignatur = new BlockSignature { Signature = signature.ToDER() };
                    this.logger.LogTrace("(-):true");
                    return true;
                }
                else this.logger.LogTrace("Coinstake transaction created with too early timestamp {0}, minimal timestamp is {1}.", txCoinStake.Time, minTimestamp);
            }
            else this.logger.LogTrace("Unable to create coinstake transaction.");

            this.logger.LogTrace("(-):false");
            return false;
        }

        /// <summary>
        /// Creates a coinstake transaction with kernel that satisfies POS staking target. 
        /// </summary>
        /// <param name="stakeTxes">List of coins that are available in the wallet for staking.</param>
        /// <param name="chainTip">Tip of the best chain.</param>
        /// <param name="block">Template of the block that we are trying to mine.</param>
        /// <param name="searchInterval">Length of an unexplored block time space in seconds. It only makes sense to look for a solution within this interval.</param>
        /// <param name="fees">Transaction fees from the transactions included in the block if we mine it.</param>
        /// <param name="coinstakeTx">Coinstake transaction being constructed.</param>
        /// <param name="key">If the function succeeds, this is filled with private key for signing the coinstake kernel.</param>
        /// <returns><c>true</c> if the function succeeds, <c>false</c> otherwise.</returns>
        public bool CreateCoinStake(List<StakeTx> stakeTxes, Block block, ChainedBlock chainTip, long searchInterval, long fees, ref Transaction coinstakeTx, ref Key key)
        {
            this.logger.LogTrace("({0}.{1}:{2},{3}:'{4}/{5}',{6}:{7},{8}:{9})", nameof(stakeTxes), nameof(stakeTxes.Count), stakeTxes.Count, nameof(chainTip), chainTip.HashBlock, chainTip.Height, nameof(searchInterval), searchInterval, nameof(fees), fees);

            coinstakeTx.Inputs.Clear();
            coinstakeTx.Outputs.Clear();

            // Mark coinstake transaction.
            coinstakeTx.Outputs.Add(new TxOut(Money.Zero, new Script()));

            long balance = this.GetBalance(stakeTxes).Satoshi;
            if (balance <= this.reserveBalance)
            {
                this.logger.LogTrace("Total balance of available UTXOs is {0}, which is lower than reserve balance {1}.", balance, this.reserveBalance);
                this.logger.LogTrace("(-)[BELOW_RESERVE]:false");
                return false;
            }

            // Select coins with suitable depth.
            List<StakeTx> setCoins = this.FindCoinsForStaking(stakeTxes, coinstakeTx.Time, balance - this.reserveBalance);
            if (!setCoins.Any())
            {
                this.logger.LogTrace("(-)[NO_SELECTION]:false");
                return false;
            }

            long ourWeight = setCoins.Sum(s => s.TxOut.Value);
            long networkWeight = (long)this.GetNetworkWeight();
            long expectedTime = StakeValidator.GetTargetSpacing(chainTip.Height) * networkWeight / ourWeight;
            decimal ourPercent = networkWeight != 0 ? 100.0m * (decimal)ourWeight / (decimal)networkWeight : 0;
            
            this.logger.LogInformation("Node staking with {0} ({1:0.00} % of the network weight {2}), est. time to find new block is {3}.", new Money(ourWeight), ourPercent, new Money(networkWeight), TimeSpan.FromSeconds(expectedTime));

            long minimalAllowedTime = chainTip.Header.Time + 1;
            this.logger.LogTrace("Trying to find staking solution among {0} transactions, minimal allowed time is {1}, coinstake time is {2}.", setCoins.Count, minimalAllowedTime, coinstakeTx.Time);

            // If the time after applying the mask is lower than minimal allowed time,
            // it is simply too early for us to mine, there can't be any valid solution.
            if ((coinstakeTx.Time & ~PosConsensusValidator.StakeTimestampMask) < minimalAllowedTime)
            {
                this.logger.LogTrace("(-)[TOO_EARLY_TIME_AFTER_LAST_BLOCK]:false");
                return false;
            }

            // Sort coins by amount, so that highest amounts are tried first
            // because they have greater chance to succeed and thus saving some work.
            setCoins = setCoins.OrderByDescending(o => o.TxOut.Value).ToList();

            // Inputs to coinstake transaction.
            // First we are looking for the input that will meet the POS target with its hash.
            // Once this is done we try to add additional small inputs that we can sign with the same key
            // in order to reduce the number of UTXOs.
            List<StakeTx> coinstakeInputs = new List<StakeTx>();

            // Script of the first coinstake input.
            Script scriptPubKeyKernel = null;

            // Total amount of input values in coinstake transaction.
            long coinstakeInputsValue = 0;

            foreach (StakeTx coin in setCoins)
            {
                this.logger.LogTrace("Trying UTXO from address '{0}', output amount {1}...", coin.Address.Address, coin.TxOut.Value);
                bool fKernelFound = false;

                scriptPubKeyKernel = coin.TxOut.ScriptPubKey;
                if (!PayToPubkeyTemplate.Instance.CheckScriptPubKey(scriptPubKeyKernel)
                    && !PayToPubkeyHashTemplate.Instance.CheckScriptPubKey(scriptPubKeyKernel))
                {
                    this.logger.LogTrace("Kernel type must be P2PK or P2PKH, kernel rejected.");
                    continue;
                }

                for (uint n = 0; (n < searchInterval) && !fKernelFound; n++)
                {
                    if (this.nodeLifetime.ApplicationStopping.IsCancellationRequested)
                    {
                        this.logger.LogTrace("(-)[SHUTDOWN]:false");
                        return false;
                    }

                    uint txTime = coinstakeTx.Time - n;

                    // Once we reach previous block time + 1, we can't go any lower
                    // because it is required that the block time is greater than the previous block time.
                    if (txTime < minimalAllowedTime)
                        break;

                    if ((txTime & PosConsensusValidator.StakeTimestampMask) != 0)
                        continue;

                    if (chainTip != this.chain.Tip)
                    {
                        this.logger.LogTrace("(-)[REORG]:false");
                        return false;
                    }

                    this.logger.LogTrace("Trying with transaction time {0}...", txTime);
                    try
                    {
                        var prevoutStake = new OutPoint(coin.UtxoSet.TransactionId, coin.OutputIndex);
                        long nBlockTime = 0;

                        var context = new ContextInformation(new BlockResult { Block = block }, this.consensusLoop.Tip, this.network.Consensus);
                        context.SetStake();
                        this.posConsensusValidator.StakeValidator.CheckKernel(context, chainTip, block.Header.Bits, txTime, prevoutStake, ref nBlockTime);

                        this.logger.LogTrace("Kernel found with solution hash '{0}'.", context.Stake.HashProofOfStake);

                        BitcoinAddress outPubKey = scriptPubKeyKernel.GetDestinationAddress(this.network);
                        Wallet.Wallet wallet = this.walletManager.GetWalletByName(coin.Secret.WalletName);
                        key = wallet.GetExtendedPrivateKeyForAddress(coin.Secret.WalletPassword, coin.Address).PrivateKey;

                        // Create a pubkey script form the current script.
                        Script scriptPubKeyOut = PayToPubkeyTemplate.Instance.GenerateScriptPubKey(key.PubKey); // scriptPubKeyKernel

                        coin.Key = key;
                        coinstakeTx.Time = txTime;
                        coinstakeTx.AddInput(new TxIn(prevoutStake));
                        coinstakeInputsValue = coin.TxOut.Value;
                        coinstakeInputs.Add(coin);
                        coinstakeTx.Outputs.Add(new TxOut(0, scriptPubKeyOut));

                        this.logger.LogTrace("Kernel accepted.");
                        fKernelFound = true;
                        break;
                    }
                    catch (ConsensusErrorException cex)
                    {
                        this.logger.LogTrace("Checking kernel failed with exception: {0}.", cex.Message);
                        if (cex.ConsensusError == ConsensusErrors.StakeHashInvalidTarget)
                            continue;

                        throw;
                    }
                }

                // If kernel is found stop searching.
                if (fKernelFound)
                    break;
            }

            if (coinstakeInputsValue == 0)
            {
                this.logger.LogTrace("(-)[KERNEL_NOT_FOUND]:false");
                return false;
            }

            this.logger.LogTrace("Trying to reduce our staking UTXO set by adding additional inputs to coinstake transaction...");
            foreach (StakeTx stakeTx in setCoins)
            {
                // Attempt to add more inputs.
                // Only add coins of the same key/address as kernel.
                if ((coinstakeTx.Outputs.Count == 2)
                    && ((stakeTx.TxOut.ScriptPubKey == scriptPubKeyKernel) || (stakeTx.TxOut.ScriptPubKey == coinstakeTx.Outputs[1].ScriptPubKey))
                    && (stakeTx.UtxoSet.TransactionId != coinstakeTx.Inputs[0].PrevOut.Hash))
                {
                    this.logger.LogTrace("Found candidate UTXO '{0}/{1}' with {2} coins.", stakeTx.OutPoint.Hash, stakeTx.OutPoint.N, stakeTx.TxOut.Value);

                    long timeWeight = BlockValidator.GetWeight((long)stakeTx.UtxoSet.Time, (long)coinstakeTx.Time);

                    // Don't add inputs that would violate the reserve limit.
                    if ((coinstakeInputsValue + stakeTx.TxOut.Value) > (balance - this.reserveBalance))
                    {
                        this.logger.LogTrace("UTXO '{0}/{1}' rejected because if it was added, we would not have required reserve anymore. Its value is {2}, we already used {3}, our total balance is {4} and reserve is {5}.", stakeTx.OutPoint.Hash, stakeTx.OutPoint.N, stakeTx.TxOut.Value, coinstakeInputsValue, balance, this.reserveBalance);
                        continue;
                    }

                    // Do not add additional significant input.
                    if (stakeTx.TxOut.Value >= GetStakeCombineThreshold())
                    {
                        this.logger.LogTrace("UTXO '{0}/{1}' rejected because its value is too big.", stakeTx.OutPoint.Hash, stakeTx.OutPoint.N);
                        continue;
                    }

                    // Do not add input that is still too young.
                    // V3 case is properly handled by selection function.
                    if (!BlockValidator.IsProtocolV3((int)coinstakeTx.Time))
                    {
                        if (timeWeight < BlockValidator.StakeMinAge)
                            continue;
                    }

                    coinstakeTx.Inputs.Add(new TxIn(new OutPoint(stakeTx.UtxoSet.TransactionId, stakeTx.OutputIndex)));

                    coinstakeInputsValue += stakeTx.TxOut.Value;
                    coinstakeInputs.Add(stakeTx);

                    this.logger.LogTrace("UTXO '{0}/{1}' joined to coinstake transaction.");

                    // Stop adding more inputs if already too many inputs.
                    if (coinstakeTx.Inputs.Count >= 100)
                    {
                        this.logger.LogTrace("Number of coinstake inputs reached the limit of 100.");
                        break;
                    }
                }
            }

            // Calculate coin age reward.
            if (!this.posConsensusValidator.StakeValidator.GetCoinAge(this.chain, this.coinView, coinstakeTx, chainTip, out ulong coinAge))
            {
                this.logger.LogTrace("(-)[AGE_CALCULATION_FAILED]:false");
                return false;
            }

            long reward = fees + this.posConsensusValidator.GetProofOfStakeReward(chainTip.Height);
            if (reward <= 0)
            {
                // TODO: This can't happen unless we remove reward for mined block.
                // If this can happen over time then this check could be done much sooner
                // to avoid a lot of computation.
                this.logger.LogTrace("(-)[NO_REWARD]:false");
                return false;
            }

            coinstakeInputsValue += reward;

            // Split stake if above threshold.
            if (coinstakeInputsValue >= GetStakeSplitThreshold())
            {
                this.logger.LogTrace("Coinstake UTXO will be split to two.");
                coinstakeTx.Outputs.Add(new TxOut(0, coinstakeTx.Outputs[1].ScriptPubKey));
            }

            // Set output amount.
            if (coinstakeTx.Outputs.Count == 3)
            {
                coinstakeTx.Outputs[1].Value = (coinstakeInputsValue / 2 / BlockValidator.CENT) * BlockValidator.CENT;
                coinstakeTx.Outputs[2].Value = coinstakeInputsValue - coinstakeTx.Outputs[1].Value;
                this.logger.LogTrace("Coinstake first output value is {0}, second is {2}.", coinstakeTx.Outputs[1].Value, coinstakeTx.Outputs[2].Value);
            }
            else
            {
                coinstakeTx.Outputs[1].Value = coinstakeInputsValue;
                this.logger.LogTrace("Coinstake output value is {0}.", coinstakeTx.Outputs[1].Value);
            }

            // Sign.
            foreach (StakeTx walletTx in coinstakeInputs)
            {
                if (!this.SignSignature(walletTx, coinstakeTx))
                {
                    this.logger.LogTrace("(-)[SIGN_FAILED]:false");
                    return false;
                }
            }

            // Limit size.
            int serializedSize = coinstakeTx.GetSerializedSize(ProtocolVersion.ALT_PROTOCOL_VERSION, SerializationType.Network);
            if (serializedSize >= (MaxBlockSizeGen / 5))
            {
                this.logger.LogTrace("Coinstake size {0} bytes exceeded limit {1} bytes.", serializedSize, MaxBlockSizeGen / 5);
                this.logger.LogTrace("(-)[SIZE_EXCEEDED]:false");
                return false;
            }

            // Successfully generated coinstake.
            this.logger.LogTrace("(-):true");
            return true;
        }

        private bool SignSignature(StakeTx from, Transaction txTo, params Script[] knownRedeems)
        {
            this.logger.LogTrace("({0}:'{1}/{2}')", nameof(from), from.OutPoint.Hash, from.OutPoint.N);
            try
            {
                new TransactionBuilder()
                    .AddKeys(from.Key)
                    .AddKnownRedeems(knownRedeems)
                    .AddCoins(new Coin(from.OutPoint, from.TxOut))
                    .SignTransactionInPlace(txTo);
            }
            catch (Exception)
            {
                this.logger.LogTrace("(-):false");
                return false;
            }

            this.logger.LogTrace("(-):true");
            return true;
        }

        private static long GetStakeCombineThreshold()
        {
            return 100 * BlockValidator.COIN;
        }

        private static long GetStakeSplitThreshold()
        {
            return 2 * GetStakeCombineThreshold();
        }

        public Money GetBalance(List<StakeTx> stakeTxes)
        {
            this.logger.LogTrace("({0}.{1}:{2})", nameof(stakeTxes), nameof(stakeTxes.Count), stakeTxes.Count);

            var money = new Money(0);
            foreach (StakeTx stakeTx in stakeTxes)
            {
                // Must wait until coinbase is safely deep enough in the chain before valuing it.
                if ((stakeTx.UtxoSet.IsCoinbase || stakeTx.UtxoSet.IsCoinstake) && (this.GetBlocksToMaturity(stakeTx) > 0))
                    continue;

                money += stakeTx.TxOut.Value;
            }

            this.logger.LogTrace("(-):{0}", money);
            return money;
        }

        /// <summary>
        /// Selects coins that are suitable for staking. 
        /// <para>
        /// Such a coin has to be confirmed with enough confirmations - i.e. has suitable depth,
        /// and it also has to be mature and meet requirement for minimal value.
        /// </para>
        /// </summary>
        /// <param name="stakeTxes">List of coins that are candidates for being used for staking.</param>
        /// <param name="spendTime">Timestamp of the coinstake transaction.</param>
        /// <param name="maxValue">Maximal amount of coins that can be used for staking.</param>
        /// <returns>List of coins that meet the requirements.</returns>
        private List<StakeTx> FindCoinsForStaking(List<StakeTx> stakeTxes, uint spendTime, long maxValue)
        {
            this.logger.LogTrace("({0}.{1}:{2},{3}:{4},{5}:{6})", nameof(stakeTxes), nameof(stakeTxes.Count), stakeTxes.Count, nameof(spendTime), spendTime, nameof(maxValue), maxValue);
            var res = new List<StakeTx>();

            long requiredDepth = this.network.Consensus.Option<PosConsensusOptions>().StakeMinConfirmations;
            foreach (StakeTx stakeTx in stakeTxes)
            {
                int depth = this.GetDepthInMainChain(stakeTx);
                this.logger.LogTrace("Checking if UTXO '{0}/{1}' value {2} can be added, its depth is {3}.", stakeTx.OutPoint.Hash, stakeTx.OutPoint.N, stakeTx.TxOut.Value, depth);

                if (depth < 1)
                {
                    this.logger.LogTrace("UTXO '{0}/{1}' is new or reorg happened.");
                    continue;
                }

                if (BlockValidator.IsProtocolV3((int)spendTime))
                {
                    if (depth < requiredDepth)
                    {
                        this.logger.LogTrace("UTXO '{0}/{1}' depth {2} is lower than required minimum depth {3}.", stakeTx.OutPoint.Hash, stakeTx.OutPoint.N, depth, requiredDepth);
                        continue;
                    }
                }
                else
                {
                    // Filtering by tx timestamp instead of block timestamp may give false positives but never false negatives.
                    if (stakeTx.UtxoSet.Time + this.network.Consensus.Option<PosConsensusOptions>().StakeMinAge > spendTime)
                        continue;
                }

                if (this.GetBlocksToMaturity(stakeTx) > 0)
                {
                    this.logger.LogTrace("UTXO '{0}/{1}' can't be added because it is not mature.", stakeTx.OutPoint.Hash, stakeTx.OutPoint.N);
                    continue;
                }

                if (stakeTx.TxOut.Value < this.minimumInputValue)
                {
                    this.logger.LogTrace("UTXO '{0}/{1}' can't be added because its value {2} is lower than required minimal value {3}.", stakeTx.OutPoint.Hash, stakeTx.OutPoint.N, stakeTx.TxOut.Value, this.minimumInputValue);
                    continue;
                }

                if (stakeTx.TxOut.Value > maxValue)
                {
                    this.logger.LogTrace("UTXO '{0}/{1}' can't be added because its value {2} is greater than required maximal value {3}.", stakeTx.OutPoint.Hash, stakeTx.OutPoint.N, stakeTx.TxOut.Value, maxValue);
                    continue;
                }

                this.logger.LogTrace("UTXO '{0}/{1}' accepted.", stakeTx.OutPoint.Hash, stakeTx.OutPoint.N);
                res.Add(stakeTx);
            }

            this.logger.LogTrace("(-):*.{0}={1}", nameof(res.Count), res.Count);
            return res;
        }

        private int GetBlocksToMaturity(StakeTx stakeTx)
        {
            if (!(stakeTx.UtxoSet.IsCoinbase || stakeTx.UtxoSet.IsCoinstake))
                return 0;

            return Math.Max(0, (int)this.network.Consensus.Option<PosConsensusOptions>().COINBASE_MATURITY + 1 - this.GetDepthInMainChain(stakeTx));
        }

        // Return depth of transaction in blockchain:
        // -1  : not in blockchain, and not in memory pool (conflicted transaction),
        //  0  : in memory pool, waiting to be included in a block,
        // >=1 : this many blocks deep in the main chain.
        private int GetDepthInMainChain(StakeTx stakeTx)
        {
            ChainedBlock chainedBlock = this.chain.GetBlock(stakeTx.HashBlock);

            if (chainedBlock == null)
                return -1;

            // TODO: Check if in memory pool then return 0.
            return this.chain.Tip.Height - chainedBlock.Height + 1;
        }

        /// <summary>
        /// Calculates staking difficulty for a specific block.
        /// </summary>
        /// <param name="block">Block at which to calculate the difficulty.</param>
        /// <returns>Staking difficulty.</returns>
        /// <remarks>
        /// The actual idea behind the calculation is a mystery. It was simply ported from 
        /// https://github.com/stratisproject/stratisX/blob/47851b7337f528f52ec20e86dca7dcead8191cf5/src/rpcblockchain.cpp#L16 .
        /// </remarks>
        public double GetDifficulty(ChainedBlock block)
        {
            this.logger.LogTrace("({0}:'{1}/{2}')", nameof(block), block.HashBlock, block.Height);

            double res = 1.0;

            if (block == null)
            {
                // Use consensus loop's tip rather than concurrent chain's tip
                // because consensus loop's tip is guaranteed to have block stake in the database.
                ChainedBlock tip = this.consensusLoop.Tip;
                if (tip == null)
                {
                    this.logger.LogTrace("(-)[DEFAULT]:{0}", res);
                    return res;
                }

                block = StakeValidator.GetLastBlockIndex(this.stakeChain, tip, false);
            }

            uint shift = (block.Header.Bits >> 24) & 0xFF;
            double diff = (double)0x0000FFFF / (double)(block.Header.Bits & 0x00FFFFFF);

            while (shift < 29)
            {
                diff *= 256.0;
                shift++;
            }

            while (shift > 29)
            {
                diff /= 256.0;
                shift--;
            }

            res = diff;
            this.logger.LogTrace("(-):{0}", res);
            return res;
        }

        /// <summary>
        /// Estimates the total staking weight of the network.
        /// </summary>
        /// <returns>Estimated number of coins that are used by all stakers on the network.</returns>
        /// <remarks>
        /// The idea behind estimating the network staking weight is very similar to estimating 
        /// the total hash power of PoW network. The difficulty retarget algorithm tries to make 
        /// sure of certain distribution of the blocks over a period of time. Base on real distribution
        /// and using the actual difficulty targets, one is able to compute how much stake was 
        /// presented on the network to generate each block.
        /// <para>
        /// The method was ported from 
        /// https://github.com/stratisproject/stratisX/blob/47851b7337f528f52ec20e86dca7dcead8191cf5/src/rpcblockchain.cpp#L74 .
        /// </para>
        /// </remarks>
        public double GetNetworkWeight()
        {
            this.logger.LogTrace("()");
            int interval = 72;
            double stakeKernelsAvg = 0.0;
            int stakesHandled = 0;
            long stakesTime = 0;

            // Use consensus loop's tip rather than concurrent chain's tip
            // because consensus loop's tip is guaranteed to have block stake in the database.
            ChainedBlock block = this.consensusLoop.Tip;
            ChainedBlock prevStakeBlock = null;

            double res = 0.0;
            while ((block != null) && (stakesHandled < interval))
            {
                BlockStake blockStake = this.stakeChain.Get(block.HashBlock);
                if (blockStake.IsProofOfStake())
                {
                    if (prevStakeBlock != null)
                    {
                        stakeKernelsAvg += this.GetDifficulty(prevStakeBlock) * (double)0x100000000;
                        stakesTime += (long)prevStakeBlock.Header.Time - (long)block.Header.Time;
                        stakesHandled++;
                    }

                    prevStakeBlock = block;
                }

                block = block.Previous;
            }

            if (stakesTime != 0) res = stakeKernelsAvg / stakesTime;

            res *= PosConsensusValidator.StakeTimestampMask + 1;

            this.logger.LogTrace("(-):{0}", res);
            return res;
        }
    }
}<|MERGE_RESOLUTION|>--- conflicted
+++ resolved
@@ -300,11 +300,7 @@
                 {
                     this.logger.LogTrace("POS block signed successfully.");
                     var blockResult = new BlockResult { Block = block };
-<<<<<<< HEAD
                     this.CheckStake(new ContextInformation(blockResult, this.consensusLoop.Tip, this.network.Consensus), prevBlock, chainTip);
-=======
-                    this.CheckStake(new ContextInformation(blockResult, this.network.Consensus), prevBlock, chainTip);
->>>>>>> 5a9aa8c9
 
                     blockTemplate = null;
                 }
