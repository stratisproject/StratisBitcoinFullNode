--- conflicted
+++ resolved
@@ -437,13 +437,8 @@
                 if (await this.StakeAndSignBlockAsync(stakeTxes, block, chainTip, blockTemplate.TotalFee, coinstakeTimestamp).ConfigureAwait(false))
                 {
                     this.logger.LogTrace("New POS block created and signed successfully.");
-<<<<<<< HEAD
                     var blockResult = new BlockItem { Block = block };
                     await this.CheckStake(block, chainTip).ConfigureAwait(false);
-=======
-                    var blockResult = new BlockResult { Block = block };
-                    await this.CheckStakeAsync(new ContextInformation(blockResult, this.network.Consensus), chainTip).ConfigureAwait(false);
->>>>>>> ca2a7ff1
 
                     blockTemplate = null;
                 }
@@ -461,11 +456,7 @@
         /// </summary>
         /// <param name="block">The new block.</param>
         /// <param name="chainTip">Block that was considered as a chain tip when the block staking started.</param>
-<<<<<<< HEAD
-        private async Task CheckStake(Block block, ChainedBlock chainTip)
-=======
-        private async Task CheckStakeAsync(ContextInformation context, ChainedBlock chainTip)
->>>>>>> ca2a7ff1
+        private async Task CheckStakeAsync(Block block, ChainedBlock chainTip)
         {
             this.logger.LogTrace("({0}:'{1}')", nameof(chainTip), chainTip);
 
