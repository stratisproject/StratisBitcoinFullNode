﻿using System;
using System.Collections.Generic;
using System.Linq;
using System.Threading;
using System.Threading.Tasks;
using Microsoft.Extensions.Logging;
using NBitcoin;
using NBitcoin.Protocol;
using Stratis.Bitcoin.Base;
using Stratis.Bitcoin.Configuration;
using Stratis.Bitcoin.Connection;
using Stratis.Bitcoin.Features.Consensus;
using Stratis.Bitcoin.Features.Consensus.CoinViews;
using Stratis.Bitcoin.Features.Wallet;
using Stratis.Bitcoin.Utilities;
using IBlockRepository = Stratis.Bitcoin.Features.BlockStore.IBlockRepository;
using NBitcoin.Crypto;

namespace Stratis.Bitcoin.Features.Miner
{
    public class PosMinting
    {
        public class StakeOutput
        {
            public StakeTx StakeTx;
            public int Depth;
        }

        public class StakeTx
        {
            public uint256 HashBlock;
            public TxOut TxOut;
            public OutPoint OutPoint;
            public int OutputIndex;
            public HdAddress Address;
            public UnspentOutputs UtxoSet;
            public WalletSecret Secret;
            public Key Key;
        }

        public class WalletSecret
        {
            public string WalletPassword;
            public string WalletName;
        }

        // Default for -blockmintxfee, which sets the minimum feerate for a transaction in blocks created by mining code 
        public const int DefaultBlockMinTxFee = 1000;
        
        // Default for -blockmaxsize, which controls the maximum size of block the mining code will create 
        public const int DefaultBlockMaxSize = 750000;

        // Default for -blockmaxweight, which controls the range of block weights the mining code will create 
        public const int DefaultBlockMaxWeight = 3000000;

        /** The maximum allowed size for a serialized block, in bytes (network rule) */
        public const int MaxBlockSize = 1000000;
        /** The maximum size for mined blocks */
        public const int MaxBlockSizeGen = MaxBlockSize / 2;

        private readonly ConsensusLoop consensusLoop;
        private readonly ConcurrentChain chain;
        private readonly Network network;
        private readonly IConnectionManager connection;
        private readonly IDateTimeProvider dateTimeProvider;
        private readonly AssemblerFactory blockAssemblerFactory;
        private readonly IBlockRepository blockRepository;
        private readonly ChainState chainState;
        private readonly Signals.Signals signals;
        private readonly INodeLifetime nodeLifetime;
        private readonly NodeSettings settings;
        private readonly CoinView coinView;
        private readonly StakeChain stakeChain;
        private readonly IAsyncLoopFactory asyncLoopFactory;
        private readonly WalletManager walletManager;
        private readonly PosConsensusValidator posConsensusValidator;

        /// <summary>Instance logger.</summary>
        private readonly ILogger logger;

        private Task mining;
        private Money reserveBalance;
        private readonly int minimumInputValue;
        private readonly int minerSleep;

        /// <summary>
        /// Timestamp of the last attempt to search for POS solution.
        /// <para>
        /// It is used to prevent searching for solutions that were already proved wrong in the past.
        /// If there is no new block since last time we searched for the solution, it does not make 
        /// sense to try timestamps earlier than this value.
        /// </para>
        /// </summary>
        private long lastCoinStakeSearchTime;

        /// <summary>
        /// Hash of the block headers of the block that was at the tip of the chain during our last 
        /// search for POS solution.
        /// <para>
        /// It is used to prevent searching for solutions that were already proved wrong in the past.
        /// If the tip changes, <see cref="lastCoinStakeSearchTime"/> is set to the new tip's header hash.
        /// </para>
        /// </summary>
        private uint256 lastCoinStakeSearchPrevBlockHash;

        public PosMinting(
            ConsensusLoop consensusLoop, 
            ConcurrentChain chain, 
            Network network, 
            IConnectionManager connection,
            IDateTimeProvider dateTimeProvider, 
            AssemblerFactory blockAssemblerFactory, 
            IBlockRepository blockRepository,
            ChainState chainState, 
            Signals.Signals signals, INodeLifetime nodeLifetime,
            NodeSettings settings, 
            CoinView coinView, 
            StakeChain stakeChain, 
            IWalletManager wallet, 
            IAsyncLoopFactory asyncLoopFactory,
            ILoggerFactory loggerFactory)
        {
            this.consensusLoop = consensusLoop;
            this.chain = chain;
            this.network = network;
            this.connection = connection;
            this.dateTimeProvider = dateTimeProvider;
            this.blockAssemblerFactory = blockAssemblerFactory;
            this.blockRepository = blockRepository;
            this.chainState = chainState;
            this.signals = signals;
            this.nodeLifetime = nodeLifetime;
            this.settings = settings;
            this.coinView = coinView;
            this.stakeChain = stakeChain;
            this.asyncLoopFactory = asyncLoopFactory;
            this.walletManager = wallet as WalletManager;
            this.logger = loggerFactory.CreateLogger(this.GetType().FullName);

            this.minerSleep = 500; // GetArg("-minersleep", 500);
            this.lastCoinStakeSearchTime = Utils.DateTimeToUnixTime(this.dateTimeProvider.GetTimeOffset()); // startup timestamp
            this.lastCoinStakeSearchPrevBlockHash = 0;
            this.reserveBalance = 0; // TOOD:settings.ReserveBalance 
            this.minimumInputValue = 0;

            this.posConsensusValidator = consensusLoop.Validator as PosConsensusValidator;
        }

        public Task Mine(WalletSecret walletSecret)
        {
            this.logger.LogTrace("()");
            if (this.mining != null)
            {
                this.logger.LogTrace("(-)[ALREADY_MINING]");
                return this.mining;
            }

            this.mining = this.asyncLoopFactory.Run("PosMining.Mine", token =>
            {
                this.logger.LogTrace("()");

                try
                {
                    this.GenerateBlocks(walletSecret);
                }
<<<<<<< HEAD
                catch (OperationCanceledException)
=======
                catch (TaskCanceledException)
>>>>>>> cbe164c0
                {
                    // Application stopping, nothing to do as the loop will be stopped.
                }
                catch (MinerException me)
                {
                    // Miner rexceptions should be ignored. It means that the miner 
                    // possibly mined a block that was not accepted by peers or is even invalid,
                    // but it should not halted the mining operation.
                    this.logger.LogDebug("Miner exception occurred in miner loop: {0}", me.ToString());
                }
                catch (ConsensusErrorException cee)
                {
                    // All consensus exceptions should be ignored. It means that the miner 
                    // run into problems while constructing block or verifying it
                    // but it should not halted the mining operation.
                    this.logger.LogDebug("Consensus error exception occurred in miner loop: {0}", cee.ToString());
                }
                catch (Exception e)
                {
<<<<<<< HEAD
=======
                    this.logger.LogDebug("Exception occurred in miner loop: {0}", e.ToString());
>>>>>>> cbe164c0
                    this.logger.LogTrace("(-)[UNHANDLED_EXCEPTION]");
                    throw e;
                }

                this.logger.LogTrace("(-)");
                return Task.CompletedTask;
            },
            this.nodeLifetime.ApplicationStopping,
            repeatEvery: TimeSpan.FromMilliseconds(this.minerSleep),
            startAfter: TimeSpans.TenSeconds);

            this.logger.LogTrace("(-)");
            return this.mining;
        }

        public void GenerateBlocks(WalletSecret walletSecret)
        {
            this.logger.LogTrace("()");

            BlockTemplate pblockTemplate = null;
            bool tryToSync = true;

            while (true)
            {
                if (this.chain.Tip != this.consensusLoop.Tip)
                {
                    this.logger.LogTrace("(-)[SYNC_OR_REORG]");
                    return;
                }

                while (!this.connection.ConnectedNodes.Any() || this.chainState.IsInitialBlockDownload)
                {
                    if (!this.connection.ConnectedNodes.Any()) this.logger.LogTrace("Waiting to be connected with at least one network peer...");
                    else this.logger.LogTrace("Waiting for IBD to complete...");

                    tryToSync = true;
                    Task.Delay(TimeSpan.FromMilliseconds(this.minerSleep), this.nodeLifetime.ApplicationStopping).GetAwaiter().GetResult();
                }

                // TODO: What is the purpose of this conditional block?
                // It seems that if it ends with continue, the next round of the loop will just 
                // not execute the above while loop and it won't even enter this block again,
                // so it seems like no operation.
                // In StratisX there is the wait uncommented. Then it makes sense. Why we have it commented?
                if (tryToSync)
                {
                    tryToSync = false;
                    // TODO: This condition to have at least 3 peers is disqualifying us on testnet quite often.
                    // Yet the 60 secs delay does not prevent us to mine because tryToSync will be false next time we are here
                    // unless we are completely disconnected. So this is weird logic.
                    bool fewPeers = this.connection.ConnectedNodes.Count() < 3;
                    bool lastBlockTooOld = this.chain.Tip.Header.Time < (this.dateTimeProvider.GetTime() - 10 * 60);
                    if ((fewPeers && !this.network.IsTest()) || lastBlockTooOld)
                    {
                        if (fewPeers) this.logger.LogTrace("Node is connected to few peers.");
                        if (lastBlockTooOld) this.logger.LogTrace("Last block is too old, timestamp {0}.", this.chain.Tip.Header.Time);

                        Task.Delay(TimeSpan.FromMilliseconds(60000), this.nodeLifetime.ApplicationStopping).GetAwaiter().GetResult();
                        continue;
                    }
                }

<<<<<<< HEAD
                ChainedBlock pindexPrev = this.consensusLoop.Tip;

                if (this.lastCoinStakeSearchPrevBlockHash != pindexPrev.HashBlock)
                {
                    this.lastCoinStakeSearchPrevBlockHash = pindexPrev.HashBlock;
                    this.lastCoinStakeSearchTime = pindexPrev.Header.Time;
                    this.logger.LogTrace("New block '{0}/{1}' detected, setting last search time to its timestamp {2}.", pindexPrev.HashBlock, pindexPrev.Height, pindexPrev.Header.Time);
                }

                // TODO: This has to be changed once 
                // https://github.com/stratisproject/StratisBitcoinFullNode/issues/382
                // is implemented.
                uint coinstakeTimestamp = Utils.DateTimeToUnixTime(DateTime.UtcNow) & ~PosConsensusValidator.StakeTimestampMask;
                if (coinstakeTimestamp <= this.lastCoinStakeSearchTime)
                {
                    this.logger.LogTrace("Current coinstake time {0} is not greater than last search timestamp {1}.", coinstakeTimestamp, this.lastCoinStakeSearchTime);
                    this.logger.LogTrace("(-)[NOTHING_TO_DO]");
                    return;
                }

                if (pblockTemplate == null)
                pblockTemplate = this.blockAssemblerFactory.Create(new AssemblerOptions() { IsProofOfStake = true }).CreateNewBlock(new Script());

                Block pblock = pblockTemplate.Block;
=======
                if (pblockTemplate == null)
                    pblockTemplate = this.blockAssemblerFactory.Create(new AssemblerOptions() { IsProofOfStake = true }).CreateNewBlock(new Script());

                Block pblock = pblockTemplate.Block;
                ChainedBlock pindexPrev = this.consensusLoop.Tip;
>>>>>>> cbe164c0

                var stakeTxes = new List<StakeTx>();
                List<UnspentOutputReference> spendable = this.walletManager.GetSpendableTransactionsInWallet(walletSecret.WalletName, 1);

                FetchCoinsResponse coinset = this.coinView.FetchCoinsAsync(spendable.Select(t => t.Transaction.Id).ToArray()).GetAwaiter().GetResult();

                foreach (UnspentOutputReference infoTransaction in spendable)
                {
                    UnspentOutputs set = coinset.UnspentOutputs.FirstOrDefault(f => f?.TransactionId == infoTransaction.Transaction.Id);
                    TxOut utxo = (set != null) && (infoTransaction.Transaction.Index < set._Outputs.Length) ? set._Outputs[infoTransaction.Transaction.Index] : null;

                    if ((utxo != null) && (utxo.Value > Money.Zero))
                    {
                        var stakeTx = new StakeTx();

                        stakeTx.TxOut = utxo;
                        stakeTx.OutPoint = new OutPoint(set.TransactionId, infoTransaction.Transaction.Index);
                        stakeTx.Address = infoTransaction.Address;
                        stakeTx.OutputIndex = infoTransaction.Transaction.Index;
                        stakeTx.HashBlock = this.chain.GetBlock((int)set.Height).HashBlock;
                        stakeTx.UtxoSet = set;
                        stakeTx.Secret = walletSecret; // Temporary.
                        stakeTxes.Add(stakeTx);
                        this.logger.LogTrace("UTXO '{0}/{1}' with value {2} might be available for staking.", stakeTx.OutPoint.Hash, stakeTx.OutPoint.N, utxo.Value);
                    }
                }

                // Trying to sign a block.
<<<<<<< HEAD
                if (this.SignBlock(stakeTxes, pblock, pindexPrev, pblockTemplate.TotalFee, coinstakeTimestamp))
=======
                if (this.SignBlock(stakeTxes, pblock, pindexPrev, pblockTemplate.TotalFee))
>>>>>>> cbe164c0
                {
                    this.logger.LogTrace("POS block signed successfully.");
                    var blockResult = new BlockResult { Block = pblock };
                    this.CheckStake(new ContextInformation(blockResult, this.network.Consensus), pindexPrev);

                    pblockTemplate = null;
                }
                else
                {
                    this.logger.LogTrace("{0} failed, waiting {1} ms for next round...", nameof(this.SignBlock), this.minerSleep);
                    Task.Delay(TimeSpan.FromMilliseconds(this.minerSleep), this.nodeLifetime.ApplicationStopping).GetAwaiter().GetResult();
                }
            }
        }

        private void CheckStake(ContextInformation context, ChainedBlock pindexPrev)
        {
            this.logger.LogTrace("({0}:'{1}')", nameof(pindexPrev), pindexPrev?.HashBlock);

            Block block = context.BlockResult.Block;

            if (!BlockStake.IsProofOfStake(block))
            {
                this.logger.LogTrace("(-)[NOT_POS]");
                return;
            }

            // Verify hash target and signature of coinstake tx.
            BlockStake prevBlockStake = this.stakeChain.Get(pindexPrev.HashBlock);
            if (prevBlockStake == null)
            {
                this.logger.LogTrace("(-)[NO_PREV_STAKE]");
                ConsensusErrors.PrevStakeNull.Throw();
            }

            context.SetStake();
            this.posConsensusValidator.StakeValidator.CheckProofOfStake(context, pindexPrev, prevBlockStake, block.Transactions[1], block.Header.Bits.ToCompact());

            // Found a solution.
            if (block.Header.HashPrevBlock != this.chain.Tip.HashBlock)
            {
<<<<<<< HEAD
                this.logger.LogTrace("(-)[SOLUTION_FOUND]");
=======
                this.logger.LogTrace("(-)[REORG]");
>>>>>>> cbe164c0
                return;
            }
            
            // Validate the block.
            this.consensusLoop.AcceptBlock(context);

            if (context.BlockResult.ChainedBlock == null)
            {
                this.logger.LogTrace("(-)[REORG-2]");
                return;
            }

            if (context.BlockResult.Error != null)
            {
                this.logger.LogTrace("(-)[ACCEPT_BLOCK_ERROR]");
                return;
            }

            if (context.BlockResult.ChainedBlock.ChainWork <= this.chain.Tip.ChainWork)
            {
                this.logger.LogTrace("Chain tip's work is '{0}', newly minted block's work is only '{1}'.", context.BlockResult.ChainedBlock.ChainWork, this.chain.Tip.ChainWork);
                this.logger.LogTrace("(-)[CHAIN_WORK]");
                return;
            }

            // Similar logic to what's in the full node code.
            this.chain.SetTip(context.BlockResult.ChainedBlock);
            this.consensusLoop.Puller.SetLocation(this.consensusLoop.Tip);
            this.chainState.HighestValidatedPoW = this.consensusLoop.Tip;
            this.blockRepository.PutAsync(context.BlockResult.ChainedBlock.HashBlock, new List<Block> { block }).GetAwaiter().GetResult();
            this.signals.SignalBlock(block);

            this.logger.LogInformation("==================================================================");
            this.logger.LogInformation("Found new POS block hash '{0}' at height {1}.", context.BlockResult.ChainedBlock.HashBlock, context.BlockResult.ChainedBlock.Height);
            this.logger.LogInformation("==================================================================");

            // Wait for peers to get the block.
            this.logger.LogTrace("Waiting 1000 ms for newly minted block propagation...");
            Thread.Sleep(1000);

            // Ask peers for their headers.
            foreach (Node node in this.connection.ConnectedNodes)
            {
                this.logger.LogTrace("Updating headers of peer '{0}'.", node.RemoteSocketEndpoint);
                node.Behavior<ChainHeadersBehavior>().TrySync();
            }

            // Wait for all peers to accept the block.
            this.logger.LogTrace("Waiting up to 100 seconds for peers to accept the new block...");
            int retry = 0;
            foreach (Node node in this.connection.ConnectedNodes)
            {
                this.logger.LogTrace("Waiting for peer '{0}' to accept the new block...", node.RemoteSocketEndpoint);
                ChainHeadersBehavior chainBehaviour = node.Behavior<ChainHeadersBehavior>();
                while ((++retry < 100) && (chainBehaviour.PendingTip != this.chain.Tip))
                {
                    this.logger.LogTrace("Peer '{0}' still has different tip ('{1}/{2}'), waiting 1000 ms...", node.RemoteSocketEndpoint, chainBehaviour.PendingTip.HashBlock, chainBehaviour.PendingTip.Height);
                    Thread.Sleep(1000);
                }
            }

            if (retry == 100)
            {
                // Seems the block was not accepted.
                this.logger.LogTrace("Our newly minted block was rejected by peers.");
                throw new MinerException("Block rejected by peers");
            }
        }

<<<<<<< HEAD
        private bool SignBlock(List<StakeTx> stakeTxes, Block block, ChainedBlock pindexBest, long fees, uint coinstakeTimestamp)
        {
            this.logger.LogTrace("({0}.{1}:{2},{3}:'{4}/{5}',{6}:{7},{8}:{9})", nameof(stakeTxes), nameof(stakeTxes.Count), stakeTxes.Count, nameof(pindexBest), pindexBest.HashBlock, pindexBest.Height, nameof(fees), fees, nameof(coinstakeTimestamp), coinstakeTimestamp);
=======
        private bool SignBlock(List<StakeTx> stakeTxes, Block block, ChainedBlock pindexBest, long fees)
        {
            this.logger.LogTrace("({0}.{1}:{2},{3}:'{4}/{5}',{6}:{7})", nameof(stakeTxes), nameof(stakeTxes.Count), stakeTxes.Count, nameof(pindexBest), pindexBest.HashBlock, pindexBest.Height, nameof(fees), fees);
>>>>>>> cbe164c0

            // If we are trying to sign something except proof-of-stake block template.
            if (!block.Transactions[0].Outputs[0].IsEmpty)
            {
                this.logger.LogTrace("(-)[NO_POS_BLOCK]:false");
                return false;
            }

            // If we are trying to sign a complete proof-of-stake block.
            if (BlockStake.IsProofOfStake(block))
            {
                this.logger.LogTrace("(-)[ALREADY_DONE]:true");
                return true;
            }

            Key key = null;
            Transaction txCoinStake = new Transaction();
            txCoinStake.Time = coinstakeTimestamp;

<<<<<<< HEAD
            // Search to current coinstake time.
            long searchTime = txCoinStake.Time;

            long searchInterval = searchTime - this.lastCoinStakeSearchTime;
            this.lastCoinStakeSearchTime = searchTime;
            this.logger.LogTrace("Search interval set to {0}, last coinstake search timestamp set to {1}.", searchInterval, this.lastCoinStakeSearchTime);

            if (this.CreateCoinStake(stakeTxes, pindexBest, block, searchInterval, fees, ref txCoinStake, ref key))
=======
            txCoinStake.Time &= ~PosConsensusValidator.StakeTimestampMask;

            // Search to current time.
            long searchTime = txCoinStake.Time;
            if (this.lastCoinStakeSearchPrevBlockHash != pindexBest.HashBlock)
            {
                this.lastCoinStakeSearchPrevBlockHash = pindexBest.HashBlock;
                this.lastCoinStakeSearchTime = pindexBest.Header.Time;
                this.logger.LogTrace("New block '{0}/{1}' detected, setting last search time to its timestamp {2}.", pindexBest.HashBlock, pindexBest.Height, pindexBest.Header.Time);
            }

            // TODO: It would be great to move this condition to GenerateBlocks.
            if (searchTime > this.lastCoinStakeSearchTime)
>>>>>>> cbe164c0
            {
                uint minTimestamp = BlockValidator.GetPastTimeLimit(pindexBest) + 1;
                if (txCoinStake.Time >= minTimestamp)
                {
<<<<<<< HEAD
                    // Make sure coinstake would meet timestamp protocol
                    // as it would be the same as the block timestamp.
                    block.Transactions[0].Time = block.Header.Time = txCoinStake.Time;

                    // We have to make sure that we have no future timestamps in
                    // our transactions set.
                    foreach (Transaction transaction in block.Transactions)
                    {
                        if (transaction.Time > block.Header.Time)
                        {
                            this.logger.LogTrace("Removing transaction with timestamp {0} as it is greater than coinstake transaction timestamp {1}.", transaction.Time, block.Header.Time);
                            block.Transactions.Remove(transaction);
                        }
                    }
=======
                    uint minTimestamp = BlockValidator.GetPastTimeLimit(pindexBest) + 1;
                    if (txCoinStake.Time >= minTimestamp)
                    {
                        // Make sure coinstake would meet timestamp protocol
                        // as it would be the same as the block timestamp.
                        block.Transactions[0].Time = block.Header.Time = txCoinStake.Time;

                        // We have to make sure that we have no future timestamps in
                        // our transactions set.
                        foreach (Transaction transaction in block.Transactions)
                        {
                            if (transaction.Time > block.Header.Time)
                            {
                                this.logger.LogTrace("Removing transaction with timestamp {0} as it is greater than coinstake transaction timestamp {1}.", transaction.Time, block.Header.Time);
                                block.Transactions.Remove(transaction);
                            }
                        }
>>>>>>> cbe164c0

                    block.Transactions.Insert(1, txCoinStake);
                    block.UpdateMerkleRoot();

<<<<<<< HEAD
                    // Append a signature to our block.
                    ECDSASignature signature = key.Sign(block.GetHash());

                    block.BlockSignatur = new BlockSignature { Signature = signature.ToDER() };
                    this.logger.LogTrace("(-):true");
                    return true;
                }
                else this.logger.LogTrace("Coinstake transaction created with too early timestamp {0}, minimal timestamp is {1}.", txCoinStake.Time, minTimestamp);
            }
            else this.logger.LogTrace("Unable to create coinstake transaction.");
=======
                        // Append a signature to our block.
                        ECDSASignature signature = key.Sign(block.GetHash());

                        block.BlockSignatur = new BlockSignature { Signature = signature.ToDER() };
                        this.logger.LogTrace("(-):true");
                        return true;
                    }
                    else this.logger.LogTrace("Coinstake transaction created with too early timestamp {0}, minimal timestamp is {1}.", txCoinStake.Time, minTimestamp);
                }
                else this.logger.LogTrace("Unable to create coinstake transaction.");

                this.lastCoinStakeSearchTime = searchTime;
                this.logger.LogTrace("Last coinstake search interval set to {0}, last coinstake search timestamp set to {1}.", searchInterval, this.lastCoinStakeSearchTime);
            }
            else this.logger.LogTrace("Current coinstake time {0} is not greater than last search timestamp {1}.", searchTime, this.lastCoinStakeSearchTime);
>>>>>>> cbe164c0

            this.logger.LogTrace("(-):false");
            return false;
        }

        public bool CreateCoinStake(List<StakeTx> stakeTxes, ChainedBlock pindexBest, Block block, long nSearchInterval,
            long fees, ref Transaction txNew, ref Key key)
        {
            this.logger.LogTrace("({0}.{1}:{2},{3}:'{4}/{5}',{6}:{7},{8}:{9})", nameof(stakeTxes), nameof(stakeTxes.Count), stakeTxes.Count, nameof(pindexBest), pindexBest.HashBlock, pindexBest.Height, nameof(nSearchInterval), nSearchInterval, nameof(fees), fees);

<<<<<<< HEAD
            ChainedBlock previousBlock = pindexBest;
=======
            ChainedBlock pindexPrev = pindexBest;
            var bnTargetPerCoinDay = new Target(block.Header.Bits).ToCompact();
>>>>>>> cbe164c0

            txNew.Inputs.Clear();
            txNew.Outputs.Clear();

            // Mark coinstake transaction.
            txNew.Outputs.Add(new TxOut(Money.Zero, new Script()));

<<<<<<< HEAD
            long balance = this.GetBalance(stakeTxes).Satoshi;
            if (balance <= this.reserveBalance)
            {
                this.logger.LogTrace("Total balance of available UTXOs is {0}, which is lower than reserve balance {1}.", balance, this.reserveBalance);
                this.logger.LogTrace("(-)[BELOW_RESERVE]:false");
                return false;
            }

            // Select coins with suitable depth.
            List<StakeTx> setCoins = this.SelectSuitableCoinsForStaking(stakeTxes, txNew.Time, balance - this.reserveBalance);

            if (!setCoins.Any())
            {
                this.logger.LogTrace("(-)[NO_SELECTION]:false");
=======
            // Choose coins to use.
            long nBalance = this.GetBalance(stakeTxes).Satoshi;

            if (nBalance <= this.reserveBalance)
            {
                this.logger.LogTrace("Total balance of available UTXOs is {0}, which is lower than reserve balance {1}.", nBalance, this.reserveBalance);
                this.logger.LogTrace("(-)[BELOW_RESERVE]:false");
>>>>>>> cbe164c0
                return false;
            }

            this.logger.LogInformation("Node staking with amount {0}.", new Money(setCoins.Sum(s => s.TxOut.Value))); 

            long minimalAllowedTime = pindexBest.Header.Time + 1;
            this.logger.LogTrace("Trying to find staking solution among {0} transactions, minimal allowed time is {1}, coinstake time is {2}.", setCoins.Count, minimalAllowedTime, txNew.Time);

<<<<<<< HEAD
            // If the time after applying the mask is lower than minimal allowed time,
            // it is simply too early for us to mine, there can't be any valid solution.
            if ((txNew.Time & ~PosConsensusValidator.StakeTimestampMask) < minimalAllowedTime)
            {
                this.logger.LogTrace("(-)[TOO_EARLY_TIME_AFTER_LAST_BLOCK]:false");
                return false;
            }

            // Sort coins by amount, so that highest amounts are tried first
            // because they have greater chance to succeed and thus saving some work.
            setCoins = setCoins.OrderByDescending(o => o.TxOut.Value).ToList();

            // Inputs to coinstake transaction.
            // First we are looking for the input that will meet the POS target with its hash.
            // Once this is done we try to add additional small inputs that we can sign with the same key
            // in order to reduce the number of UTXOs.
            List<StakeTx> coinstakeInputs = new List<StakeTx>();
=======
            // Select coins with suitable depth.
            if (!this.SelectCoinsForStaking(stakeTxes, nBalance - this.reserveBalance, txNew.Time, out setCoins, out nValueIn))
            {
                this.logger.LogTrace("(-)[SELECTION_FAILED]:false");
                return false;
            }

            if (!setCoins.Any())
            {
                this.logger.LogTrace("(-)[NO_SELECTION]:false");
                return false;
            }

            // Replace this with staking weight.
            this.logger.LogInformation("Node staking with amount {0}.", new Money(setCoins.Sum(s => s.TxOut.Value))); 
>>>>>>> cbe164c0

            // Script of the first coinstake input.
            Script scriptPubKeyKernel = null;
<<<<<<< HEAD

            // Total amount of input values in coinstake transaction.
            long coinstakeInputsValue = 0;

            foreach (StakeTx coin in setCoins)
            {
                this.logger.LogTrace("Trying UTXO from address '{0}', output amount {1}...", coin.Address.Address, coin.TxOut.Value);
                bool fKernelFound = false;

                scriptPubKeyKernel = coin.TxOut.ScriptPubKey;
                if (!PayToPubkeyTemplate.Instance.CheckScriptPubKey(scriptPubKeyKernel)
                    && !PayToPubkeyHashTemplate.Instance.CheckScriptPubKey(scriptPubKeyKernel))
                {
                    this.logger.LogTrace("Kernel type must be P2PK or P2PKH, kernel rejected.");
                    continue;
                }

                for (uint n = 0; (n < nSearchInterval) && !fKernelFound; n++)
                {
=======
            
            // Note: I would expect to see coins sorted by weight on the original implementation
            // it sorts the coins from heighest weight.
            setCoins = setCoins.OrderByDescending(o => o.TxOut.Value).ToList();

            long minimalAllowedTime = pindexBest.Header.Time + 1;
            this.logger.LogTrace("Trying to find staking solution among {0} transactions, minimal allowed time is {1}, coinstake time is {2}.", setCoins.Count, minimalAllowedTime, txNew.Time);

            // If the time after applying the mask is lower than minimal allowed time,
            // it is simply too early for us to mine, there can't be any valid solution.
            if ((txNew.Time & ~PosConsensusValidator.StakeTimestampMask) < minimalAllowedTime)
            {
                this.logger.LogTrace("(-)[TOO_EARLY_TIME_AFTER_LAST_BLOCK]:false");
                return false;
            }

            foreach (StakeTx coin in setCoins)
            {
                this.logger.LogTrace("Trying UTXO from address '{0}', output amount {1}...", coin.Address.Address, coin.TxOut.Value);
                bool fKernelFound = false;

                for (uint n = 0; (n < nSearchInterval) && !fKernelFound; n++)
                {
>>>>>>> cbe164c0
                    uint txTime = txNew.Time - n;

                    // Once we reach previous block time + 1, we can't go any lower
                    // because it is required that the block time is greater than the previous block time.
                    if (txTime < minimalAllowedTime)
                        break;

                    if ((txTime & PosConsensusValidator.StakeTimestampMask) != 0)
                        continue;

<<<<<<< HEAD
                    if (previousBlock != this.chain.Tip)
=======
                    if (pindexPrev != this.chain.Tip)
>>>>>>> cbe164c0
                    {
                        this.logger.LogTrace("(-)[REORG]:false");
                        return false;
                    }

                    this.logger.LogTrace("Trying with transaction time {0}...", txTime);
                    try
                    {
                        var prevoutStake = new OutPoint(coin.UtxoSet.TransactionId, coin.OutputIndex);
                        long nBlockTime = 0;

                        var context = new ContextInformation(new BlockResult { Block = block }, this.network.Consensus);
                        context.SetStake();
<<<<<<< HEAD
                        this.posConsensusValidator.StakeValidator.CheckKernel(context, previousBlock, block.Header.Bits, txTime, prevoutStake, ref nBlockTime);

                        this.logger.LogTrace("Kernel found with solution hash '{0}'.", context.Stake.HashProofOfStake);

                        BitcoinAddress outPubKey = scriptPubKeyKernel.GetDestinationAddress(this.network);
                        Wallet.Wallet wallet = this.walletManager.GetWalletByName(coin.Secret.WalletName);
                        key = wallet.GetExtendedPrivateKeyForAddress(coin.Secret.WalletPassword, coin.Address).PrivateKey;

                        // Create a pubkey script form the current script.
                        Script scriptPubKeyOut = PayToPubkeyTemplate.Instance.GenerateScriptPubKey(key.PubKey); // scriptPubKeyKernel

                        coin.Key = key;
                        txNew.Time = txTime;
                        txNew.AddInput(new TxIn(prevoutStake));
                        coinstakeInputsValue = coin.TxOut.Value;
                        coinstakeInputs.Add(coin);
                        txNew.Outputs.Add(new TxOut(0, scriptPubKeyOut));

                        this.logger.LogTrace("Kernel accepted.");
                        fKernelFound = true;
                        break;
=======
                        this.posConsensusValidator.StakeValidator.CheckKernel(context, pindexPrev, block.Header.Bits, txTime, prevoutStake, ref nBlockTime);

                        // TODO: This is always true - CheckKernel either throws or fills in POS hash.
                        if (context.Stake.HashProofOfStake != null)
                        {
                            this.logger.LogTrace("Kernel found with solution hash '{0}'.", context.Stake.HashProofOfStake);
                            scriptPubKeyKernel = coin.TxOut.ScriptPubKey;

                            key = null;
                            // Calculate the key type.
                            // TODO: Why there are two if blocks with same body?
                            // Can't we simply make OR condition with one block?
                            // Also these checks could probably precede CheckKernel call as it does not affact TxOut.ScriptPubKey.
                            if (PayToPubkeyTemplate.Instance.CheckScriptPubKey(scriptPubKeyKernel))
                            {
                                BitcoinAddress outPubKey = scriptPubKeyKernel.GetDestinationAddress(this.network);
                                Wallet.Wallet wallet = this.walletManager.GetWalletByName(coin.Secret.WalletName);
                                key = wallet.GetExtendedPrivateKeyForAddress(coin.Secret.WalletPassword, coin.Address).PrivateKey;
                            }
                            else if (PayToPubkeyHashTemplate.Instance.CheckScriptPubKey(scriptPubKeyKernel))
                            {
                                BitcoinAddress outPubKey = scriptPubKeyKernel.GetDestinationAddress(this.network);
                                Wallet.Wallet wallet = this.walletManager.GetWalletByName(coin.Secret.WalletName);
                                key = wallet.GetExtendedPrivateKeyForAddress(coin.Secret.WalletPassword, coin.Address).PrivateKey;
                            }
                            else
                            {
                                this.logger.LogTrace("Kernel type must be P2PK or P2PKH, kernel rejected.");
                                break;
                            }

                            // Create a pubkey script form the current script.
                            Script scriptPubKeyOut = PayToPubkeyTemplate.Instance.GenerateScriptPubKey(key.PubKey); // scriptPubKeyKernel

                            coin.Key = key;
                            txNew.Time = txTime;
                            txNew.AddInput(new TxIn(prevoutStake));
                            nCredit += coin.TxOut.Value;
                            vwtxPrev.Add(coin);
                            txNew.Outputs.Add(new TxOut(0, scriptPubKeyOut));

                            this.logger.LogTrace("Kernel accepted.");
                            fKernelFound = true;
                            break;
                        }
                        else this.logger.LogTrace("Kernel found, but no POS hash provided.");
>>>>>>> cbe164c0
                    }
                    catch (ConsensusErrorException cex)
                    {
                        this.logger.LogTrace("Checking kernel failed with exception: {0}.", cex.Message);
                        if (cex.ConsensusError == ConsensusErrors.StakeHashInvalidTarget)
                            continue;

                        throw;
                    }
                }

                // If kernel is found stop searching.
                if (fKernelFound)
                    break;
            }

<<<<<<< HEAD
            if (coinstakeInputsValue == 0)
            {
                this.logger.LogTrace("(-)[KERNEL_NOT_FOUND]:false");
=======
            if (nCredit == 0)
            {
                this.logger.LogTrace("(-)[KERNEL_NOT_FOUND]:false");
                return false;
            }

            // TODO: This seems to be wrong because we found kernel
            // for a particular UTXO and now if we find out that its 
            // value is too big, such that we would not have our reserve
            // if we use it, we end the whole process completely here,
            // but this should disqualify only the particular transaction
            // there could be other transactions we have not even tried
            // and they could satisfy the target and have lower amount
            // to satisfy the reserve condition.
            //
            // Maybe it shouldn't even occur as SelectCoinsForStaking 
            // should avoid selecting coins that would violate the reserve.
            // But that does not currently happen.
            if (nCredit > (nBalance - this.reserveBalance))
            {
                this.logger.LogTrace("(-)[RESERVE]:false");
>>>>>>> cbe164c0
                return false;
            }

            this.logger.LogTrace("Trying to reduce our staking UTXO set by adding additional inputs to coinstake transaction...");
<<<<<<< HEAD
            foreach (StakeTx stakeTx in setCoins)
            {
                // Attempt to add more inputs.
                // Only add coins of the same key/address as kernel.
                if ((txNew.Outputs.Count == 2)
                    && ((stakeTx.TxOut.ScriptPubKey == scriptPubKeyKernel) || (stakeTx.TxOut.ScriptPubKey == txNew.Outputs[1].ScriptPubKey))
                    && (stakeTx.UtxoSet.TransactionId != txNew.Inputs[0].PrevOut.Hash))
                {
                    this.logger.LogTrace("Found candidate UTXO '{0}/{1}' with {2} coins.", stakeTx.OutPoint.Hash, stakeTx.OutPoint.N, stakeTx.TxOut.Value);

                    long timeWeight = BlockValidator.GetWeight((long)stakeTx.UtxoSet.Time, (long)txNew.Time);

                    // Don't add inputs that would violate the reserve limit.
                    if ((coinstakeInputsValue + stakeTx.TxOut.Value) > (balance - this.reserveBalance))
                    {
                        this.logger.LogTrace("UTXO '{0}/{1}' rejected because if it was added, we would not have required reserve anymore. Its value is {2}, we already used {3}, our total balance is {4} and reserve is {5}.", stakeTx.OutPoint.Hash, stakeTx.OutPoint.N, stakeTx.TxOut.Value, coinstakeInputsValue, balance, this.reserveBalance);
                        continue;
                    }

                    // Do not add additional significant input.
                    if (stakeTx.TxOut.Value >= GetStakeCombineThreshold())
                    {
                        this.logger.LogTrace("UTXO '{0}/{1}' rejected because its value is too big.", stakeTx.OutPoint.Hash, stakeTx.OutPoint.N);
                        continue;
=======
            foreach (StakeTx coin in setCoins)
            {
                StakeTx cointrx = coin;

                // Attempt to add more inputs.
                // Only add coins of the same key/address as kernel.
                if ((txNew.Outputs.Count == 2)
                    && ((cointrx.TxOut.ScriptPubKey == scriptPubKeyKernel) || (cointrx.TxOut.ScriptPubKey == txNew.Outputs[1].ScriptPubKey))
                    && (cointrx.UtxoSet.TransactionId != txNew.Inputs[0].PrevOut.Hash))
                {
                    this.logger.LogTrace("Found candidate UTXO '{0}/{1}' with {2} coins.", cointrx.OutPoint.Hash, cointrx.OutPoint.N, cointrx.TxOut.Value);

                    long nTimeWeight = BlockValidator.GetWeight((long)cointrx.UtxoSet.Time, (long)txNew.Time);

                    // Stop adding more inputs if already too many inputs.
                    // TODO: This should rather be after txNew.Inputs.Add() below.
                    if (txNew.Inputs.Count >= 100)
                    {
                        this.logger.LogTrace("Number of coinstake inputs reached the limit of 100.");
                        break;
                    }

                    // Stop adding inputs if reached reserve limit.
                    // TODO: This should only disqualify this one coin, not all coins
                    // maybe there are other coins that could be joined with their inputs?
                    if ((nCredit + cointrx.TxOut.Value) > (nBalance - this.reserveBalance))
                    {
                        this.logger.LogTrace("UTXO '{0}/{1}' rejected because if it was added, we would not have required reserve anymore. Its value is {2}, we already used {3}, our total balance is {4} and reserve is {5}.", cointrx.OutPoint.Hash, cointrx.OutPoint.N, cointrx.TxOut.Value, nCredit, nBalance, this.reserveBalance);
                        break;
                    }

                    // Do not add additional significant input.
                    if (cointrx.TxOut.Value >= GetStakeCombineThreshold())
                    {
                        this.logger.LogTrace("UTXO '{0}/{1}' rejected because its value is too big.", cointrx.OutPoint.Hash, cointrx.OutPoint.N);
                        continue;
                    }

                    // Do not add input that is still too young.
                    if (BlockValidator.IsProtocolV3((int)txNew.Time))
                    {
                        // Properly handled by selection function.
>>>>>>> cbe164c0
                    }

                    // Do not add input that is still too young.
                    // V3 case is properly handled by selection function.
                    if (!BlockValidator.IsProtocolV3((int)txNew.Time))
                    {
                        if (timeWeight < BlockValidator.StakeMinAge)
                            continue;
                    }

                    txNew.Inputs.Add(new TxIn(new OutPoint(stakeTx.UtxoSet.TransactionId, stakeTx.OutputIndex)));

<<<<<<< HEAD
                    coinstakeInputsValue += stakeTx.TxOut.Value;
                    coinstakeInputs.Add(stakeTx);

                    this.logger.LogTrace("UTXO '{0}/{1}' joined to coinstake transaction.");

                    // Stop adding more inputs if already too many inputs.
                    if (txNew.Inputs.Count >= 100)
                    {
                        this.logger.LogTrace("Number of coinstake inputs reached the limit of 100.");
                        break;
                    }
=======
                    nCredit += cointrx.TxOut.Value;
                    vwtxPrev.Add(coin);

                    this.logger.LogTrace("UTXO '{0}/{1}' joined to coinstake transaction.");
>>>>>>> cbe164c0
                }
            }

            // Calculate coin age reward.
<<<<<<< HEAD
            if (!this.posConsensusValidator.StakeValidator.GetCoinAge(this.chain, this.coinView, txNew, previousBlock, out ulong coinAge))
                return false; //error("CreateCoinStake : failed to calculate coin age");

            long reward = fees + this.posConsensusValidator.GetProofOfStakeReward(previousBlock.Height);
            if (reward <= 0)
=======
            // TODO: This is not used  anywhere, delete it?
            ulong nCoinAge;
            if (!this.posConsensusValidator.StakeValidator.GetCoinAge(this.chain, this.coinView, txNew, pindexPrev, out nCoinAge))
                return false; //error("CreateCoinStake : failed to calculate coin age");

            long nReward = fees + this.posConsensusValidator.GetProofOfStakeReward(pindexPrev.Height);
            if (nReward <= 0)
>>>>>>> cbe164c0
            {
                // TODO: This can't happen unless we remove reward for mined block.
                // If this can happen over time then this check could be done much sooner
                // to avoid a lot of computation.
                this.logger.LogTrace("(-)[NO_REWARD]:false");
                return false;
            }

            coinstakeInputsValue += reward;

            // Split stake if above threshold.
<<<<<<< HEAD
            if (coinstakeInputsValue >= GetStakeSplitThreshold())
=======
            if (nCredit >= GetStakeSplitThreshold())
>>>>>>> cbe164c0
            {
                this.logger.LogTrace("Coinstake UTXO will be split to two.");
                txNew.Outputs.Add(new TxOut(0, txNew.Outputs[1].ScriptPubKey));
            }

            // Set output amount.
            if (txNew.Outputs.Count == 3)
            {
<<<<<<< HEAD
                txNew.Outputs[1].Value = (coinstakeInputsValue / 2 / BlockValidator.CENT) * BlockValidator.CENT;
                txNew.Outputs[2].Value = coinstakeInputsValue - txNew.Outputs[1].Value;
=======
                txNew.Outputs[1].Value = (nCredit / 2 / BlockValidator.CENT) * BlockValidator.CENT;
                txNew.Outputs[2].Value = nCredit - txNew.Outputs[1].Value;
>>>>>>> cbe164c0
                this.logger.LogTrace("Coinstake first output value is {0}, second is {2}.", txNew.Outputs[1].Value, txNew.Outputs[2].Value);
            }
            else
            {
<<<<<<< HEAD
                txNew.Outputs[1].Value = coinstakeInputsValue;
=======
                txNew.Outputs[1].Value = nCredit;
>>>>>>> cbe164c0
                this.logger.LogTrace("Coinstake output value is {0}.", txNew.Outputs[1].Value);
            }

            // Sign.
<<<<<<< HEAD
            foreach (StakeTx walletTx in coinstakeInputs)
=======
            foreach (StakeTx walletTx in vwtxPrev)
>>>>>>> cbe164c0
            {
                if (!this.SignSignature(walletTx, txNew))
                {
                    this.logger.LogTrace("(-)[SIGN_FAILED]:false");
                    return false;
                }
            }

            // Limit size.
<<<<<<< HEAD
            int serializedSize = txNew.GetSerializedSize(ProtocolVersion.ALT_PROTOCOL_VERSION, SerializationType.Network);
            if (serializedSize >= (MaxBlockSizeGen / 5))
            {
                this.logger.LogTrace("Coinstake size {0} bytes exceeded limit {1} bytes.", serializedSize, MaxBlockSizeGen / 5);
=======
            int nBytes = txNew.GetSerializedSize(ProtocolVersion.ALT_PROTOCOL_VERSION, SerializationType.Network);
            if (nBytes >= MaxBlockSizeGen / 5)
            {
                this.logger.LogTrace("Coinstake size {0} bytes exceeded limit {1} bytes.", nBytes, MaxBlockSizeGen / 5);
>>>>>>> cbe164c0
                this.logger.LogTrace("(-)[SIZE_EXCEEDED]:false");
                return false;
            }

            // Successfully generated coinstake.
            this.logger.LogTrace("(-):true");
            return true;
        }

        private bool SignSignature(StakeTx from, Transaction txTo, params Script[] knownRedeems)
        {
            this.logger.LogTrace("({0}:'{1}/{2}')", nameof(from), from.OutPoint.Hash, from.OutPoint.N);
            try
            {
                new TransactionBuilder()
                    .AddKeys(from.Key)
                    .AddKnownRedeems(knownRedeems)
                    .AddCoins(new Coin(from.OutPoint, from.TxOut))
                    .SignTransactionInPlace(txTo);
            }
            catch (Exception)
            {
                this.logger.LogTrace("(-):false");
                return false;
            }

            this.logger.LogTrace("(-):true");
            return true;
        }

        private static long GetStakeCombineThreshold()
        {
            return 100 * BlockValidator.COIN;
        }

        private static long GetStakeSplitThreshold()
        {
            return 2 * GetStakeCombineThreshold();
        }

        public Money GetBalance(List<StakeTx> stakeTxes)
        {
            this.logger.LogTrace("({0}.{1}:{2})", nameof(stakeTxes), nameof(stakeTxes.Count), stakeTxes.Count);

            var money = new Money(0);
            foreach (StakeTx stakeTx in stakeTxes)
            {
                // Must wait until coinbase is safely deep enough in the chain before valuing it.
<<<<<<< HEAD
                if ((stakeTx.UtxoSet.IsCoinbase || stakeTx.UtxoSet.IsCoinstake) && (this.GetBlocksToMaturity(stakeTx) > 0))
=======
                if ((stakeTx.UtxoSet.IsCoinbase || stakeTx.UtxoSet.IsCoinstake) && this.GetBlocksToMaturity(stakeTx) > 0)
>>>>>>> cbe164c0
                    continue;

                money += stakeTx.TxOut.Value;
            }

            this.logger.LogTrace("(-):{0}", money);
            return money;
        }

<<<<<<< HEAD
        /// <summary>
        /// Selects coins that are suitable for staking. 
        /// <para>
        /// Such a coin has to be confirmed with enough confirmations - i.e. has suitable depth,
        /// and it also has to be mature and meet requirement for minimal value.
        /// </para>
        /// </summary>
        /// <param name="stakeTxes">List of coins that are candidates for being used for staking.</param>
        /// <param name="spendTime">Timestamp of the coinstake transaction.</param>
        /// <param name="maxValue">Maximal amount of coins that can be used for staking.</param>
        /// <returns>List of coins that meet the requirements.</returns>
        private List<StakeTx> SelectSuitableCoinsForStaking(List<StakeTx> stakeTxes, uint spendTime, long maxValue)
        {
            this.logger.LogTrace("({0}.{1}:{2},{3}:{4},{5}:{6})", nameof(stakeTxes), nameof(stakeTxes.Count), stakeTxes.Count, nameof(spendTime), spendTime, nameof(maxValue), maxValue);
            var res = new List<StakeTx>();

            long requiredDepth = this.network.Consensus.Option<PosConsensusOptions>().StakeMinConfirmations;
            foreach (StakeTx stakeTx in stakeTxes)
            {
                int depth = this.GetDepthInMainChain(stakeTx);
                this.logger.LogTrace("Checking if UTXO '{0}/{1}' value {2} can be added, its depth is {3}.", stakeTx.OutPoint.Hash, stakeTx.OutPoint.N, stakeTx.TxOut.Value, depth);

                if (depth < 1)
                {
=======
        private bool SelectCoinsForStaking(List<StakeTx> stakeTxes, long nTargetValue, uint nSpendTime, out List<StakeTx> setCoinsRet, out long nValueRet)
        {
            this.logger.LogTrace("({0}.{1}:{2},{3}:{4},{5}:{6})", nameof(stakeTxes), nameof(stakeTxes.Count), stakeTxes.Count, nameof(nTargetValue), nTargetValue, nameof(nSpendTime), nSpendTime);

            List<StakeOutput> coins = this.AvailableCoinsForStaking(stakeTxes, nSpendTime);
            setCoinsRet = new List<StakeTx>();
            nValueRet = 0;

            foreach (StakeOutput output in coins)
            {
                this.logger.LogTrace("Checking if UTXO '{0}/{1}' value {2} can be added.", output.StakeTx.OutPoint.Hash, output.StakeTx.OutPoint.N, output.StakeTx.TxOut.Value);
                StakeTx pcoin = output.StakeTx;

                // Stop if we've chosen enough inputs.
                if (nValueRet >= nTargetValue)
                {
                    this.logger.LogTrace("Target amount reached, exiting loop.");
                    break;
                }

                Money n = pcoin.TxOut.Value;
                if (n >= nTargetValue)
                {
                    // If input value is greater or equal to target then simply insert
                    // it into the current subset and exit.
                    setCoinsRet.Add(pcoin);
                    nValueRet += n;
                    this.logger.LogTrace("UTXO '{0}/{1}' value {2} can be added and is large enough to reach the target.", output.StakeTx.OutPoint.Hash, output.StakeTx.OutPoint.N, output.StakeTx.TxOut.Value);
                    break;
                }
                else if (n < (nTargetValue + BlockValidator.CENT))
                {
                    setCoinsRet.Add(pcoin);
                    nValueRet += n;
                    this.logger.LogTrace("UTXO '{0}/{1}' value {2} can be added, we now have {3}.", output.StakeTx.OutPoint.Hash, output.StakeTx.OutPoint.N, output.StakeTx.TxOut.Value, nValueRet);
                }
            }

            this.logger.LogTrace("(-):true");
            return true;
        }

        private List<StakeOutput> AvailableCoinsForStaking(List<StakeTx> stakeTxes, uint nSpendTime)
        {
            this.logger.LogTrace("({0}.{1}:{2},{3}:{4})", nameof(stakeTxes), nameof(stakeTxes.Count), stakeTxes.Count, nameof(nSpendTime), nSpendTime);
            var vCoins = new List<StakeOutput>();

            long requiredDepth = this.network.Consensus.Option<PosConsensusOptions>().StakeMinConfirmations;
            foreach (StakeTx pcoin in stakeTxes)
            {
                int nDepth = this.GetDepthInMainChain(pcoin);
                this.logger.LogTrace("Checking if UTXO '{0}/{1}' value {2} can be added, its depth is {3}.", pcoin.OutPoint.Hash, pcoin.OutPoint.N, pcoin.TxOut.Value, nDepth);

                if (nDepth < 1)
                {
>>>>>>> cbe164c0
                    this.logger.LogTrace("UTXO '{0}/{1}' is new or reorg happened.");
                    continue;
                }

                if (BlockValidator.IsProtocolV3((int)spendTime))
                {
<<<<<<< HEAD
                    if (depth < requiredDepth)
                    {
                        this.logger.LogTrace("UTXO '{0}/{1}' depth {2} is lower than required minimum depth {3}.", stakeTx.OutPoint.Hash, stakeTx.OutPoint.N, depth, requiredDepth);
=======
                    if (nDepth < requiredDepth)
                    {
                        this.logger.LogTrace("UTXO '{0}/{1}' depth {2} is lower than required minimum depth {3}.", pcoin.OutPoint.Hash, pcoin.OutPoint.N, nDepth, requiredDepth);
>>>>>>> cbe164c0
                        continue;
                    }
                }
                else
                {
                    // Filtering by tx timestamp instead of block timestamp may give false positives but never false negatives.
<<<<<<< HEAD
                    if (stakeTx.UtxoSet.Time + this.network.Consensus.Option<PosConsensusOptions>().StakeMinAge > spendTime)
                        continue;
                }

                if (this.GetBlocksToMaturity(stakeTx) > 0)
                {
                    this.logger.LogTrace("UTXO '{0}/{1}' can't be added because it is not mature.", stakeTx.OutPoint.Hash, stakeTx.OutPoint.N);
=======
                    if (pcoin.UtxoSet.Time + this.network.Consensus.Option<PosConsensusOptions>().StakeMinAge > nSpendTime)
                        continue;
                }

                if (this.GetBlocksToMaturity(pcoin) > 0)
                {
                    this.logger.LogTrace("UTXO '{0}/{1}' can't be added because it is not mature.", pcoin.OutPoint.Hash, pcoin.OutPoint.N);
>>>>>>> cbe164c0
                    continue;
                }

                if (stakeTx.TxOut.Value < this.minimumInputValue)
                {
<<<<<<< HEAD
                    this.logger.LogTrace("UTXO '{0}/{1}' can't be added because its value {2} is lower than required minimal value {3}.", stakeTx.OutPoint.Hash, stakeTx.OutPoint.N, stakeTx.TxOut.Value, this.minimumInputValue);
                    continue;
                }

                if (stakeTx.TxOut.Value > maxValue)
                {
                    this.logger.LogTrace("UTXO '{0}/{1}' can't be added because its value {2} is greater than required maximal value {3}.", stakeTx.OutPoint.Hash, stakeTx.OutPoint.N, stakeTx.TxOut.Value, maxValue);
                    continue;
                }

                this.logger.LogTrace("UTXO '{0}/{1}' accepted.", stakeTx.OutPoint.Hash, stakeTx.OutPoint.N);
                res.Add(stakeTx);
            }

            this.logger.LogTrace("(-):*.{0}={1}", nameof(res.Count), res.Count);
            return res;
=======
                    // Check if the coin is already staking.
                    this.logger.LogTrace("UTXO '{0}/{1}' accepted.", pcoin.OutPoint.Hash, pcoin.OutPoint.N);
                    vCoins.Add(new StakeOutput { Depth = nDepth, StakeTx = pcoin });
                }
                else this.logger.LogTrace("UTXO '{0}/{1}' can't be added because its value {2} is below required minimum value {3}.", pcoin.OutPoint.Hash, pcoin.OutPoint.N, pcoin.TxOut.Value, this.minimumInputValue);
            }

            this.logger.LogTrace("(-):*.{0}={1}", nameof(vCoins.Count), vCoins.Count);
            return vCoins;
>>>>>>> cbe164c0
        }

        private int GetBlocksToMaturity(StakeTx stakeTx)
        {
            if (!(stakeTx.UtxoSet.IsCoinbase || stakeTx.UtxoSet.IsCoinstake))
                return 0;

            return Math.Max(0, (int)this.network.Consensus.Option<PosConsensusOptions>().COINBASE_MATURITY + 1 - this.GetDepthInMainChain(stakeTx));
        }

        // Return depth of transaction in blockchain:
        // -1  : not in blockchain, and not in memory pool (conflicted transaction),
        //  0  : in memory pool, waiting to be included in a block,
        // >=1 : this many blocks deep in the main chain.
        private int GetDepthInMainChain(StakeTx stakeTx)
        {
            ChainedBlock chainedBlock = this.chain.GetBlock(stakeTx.HashBlock);

            if (chainedBlock == null)
                return -1;

            // TODO: Check if in memory pool then return 0.
            return this.chain.Tip.Height - chainedBlock.Height + 1;
        }
    }
}<|MERGE_RESOLUTION|>--- conflicted
+++ resolved
@@ -163,11 +163,7 @@
                 {
                     this.GenerateBlocks(walletSecret);
                 }
-<<<<<<< HEAD
                 catch (OperationCanceledException)
-=======
-                catch (TaskCanceledException)
->>>>>>> cbe164c0
                 {
                     // Application stopping, nothing to do as the loop will be stopped.
                 }
@@ -187,10 +183,6 @@
                 }
                 catch (Exception e)
                 {
-<<<<<<< HEAD
-=======
-                    this.logger.LogDebug("Exception occurred in miner loop: {0}", e.ToString());
->>>>>>> cbe164c0
                     this.logger.LogTrace("(-)[UNHANDLED_EXCEPTION]");
                     throw e;
                 }
@@ -253,7 +245,6 @@
                     }
                 }
 
-<<<<<<< HEAD
                 ChainedBlock pindexPrev = this.consensusLoop.Tip;
 
                 if (this.lastCoinStakeSearchPrevBlockHash != pindexPrev.HashBlock)
@@ -278,13 +269,6 @@
                 pblockTemplate = this.blockAssemblerFactory.Create(new AssemblerOptions() { IsProofOfStake = true }).CreateNewBlock(new Script());
 
                 Block pblock = pblockTemplate.Block;
-=======
-                if (pblockTemplate == null)
-                    pblockTemplate = this.blockAssemblerFactory.Create(new AssemblerOptions() { IsProofOfStake = true }).CreateNewBlock(new Script());
-
-                Block pblock = pblockTemplate.Block;
-                ChainedBlock pindexPrev = this.consensusLoop.Tip;
->>>>>>> cbe164c0
 
                 var stakeTxes = new List<StakeTx>();
                 List<UnspentOutputReference> spendable = this.walletManager.GetSpendableTransactionsInWallet(walletSecret.WalletName, 1);
@@ -313,11 +297,7 @@
                 }
 
                 // Trying to sign a block.
-<<<<<<< HEAD
                 if (this.SignBlock(stakeTxes, pblock, pindexPrev, pblockTemplate.TotalFee, coinstakeTimestamp))
-=======
-                if (this.SignBlock(stakeTxes, pblock, pindexPrev, pblockTemplate.TotalFee))
->>>>>>> cbe164c0
                 {
                     this.logger.LogTrace("POS block signed successfully.");
                     var blockResult = new BlockResult { Block = pblock };
@@ -359,11 +339,7 @@
             // Found a solution.
             if (block.Header.HashPrevBlock != this.chain.Tip.HashBlock)
             {
-<<<<<<< HEAD
                 this.logger.LogTrace("(-)[SOLUTION_FOUND]");
-=======
-                this.logger.LogTrace("(-)[REORG]");
->>>>>>> cbe164c0
                 return;
             }
             
@@ -433,15 +409,9 @@
             }
         }
 
-<<<<<<< HEAD
         private bool SignBlock(List<StakeTx> stakeTxes, Block block, ChainedBlock pindexBest, long fees, uint coinstakeTimestamp)
         {
             this.logger.LogTrace("({0}.{1}:{2},{3}:'{4}/{5}',{6}:{7},{8}:{9})", nameof(stakeTxes), nameof(stakeTxes.Count), stakeTxes.Count, nameof(pindexBest), pindexBest.HashBlock, pindexBest.Height, nameof(fees), fees, nameof(coinstakeTimestamp), coinstakeTimestamp);
-=======
-        private bool SignBlock(List<StakeTx> stakeTxes, Block block, ChainedBlock pindexBest, long fees)
-        {
-            this.logger.LogTrace("({0}.{1}:{2},{3}:'{4}/{5}',{6}:{7})", nameof(stakeTxes), nameof(stakeTxes.Count), stakeTxes.Count, nameof(pindexBest), pindexBest.HashBlock, pindexBest.Height, nameof(fees), fees);
->>>>>>> cbe164c0
 
             // If we are trying to sign something except proof-of-stake block template.
             if (!block.Transactions[0].Outputs[0].IsEmpty)
@@ -461,7 +431,6 @@
             Transaction txCoinStake = new Transaction();
             txCoinStake.Time = coinstakeTimestamp;
 
-<<<<<<< HEAD
             // Search to current coinstake time.
             long searchTime = txCoinStake.Time;
 
@@ -470,26 +439,10 @@
             this.logger.LogTrace("Search interval set to {0}, last coinstake search timestamp set to {1}.", searchInterval, this.lastCoinStakeSearchTime);
 
             if (this.CreateCoinStake(stakeTxes, pindexBest, block, searchInterval, fees, ref txCoinStake, ref key))
-=======
-            txCoinStake.Time &= ~PosConsensusValidator.StakeTimestampMask;
-
-            // Search to current time.
-            long searchTime = txCoinStake.Time;
-            if (this.lastCoinStakeSearchPrevBlockHash != pindexBest.HashBlock)
-            {
-                this.lastCoinStakeSearchPrevBlockHash = pindexBest.HashBlock;
-                this.lastCoinStakeSearchTime = pindexBest.Header.Time;
-                this.logger.LogTrace("New block '{0}/{1}' detected, setting last search time to its timestamp {2}.", pindexBest.HashBlock, pindexBest.Height, pindexBest.Header.Time);
-            }
-
-            // TODO: It would be great to move this condition to GenerateBlocks.
-            if (searchTime > this.lastCoinStakeSearchTime)
->>>>>>> cbe164c0
             {
                 uint minTimestamp = BlockValidator.GetPastTimeLimit(pindexBest) + 1;
                 if (txCoinStake.Time >= minTimestamp)
                 {
-<<<<<<< HEAD
                     // Make sure coinstake would meet timestamp protocol
                     // as it would be the same as the block timestamp.
                     block.Transactions[0].Time = block.Header.Time = txCoinStake.Time;
@@ -504,30 +457,10 @@
                             block.Transactions.Remove(transaction);
                         }
                     }
-=======
-                    uint minTimestamp = BlockValidator.GetPastTimeLimit(pindexBest) + 1;
-                    if (txCoinStake.Time >= minTimestamp)
-                    {
-                        // Make sure coinstake would meet timestamp protocol
-                        // as it would be the same as the block timestamp.
-                        block.Transactions[0].Time = block.Header.Time = txCoinStake.Time;
-
-                        // We have to make sure that we have no future timestamps in
-                        // our transactions set.
-                        foreach (Transaction transaction in block.Transactions)
-                        {
-                            if (transaction.Time > block.Header.Time)
-                            {
-                                this.logger.LogTrace("Removing transaction with timestamp {0} as it is greater than coinstake transaction timestamp {1}.", transaction.Time, block.Header.Time);
-                                block.Transactions.Remove(transaction);
-                            }
-                        }
->>>>>>> cbe164c0
 
                     block.Transactions.Insert(1, txCoinStake);
                     block.UpdateMerkleRoot();
 
-<<<<<<< HEAD
                     // Append a signature to our block.
                     ECDSASignature signature = key.Sign(block.GetHash());
 
@@ -538,23 +471,6 @@
                 else this.logger.LogTrace("Coinstake transaction created with too early timestamp {0}, minimal timestamp is {1}.", txCoinStake.Time, minTimestamp);
             }
             else this.logger.LogTrace("Unable to create coinstake transaction.");
-=======
-                        // Append a signature to our block.
-                        ECDSASignature signature = key.Sign(block.GetHash());
-
-                        block.BlockSignatur = new BlockSignature { Signature = signature.ToDER() };
-                        this.logger.LogTrace("(-):true");
-                        return true;
-                    }
-                    else this.logger.LogTrace("Coinstake transaction created with too early timestamp {0}, minimal timestamp is {1}.", txCoinStake.Time, minTimestamp);
-                }
-                else this.logger.LogTrace("Unable to create coinstake transaction.");
-
-                this.lastCoinStakeSearchTime = searchTime;
-                this.logger.LogTrace("Last coinstake search interval set to {0}, last coinstake search timestamp set to {1}.", searchInterval, this.lastCoinStakeSearchTime);
-            }
-            else this.logger.LogTrace("Current coinstake time {0} is not greater than last search timestamp {1}.", searchTime, this.lastCoinStakeSearchTime);
->>>>>>> cbe164c0
 
             this.logger.LogTrace("(-):false");
             return false;
@@ -565,12 +481,7 @@
         {
             this.logger.LogTrace("({0}.{1}:{2},{3}:'{4}/{5}',{6}:{7},{8}:{9})", nameof(stakeTxes), nameof(stakeTxes.Count), stakeTxes.Count, nameof(pindexBest), pindexBest.HashBlock, pindexBest.Height, nameof(nSearchInterval), nSearchInterval, nameof(fees), fees);
 
-<<<<<<< HEAD
             ChainedBlock previousBlock = pindexBest;
-=======
-            ChainedBlock pindexPrev = pindexBest;
-            var bnTargetPerCoinDay = new Target(block.Header.Bits).ToCompact();
->>>>>>> cbe164c0
 
             txNew.Inputs.Clear();
             txNew.Outputs.Clear();
@@ -578,7 +489,6 @@
             // Mark coinstake transaction.
             txNew.Outputs.Add(new TxOut(Money.Zero, new Script()));
 
-<<<<<<< HEAD
             long balance = this.GetBalance(stakeTxes).Satoshi;
             if (balance <= this.reserveBalance)
             {
@@ -593,15 +503,6 @@
             if (!setCoins.Any())
             {
                 this.logger.LogTrace("(-)[NO_SELECTION]:false");
-=======
-            // Choose coins to use.
-            long nBalance = this.GetBalance(stakeTxes).Satoshi;
-
-            if (nBalance <= this.reserveBalance)
-            {
-                this.logger.LogTrace("Total balance of available UTXOs is {0}, which is lower than reserve balance {1}.", nBalance, this.reserveBalance);
-                this.logger.LogTrace("(-)[BELOW_RESERVE]:false");
->>>>>>> cbe164c0
                 return false;
             }
 
@@ -610,7 +511,6 @@
             long minimalAllowedTime = pindexBest.Header.Time + 1;
             this.logger.LogTrace("Trying to find staking solution among {0} transactions, minimal allowed time is {1}, coinstake time is {2}.", setCoins.Count, minimalAllowedTime, txNew.Time);
 
-<<<<<<< HEAD
             // If the time after applying the mask is lower than minimal allowed time,
             // it is simply too early for us to mine, there can't be any valid solution.
             if ((txNew.Time & ~PosConsensusValidator.StakeTimestampMask) < minimalAllowedTime)
@@ -628,27 +528,9 @@
             // Once this is done we try to add additional small inputs that we can sign with the same key
             // in order to reduce the number of UTXOs.
             List<StakeTx> coinstakeInputs = new List<StakeTx>();
-=======
-            // Select coins with suitable depth.
-            if (!this.SelectCoinsForStaking(stakeTxes, nBalance - this.reserveBalance, txNew.Time, out setCoins, out nValueIn))
-            {
-                this.logger.LogTrace("(-)[SELECTION_FAILED]:false");
-                return false;
-            }
-
-            if (!setCoins.Any())
-            {
-                this.logger.LogTrace("(-)[NO_SELECTION]:false");
-                return false;
-            }
-
-            // Replace this with staking weight.
-            this.logger.LogInformation("Node staking with amount {0}.", new Money(setCoins.Sum(s => s.TxOut.Value))); 
->>>>>>> cbe164c0
 
             // Script of the first coinstake input.
             Script scriptPubKeyKernel = null;
-<<<<<<< HEAD
 
             // Total amount of input values in coinstake transaction.
             long coinstakeInputsValue = 0;
@@ -668,31 +550,6 @@
 
                 for (uint n = 0; (n < nSearchInterval) && !fKernelFound; n++)
                 {
-=======
-            
-            // Note: I would expect to see coins sorted by weight on the original implementation
-            // it sorts the coins from heighest weight.
-            setCoins = setCoins.OrderByDescending(o => o.TxOut.Value).ToList();
-
-            long minimalAllowedTime = pindexBest.Header.Time + 1;
-            this.logger.LogTrace("Trying to find staking solution among {0} transactions, minimal allowed time is {1}, coinstake time is {2}.", setCoins.Count, minimalAllowedTime, txNew.Time);
-
-            // If the time after applying the mask is lower than minimal allowed time,
-            // it is simply too early for us to mine, there can't be any valid solution.
-            if ((txNew.Time & ~PosConsensusValidator.StakeTimestampMask) < minimalAllowedTime)
-            {
-                this.logger.LogTrace("(-)[TOO_EARLY_TIME_AFTER_LAST_BLOCK]:false");
-                return false;
-            }
-
-            foreach (StakeTx coin in setCoins)
-            {
-                this.logger.LogTrace("Trying UTXO from address '{0}', output amount {1}...", coin.Address.Address, coin.TxOut.Value);
-                bool fKernelFound = false;
-
-                for (uint n = 0; (n < nSearchInterval) && !fKernelFound; n++)
-                {
->>>>>>> cbe164c0
                     uint txTime = txNew.Time - n;
 
                     // Once we reach previous block time + 1, we can't go any lower
@@ -703,11 +560,7 @@
                     if ((txTime & PosConsensusValidator.StakeTimestampMask) != 0)
                         continue;
 
-<<<<<<< HEAD
                     if (previousBlock != this.chain.Tip)
-=======
-                    if (pindexPrev != this.chain.Tip)
->>>>>>> cbe164c0
                     {
                         this.logger.LogTrace("(-)[REORG]:false");
                         return false;
@@ -721,7 +574,6 @@
 
                         var context = new ContextInformation(new BlockResult { Block = block }, this.network.Consensus);
                         context.SetStake();
-<<<<<<< HEAD
                         this.posConsensusValidator.StakeValidator.CheckKernel(context, previousBlock, block.Header.Bits, txTime, prevoutStake, ref nBlockTime);
 
                         this.logger.LogTrace("Kernel found with solution hash '{0}'.", context.Stake.HashProofOfStake);
@@ -743,54 +595,6 @@
                         this.logger.LogTrace("Kernel accepted.");
                         fKernelFound = true;
                         break;
-=======
-                        this.posConsensusValidator.StakeValidator.CheckKernel(context, pindexPrev, block.Header.Bits, txTime, prevoutStake, ref nBlockTime);
-
-                        // TODO: This is always true - CheckKernel either throws or fills in POS hash.
-                        if (context.Stake.HashProofOfStake != null)
-                        {
-                            this.logger.LogTrace("Kernel found with solution hash '{0}'.", context.Stake.HashProofOfStake);
-                            scriptPubKeyKernel = coin.TxOut.ScriptPubKey;
-
-                            key = null;
-                            // Calculate the key type.
-                            // TODO: Why there are two if blocks with same body?
-                            // Can't we simply make OR condition with one block?
-                            // Also these checks could probably precede CheckKernel call as it does not affact TxOut.ScriptPubKey.
-                            if (PayToPubkeyTemplate.Instance.CheckScriptPubKey(scriptPubKeyKernel))
-                            {
-                                BitcoinAddress outPubKey = scriptPubKeyKernel.GetDestinationAddress(this.network);
-                                Wallet.Wallet wallet = this.walletManager.GetWalletByName(coin.Secret.WalletName);
-                                key = wallet.GetExtendedPrivateKeyForAddress(coin.Secret.WalletPassword, coin.Address).PrivateKey;
-                            }
-                            else if (PayToPubkeyHashTemplate.Instance.CheckScriptPubKey(scriptPubKeyKernel))
-                            {
-                                BitcoinAddress outPubKey = scriptPubKeyKernel.GetDestinationAddress(this.network);
-                                Wallet.Wallet wallet = this.walletManager.GetWalletByName(coin.Secret.WalletName);
-                                key = wallet.GetExtendedPrivateKeyForAddress(coin.Secret.WalletPassword, coin.Address).PrivateKey;
-                            }
-                            else
-                            {
-                                this.logger.LogTrace("Kernel type must be P2PK or P2PKH, kernel rejected.");
-                                break;
-                            }
-
-                            // Create a pubkey script form the current script.
-                            Script scriptPubKeyOut = PayToPubkeyTemplate.Instance.GenerateScriptPubKey(key.PubKey); // scriptPubKeyKernel
-
-                            coin.Key = key;
-                            txNew.Time = txTime;
-                            txNew.AddInput(new TxIn(prevoutStake));
-                            nCredit += coin.TxOut.Value;
-                            vwtxPrev.Add(coin);
-                            txNew.Outputs.Add(new TxOut(0, scriptPubKeyOut));
-
-                            this.logger.LogTrace("Kernel accepted.");
-                            fKernelFound = true;
-                            break;
-                        }
-                        else this.logger.LogTrace("Kernel found, but no POS hash provided.");
->>>>>>> cbe164c0
                     }
                     catch (ConsensusErrorException cex)
                     {
@@ -807,38 +611,13 @@
                     break;
             }
 
-<<<<<<< HEAD
             if (coinstakeInputsValue == 0)
-            {
-                this.logger.LogTrace("(-)[KERNEL_NOT_FOUND]:false");
-=======
-            if (nCredit == 0)
             {
                 this.logger.LogTrace("(-)[KERNEL_NOT_FOUND]:false");
                 return false;
             }
 
-            // TODO: This seems to be wrong because we found kernel
-            // for a particular UTXO and now if we find out that its 
-            // value is too big, such that we would not have our reserve
-            // if we use it, we end the whole process completely here,
-            // but this should disqualify only the particular transaction
-            // there could be other transactions we have not even tried
-            // and they could satisfy the target and have lower amount
-            // to satisfy the reserve condition.
-            //
-            // Maybe it shouldn't even occur as SelectCoinsForStaking 
-            // should avoid selecting coins that would violate the reserve.
-            // But that does not currently happen.
-            if (nCredit > (nBalance - this.reserveBalance))
-            {
-                this.logger.LogTrace("(-)[RESERVE]:false");
->>>>>>> cbe164c0
-                return false;
-            }
-
             this.logger.LogTrace("Trying to reduce our staking UTXO set by adding additional inputs to coinstake transaction...");
-<<<<<<< HEAD
             foreach (StakeTx stakeTx in setCoins)
             {
                 // Attempt to add more inputs.
@@ -863,50 +642,6 @@
                     {
                         this.logger.LogTrace("UTXO '{0}/{1}' rejected because its value is too big.", stakeTx.OutPoint.Hash, stakeTx.OutPoint.N);
                         continue;
-=======
-            foreach (StakeTx coin in setCoins)
-            {
-                StakeTx cointrx = coin;
-
-                // Attempt to add more inputs.
-                // Only add coins of the same key/address as kernel.
-                if ((txNew.Outputs.Count == 2)
-                    && ((cointrx.TxOut.ScriptPubKey == scriptPubKeyKernel) || (cointrx.TxOut.ScriptPubKey == txNew.Outputs[1].ScriptPubKey))
-                    && (cointrx.UtxoSet.TransactionId != txNew.Inputs[0].PrevOut.Hash))
-                {
-                    this.logger.LogTrace("Found candidate UTXO '{0}/{1}' with {2} coins.", cointrx.OutPoint.Hash, cointrx.OutPoint.N, cointrx.TxOut.Value);
-
-                    long nTimeWeight = BlockValidator.GetWeight((long)cointrx.UtxoSet.Time, (long)txNew.Time);
-
-                    // Stop adding more inputs if already too many inputs.
-                    // TODO: This should rather be after txNew.Inputs.Add() below.
-                    if (txNew.Inputs.Count >= 100)
-                    {
-                        this.logger.LogTrace("Number of coinstake inputs reached the limit of 100.");
-                        break;
-                    }
-
-                    // Stop adding inputs if reached reserve limit.
-                    // TODO: This should only disqualify this one coin, not all coins
-                    // maybe there are other coins that could be joined with their inputs?
-                    if ((nCredit + cointrx.TxOut.Value) > (nBalance - this.reserveBalance))
-                    {
-                        this.logger.LogTrace("UTXO '{0}/{1}' rejected because if it was added, we would not have required reserve anymore. Its value is {2}, we already used {3}, our total balance is {4} and reserve is {5}.", cointrx.OutPoint.Hash, cointrx.OutPoint.N, cointrx.TxOut.Value, nCredit, nBalance, this.reserveBalance);
-                        break;
-                    }
-
-                    // Do not add additional significant input.
-                    if (cointrx.TxOut.Value >= GetStakeCombineThreshold())
-                    {
-                        this.logger.LogTrace("UTXO '{0}/{1}' rejected because its value is too big.", cointrx.OutPoint.Hash, cointrx.OutPoint.N);
-                        continue;
-                    }
-
-                    // Do not add input that is still too young.
-                    if (BlockValidator.IsProtocolV3((int)txNew.Time))
-                    {
-                        // Properly handled by selection function.
->>>>>>> cbe164c0
                     }
 
                     // Do not add input that is still too young.
@@ -919,7 +654,6 @@
 
                     txNew.Inputs.Add(new TxIn(new OutPoint(stakeTx.UtxoSet.TransactionId, stakeTx.OutputIndex)));
 
-<<<<<<< HEAD
                     coinstakeInputsValue += stakeTx.TxOut.Value;
                     coinstakeInputs.Add(stakeTx);
 
@@ -931,31 +665,15 @@
                         this.logger.LogTrace("Number of coinstake inputs reached the limit of 100.");
                         break;
                     }
-=======
-                    nCredit += cointrx.TxOut.Value;
-                    vwtxPrev.Add(coin);
-
-                    this.logger.LogTrace("UTXO '{0}/{1}' joined to coinstake transaction.");
->>>>>>> cbe164c0
                 }
             }
 
             // Calculate coin age reward.
-<<<<<<< HEAD
             if (!this.posConsensusValidator.StakeValidator.GetCoinAge(this.chain, this.coinView, txNew, previousBlock, out ulong coinAge))
                 return false; //error("CreateCoinStake : failed to calculate coin age");
 
             long reward = fees + this.posConsensusValidator.GetProofOfStakeReward(previousBlock.Height);
             if (reward <= 0)
-=======
-            // TODO: This is not used  anywhere, delete it?
-            ulong nCoinAge;
-            if (!this.posConsensusValidator.StakeValidator.GetCoinAge(this.chain, this.coinView, txNew, pindexPrev, out nCoinAge))
-                return false; //error("CreateCoinStake : failed to calculate coin age");
-
-            long nReward = fees + this.posConsensusValidator.GetProofOfStakeReward(pindexPrev.Height);
-            if (nReward <= 0)
->>>>>>> cbe164c0
             {
                 // TODO: This can't happen unless we remove reward for mined block.
                 // If this can happen over time then this check could be done much sooner
@@ -967,11 +685,7 @@
             coinstakeInputsValue += reward;
 
             // Split stake if above threshold.
-<<<<<<< HEAD
             if (coinstakeInputsValue >= GetStakeSplitThreshold())
-=======
-            if (nCredit >= GetStakeSplitThreshold())
->>>>>>> cbe164c0
             {
                 this.logger.LogTrace("Coinstake UTXO will be split to two.");
                 txNew.Outputs.Add(new TxOut(0, txNew.Outputs[1].ScriptPubKey));
@@ -980,31 +694,18 @@
             // Set output amount.
             if (txNew.Outputs.Count == 3)
             {
-<<<<<<< HEAD
                 txNew.Outputs[1].Value = (coinstakeInputsValue / 2 / BlockValidator.CENT) * BlockValidator.CENT;
                 txNew.Outputs[2].Value = coinstakeInputsValue - txNew.Outputs[1].Value;
-=======
-                txNew.Outputs[1].Value = (nCredit / 2 / BlockValidator.CENT) * BlockValidator.CENT;
-                txNew.Outputs[2].Value = nCredit - txNew.Outputs[1].Value;
->>>>>>> cbe164c0
                 this.logger.LogTrace("Coinstake first output value is {0}, second is {2}.", txNew.Outputs[1].Value, txNew.Outputs[2].Value);
             }
             else
             {
-<<<<<<< HEAD
                 txNew.Outputs[1].Value = coinstakeInputsValue;
-=======
-                txNew.Outputs[1].Value = nCredit;
->>>>>>> cbe164c0
                 this.logger.LogTrace("Coinstake output value is {0}.", txNew.Outputs[1].Value);
             }
 
             // Sign.
-<<<<<<< HEAD
             foreach (StakeTx walletTx in coinstakeInputs)
-=======
-            foreach (StakeTx walletTx in vwtxPrev)
->>>>>>> cbe164c0
             {
                 if (!this.SignSignature(walletTx, txNew))
                 {
@@ -1014,17 +715,10 @@
             }
 
             // Limit size.
-<<<<<<< HEAD
             int serializedSize = txNew.GetSerializedSize(ProtocolVersion.ALT_PROTOCOL_VERSION, SerializationType.Network);
             if (serializedSize >= (MaxBlockSizeGen / 5))
             {
                 this.logger.LogTrace("Coinstake size {0} bytes exceeded limit {1} bytes.", serializedSize, MaxBlockSizeGen / 5);
-=======
-            int nBytes = txNew.GetSerializedSize(ProtocolVersion.ALT_PROTOCOL_VERSION, SerializationType.Network);
-            if (nBytes >= MaxBlockSizeGen / 5)
-            {
-                this.logger.LogTrace("Coinstake size {0} bytes exceeded limit {1} bytes.", nBytes, MaxBlockSizeGen / 5);
->>>>>>> cbe164c0
                 this.logger.LogTrace("(-)[SIZE_EXCEEDED]:false");
                 return false;
             }
@@ -1073,11 +767,7 @@
             foreach (StakeTx stakeTx in stakeTxes)
             {
                 // Must wait until coinbase is safely deep enough in the chain before valuing it.
-<<<<<<< HEAD
                 if ((stakeTx.UtxoSet.IsCoinbase || stakeTx.UtxoSet.IsCoinstake) && (this.GetBlocksToMaturity(stakeTx) > 0))
-=======
-                if ((stakeTx.UtxoSet.IsCoinbase || stakeTx.UtxoSet.IsCoinstake) && this.GetBlocksToMaturity(stakeTx) > 0)
->>>>>>> cbe164c0
                     continue;
 
                 money += stakeTx.TxOut.Value;
@@ -1087,7 +777,6 @@
             return money;
         }
 
-<<<<<<< HEAD
         /// <summary>
         /// Selects coins that are suitable for staking. 
         /// <para>
@@ -1112,85 +801,21 @@
 
                 if (depth < 1)
                 {
-=======
-        private bool SelectCoinsForStaking(List<StakeTx> stakeTxes, long nTargetValue, uint nSpendTime, out List<StakeTx> setCoinsRet, out long nValueRet)
-        {
-            this.logger.LogTrace("({0}.{1}:{2},{3}:{4},{5}:{6})", nameof(stakeTxes), nameof(stakeTxes.Count), stakeTxes.Count, nameof(nTargetValue), nTargetValue, nameof(nSpendTime), nSpendTime);
-
-            List<StakeOutput> coins = this.AvailableCoinsForStaking(stakeTxes, nSpendTime);
-            setCoinsRet = new List<StakeTx>();
-            nValueRet = 0;
-
-            foreach (StakeOutput output in coins)
-            {
-                this.logger.LogTrace("Checking if UTXO '{0}/{1}' value {2} can be added.", output.StakeTx.OutPoint.Hash, output.StakeTx.OutPoint.N, output.StakeTx.TxOut.Value);
-                StakeTx pcoin = output.StakeTx;
-
-                // Stop if we've chosen enough inputs.
-                if (nValueRet >= nTargetValue)
-                {
-                    this.logger.LogTrace("Target amount reached, exiting loop.");
-                    break;
-                }
-
-                Money n = pcoin.TxOut.Value;
-                if (n >= nTargetValue)
-                {
-                    // If input value is greater or equal to target then simply insert
-                    // it into the current subset and exit.
-                    setCoinsRet.Add(pcoin);
-                    nValueRet += n;
-                    this.logger.LogTrace("UTXO '{0}/{1}' value {2} can be added and is large enough to reach the target.", output.StakeTx.OutPoint.Hash, output.StakeTx.OutPoint.N, output.StakeTx.TxOut.Value);
-                    break;
-                }
-                else if (n < (nTargetValue + BlockValidator.CENT))
-                {
-                    setCoinsRet.Add(pcoin);
-                    nValueRet += n;
-                    this.logger.LogTrace("UTXO '{0}/{1}' value {2} can be added, we now have {3}.", output.StakeTx.OutPoint.Hash, output.StakeTx.OutPoint.N, output.StakeTx.TxOut.Value, nValueRet);
-                }
-            }
-
-            this.logger.LogTrace("(-):true");
-            return true;
-        }
-
-        private List<StakeOutput> AvailableCoinsForStaking(List<StakeTx> stakeTxes, uint nSpendTime)
-        {
-            this.logger.LogTrace("({0}.{1}:{2},{3}:{4})", nameof(stakeTxes), nameof(stakeTxes.Count), stakeTxes.Count, nameof(nSpendTime), nSpendTime);
-            var vCoins = new List<StakeOutput>();
-
-            long requiredDepth = this.network.Consensus.Option<PosConsensusOptions>().StakeMinConfirmations;
-            foreach (StakeTx pcoin in stakeTxes)
-            {
-                int nDepth = this.GetDepthInMainChain(pcoin);
-                this.logger.LogTrace("Checking if UTXO '{0}/{1}' value {2} can be added, its depth is {3}.", pcoin.OutPoint.Hash, pcoin.OutPoint.N, pcoin.TxOut.Value, nDepth);
-
-                if (nDepth < 1)
-                {
->>>>>>> cbe164c0
                     this.logger.LogTrace("UTXO '{0}/{1}' is new or reorg happened.");
                     continue;
                 }
 
                 if (BlockValidator.IsProtocolV3((int)spendTime))
                 {
-<<<<<<< HEAD
                     if (depth < requiredDepth)
                     {
                         this.logger.LogTrace("UTXO '{0}/{1}' depth {2} is lower than required minimum depth {3}.", stakeTx.OutPoint.Hash, stakeTx.OutPoint.N, depth, requiredDepth);
-=======
-                    if (nDepth < requiredDepth)
-                    {
-                        this.logger.LogTrace("UTXO '{0}/{1}' depth {2} is lower than required minimum depth {3}.", pcoin.OutPoint.Hash, pcoin.OutPoint.N, nDepth, requiredDepth);
->>>>>>> cbe164c0
                         continue;
                     }
                 }
                 else
                 {
                     // Filtering by tx timestamp instead of block timestamp may give false positives but never false negatives.
-<<<<<<< HEAD
                     if (stakeTx.UtxoSet.Time + this.network.Consensus.Option<PosConsensusOptions>().StakeMinAge > spendTime)
                         continue;
                 }
@@ -1198,21 +823,11 @@
                 if (this.GetBlocksToMaturity(stakeTx) > 0)
                 {
                     this.logger.LogTrace("UTXO '{0}/{1}' can't be added because it is not mature.", stakeTx.OutPoint.Hash, stakeTx.OutPoint.N);
-=======
-                    if (pcoin.UtxoSet.Time + this.network.Consensus.Option<PosConsensusOptions>().StakeMinAge > nSpendTime)
-                        continue;
-                }
-
-                if (this.GetBlocksToMaturity(pcoin) > 0)
-                {
-                    this.logger.LogTrace("UTXO '{0}/{1}' can't be added because it is not mature.", pcoin.OutPoint.Hash, pcoin.OutPoint.N);
->>>>>>> cbe164c0
                     continue;
                 }
 
                 if (stakeTx.TxOut.Value < this.minimumInputValue)
                 {
-<<<<<<< HEAD
                     this.logger.LogTrace("UTXO '{0}/{1}' can't be added because its value {2} is lower than required minimal value {3}.", stakeTx.OutPoint.Hash, stakeTx.OutPoint.N, stakeTx.TxOut.Value, this.minimumInputValue);
                     continue;
                 }
@@ -1229,17 +844,6 @@
 
             this.logger.LogTrace("(-):*.{0}={1}", nameof(res.Count), res.Count);
             return res;
-=======
-                    // Check if the coin is already staking.
-                    this.logger.LogTrace("UTXO '{0}/{1}' accepted.", pcoin.OutPoint.Hash, pcoin.OutPoint.N);
-                    vCoins.Add(new StakeOutput { Depth = nDepth, StakeTx = pcoin });
-                }
-                else this.logger.LogTrace("UTXO '{0}/{1}' can't be added because its value {2} is below required minimum value {3}.", pcoin.OutPoint.Hash, pcoin.OutPoint.N, pcoin.TxOut.Value, this.minimumInputValue);
-            }
-
-            this.logger.LogTrace("(-):*.{0}={1}", nameof(vCoins.Count), vCoins.Count);
-            return vCoins;
->>>>>>> cbe164c0
         }
 
         private int GetBlocksToMaturity(StakeTx stakeTx)
