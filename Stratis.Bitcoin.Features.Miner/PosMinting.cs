--- conflicted
+++ resolved
@@ -930,14 +930,6 @@
         }
 
         /// <summary>
-<<<<<<< HEAD
-        /// Constructs model for RPC "getstakinginfo" call.
-        /// </summary>
-        /// <returns>Staking information RPC response.</returns>
-        public RPC.Models.GetStakingInfoModel GetGetStakingInfoModel()
-        {
-            return (RPC.Models.GetStakingInfoModel)this.rpcGetStakingInfoModel.Clone();
-=======
         /// Calculates staking difficulty for a specific block.
         /// </summary>
         /// <param name="block">Block at which to calculate the difficulty.</param>
@@ -1039,7 +1031,6 @@
 
             this.logger.LogTrace("(-):{0}", res);
             return res;
->>>>>>> 826ec55f
         }
     }
 }