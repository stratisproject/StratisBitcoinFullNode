--- conflicted
+++ resolved
@@ -343,17 +343,8 @@
                     await Task.Delay(TimeSpan.FromMilliseconds(this.minerSleep), this.nodeLifetime.ApplicationStopping).ConfigureAwait(false);
                 }
 
-<<<<<<< HEAD
                 ChainedBlock chainTip = this.chain.Tip;
                 if (chainTip != this.consensusLoop.Tip)
-=======
-                // TODO: What is the purpose of this conditional block?
-                // It seems that if it ends with continue, the next round of the loop will just
-                // not execute the above while loop and it won't even enter this block again,
-                // so it seems like no operation.
-                // In StratisX there is the wait uncommented. Then it makes sense. Why we have it commented?
-                if (tryToSync)
->>>>>>> d0aa89d9
                 {
                     this.logger.LogTrace("(-)[SYNC_OR_REORG]");
                     return;
@@ -377,14 +368,6 @@
                     return;
                 }
 
-<<<<<<< HEAD
-=======
-                if (blockTemplate == null)
-                    blockTemplate = this.blockAssemblerFactory.Create(chainTip, new AssemblerOptions { IsProofOfStake = true }).CreateNewBlock(new Script());
-
-                Block block = blockTemplate.Block;
-
->>>>>>> d0aa89d9
                 var stakeTxes = new List<StakeTx>();
                 List<UnspentOutputReference> spendable = this.walletManager.GetSpendableTransactionsInWallet(walletSecret.WalletName, 1);
 
