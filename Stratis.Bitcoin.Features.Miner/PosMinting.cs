--- conflicted
+++ resolved
@@ -336,11 +336,7 @@
                 {
                     this.logger.LogTrace("POS block signed successfully.");
                     var blockResult = new BlockResult { Block = block };
-<<<<<<< HEAD
                     this.CheckStake(new ContextInformation(blockResult, this.network.Consensus), chainTip);
-=======
-                    this.CheckStake(new ContextInformation(blockResult, chainTip, this.network.Consensus), chainTip);
->>>>>>> d35ecdd2
 
                     blockTemplate = null;
                 }
