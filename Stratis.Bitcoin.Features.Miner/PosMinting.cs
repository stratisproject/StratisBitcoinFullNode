--- conflicted
+++ resolved
@@ -467,23 +467,6 @@
                 return;
             }
 
-<<<<<<< HEAD
-            if (context.BlockResult.ChainedBlock.ChainWork <= chainTip.ChainWork)
-            {
-                this.logger.LogTrace("Chain tip's work is '{0}', newly minted block's work is only '{1}'.", context.BlockResult.ChainedBlock.ChainWork, chainTip.ChainWork);
-                this.logger.LogTrace("(-)[LOW_CHAIN_WORK]");
-                return;
-            }
-
-            // Similar logic to what's in the full node code.
-            this.chain.SetTip(context.BlockResult.ChainedBlock);
-            this.consensusLoop.Puller.SetLocation(this.consensusLoop.Tip);
-            this.chainState.ConsensusTip = this.consensusLoop.Tip;
-            await this.blockRepository.PutAsync(context.BlockResult.ChainedBlock.HashBlock, new List<Block> { block }).ConfigureAwait(false);
-            this.signals.SignalBlock(block);
-
-=======
->>>>>>> 5bfedeed
             this.logger.LogInformation("==================================================================");
             this.logger.LogInformation("Found new POS block hash '{0}' at height {1}.", blockValidationContext.ChainedBlock.HashBlock, blockValidationContext.ChainedBlock.Height);
             this.logger.LogInformation("==================================================================");
@@ -823,12 +806,7 @@
 
                             context.Result.KernelCoin = coin;
 
-<<<<<<< HEAD
-                            context.Logger.LogTrace("Kernel accepted, coinstake input is '{0}/{1}', stopping work.", prevoutStake.Hash, prevoutStake.N);
-=======
                             context.Logger.LogTrace("Kernel accepted, coinstake input is '{0}', stopping work.", prevoutStake);
-                            kernelFound = true;
->>>>>>> 5bfedeed
                         }
                         else context.Logger.LogTrace("Kernel found, but worker #{0} announced its kernel earlier, stopping work.", context.Result.KernelFoundIndex);
 
