﻿using NBitcoin;
using Stratis.Bitcoin.Base;
using Stratis.Bitcoin.Configuration;
using Stratis.Bitcoin.Interfaces;
using Stratis.Bitcoin.Utilities;
using System.Linq;
using System.Threading.Tasks;

namespace Stratis.Bitcoin.Features.Consensus
{
    public class ConsensusManager : IBlockDownloadState, INetworkDifficulty, IGetUnspentTransaction
    {
        /// <summary>Provider of block header hash checkpoints.</summary>
        private readonly ICheckpoints checkpoints;

        public ConsensusLoop ConsensusLoop { get; private set; }
        public IDateTimeProvider DateTimeProvider { get; private set; }
        public NodeSettings NodeSettings { get; private set; }
        public Network Network { get; private set; }
        public PowConsensusValidator ConsensusValidator { get; private set; }

        public ConsensusManager(ICheckpoints checkpoints, ConsensusLoop consensusLoop = null, IDateTimeProvider dateTimeProvider = null, NodeSettings nodeSettings = null, Network network = null,
            PowConsensusValidator consensusValidator = null)
        {
            this.ConsensusLoop = consensusLoop;
            this.DateTimeProvider = dateTimeProvider;
            this.NodeSettings = nodeSettings;
            this.Network = network;
            this.ConsensusValidator = consensusValidator;
            this.checkpoints = checkpoints;
        }

        /// <summary>
        /// Checks whether the node is currently in the process of initial block download.
        /// </summary>
        /// <returns><c>true</c> if the node is currently doing IBD, <c>false</c> otherwise.</returns>
        public bool IsInitialBlockDownload()
        {
            if (this.ConsensusLoop == null)
                return false;

            if (this.ConsensusLoop.Tip == null)
                return true;

            if (this.checkpoints.GetLastCheckpointHeight() > this.ConsensusLoop.Tip.Height)
                return true;

            if (this.ConsensusLoop.Tip.ChainWork < (this.Network.Consensus.MinimumChainWork ?? uint256.Zero))
                return true;

            if (this.ConsensusLoop.Tip.Header.BlockTime.ToUnixTimeSeconds() < (this.DateTimeProvider.GetTime() - this.NodeSettings.MaxTipAge))
                return true;

            return false;
        }

        public Target GetNetworkDifficulty()
        {
<<<<<<< HEAD
            if (this.ConsensusValidator?.ConsensusParams != null && this.ChainState?.ConsensusTip != null)
                return this.ChainState?.ConsensusTip?.GetWorkRequired(this.ConsensusValidator.ConsensusParams);
=======
            if (this.ConsensusValidator?.ConsensusParams != null && this.ConsensusLoop?.Tip != null)
                return this.ConsensusLoop.Tip.GetWorkRequired(this.ConsensusValidator.ConsensusParams);
>>>>>>> 5bfedeed
            else
                return null;
        }

        /// <inheritdoc />
        public async Task<UnspentOutputs> GetUnspentTransactionAsync(uint256 trxid)
        {
            var outputs = await this.ConsensusLoop?.UTXOSet?.FetchCoinsAsync(new[] { trxid });
            return outputs?.UnspentOutputs?.SingleOrDefault();
        }
    }
}<|MERGE_RESOLUTION|>--- conflicted
+++ resolved
@@ -18,15 +18,17 @@
         public NodeSettings NodeSettings { get; private set; }
         public Network Network { get; private set; }
         public PowConsensusValidator ConsensusValidator { get; private set; }
+        public ChainState ChainState { get; private set; }
 
         public ConsensusManager(ICheckpoints checkpoints, ConsensusLoop consensusLoop = null, IDateTimeProvider dateTimeProvider = null, NodeSettings nodeSettings = null, Network network = null,
-            PowConsensusValidator consensusValidator = null)
+            PowConsensusValidator consensusValidator = null, ChainState chainState = null)
         {
             this.ConsensusLoop = consensusLoop;
             this.DateTimeProvider = dateTimeProvider;
             this.NodeSettings = nodeSettings;
             this.Network = network;
             this.ConsensusValidator = consensusValidator;
+            this.ChainState = chainState;
             this.checkpoints = checkpoints;
         }
 
@@ -56,13 +58,8 @@
 
         public Target GetNetworkDifficulty()
         {
-<<<<<<< HEAD
-            if (this.ConsensusValidator?.ConsensusParams != null && this.ChainState?.ConsensusTip != null)
+            if ((this.ConsensusValidator?.ConsensusParams != null) && (this.ChainState?.ConsensusTip != null))
                 return this.ChainState?.ConsensusTip?.GetWorkRequired(this.ConsensusValidator.ConsensusParams);
-=======
-            if (this.ConsensusValidator?.ConsensusParams != null && this.ConsensusLoop?.Tip != null)
-                return this.ConsensusLoop.Tip.GetWorkRequired(this.ConsensusValidator.ConsensusParams);
->>>>>>> 5bfedeed
             else
                 return null;
         }
