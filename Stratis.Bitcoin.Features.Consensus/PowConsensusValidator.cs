﻿using Microsoft.Extensions.Logging;
using NBitcoin;
using NBitcoin.Crypto;
using Stratis.Bitcoin.Base;
using Stratis.Bitcoin.Base.Deployments;
using Stratis.Bitcoin.Utilities;
using System;
using System.Collections.Generic;
using System.IO;
using System.Linq;
using System.Threading.Tasks;

namespace Stratis.Bitcoin.Features.Consensus
{
    public class PowConsensusValidator
    {
        // Used as the flags parameter to sequence and nLocktime checks in non-consensus code. 
        public static Transaction.LockTimeFlags StandardLocktimeVerifyFlags = Transaction.LockTimeFlags.VerifySequence | Transaction.LockTimeFlags.MedianTimePast;

        /// <summary>Instance logger.</summary>
        private readonly ILogger logger;

        /// <summary>Provider of block header hash checkpoints.</summary>
        protected readonly ICheckpoints Checkpoints;

        private readonly NBitcoin.Consensus consensusParams;
        public NBitcoin.Consensus ConsensusParams { get { return this.consensusParams; } }

        private readonly PowConsensusOptions consensusOptions;
        public PowConsensusOptions ConsensusOptions { get { return this.consensusOptions; } }

        public ConsensusPerformanceCounter PerformanceCounter { get; }

        public bool UseConsensusLib { get; set; }

        /// <summary>Provider of time functions.</summary>
        protected readonly IDateTimeProvider dateTimeProvider;

        public PowConsensusValidator(Network network, ICheckpoints checkpoints, IDateTimeProvider dateTimeProvider, ILoggerFactory loggerFactory)
        {
            Guard.NotNull(network, nameof(network));
            Guard.NotNull(network.Consensus.Option<PowConsensusOptions>(), nameof(network.Consensus.Options));

            this.logger = loggerFactory.CreateLogger(this.GetType().FullName);
            this.consensusParams = network.Consensus;
            this.consensusOptions = network.Consensus.Option<PowConsensusOptions>();
<<<<<<< HEAD
            this.PerformanceCounter = new ConsensusPerformanceCounter();
            this.Checkpoints = checkpoints;
=======
            this.dateTimeProvider = dateTimeProvider;
            this.PerformanceCounter = new ConsensusPerformanceCounter(this.dateTimeProvider);
            this.checkpoints = checkpoints;
>>>>>>> 5b28ca93
        }

        public virtual void CheckBlockHeader(ContextInformation context)
        {
            if (context.CheckPow && !context.BlockValidationContext.Block.Header.CheckProofOfWork())
                ConsensusErrors.HighHash.Throw();

            context.NextWorkRequired = context.BlockValidationContext.ChainedBlock.GetWorkRequired(context.Consensus);
        }

        public virtual void ContextualCheckBlock(ContextInformation context)
        {
            this.logger.LogTrace("()");

            Block block = context.BlockValidationContext.Block;
            DeploymentFlags deploymentFlags = context.Flags;

            int nHeight = context.BestBlock == null ? 0 : context.BestBlock.Height + 1;

            // Start enforcing BIP113 (Median Time Past) using versionbits logic.
            DateTimeOffset nLockTimeCutoff = deploymentFlags.LockTimeFlags.HasFlag(Transaction.LockTimeFlags.MedianTimePast) ?
                context.BestBlock.MedianTimePast :
                block.Header.BlockTime;

            // Check that all transactions are finalized.
            foreach (Transaction transaction in block.Transactions)
            {
                if (!transaction.IsFinal(nLockTimeCutoff, nHeight))
                {
                    this.logger.LogTrace("(-)[TX_NON_FINAL]");
                    ConsensusErrors.BadTransactionNonFinal.Throw();
                }
            }

            // Enforce rule that the coinbase starts with serialized block height.
            if (deploymentFlags.EnforceBIP34)
            {
                Script expect = new Script(Op.GetPushOp(nHeight));
                Script actual = block.Transactions[0].Inputs[0].ScriptSig;
                if (!this.StartWith(actual.ToBytes(true), expect.ToBytes(true)))
                {
                    this.logger.LogTrace("(-)[BAD_COINBASE_HEIGHT]");
                    ConsensusErrors.BadCoinbaseHeight.Throw();
                }
            }

            // Validation for witness commitments.
            // * We compute the witness hash (which is the hash including witnesses) of all the block's transactions, except the
            //   coinbase (where 0x0000....0000 is used instead).
            // * The coinbase scriptWitness is a stack of a single 32-byte vector, containing a witness nonce (unconstrained).
            // * We build a merkle tree with all those witness hashes as leaves (similar to the hashMerkleRoot in the block header).
            // * There must be at least one output whose scriptPubKey is a single 36-byte push, the first 4 bytes of which are
            //   {0xaa, 0x21, 0xa9, 0xed}, and the following 32 bytes are SHA256^2(witness root, witness nonce). In case there are
            //   multiple, the last one is used.
            bool fHaveWitness = false;
            if (deploymentFlags.ScriptFlags.HasFlag(ScriptVerify.Witness))
            {
                int commitpos = this.GetWitnessCommitmentIndex(block);
                if (commitpos != -1)
                {
                    bool malleated = false;
                    uint256 hashWitness = this.BlockWitnessMerkleRoot(block, ref malleated);
             
                    // The malleation check is ignored; as the transaction tree itself
                    // already does not permit it, it is impossible to trigger in the
                    // witness tree.
                    WitScript witness = block.Transactions[0].Inputs[0].WitScript;
                    if ((witness.PushCount != 1) || (witness.Pushes.First().Length != 32))
                    {
                        this.logger.LogTrace("(-)[BAD_WITNESS_NONCE_SIZE]");
                        ConsensusErrors.BadWitnessNonceSize.Throw();
                    }

                    byte[] hashed = new byte[64];
                    Buffer.BlockCopy(hashWitness.ToBytes(), 0, hashed, 0, 32);
                    Buffer.BlockCopy(witness.Pushes.First(), 0, hashed, 32, 32);
                    hashWitness = Hashes.Hash256(hashed);

                    if (!this.EqualsArray(hashWitness.ToBytes(), block.Transactions[0].Outputs[commitpos].ScriptPubKey.ToBytes(true).Skip(6).ToArray(), 32))
                    {
                        this.logger.LogTrace("(-)[WITNESS_MERKLE_MISMATCH]");
                        ConsensusErrors.BadWitnessMerkleMatch.Throw();
                    }

                    fHaveWitness = true;
                }
            }

            if (!fHaveWitness)
            {
                for (int i = 0; i < block.Transactions.Count; i++)
                {
                    if (block.Transactions[i].HasWitness)
                    {
                        this.logger.LogTrace("(-)[UNEXPECTED_WITNESS]");
                        ConsensusErrors.UnexpectedWitness.Throw();
                    }
                }
            }

            // After the coinbase witness nonce and commitment are verified,
            // we can check if the block weight passes (before we've checked the
            // coinbase witness, it would be possible for the weight to be too
            // large by filling up the coinbase witness, which doesn't change
            // the block hash, so we couldn't mark the block as permanently
            // failed).
            if (this.GetBlockWeight(block) > this.consensusOptions.MaxBlockWeight)
            {
                this.logger.LogTrace("(-)[BAD_BLOCK_WEIGHT]");
                ConsensusErrors.BadBlockWeight.Throw();
            }

            this.logger.LogTrace("(-)[OK]");
        }

        public virtual void ExecuteBlock(ContextInformation context, TaskScheduler taskScheduler)
        {
            this.logger.LogTrace("()");

            Block block = context.BlockValidationContext.Block;
            ChainedBlock index = context.BlockValidationContext.ChainedBlock;
            DeploymentFlags flags = context.Flags;
            UnspentOutputSet view = context.Set;

            int lastCheckpointHeight = this.Checkpoints.GetLastCheckpointHeight();
            bool doFullValidation = index.Height > lastCheckpointHeight;

            this.PerformanceCounter.AddProcessedBlocks(1);
            taskScheduler = taskScheduler ?? TaskScheduler.Default;

            if (doFullValidation)
            {
                if (flags.EnforceBIP30)
                {
                    foreach (Transaction tx in block.Transactions)
                    {
                        UnspentOutputs coins = view.AccessCoins(tx.GetHash());
                        if ((coins != null) && !coins.IsPrunable)
                        {
                            this.logger.LogTrace("(-)[BAD_TX_BIP_30]");
                            ConsensusErrors.BadTransactionBIP30.Throw();
                        }
                    }
                }
            }
            else this.logger.LogTrace("BIP30 validation skipped for checkpointed block at height {0}.", index.Height);

            long nSigOpsCost = 0;
            Money nFees = Money.Zero;
            List<Task<bool>> checkInputs = new List<Task<bool>>();
            for (int txIndex = 0; txIndex < block.Transactions.Count; txIndex++)
            {
                this.PerformanceCounter.AddProcessedTransactions(1);
                Transaction tx = block.Transactions[txIndex];
                if (doFullValidation)
                {
                    if (!tx.IsCoinBase && (!context.IsPoS || (context.IsPoS && !tx.IsCoinStake)))
                    {
                        int[] prevheights;

                        if (!view.HaveInputs(tx))
                        {
                            this.logger.LogTrace("(-)[BAD_TX_NO_INPUT]");
                            ConsensusErrors.BadTransactionMissingInput.Throw();
                        }

                        prevheights = new int[tx.Inputs.Count];
                        // Check that transaction is BIP68 final.
                        // BIP68 lock checks (as opposed to nLockTime checks) must
                        // be in ConnectBlock because they require the UTXO set.
                        for (int j = 0; j < tx.Inputs.Count; j++)
                        {
                            prevheights[j] = (int)view.AccessCoins(tx.Inputs[j].PrevOut.Hash).Height;
                        }

                        if (!tx.CheckSequenceLocks(prevheights, index, flags.LockTimeFlags))
                        {
                            this.logger.LogTrace("(-)[BAD_TX_NON_FINAL]");
                            ConsensusErrors.BadTransactionNonFinal.Throw();
                        }
                    }

                    // GetTransactionSigOpCost counts 3 types of sigops:
                    // * legacy (always),
                    // * p2sh (when P2SH enabled in flags and excludes coinbase),
                    // * witness (when witness enabled in flags and excludes coinbase).
                    nSigOpsCost += this.GetTransactionSigOpCost(tx, view, flags);
                    if (nSigOpsCost > this.consensusOptions.MaxBlockSigopsCost)
                        ConsensusErrors.BadBlockSigOps.Throw();

                    // TODO: Simplify this condition.
                    if (!tx.IsCoinBase && (!context.IsPoS || (context.IsPoS && !tx.IsCoinStake)))
                    {
                        this.CheckInputs(tx, view, index.Height);
                        nFees += view.GetValueIn(tx) - tx.TotalOut;
                        Transaction localTx = tx;
                        PrecomputedTransactionData txData = new PrecomputedTransactionData(tx);
                        for (int inputIndex = 0; inputIndex < tx.Inputs.Count; inputIndex++)
                        {
                            this.PerformanceCounter.AddProcessedInputs(1);
                            TxIn input = tx.Inputs[inputIndex];
                            int inputIndexCopy = inputIndex;
                            TxOut txout = view.GetOutputFor(input);
                            var checkInput = new Task<bool>(() =>
                            {
                                if (this.UseConsensusLib)
                                {
                                    Script.BitcoinConsensusError error;
                                    return Script.VerifyScriptConsensus(txout.ScriptPubKey, tx, (uint)inputIndexCopy, flags.ScriptFlags, out error);
                                }
                                else
                                {
                                    var checker = new TransactionChecker(tx, inputIndexCopy, txout.Value, txData);
                                    var ctx = new ScriptEvaluationContext();
                                    ctx.ScriptVerify = flags.ScriptFlags;
                                    return ctx.VerifyScript(input.ScriptSig, txout.ScriptPubKey, checker);
                                }
                            });
                            checkInput.Start(taskScheduler);
                            checkInputs.Add(checkInput);
                        }
                    }
                }

                this.UpdateCoinView(context, tx);
            }

            if (doFullValidation)
            {
                this.CheckBlockReward(context, nFees, index, block);

                bool passed = checkInputs.All(c => c.GetAwaiter().GetResult());
                if (!passed)
                {
                    this.logger.LogTrace("(-)[BAD_TX_SCRIPT]");
                    ConsensusErrors.BadTransactionScriptError.Throw();
                }
            }
            else this.logger.LogTrace("BIP68, SigOp cost, and block reward validation skipped for checkpointed block at height {0}.", index.Height);

            this.logger.LogTrace("(-)");
        }

        protected virtual void UpdateCoinView(ContextInformation context, Transaction tx)
        {
            this.logger.LogTrace("()");

            ChainedBlock index = context.BlockValidationContext.ChainedBlock;
            UnspentOutputSet view = context.Set;

            view.Update(tx, index.Height);

            this.logger.LogTrace("(-)");
        }

        public virtual void CheckBlockReward(ContextInformation context, Money nFees, ChainedBlock chainedBlock, Block block)
        {
            this.logger.LogTrace("()");

            Money blockReward = nFees + this.GetProofOfWorkReward(chainedBlock.Height);
            if (block.Transactions[0].TotalOut > blockReward)
            {
                this.logger.LogTrace("(-)[BAD_COINBASE_AMOUNT]");
                ConsensusErrors.BadCoinbaseAmount.Throw();
            }

            this.logger.LogTrace("(-)");
        }

        protected virtual void CheckMaturity(UnspentOutputs coins, int nSpendHeight)
        {
            this.logger.LogTrace("({0}:'{1}/{2}',{3}:{4})", nameof(coins), coins.TransactionId, coins.Height, nameof(nSpendHeight), nSpendHeight);

            // If prev is coinbase, check that it's matured
            if (coins.IsCoinbase)
            {
                if ((nSpendHeight - coins.Height) < this.consensusOptions.CoinbaseMaturity)
                {
                    this.logger.LogTrace("Coinbase transaction height {0} spent at height {1}, but maturity is set to {2}.", coins.Height, nSpendHeight, this.consensusOptions.CoinbaseMaturity);
                    this.logger.LogTrace("(-)[COINBASE_PREMATURE_SPENDING]");
                    ConsensusErrors.BadTransactionPrematureCoinbaseSpending.Throw();
                }
            }

            this.logger.LogTrace("(-)");
        }

        public virtual void CheckInputs(Transaction tx, UnspentOutputSet inputs, int nSpendHeight)
        {
            this.logger.LogTrace("({0}:{1})", nameof(nSpendHeight), nSpendHeight);

            if (!inputs.HaveInputs(tx))
                ConsensusErrors.BadTransactionMissingInput.Throw();

            Money nValueIn = Money.Zero;
            Money nFees = Money.Zero;
            for (int i = 0; i < tx.Inputs.Count; i++)
            {
                OutPoint prevout = tx.Inputs[i].PrevOut;
                UnspentOutputs coins = inputs.AccessCoins(prevout.Hash);

                this.CheckMaturity(coins, nSpendHeight);

                // Check for negative or overflow input values.
                nValueIn += coins.TryGetOutput(prevout.N).Value;
                if (!this.MoneyRange(coins.TryGetOutput(prevout.N).Value) || !this.MoneyRange(nValueIn))
                {
                    this.logger.LogTrace("(-)[BAD_TX_INPUT_VALUE]");
                    ConsensusErrors.BadTransactionInputValueOutOfRange.Throw();
                }
            }

            if (nValueIn < tx.TotalOut)
            {
                this.logger.LogTrace("(-)[TX_IN_BELOW_OUT]");
                ConsensusErrors.BadTransactionInBelowOut.Throw();
            }

            // Tally transaction fees.
            Money nTxFee = nValueIn - tx.TotalOut;
            if (nTxFee < 0)
            {
                this.logger.LogTrace("(-)[NEGATIVE_FEE]");
                ConsensusErrors.BadTransactionNegativeFee.Throw();
            }

            nFees += nTxFee;
            if (!this.MoneyRange(nFees))
            {
                this.logger.LogTrace("(-)[BAD_FEE]");
                ConsensusErrors.BadTransactionFeeOutOfRange.Throw();
            }

            this.logger.LogTrace("(-)");
        }

        public virtual Money GetProofOfWorkReward(int nHeight)
        {
            int halvings = nHeight / this.consensusParams.SubsidyHalvingInterval;
            // Force block reward to zero when right shift is undefined.
            if (halvings >= 64)
                return 0;

            Money nSubsidy = this.consensusOptions.ProofOfWorkReward;
            // Subsidy is cut in half every 210,000 blocks which will occur approximately every 4 years.
            nSubsidy >>= halvings;
            return nSubsidy;
        }

        public long GetTransactionSigOpCost(Transaction tx, UnspentOutputSet inputs, DeploymentFlags flags)
        {
            long nSigOps = this.GetLegacySigOpCount(tx) * this.consensusOptions.WitnessScaleFactor;

            if (tx.IsCoinBase)
                return nSigOps;

            if (flags.ScriptFlags.HasFlag(ScriptVerify.P2SH))
            {
                nSigOps += this.GetP2SHSigOpCount(tx, inputs) * this.consensusOptions.WitnessScaleFactor;
            }

            for (int i = 0; i < tx.Inputs.Count; i++)
            {
                TxOut prevout = inputs.GetOutputFor(tx.Inputs[i]);
                nSigOps += this.CountWitnessSigOps(tx.Inputs[i].ScriptSig, prevout.ScriptPubKey, tx.Inputs[i].WitScript, flags);
            }

            return nSigOps;
        }

        private long CountWitnessSigOps(Script scriptSig, Script scriptPubKey, WitScript witness, DeploymentFlags flags)
        {
            witness = witness ?? WitScript.Empty;
            if (!flags.ScriptFlags.HasFlag(ScriptVerify.Witness))
                return 0;

            WitProgramParameters witParams = PayToWitTemplate.Instance.ExtractScriptPubKeyParameters2(scriptPubKey);
            if (witParams != null)
                return this.WitnessSigOps(witParams, witness, flags);

            if (scriptPubKey.IsPayToScriptHash && scriptSig.IsPushOnly)
            {
                byte[] data = scriptSig.ToOps().Select(o => o.PushData).LastOrDefault() ?? new byte[0];
                Script subScript = Script.FromBytesUnsafe(data);

                witParams = PayToWitTemplate.Instance.ExtractScriptPubKeyParameters2(scriptPubKey);
                if (witParams != null)
                    return this.WitnessSigOps(witParams, witness, flags);
            }

            return 0;
        }

        private long WitnessSigOps(WitProgramParameters witParams, WitScript witScript, DeploymentFlags flags)
        {
            if (witParams.Version == 0)
            {
                if (witParams.Program.Length == 20)
                    return 1;

                if (witParams.Program.Length == 32 && witScript.PushCount > 0)
                {
                    Script subscript = Script.FromBytesUnsafe(witScript.GetUnsafePush(witScript.PushCount - 1));
                    return subscript.GetSigOpCount(true);
                }
            }

            // Future flags may be implemented here.
            return 0;
        }

        private uint GetP2SHSigOpCount(Transaction tx, UnspentOutputSet inputs)
        {
            if (tx.IsCoinBase)
                return 0;

            uint nSigOps = 0;
            for (int i = 0; i < tx.Inputs.Count; i++)
            {
                TxOut prevout = inputs.GetOutputFor(tx.Inputs[i]);
                if (prevout.ScriptPubKey.IsPayToScriptHash)
                    nSigOps += prevout.ScriptPubKey.GetSigOpCount(tx.Inputs[i].ScriptSig);
            }

            return nSigOps;
        }

        public virtual void CheckBlock(ContextInformation context)
        {
            this.logger.LogTrace("()");

            Block block = context.BlockValidationContext.Block;

            bool mutated = false;
            uint256 hashMerkleRoot2 = this.BlockMerkleRoot(block, ref mutated);
            if (context.CheckMerkleRoot && (block.Header.HashMerkleRoot != hashMerkleRoot2))
            {
                this.logger.LogTrace("(-)[BAD_MERKLE_ROOT]");
                ConsensusErrors.BadMerkleRoot.Throw();
            }

            // Check for merkle tree malleability (CVE-2012-2459): repeating sequences
            // of transactions in a block without affecting the merkle root of a block,
            // while still invalidating it.
            if (mutated)
            {
                this.logger.LogTrace("(-)[BAD_TX_DUP]");
                ConsensusErrors.BadTransactionDuplicate.Throw();
            }

            // All potential-corruption validation must be done before we do any
            // transaction validation, as otherwise we may mark the header as invalid
            // because we receive the wrong transactions for it.
            // Note that witness malleability is checked in ContextualCheckBlock, so no
            // checks that use witness data may be performed here.

            // Size limits.
            if ((block.Transactions.Count == 0) || (block.Transactions.Count > this.consensusOptions.MaxBlockBaseSize) || (this.GetSize(block, TransactionOptions.None) > this.consensusOptions.MaxBlockBaseSize))
            {
                this.logger.LogTrace("(-)[BAD_BLOCK_LEN]");
                ConsensusErrors.BadBlockLength.Throw();
            }

            // First transaction must be coinbase, the rest must not be
            if ((block.Transactions.Count == 0) || !block.Transactions[0].IsCoinBase)
            {
                this.logger.LogTrace("(-)[NO_COINBASE]");
                ConsensusErrors.BadCoinbaseMissing.Throw();
            }

            for (int i = 1; i < block.Transactions.Count; i++)
            {
                if (block.Transactions[i].IsCoinBase)
                {
                    this.logger.LogTrace("(-)[MULTIPLE_COINBASE]");
                    ConsensusErrors.BadMultipleCoinbase.Throw();
                }
            }

            // Check transactions
            foreach (Transaction tx in block.Transactions)
                this.CheckTransaction(tx);

            long nSigOps = 0;
            foreach (Transaction tx in block.Transactions)
                nSigOps += this.GetLegacySigOpCount(tx);

            if ((nSigOps * this.consensusOptions.WitnessScaleFactor) > this.consensusOptions.MaxBlockSigopsCost)
            {
                this.logger.LogTrace("(-)[BAD_BLOCK_SIGOPS]");
                ConsensusErrors.BadBlockSigOps.Throw();
            }

            this.logger.LogTrace("(-)[OK]");
        }

        private long GetLegacySigOpCount(Transaction tx)
        {
            long nSigOps = 0;
            foreach (TxIn txin in tx.Inputs)
                nSigOps += txin.ScriptSig.GetSigOpCount(false);

            foreach (TxOut txout in tx.Outputs)
                nSigOps += txout.ScriptPubKey.GetSigOpCount(false);
            
            return nSigOps;
        }

        public virtual void CheckTransaction(Transaction tx)
        {
            this.logger.LogTrace("()");

            // Basic checks that don't depend on any context.
            if (tx.Inputs.Count == 0)
            {
                this.logger.LogTrace("(-)[TX_NO_INPUT]");
                ConsensusErrors.BadTransactionNoInput.Throw();
            }

            if (tx.Outputs.Count == 0)
            {
                this.logger.LogTrace("(-)[TX_NO_OUTPUT]");
                ConsensusErrors.BadTransactionNoOutput.Throw();
            }

            // Size limits (this doesn't take the witness into account, as that hasn't been checked for malleability).
            if (this.GetSize(tx, TransactionOptions.None) > this.consensusOptions.MaxBlockBaseSize)
            {
                this.logger.LogTrace("(-)[TX_OVERSIZE]");
                ConsensusErrors.BadTransactionOversize.Throw();
            }

            // Check for negative or overflow output values
            long nValueOut = 0;
            foreach (TxOut txout in tx.Outputs)
            {
                if (txout.Value.Satoshi < 0)
                {
                    this.logger.LogTrace("(-)[TX_OUTPUT_NEGATIVE]");
                    ConsensusErrors.BadTransactionNegativeOutput.Throw();
                }

                if (txout.Value.Satoshi > this.consensusOptions.MaxMoney)
                {
                    this.logger.LogTrace("(-)[TX_OUTPUT_TOO_LARGE]");
                    ConsensusErrors.BadTransactionTooLargeOutput.Throw();
                }

                nValueOut += txout.Value;
                if (!this.MoneyRange(nValueOut))
                {
                    this.logger.LogTrace("(-)[TX_TOTAL_OUTPUT_TOO_LARGE]");
                    ConsensusErrors.BadTransactionTooLargeTotalOutput.Throw();
                }
            }

            // Check for duplicate inputs.
            HashSet<OutPoint> vInOutPoints = new HashSet<OutPoint>();
            foreach (TxIn txin in tx.Inputs)
            {
                if (vInOutPoints.Contains(txin.PrevOut))
                {
                    this.logger.LogTrace("(-)[TX_DUP_INPUTS]");
                    ConsensusErrors.BadTransactionDuplicateInputs.Throw();
                }

                vInOutPoints.Add(txin.PrevOut);
            }

            if (tx.IsCoinBase)
            {
                if ((tx.Inputs[0].ScriptSig.Length < 2) || (tx.Inputs[0].ScriptSig.Length > 100))
                {
                    this.logger.LogTrace("(-)[BAD_COINBASE_SIZE]");
                    ConsensusErrors.BadCoinbaseSize.Throw();
                }
            }
            else
            {
                foreach (TxIn txin in tx.Inputs)
                {
                    if (txin.PrevOut.IsNull)
                    {
                        this.logger.LogTrace("(-)[TX_NULL_PREVOUT]");
                        ConsensusErrors.BadTransactionNullPrevout.Throw();
                    }
                }
            }

            this.logger.LogTrace("(-)[OK]");
        }

        private bool MoneyRange(long nValue)
        {
            return ((nValue >= 0) && (nValue <= this.consensusOptions.MaxMoney));
        }

        public long GetBlockWeight(Block block)
        {
            // This implements the weight = (stripped_size * 4) + witness_size formula,
            // using only serialization with and without witness data. As witness_size
            // is equal to total_size - stripped_size, this formula is identical to:
            // weight = (stripped_size * 3) + total_size.
            return this.GetSize(block, TransactionOptions.None) * (this.consensusOptions.WitnessScaleFactor - 1) + this.GetSize(block, TransactionOptions.Witness);
        }

        public int GetSize(IBitcoinSerializable data, TransactionOptions options)
        {
            var bms = new BitcoinStream(Stream.Null, true);
            bms.TransactionOptions = options;
            data.ReadWrite(bms);
            return (int)bms.Counter.WrittenBytes;
        }

        private bool EqualsArray(byte[] a, byte[] b, int len)
        {
            for (int i = 0; i < len; i++)
            {
                if (a[i] != b[i])
                    return false;
            }
            return true;
        }

        private uint256 BlockWitnessMerkleRoot(Block block, ref bool mutated)
        {
            List<uint256> leaves = new List<uint256>();
            leaves.Add(uint256.Zero); // The witness hash of the coinbase is 0.
            foreach (Transaction tx in block.Transactions.Skip(1))
                leaves.Add(tx.GetWitHash());

            return this.ComputeMerkleRoot(leaves, ref mutated);
        }

        private uint256 BlockMerkleRoot(Block block, ref bool mutated)
        {
            List<uint256> leaves = new List<uint256>(block.Transactions.Count);
            for (int s = 0; s < block.Transactions.Count; s++)
                leaves.Add(block.Transactions[s].GetHash());

            return this.ComputeMerkleRoot(leaves, ref mutated);
        }

        private uint256 ComputeMerkleRoot(List<uint256> leaves, ref bool mutated)
        {
            uint256 hash = null;
            this.MerkleComputation(leaves, ref hash, ref mutated, -1, null);
            return hash;
        }

        private void MerkleComputation(List<uint256> leaves, ref uint256 root, ref bool pmutated, int branchpos, List<uint256> pbranch)
        {
            if (pbranch != null)
                pbranch.Clear();

            if (leaves.Count == 0)
            {
                pmutated = false;
                root = uint256.Zero;
                return;
            }

            bool mutated = false;
            
            // count is the number of leaves processed so far.
            uint count = 0;

            // inner is an array of eagerly computed subtree hashes, indexed by tree
            // level (0 being the leaves).
            // For example, when count is 25 (11001 in binary), inner[4] is the hash of
            // the first 16 leaves, inner[3] of the next 8 leaves, and inner[0] equal to
            // the last leaf. The other inner entries are undefined.
            var inner = new uint256[32];

            for (int i = 0; i < inner.Length; i++)
                inner[i] = uint256.Zero;
            
            // Which position in inner is a hash that depends on the matching leaf.
            int matchLevel = -1;
            
            // First process all leaves into 'inner' values.
            while (count < leaves.Count)
            {
                uint256 h = leaves[(int)count];
                bool matchh = count == branchpos;
                count++;
                int level;
            
                // For each of the lower bits in count that are 0, do 1 step. Each
                // corresponds to an inner value that existed before processing the
                // current leaf, and each needs a hash to combine it.
                for (level = 0; (count & (((uint)1) << level)) == 0; level++)
                {
                    if (pbranch != null)
                    {
                        if (matchh)
                        {
                            pbranch.Add(inner[level]);
                        }
                        else if (matchLevel == level)
                        {
                            pbranch.Add(h);
                            matchh = true;
                        }
                    }
                    mutated |= (inner[level] == h);
                    var hash = new byte[64];
                    Buffer.BlockCopy(inner[level].ToBytes(), 0, hash, 0, 32);
                    Buffer.BlockCopy(h.ToBytes(), 0, hash, 32, 32);
                    h = Hashes.Hash256(hash);
                }

                // Store the resulting hash at inner position level.
                inner[level] = h;
                if (matchh)
                    matchLevel = level;
            }

            // Do a final 'sweep' over the rightmost branch of the tree to process
            // odd levels, and reduce everything to a single top value.
            // Level is the level (counted from the bottom) up to which we've sweeped.
            int levell = 0;

            // As long as bit number level in count is zero, skip it. It means there
            // is nothing left at this level.
            while ((count & (((uint)1) << levell)) == 0)
                levell++;

            uint256 hh = inner[levell];
            bool matchhh = matchLevel == levell;
            while (count != (((uint)1) << levell))
            {
                // If we reach this point, h is an inner value that is not the top.
                // We combine it with itself (Bitcoin's special rule for odd levels in
                // the tree) to produce a higher level one.
                if (pbranch != null && matchhh)
                    pbranch.Add(hh);

                var hash = new byte[64];
                Buffer.BlockCopy(hh.ToBytes(), 0, hash, 0, 32);
                Buffer.BlockCopy(hh.ToBytes(), 0, hash, 32, 32);
                hh = Hashes.Hash256(hash);

                // Increment count to the value it would have if two entries at this
                // level had existed.
                count += (((uint)1) << levell);
                levell++;
                
                // And propagate the result upwards accordingly.
                while ((count & (((uint)1) << levell)) == 0)
                {
                    if (pbranch != null)
                    {
                        if (matchhh)
                        {
                            pbranch.Add(inner[levell]);
                        }
                        else if (matchLevel == levell)
                        {
                            pbranch.Add(hh);
                            matchhh = true;
                        }
                    }

                    var hashh = new byte[64];
                    Buffer.BlockCopy(inner[levell].ToBytes(), 0, hashh, 0, 32);
                    Buffer.BlockCopy(hh.ToBytes(), 0, hashh, 32, 32);
                    hh = Hashes.Hash256(hashh);

                    levell++;
                }
            }
            // Return result.            
            pmutated = mutated;
            root = hh;
        }

        private int GetWitnessCommitmentIndex(Block block)
        {
            int commitpos = -1;
            for (int i = 0; i < block.Transactions[0].Outputs.Count; i++)
            {
                if ((block.Transactions[0].Outputs[i].ScriptPubKey.Length >= 38) &&
                    (block.Transactions[0].Outputs[i].ScriptPubKey.ToBytes(true)[0] == (byte)OpcodeType.OP_RETURN) &&
                    (block.Transactions[0].Outputs[i].ScriptPubKey.ToBytes(true)[1] == 0x24) &&
                    (block.Transactions[0].Outputs[i].ScriptPubKey.ToBytes(true)[2] == 0xaa) &&
                    (block.Transactions[0].Outputs[i].ScriptPubKey.ToBytes(true)[3] == 0x21) &&
                    (block.Transactions[0].Outputs[i].ScriptPubKey.ToBytes(true)[4] == 0xa9) &&
                    (block.Transactions[0].Outputs[i].ScriptPubKey.ToBytes(true)[5] == 0xed))
                {
                    commitpos = i;
                }
            }

            return commitpos;
        }

        private bool StartWith(byte[] bytes, byte[] subset)
        {
            if (bytes.Length < subset.Length)
                return false;

            for (int i = 0; i < subset.Length; i++)
            {
                if (subset[i] != bytes[i])
                    return false;
            }

            return true;
        }

        public virtual void ContextualCheckBlockHeader(ContextInformation context)
        {
            Guard.NotNull(context.BestBlock, nameof(context.BestBlock));
            this.logger.LogTrace("()");

            BlockHeader header = context.BlockValidationContext.Block.Header;

            int nHeight = context.BestBlock.Height + 1;

            // Check proof of work.
            if (header.Bits != context.NextWorkRequired)
            {
                this.logger.LogTrace("(-)[BAD_DIFF_BITS]");
                ConsensusErrors.BadDiffBits.Throw();
            }

            // Check timestamp against prev.
            if (header.BlockTime <= context.BestBlock.MedianTimePast)
            {
                this.logger.LogTrace("(-)[TIME_TOO_OLD]");
                ConsensusErrors.TimeTooOld.Throw();
            }

            // Check timestamp.
            if (header.BlockTime > (context.Time + TimeSpan.FromHours(2)))
            {
                this.logger.LogTrace("(-)[TIME_TOO_NEW]");
                ConsensusErrors.TimeTooNew.Throw();
            }

            // Reject outdated version blocks when 95% (75% on testnet) of the network has upgraded:
            // check for version 2, 3 and 4 upgrades.
            if (((header.Version < 2) && (nHeight >= this.consensusParams.BuriedDeployments[BuriedDeployments.BIP34])) ||
               ((header.Version < 3) && (nHeight >= this.consensusParams.BuriedDeployments[BuriedDeployments.BIP66])) ||
               ((header.Version < 4) && (nHeight >= this.consensusParams.BuriedDeployments[BuriedDeployments.BIP65])))
            {
                this.logger.LogTrace("(-)[BAD_VERSION]");
                ConsensusErrors.BadVersion.Throw();
            }

            // Check that the block header hash matches the known checkpointed value, if any.
            if (!this.Checkpoints.CheckHardened(nHeight, header.GetHash()))
            {
                this.logger.LogTrace("(-)[CHECKPOINT_VIOLATION]");
                ConsensusErrors.CheckpointViolation.Throw();
            }

            this.logger.LogTrace("(-)[OK]");
        }
    }
}<|MERGE_RESOLUTION|>--- conflicted
+++ resolved
@@ -44,14 +44,9 @@
             this.logger = loggerFactory.CreateLogger(this.GetType().FullName);
             this.consensusParams = network.Consensus;
             this.consensusOptions = network.Consensus.Option<PowConsensusOptions>();
-<<<<<<< HEAD
-            this.PerformanceCounter = new ConsensusPerformanceCounter();
-            this.Checkpoints = checkpoints;
-=======
             this.dateTimeProvider = dateTimeProvider;
             this.PerformanceCounter = new ConsensusPerformanceCounter(this.dateTimeProvider);
-            this.checkpoints = checkpoints;
->>>>>>> 5b28ca93
+            this.Checkpoints = checkpoints;
         }
 
         public virtual void CheckBlockHeader(ContextInformation context)
