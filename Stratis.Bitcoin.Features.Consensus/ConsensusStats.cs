--- conflicted
+++ resolved
@@ -74,18 +74,10 @@
                 benchLogs.AppendLine("Downloaded:".PadRight(LoggingConfiguration.ColumnLength) + this.lookaheadPuller.MedianDownloadCount + " blocks");
                 benchLogs.AppendLine("==========================");
             }
-<<<<<<< HEAD
-            benchLogs.AppendLine("Persistent Tip:".PadRight(LoggingConfiguration.ColumnLength) + this.chain.GetBlock(await this.bottom.GetBlockHashAsync().ConfigureAwait(false)).Height);
+            benchLogs.AppendLine("Persistent Tip:".PadRight(LoggingConfiguration.ColumnLength) + this.chain.GetBlock(await this.bottom.GetBlockHashAsync().ConfigureAwait(false))?.Height);
             if (this.cache != null)
             {
-                benchLogs.AppendLine("Cache Tip".PadRight(LoggingConfiguration.ColumnLength) + this.chain.GetBlock(await this.cache.GetBlockHashAsync().ConfigureAwait(false)).Height);
-=======
-
-            benchLogs.AppendLine("Persistent Tip:".PadRight(LoggingConfiguration.ColumnLength) + this.chain.GetBlock(this.bottom.GetBlockHashAsync().Result)?.Height);
-            if (this.cache != null)
-            {
-                benchLogs.AppendLine("Cache Tip".PadRight(LoggingConfiguration.ColumnLength) + this.chain.GetBlock(this.cache.GetBlockHashAsync().Result)?.Height);
->>>>>>> fb8d5c4f
+                benchLogs.AppendLine("Cache Tip".PadRight(LoggingConfiguration.ColumnLength) + this.chain.GetBlock(await this.cache.GetBlockHashAsync().ConfigureAwait(false))?.Height);
                 benchLogs.AppendLine("Cache entries".PadRight(LoggingConfiguration.ColumnLength) + this.cache.CacheEntryCount);
             }
 
