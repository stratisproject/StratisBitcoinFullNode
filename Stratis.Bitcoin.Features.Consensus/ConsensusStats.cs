﻿using Microsoft.Extensions.Logging;
using NBitcoin;
using Stratis.Bitcoin.Base;
using Stratis.Bitcoin.BlockPulling;
using Stratis.Bitcoin.Configuration.Logging;
using Stratis.Bitcoin.Connection;
using Stratis.Bitcoin.Features.Consensus.CoinViews;
using System;
using System.Text;
<<<<<<< HEAD
using System.Threading.Tasks;
=======
using Stratis.Bitcoin.Signals;
>>>>>>> 5b28ca93

namespace Stratis.Bitcoin.Features.Consensus
{
    public class ConsensusStats : SignalObserver<Block>
    {
        private readonly CachedCoinView cache;
        private readonly DBreezeCoinView dbreeze;
        private readonly CoinView bottom;

        private readonly LookaheadBlockPuller lookaheadPuller;
        private ConsensusPerformanceSnapshot lastSnapshot;
        private BackendPerformanceSnapshot lastSnapshot2;
        private CachePerformanceSnapshot lastSnapshot3;

        /// <summary>Manager of the longest fully validated chain of blocks.</summary>
        private readonly ConsensusLoop consensusLoop;
        private readonly ChainState chainState;
        private readonly ConcurrentChain chain;
        private readonly IConnectionManager connectionManager;

        /// <summary>Instance logger.</summary>
        private readonly ILogger logger;

        /// <summary>Provider of date time functionality.</summary>
        private readonly IDateTimeProvider dateTimeProvider;

        public ConsensusStats(
            CoinView coinView, 
            ConsensusLoop consensusLoop, 
            ChainState chainState, 
            ConcurrentChain chain, 
            IConnectionManager connectionManager,
            IDateTimeProvider dateTimeProvider,
            ILoggerFactory loggerFactory)
        {
            CoinViewStack stack = new CoinViewStack(coinView);
            this.cache = stack.Find<CachedCoinView>();
            this.dbreeze = stack.Find<DBreezeCoinView>();
            this.bottom = stack.Bottom;

            this.consensusLoop = consensusLoop;
            this.lookaheadPuller = this.consensusLoop.Puller as LookaheadBlockPuller;

            this.lastSnapshot = consensusLoop.Validator.PerformanceCounter.Snapshot();
            this.lastSnapshot2 = this.dbreeze?.PerformanceCounter.Snapshot();
            this.lastSnapshot3 = this.cache?.PerformanceCounter.Snapshot();
            this.chainState = chainState;
            this.chain = chain;
            this.connectionManager = connectionManager;
            this.dateTimeProvider = dateTimeProvider;
            this.logger = loggerFactory.CreateLogger(this.GetType().FullName);
        }

<<<<<<< HEAD
        public bool CanLog
        {
            get
            {
                return this.chainState.IsInitialBlockDownload && (DateTimeOffset.UtcNow - this.lastSnapshot.Taken) > TimeSpan.FromSeconds(5.0);
            }
        }

        public async Task LogAsync()
=======
        public void Log()
>>>>>>> 5b28ca93
        {
            StringBuilder benchLogs = new StringBuilder();

            if (this.lookaheadPuller != null)
            {
                benchLogs.AppendLine("======Block Puller======");
                benchLogs.AppendLine("Lookahead:".PadRight(LoggingConfiguration.ColumnLength) + this.lookaheadPuller.ActualLookahead + " blocks");
                benchLogs.AppendLine("Downloaded:".PadRight(LoggingConfiguration.ColumnLength) + this.lookaheadPuller.MedianDownloadCount + " blocks");
                benchLogs.AppendLine("==========================");
            }
            benchLogs.AppendLine("Persistent Tip:".PadRight(LoggingConfiguration.ColumnLength) + this.chain.GetBlock(await this.bottom.GetBlockHashAsync().ConfigureAwait(false))?.Height);
            if (this.cache != null)
            {
                benchLogs.AppendLine("Cache Tip".PadRight(LoggingConfiguration.ColumnLength) + this.chain.GetBlock(await this.cache.GetBlockHashAsync().ConfigureAwait(false))?.Height);
                benchLogs.AppendLine("Cache entries".PadRight(LoggingConfiguration.ColumnLength) + this.cache.CacheEntryCount);
            }

            var snapshot = this.consensusLoop.Validator.PerformanceCounter.Snapshot();
            benchLogs.AppendLine((snapshot - this.lastSnapshot).ToString());
            this.lastSnapshot = snapshot;

            if (this.dbreeze != null)
            {
                var snapshot2 = this.dbreeze.PerformanceCounter.Snapshot();
                benchLogs.AppendLine((snapshot2 - this.lastSnapshot2).ToString());
                this.lastSnapshot2 = snapshot2;
            }
            if (this.cache != null)
            {
                var snapshot3 = this.cache.PerformanceCounter.Snapshot();
                benchLogs.AppendLine((snapshot3 - this.lastSnapshot3).ToString());
                this.lastSnapshot3 = snapshot3;
            }
            benchLogs.AppendLine(this.connectionManager.GetStats());
            this.logger.LogInformation(benchLogs.ToString());
        }

        protected override void OnNextCore(Block value)
        {
            if (this.dateTimeProvider.GetUtcNow() - this.lastSnapshot.Taken > TimeSpan.FromSeconds(5.0))
                if (this.chainState.IsInitialBlockDownload)
                    this.Log();
        }
    }
}<|MERGE_RESOLUTION|>--- conflicted
+++ resolved
@@ -5,13 +5,10 @@
 using Stratis.Bitcoin.Configuration.Logging;
 using Stratis.Bitcoin.Connection;
 using Stratis.Bitcoin.Features.Consensus.CoinViews;
+using Stratis.Bitcoin.Signals;
 using System;
 using System.Text;
-<<<<<<< HEAD
 using System.Threading.Tasks;
-=======
-using Stratis.Bitcoin.Signals;
->>>>>>> 5b28ca93
 
 namespace Stratis.Bitcoin.Features.Consensus
 {
@@ -65,19 +62,7 @@
             this.logger = loggerFactory.CreateLogger(this.GetType().FullName);
         }
 
-<<<<<<< HEAD
-        public bool CanLog
-        {
-            get
-            {
-                return this.chainState.IsInitialBlockDownload && (DateTimeOffset.UtcNow - this.lastSnapshot.Taken) > TimeSpan.FromSeconds(5.0);
-            }
-        }
-
         public async Task LogAsync()
-=======
-        public void Log()
->>>>>>> 5b28ca93
         {
             StringBuilder benchLogs = new StringBuilder();
 
