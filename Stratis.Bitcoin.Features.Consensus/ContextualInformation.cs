﻿using NBitcoin;
using Stratis.Bitcoin.Base.Deployments;
using Stratis.Bitcoin.Utilities;
using System;

namespace Stratis.Bitcoin.Features.Consensus
{
    public class ContextBlockInformation
    {
        public BlockHeader Header { get; set; }

        public int Height { get; set; }

        public DateTimeOffset MedianTimePast { get; set; }

        public ContextBlockInformation()
        {
        }

        public ContextBlockInformation(ChainedBlock bestBlock, NBitcoin.Consensus consensus)
        {
            Guard.NotNull(bestBlock, nameof(bestBlock));

            this.Header = bestBlock.Header;
            this.Height = bestBlock.Height;
            this.MedianTimePast = bestBlock.GetMedianTimePast();
        }
    }

    public class ContextStakeInformation
    {
        public BlockStake BlockStake { get; set; }

        public Money TotalCoinStakeValueIn { get; set; }

        public uint256 HashProofOfStake { get; set; }

        public uint256 TargetProofOfStake { get; set; }
    }

    public class ContextInformation
    {
        public NBitcoin.Consensus Consensus { get; set; }

        public DateTimeOffset Time { get; set; }

        public ContextBlockInformation BestBlock { get; set; }

        public ContextStakeInformation Stake { get; set; }

        public Target NextWorkRequired { get; set; }

        public BlockValidationContext BlockValidationContext { get; set; }

        public DeploymentFlags Flags { get; set; }

        public UnspentOutputSet Set { get; set; }

        public bool CheckMerkleRoot { get; set; }

        public bool CheckPow { get; set; }

        public bool OnlyCheck { get; set; }

        public bool IsPoS
        {
            get { return this.Stake != null; }
        }

        public ContextInformation()
        {
        }

        public ContextInformation(BlockValidationContext blockValidationContext, NBitcoin.Consensus consensus)
        {
            Guard.NotNull(blockValidationContext, nameof(blockValidationContext));
            Guard.NotNull(consensus, nameof(consensus));

            this.BlockValidationContext = blockValidationContext;
            this.Consensus = consensus;

            // TODO: adding flags to determine the flow of logic is not ideal
            // a refator is in depbate on moving to a consensus rules engine
            // this will remove hte need for flags as a validation will
            // only use the required rules (i.e if the check pow rule will be ommited form the flow)
            this.CheckPow = true;
            this.CheckMerkleRoot = true;
            this.OnlyCheck = false;
        }

        public void SetBestBlock(DateTimeOffset now)
        {
<<<<<<< HEAD
            this.BestBlock = new ContextBlockInformation(this.BlockResult.ChainedBlock.Previous, this.Consensus);
            this.Time = now;
=======
            this.BestBlock = new ContextBlockInformation(this.BlockValidationContext.ChainedBlock.Previous, this.Consensus);
            this.Time = DateTimeOffset.UtcNow;
>>>>>>> 337a7d68
        }

        public void SetStake()
        {
            this.Stake = new ContextStakeInformation
            {
                BlockStake = new BlockStake(this.BlockValidationContext.Block)
            };
        }
    }
}<|MERGE_RESOLUTION|>--- conflicted
+++ resolved
@@ -90,13 +90,8 @@
 
         public void SetBestBlock(DateTimeOffset now)
         {
-<<<<<<< HEAD
-            this.BestBlock = new ContextBlockInformation(this.BlockResult.ChainedBlock.Previous, this.Consensus);
+            this.BestBlock = new ContextBlockInformation(this.BlockValidationContext.ChainedBlock.Previous, this.Consensus);
             this.Time = now;
-=======
-            this.BestBlock = new ContextBlockInformation(this.BlockValidationContext.ChainedBlock.Previous, this.Consensus);
-            this.Time = DateTimeOffset.UtcNow;
->>>>>>> 337a7d68
         }
 
         public void SetStake()
