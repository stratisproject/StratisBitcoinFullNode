--- conflicted
+++ resolved
@@ -221,15 +221,8 @@
                                 continue;
                             }
 
-<<<<<<< HEAD
-                            this.Tip = rewinded;
-                            this.Puller.SetLocation(rewinded);
-                            this.chainState.ConsensusTip = this.Tip;
-                            this.logger.LogInformation("Reorg detected, rewinding from '{0}' to '{1}'.", lastTip, this.Tip);
-=======
                             this.logger.LogTrace("Rewinding.");
                             this.RewindCoinViewLocked();
->>>>>>> 48b56aa0
 
                             continue;
                         }
