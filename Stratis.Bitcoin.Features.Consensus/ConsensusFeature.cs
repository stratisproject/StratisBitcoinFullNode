﻿using Microsoft.Extensions.DependencyInjection;
using Microsoft.Extensions.Logging;
using NBitcoin;
using NBitcoin.Protocol;
using Stratis.Bitcoin.Base;
using Stratis.Bitcoin.Base.Deployments;
using Stratis.Bitcoin.BlockPulling;
using Stratis.Bitcoin.Builder;
using Stratis.Bitcoin.Builder.Feature;
using Stratis.Bitcoin.Configuration;
using Stratis.Bitcoin.Configuration.Logging;
using Stratis.Bitcoin.Connection;
using Stratis.Bitcoin.Features.Consensus.CoinViews;
using Stratis.Bitcoin.Interfaces;
using Stratis.Bitcoin.Utilities;
using System;
using System.Threading;
using System.Threading.Tasks;

namespace Stratis.Bitcoin.Features.Consensus
{
    public class ConsensusFeature : FullNodeFeature
    {
        /// <summary>Factory for creating and also possibly starting application defined tasks inside async loop.</summary>
        private readonly IAsyncLoopFactory asyncLoopFactory;

        /// <summary>The async loop we need to wait upon before we can shut down this feature.</summary>
        private IAsyncLoop asyncLoop;

        private readonly DBreezeCoinView dBreezeCoinView;
        private readonly Network network;
        private readonly ConcurrentChain chain;
        private readonly PowConsensusValidator consensusValidator;
        private readonly LookaheadBlockPuller blockPuller;
        private readonly CoinView coinView;
        private readonly ChainState chainState;
        private readonly IConnectionManager connectionManager;
        private readonly INodeLifetime nodeLifetime;
        private readonly Signals.Signals signals;
        private readonly ConsensusLoop consensusLoop;
        private readonly NodeSettings nodeSettings;
        private readonly NodeDeployments nodeDeployments;
        private readonly StakeChainStore stakeChain;
        private readonly ILogger logger;
        private readonly ILoggerFactory loggerFactory;
        private readonly IDateTimeProvider dateTimeProvider;
        private readonly ConsensusManager consensusManager;
        private readonly CacheSettings cacheSettings;

        public ConsensusFeature(
            IAsyncLoopFactory asyncLoopFactory,
            DBreezeCoinView dBreezeCoinView,
            Network network,
            PowConsensusValidator consensusValidator,
            ConcurrentChain chain,
            LookaheadBlockPuller blockPuller,
            CoinView coinView,
            ChainState chainState,
            IConnectionManager connectionManager,
            INodeLifetime nodeLifetime,
            Signals.Signals signals,
            ConsensusLoop consensusLoop,
            NodeSettings nodeSettings,
            NodeDeployments nodeDeployments,
            ILoggerFactory loggerFactory,
            IDateTimeProvider dateTimeProvider,
            ConsensusManager consensusManager,
            CacheSettings cacheSettings,
            StakeChainStore stakeChain = null)
        {
            this.asyncLoopFactory = asyncLoopFactory;
            this.dBreezeCoinView = dBreezeCoinView;
            this.consensusValidator = consensusValidator;
            this.chain = chain;
            this.blockPuller = blockPuller;
            this.coinView = coinView;
            this.chainState = chainState;
            this.connectionManager = connectionManager;
            this.nodeLifetime = nodeLifetime;
            this.signals = signals;
            this.network = network;
            this.consensusLoop = consensusLoop;
            this.nodeSettings = nodeSettings;
            this.nodeDeployments = nodeDeployments;
            this.cacheSettings = cacheSettings;
            this.stakeChain = stakeChain;
            this.logger = loggerFactory.CreateLogger(this.GetType().FullName);
            this.loggerFactory = loggerFactory;
            this.dateTimeProvider = dateTimeProvider;
            this.consensusManager = consensusManager;
        }

        public override void Start()
        {
            this.dBreezeCoinView.Initialize().GetAwaiter().GetResult();
            var cache = this.coinView as CachedCoinView;
            if (cache != null)
            {
                cache.MaxItems = this.cacheSettings.MaxItems;
            }
            this.consensusLoop.Initialize();

            this.chainState.HighestValidatedPoW = this.consensusLoop.Tip;
            this.connectionManager.Parameters.TemplateBehaviors.Add(new BlockPullerBehavior(this.blockPuller, this.loggerFactory));

            var flags = this.nodeDeployments.GetFlags(this.consensusLoop.Tip);
            if (flags.ScriptFlags.HasFlag(ScriptVerify.Witness))
                this.connectionManager.AddDiscoveredNodesRequirement(NodeServices.NODE_WITNESS);

            this.stakeChain?.Load().GetAwaiter().GetResult();

            this.asyncLoop = this.asyncLoopFactory.Run($"Consensus Loop", async token =>
            {
<<<<<<< HEAD
                await RunLoop(this.nodeLifetime.ApplicationStopping);
=======
                await this.RunLoop(this.nodeLifetime.ApplicationStopping);
>>>>>>> bdf43a58
            }, this.nodeLifetime.ApplicationStopping, repeatEvery: TimeSpans.RunOnce);
        }

        public override void Stop()
        {
            var cache = this.coinView as CachedCoinView;
            if (cache != null)
            {
                this.logger.LogInformation("Flushing Cache CoinView...");
                cache.FlushAsync().GetAwaiter().GetResult();
            }

            this.asyncLoop.Dispose();
            this.dBreezeCoinView.Dispose();
        }

<<<<<<< HEAD
        private async Task RunLoop(CancellationToken cancellationToken)
=======
        private Task RunLoop(CancellationToken cancellationToken)
>>>>>>> bdf43a58
        {
            try
            {
                var stack = new CoinViewStack(this.coinView);
                var cache = stack.Find<CachedCoinView>();
                var stats = new ConsensusStats(stack, this.coinView, this.consensusLoop, this.chainState, this.chain, this.connectionManager, this.loggerFactory);

                ChainedBlock lastTip = this.consensusLoop.Tip;
                foreach (var block in this.consensusLoop.Execute(cancellationToken))
                {
                    if (this.consensusLoop.Tip.FindFork(lastTip) != lastTip)
                    {
                        this.logger.LogInformation("Reorg detected, rewinding from " + lastTip.Height + " (" + lastTip.HashBlock + ") to " + this.consensusLoop.Tip.Height + " (" + this.consensusLoop.Tip.HashBlock + ")");
                    }

                    lastTip = this.consensusLoop.Tip;

                    cancellationToken.ThrowIfCancellationRequested();

                    if (block.Error != null)
                    {
                        this.logger.LogError("Block rejected: " + block.Error.Message);

                        //Pull again
                        this.consensusLoop.Puller.SetLocation(this.consensusLoop.Tip);

                        if (block.Error == ConsensusErrors.BadWitnessNonceSize)
                        {
                            this.logger.LogInformation("You probably need witness information, activating witness requirement for peers.");
                            this.connectionManager.AddDiscoveredNodesRequirement(NodeServices.NODE_WITNESS);
                            this.consensusLoop.Puller.RequestOptions(TransactionOptions.Witness);
                            continue;
                        }

                        //Set the PoW chain back to ConsensusLoop.Tip
                        this.chain.SetTip(this.consensusLoop.Tip);
                        //Since ChainHeadersBehavior check PoW, MarkBlockInvalid can't be spammed
                        this.logger.LogError("Marking block as invalid");
                        this.chainState.MarkBlockInvalid(block.Block.GetHash());
                    }

                    if (block.Error == null)
                    {
                        this.chainState.HighestValidatedPoW = this.consensusLoop.Tip;
                        if (this.chain.Tip.HashBlock == block.ChainedBlock?.HashBlock)
<<<<<<< HEAD
                            await this.consensusLoop.FlushAsync();
=======
                            this.consensusLoop.FlushAsync().GetAwaiter().GetResult();
>>>>>>> bdf43a58

                        this.signals.SignalBlock(block.Block);
                    }

                    // TODO: replace this with a signalling object
                    if (stats.CanLog)
                        stats.Log();
                }
            }
            catch (Exception ex)
            {
                if (ex is OperationCanceledException)
                {
                    if (this.nodeLifetime.ApplicationStopping.IsCancellationRequested)
                        return Task.FromException(ex);
                }

                // TODO Need to revisit unhandled exceptions in a way that any process can signal an exception has been
                // thrown so that the node and all the disposables can stop gracefully.
                this.logger.LogDebug("Exception occurred in consensus loop: {0}", ex.ToString());
                this.logger.LogCritical(new EventId(0), ex, "Consensus loop unhandled exception (Tip:" + this.consensusLoop.Tip?.Height + ")");
                NLog.LogManager.Flush();
                throw;
            }

            return Task.CompletedTask;
        }
    }

    /// <summary>
    /// A class providing extension methods for <see cref="IFullNodeBuilder"/>.
    /// </summary>
    public static partial class IFullNodeBuilderExtensions
    {
        public static IFullNodeBuilder UseConsensus(this IFullNodeBuilder fullNodeBuilder)
        {
            LoggingConfiguration.RegisterFeatureNamespace<ConsensusFeature>("consensus");
            LoggingConfiguration.RegisterFeatureClass<ConsensusStats>("bench");

            fullNodeBuilder.ConfigureFeature(features =>
            {
                features
                .AddFeature<ConsensusFeature>()
                .FeatureServices(services =>
                {
                    // TODO: this should be set on the network build
                    fullNodeBuilder.Network.Consensus.Options = new PowConsensusOptions();

                    services.AddSingleton<NBitcoin.Consensus.ConsensusOptions, PowConsensusOptions>();
                    services.AddSingleton<PowConsensusValidator>();
                    services.AddSingleton<DBreezeCoinView>();
                    services.AddSingleton<CoinView, CachedCoinView>();
                    services.AddSingleton<LookaheadBlockPuller>();
                    services.AddSingleton<ConsensusLoop>();
                    services.AddSingleton<ConsensusManager>().AddSingleton<IBlockDownloadState, ConsensusManager>().AddSingleton<INetworkDifficulty, ConsensusManager>();
                    services.AddSingleton<IGetUnspentTransaction, ConsensusManager>();
                    services.AddSingleton<ConsensusController>();
                    services.AddSingleton<CacheSettings>(new CacheSettings());
                });
            });

            return fullNodeBuilder;
        }

        public static IFullNodeBuilder UseStratisConsensus(this IFullNodeBuilder fullNodeBuilder)
        {
            fullNodeBuilder.ConfigureFeature(features =>
            {
                features
                    .AddFeature<ConsensusFeature>()
                    .FeatureServices(services =>
                    {
                        fullNodeBuilder.Network.Consensus.Options = new PosConsensusOptions();

                        if (fullNodeBuilder.NodeSettings.Testnet)
                        {
                            fullNodeBuilder.Network.Consensus.Option<PosConsensusOptions>().COINBASE_MATURITY = 10;
                            fullNodeBuilder.Network.Consensus.Option<PosConsensusOptions>().StakeMinConfirmations = 10;
                        }

                        services.AddSingleton<PowConsensusValidator, PosConsensusValidator>();
                        services.AddSingleton<DBreezeCoinView>();
                        services.AddSingleton<CoinView, CachedCoinView>();
                        services.AddSingleton<LookaheadBlockPuller>();
                        services.AddSingleton<ConsensusLoop>();
                        services.AddSingleton<StakeChainStore>().AddSingleton<StakeChain, StakeChainStore>(provider => provider.GetService<StakeChainStore>());
                        services.AddSingleton<StakeValidator>();
                        services.AddSingleton<ConsensusManager>().AddSingleton<IBlockDownloadState, ConsensusManager>().AddSingleton<INetworkDifficulty, ConsensusManager>();
                        services.AddSingleton<ConsensusController>();
                        services.AddSingleton<CacheSettings>(new CacheSettings());
                    });
            });

            return fullNodeBuilder;
        }
    }
}<|MERGE_RESOLUTION|>--- conflicted
+++ resolved
@@ -111,11 +111,7 @@
 
             this.asyncLoop = this.asyncLoopFactory.Run($"Consensus Loop", async token =>
             {
-<<<<<<< HEAD
-                await RunLoop(this.nodeLifetime.ApplicationStopping);
-=======
                 await this.RunLoop(this.nodeLifetime.ApplicationStopping);
->>>>>>> bdf43a58
             }, this.nodeLifetime.ApplicationStopping, repeatEvery: TimeSpans.RunOnce);
         }
 
@@ -132,11 +128,7 @@
             this.dBreezeCoinView.Dispose();
         }
 
-<<<<<<< HEAD
-        private async Task RunLoop(CancellationToken cancellationToken)
-=======
         private Task RunLoop(CancellationToken cancellationToken)
->>>>>>> bdf43a58
         {
             try
             {
@@ -182,11 +174,7 @@
                     {
                         this.chainState.HighestValidatedPoW = this.consensusLoop.Tip;
                         if (this.chain.Tip.HashBlock == block.ChainedBlock?.HashBlock)
-<<<<<<< HEAD
-                            await this.consensusLoop.FlushAsync();
-=======
                             this.consensusLoop.FlushAsync().GetAwaiter().GetResult();
->>>>>>> bdf43a58
 
                         this.signals.SignalBlock(block.Block);
                     }
