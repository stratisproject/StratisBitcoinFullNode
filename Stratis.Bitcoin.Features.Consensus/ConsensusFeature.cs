﻿using Microsoft.Extensions.DependencyInjection;
using Microsoft.Extensions.Logging;
using NBitcoin;
using NBitcoin.Protocol;
using Stratis.Bitcoin.Base;
using Stratis.Bitcoin.Base.Deployments;
using Stratis.Bitcoin.BlockPulling;
using Stratis.Bitcoin.Builder;
using Stratis.Bitcoin.Builder.Feature;
using Stratis.Bitcoin.Configuration;
using Stratis.Bitcoin.Configuration.Logging;
using Stratis.Bitcoin.Connection;
using Stratis.Bitcoin.Features.Consensus.CoinViews;
using Stratis.Bitcoin.Interfaces;
using Stratis.Bitcoin.Utilities;
using System.Text;

namespace Stratis.Bitcoin.Features.Consensus
{
    public class ConsensusFeature : FullNodeFeature, INodeStats
    {
        private readonly DBreezeCoinView dBreezeCoinView;
        private readonly Network network;
        private readonly ConcurrentChain chain;
        private readonly PowConsensusValidator consensusValidator;
        private readonly LookaheadBlockPuller blockPuller;
        private readonly CoinView coinView;
        private readonly ChainState chainState;
        private readonly IConnectionManager connectionManager;
        private readonly INodeLifetime nodeLifetime;
        private readonly Signals.Signals signals;

        /// <summary>Manager of the longest fully validated chain of blocks.</summary>
        private readonly ConsensusLoop consensusLoop;
        private readonly NodeSettings nodeSettings;
        private readonly NodeDeployments nodeDeployments;
        private readonly StakeChainStore stakeChain;
        
        /// <summary>Instance logger.</summary>
        private readonly ILogger logger;
        
        /// <summary>Logger factory to create loggers.</summary>
        private readonly ILoggerFactory loggerFactory;

        /// <summary>Provider of time functions.</summary>
        private readonly IDateTimeProvider dateTimeProvider;

        private readonly ConsensusManager consensusManager;
        
        /// <summary>Consensus statistics logger.</summary>
        private readonly ConsensusStats consensusStats;

        public ConsensusFeature(
            IAsyncLoopFactory asyncLoopFactory,
            DBreezeCoinView dBreezeCoinView,
            Network network,
            PowConsensusValidator consensusValidator,
            ConcurrentChain chain,
            LookaheadBlockPuller blockPuller,
            CoinView coinView,
            ChainState chainState,
            IConnectionManager connectionManager,
            INodeLifetime nodeLifetime,
            Signals.Signals signals,
            ConsensusLoop consensusLoop,
            NodeSettings nodeSettings,
            NodeDeployments nodeDeployments,
            ILoggerFactory loggerFactory,
            IDateTimeProvider dateTimeProvider,
            ConsensusManager consensusManager,
            ConsensusStats consensusStats,
            StakeChainStore stakeChain = null)
        {
            this.dBreezeCoinView = dBreezeCoinView;
            this.consensusValidator = consensusValidator;
            this.chain = chain;
            this.blockPuller = blockPuller;
            this.coinView = coinView;
            this.chainState = chainState;
            this.connectionManager = connectionManager;
            this.nodeLifetime = nodeLifetime;
            this.signals = signals;
            this.network = network;
            this.consensusLoop = consensusLoop;
            this.nodeSettings = nodeSettings;
            this.nodeDeployments = nodeDeployments;
            this.stakeChain = stakeChain;
            this.logger = loggerFactory.CreateLogger(this.GetType().FullName);
            this.loggerFactory = loggerFactory;
            this.dateTimeProvider = dateTimeProvider;
            this.consensusManager = consensusManager;
<<<<<<< HEAD

            this.chainState.MaxReorgLength = this.network.Consensus.Option<PowConsensusOptions>().MaxReorgLength;
=======
            this.consensusStats = consensusStats;
>>>>>>> 5bfedeed
        }

        /// <inheritdoc />
        public void AddNodeStats(StringBuilder benchLogs)
        {
            if (this.chainState?.ConsensusTip != null)
            {
                benchLogs.AppendLine("Consensus.Height: ".PadRight(LoggingConfiguration.ColumnLength + 3) +
                                     this.chainState.ConsensusTip.Height.ToString().PadRight(8) +
                                     " Consensus.Hash: ".PadRight(LoggingConfiguration.ColumnLength + 3) +
                                     this.chainState.ConsensusTip.HashBlock);
            }
        }

        /// <inheritdoc />
        public override void Start()
        {
            this.dBreezeCoinView.InitializeAsync().GetAwaiter().GetResult();
            this.consensusLoop.Start();

            this.chainState.ConsensusTip = this.consensusLoop.Tip;
            this.connectionManager.Parameters.TemplateBehaviors.Add(new BlockPullerBehavior(this.blockPuller, this.loggerFactory));

            var flags = this.nodeDeployments.GetFlags(this.consensusLoop.Tip);
            if (flags.ScriptFlags.HasFlag(ScriptVerify.Witness))
                this.connectionManager.AddDiscoveredNodesRequirement(NodeServices.NODE_WITNESS);

            this.stakeChain?.LoadAsync().GetAwaiter().GetResult();

            this.signals.SubscribeForBlocks(this.consensusStats);
        }

        /// <inheritdoc />
        public override void Stop()
        {
            // First, we need to wait for the consensus loop to finish.
            // Only then we can flush our coinview safely.
            // Otherwise there is a race condition and a new block 
            // may come from the consensus at wrong time.
            this.consensusLoop.Stop();

            var cache = this.coinView as CachedCoinView;
            if (cache != null)
            {
                this.logger.LogInformation("Flushing Cache CoinView...");
                cache.FlushAsync().GetAwaiter().GetResult();
            }

            this.dBreezeCoinView.Dispose();
        }
<<<<<<< HEAD

        private Task RunLoop(CancellationToken cancellationToken)
        {
            try
            {
                var stack = new CoinViewStack(this.coinView);
                CachedCoinView cache = stack.Find<CachedCoinView>();
                var stats = new ConsensusStats(stack, this.coinView, this.consensusLoop, this.chainState, this.chain, this.connectionManager, this.loggerFactory);

                ChainedBlock lastTip = this.consensusLoop.Tip;
                foreach (BlockResult block in this.consensusLoop.Execute(cancellationToken))
                {
                    if (this.consensusLoop.Tip.FindFork(lastTip) != lastTip)
                        this.logger.LogInformation("Reorg detected, rewinding from '{0}/{1}' to '{2}/{3}'.", lastTip.HashBlock, lastTip.Height, this.consensusLoop.Tip.HashBlock, this.consensusLoop.Tip.Height);

                    lastTip = this.consensusLoop.Tip;

                    cancellationToken.ThrowIfCancellationRequested();

                    if (block.Error != null)
                    {
                        this.logger.LogError("Block rejected: {0}", block.Error.Message);

                        // Pull again.
                        this.consensusLoop.Puller.SetLocation(this.consensusLoop.Tip);

                        if (block.Error == ConsensusErrors.BadWitnessNonceSize)
                        {
                            this.logger.LogInformation("You probably need witness information, activating witness requirement for peers.");
                            this.connectionManager.AddDiscoveredNodesRequirement(NodeServices.NODE_WITNESS);
                            this.consensusLoop.Puller.RequestOptions(TransactionOptions.Witness);
                            continue;
                        }

                        // Set the PoW chain back to ConsensusLoop.Tip.
                        this.chain.SetTip(this.consensusLoop.Tip);
                        
                        // Since ChainHeadersBehavior check PoW, MarkBlockInvalid can't be spammed.
                        this.logger.LogError("Marking block as invalid.");
                        this.chainState.MarkBlockInvalid(block.Block.GetHash());
                    }

                    if (block.Error == null)
                    {
                        this.chainState.ConsensusTip = this.consensusLoop.Tip;
                        if (this.chain.Tip.HashBlock == block.ChainedBlock?.HashBlock)
                            this.consensusLoop.FlushAsync().GetAwaiter().GetResult();

                        this.signals.SignalBlock(block.Block);
                    }

                    // TODO: Replace this with a signalling object.
                    if (stats.CanLog)
                        stats.Log();
                }
            }
            catch (Exception ex)
            {
                if (ex is OperationCanceledException)
                {
                    if (this.nodeLifetime.ApplicationStopping.IsCancellationRequested)
                        return Task.FromException(ex);
                }

                // TODO Need to revisit unhandled exceptions in a way that any process can signal an exception has been
                // thrown so that the node and all the disposables can stop gracefully.
                this.logger.LogDebug("Exception occurred in consensus loop: {0}", ex.ToString());
                this.logger.LogCritical(new EventId(0), ex, "Consensus loop at Tip:{0} unhandled exception {1}", this.consensusLoop.Tip?.Height, ex.ToString());
                NLog.LogManager.Flush();
                throw;
            }

            return Task.CompletedTask;
        }
=======
>>>>>>> 5bfedeed
    }

    /// <summary>
    /// A class providing extension methods for <see cref="IFullNodeBuilder"/>.
    /// </summary>
    public static partial class IFullNodeBuilderExtensions
    {
        public static IFullNodeBuilder UseConsensus(this IFullNodeBuilder fullNodeBuilder)
        {
            LoggingConfiguration.RegisterFeatureNamespace<ConsensusFeature>("consensus");
            LoggingConfiguration.RegisterFeatureClass<ConsensusStats>("bench");

            fullNodeBuilder.ConfigureFeature(features =>
            {
                features
                .AddFeature<ConsensusFeature>()
                .FeatureServices(services =>
                {
                    // TODO: this should be set on the network build
                    fullNodeBuilder.Network.Consensus.Options = new PowConsensusOptions();

                    services.AddSingleton<ICheckpoints, Checkpoints>();
                    services.AddSingleton<NBitcoin.Consensus.ConsensusOptions, PowConsensusOptions>();
                    services.AddSingleton<PowConsensusValidator>();
                    services.AddSingleton<DBreezeCoinView>();
                    services.AddSingleton<CoinView, CachedCoinView>();
                    services.AddSingleton<LookaheadBlockPuller>();
                    services.AddSingleton<ConsensusLoop>();
                    services.AddSingleton<ConsensusManager>().AddSingleton<IBlockDownloadState, ConsensusManager>().AddSingleton<INetworkDifficulty, ConsensusManager>();
                    services.AddSingleton<IGetUnspentTransaction, ConsensusManager>();
                    services.AddSingleton<ConsensusController>();
                    services.AddSingleton<ConsensusStats>();
                });
            });

            return fullNodeBuilder;
        }

        public static IFullNodeBuilder UseStratisConsensus(this IFullNodeBuilder fullNodeBuilder)
        {
            LoggingConfiguration.RegisterFeatureNamespace<ConsensusFeature>("consensus");
            LoggingConfiguration.RegisterFeatureClass<ConsensusStats>("bench");

            fullNodeBuilder.ConfigureFeature(features =>
            {
                features
                    .AddFeature<ConsensusFeature>()
                    .FeatureServices(services =>
                    {
                        fullNodeBuilder.Network.Consensus.Options = new PosConsensusOptions();

                        if (fullNodeBuilder.NodeSettings.Testnet)
                        {
                            fullNodeBuilder.Network.Consensus.Option<PosConsensusOptions>().CoinbaseMaturity = 10;
                            fullNodeBuilder.Network.Consensus.Option<PosConsensusOptions>().StakeMinConfirmations = 10;
                        }

                        services.AddSingleton<ICheckpoints, Checkpoints>();
                        services.AddSingleton<PowConsensusValidator, PosConsensusValidator>();
                        services.AddSingleton<DBreezeCoinView>();
                        services.AddSingleton<CoinView, CachedCoinView>();
                        services.AddSingleton<LookaheadBlockPuller>();
                        services.AddSingleton<ConsensusLoop>();
                        services.AddSingleton<StakeChainStore>().AddSingleton<StakeChain, StakeChainStore>(provider => provider.GetService<StakeChainStore>());
                        services.AddSingleton<StakeValidator>();
                        services.AddSingleton<ConsensusManager>().AddSingleton<IBlockDownloadState, ConsensusManager>().AddSingleton<INetworkDifficulty, ConsensusManager>();
                        services.AddSingleton<ConsensusController>();
                        services.AddSingleton<ConsensusStats>();
                    });
            });

            return fullNodeBuilder;
        }
    }
}<|MERGE_RESOLUTION|>--- conflicted
+++ resolved
@@ -89,12 +89,9 @@
             this.loggerFactory = loggerFactory;
             this.dateTimeProvider = dateTimeProvider;
             this.consensusManager = consensusManager;
-<<<<<<< HEAD
+            this.consensusStats = consensusStats;
 
             this.chainState.MaxReorgLength = this.network.Consensus.Option<PowConsensusOptions>().MaxReorgLength;
-=======
-            this.consensusStats = consensusStats;
->>>>>>> 5bfedeed
         }
 
         /// <inheritdoc />
@@ -145,83 +142,6 @@
 
             this.dBreezeCoinView.Dispose();
         }
-<<<<<<< HEAD
-
-        private Task RunLoop(CancellationToken cancellationToken)
-        {
-            try
-            {
-                var stack = new CoinViewStack(this.coinView);
-                CachedCoinView cache = stack.Find<CachedCoinView>();
-                var stats = new ConsensusStats(stack, this.coinView, this.consensusLoop, this.chainState, this.chain, this.connectionManager, this.loggerFactory);
-
-                ChainedBlock lastTip = this.consensusLoop.Tip;
-                foreach (BlockResult block in this.consensusLoop.Execute(cancellationToken))
-                {
-                    if (this.consensusLoop.Tip.FindFork(lastTip) != lastTip)
-                        this.logger.LogInformation("Reorg detected, rewinding from '{0}/{1}' to '{2}/{3}'.", lastTip.HashBlock, lastTip.Height, this.consensusLoop.Tip.HashBlock, this.consensusLoop.Tip.Height);
-
-                    lastTip = this.consensusLoop.Tip;
-
-                    cancellationToken.ThrowIfCancellationRequested();
-
-                    if (block.Error != null)
-                    {
-                        this.logger.LogError("Block rejected: {0}", block.Error.Message);
-
-                        // Pull again.
-                        this.consensusLoop.Puller.SetLocation(this.consensusLoop.Tip);
-
-                        if (block.Error == ConsensusErrors.BadWitnessNonceSize)
-                        {
-                            this.logger.LogInformation("You probably need witness information, activating witness requirement for peers.");
-                            this.connectionManager.AddDiscoveredNodesRequirement(NodeServices.NODE_WITNESS);
-                            this.consensusLoop.Puller.RequestOptions(TransactionOptions.Witness);
-                            continue;
-                        }
-
-                        // Set the PoW chain back to ConsensusLoop.Tip.
-                        this.chain.SetTip(this.consensusLoop.Tip);
-                        
-                        // Since ChainHeadersBehavior check PoW, MarkBlockInvalid can't be spammed.
-                        this.logger.LogError("Marking block as invalid.");
-                        this.chainState.MarkBlockInvalid(block.Block.GetHash());
-                    }
-
-                    if (block.Error == null)
-                    {
-                        this.chainState.ConsensusTip = this.consensusLoop.Tip;
-                        if (this.chain.Tip.HashBlock == block.ChainedBlock?.HashBlock)
-                            this.consensusLoop.FlushAsync().GetAwaiter().GetResult();
-
-                        this.signals.SignalBlock(block.Block);
-                    }
-
-                    // TODO: Replace this with a signalling object.
-                    if (stats.CanLog)
-                        stats.Log();
-                }
-            }
-            catch (Exception ex)
-            {
-                if (ex is OperationCanceledException)
-                {
-                    if (this.nodeLifetime.ApplicationStopping.IsCancellationRequested)
-                        return Task.FromException(ex);
-                }
-
-                // TODO Need to revisit unhandled exceptions in a way that any process can signal an exception has been
-                // thrown so that the node and all the disposables can stop gracefully.
-                this.logger.LogDebug("Exception occurred in consensus loop: {0}", ex.ToString());
-                this.logger.LogCritical(new EventId(0), ex, "Consensus loop at Tip:{0} unhandled exception {1}", this.consensusLoop.Tip?.Height, ex.ToString());
-                NLog.LogManager.Flush();
-                throw;
-            }
-
-            return Task.CompletedTask;
-        }
-=======
->>>>>>> 5bfedeed
     }
 
     /// <summary>
