--- conflicted
+++ resolved
@@ -8,33 +8,6 @@
     public class PosConsensusOptions : PowConsensusOptions
     {
         public new Money ProofOfWorkReward { get; set; }
-<<<<<<< HEAD
-
-        public Money ProofOfStakeReward { get; set; }
-
-        public Money PremineReward { get; set; }
-
-        public long PremineHeight { get; set; }
-
-        public long StakeMinConfirmations { get; set; }
-
-        public long StakeMinAge { get; set; }
-
-        /// <summary>Time to elapse before new modifier is computed.</summary>
-        public long StakeModifierInterval { get; set; }
-
-        /// <summary>Maximal length of reorganization that the node is willing to accept.</summary>
-        public uint MaxReorgLength { get; set; }
-
-        /// <summary>
-        /// Initializes the default values.
-        /// </summary>
-        public PosConsensusOptions()
-        {
-            this.MAX_MONEY = long.MaxValue;
-            this.COINBASE_MATURITY = 50;
-
-=======
 
         public Money ProofOfStakeReward { get; set; }
 
@@ -60,7 +33,6 @@
             this.MaxMoney = long.MaxValue;
             this.CoinbaseMaturity = 50;
 
->>>>>>> 31fab096
             this.ProofOfWorkReward = Money.Coins(4);
             this.ProofOfStakeReward = Money.COIN;
             this.PremineReward = Money.Coins(98000000);
