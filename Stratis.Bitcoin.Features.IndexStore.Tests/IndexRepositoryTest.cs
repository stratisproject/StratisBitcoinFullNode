﻿using Stratis.Bitcoin;
using Stratis.Bitcoin.Tests;
using Stratis.Bitcoin.Features.IndexStore;

namespace Stratis.Bitcoin.Features.IndexStore.Tests
{
    using DBreeze;
    using Moq;
    using NBitcoin;
    using System;
    using System.Collections.Generic;
    using System.Linq;
    using System.Threading;
    using System.Threading.Tasks;
    using Xunit;
    using Newtonsoft.Json;
    using Stratis.Bitcoin.Base;

    public class IndexRepositoryTest : TestBase
    {
        [Fact]
        public void InitializesGenBlockAndTxIndexOnFirstLoad_IX()
        {
            var dir = AssureEmptyDir("TestData/IndexRepository/InitializeGenBlockAndTxIndex");
            using (var repository = SetupRepository(Network.Main, dir))
            {
            }

            using (var engine = new DBreezeEngine(dir))
            {
                var transaction = engine.GetTransaction();

                var blockRow = transaction.Select<byte[], uint256>("Common", new byte[0]);
                var txIndexRow = transaction.Select<byte[], bool>("Common", new byte[1]);

                Assert.Equal(Network.Main.GetGenesis().GetHash(), blockRow.Value);
                Assert.True(txIndexRow.Value);
            }
        }

        [Fact]
        public void DoesNotOverwriteExistingBlockAndTxIndexOnFirstLoad_IX()
        {
            var dir = AssureEmptyDir("TestData/IndexRepository/NoOverwriteExistingBlockAndTxIndex");

            using (var engine = new DBreezeEngine(dir))
            {
                var transaction = engine.GetTransaction();

                transaction.Insert<byte[], byte[]>("Common", new byte[0], new uint256(56).ToBytes());
                transaction.Insert<byte[], bool>("Common", new byte[1], true);
                transaction.Commit();
            }

            using (var repository = SetupRepository(Network.Main, dir))
            {
            }

            using (var engine = new DBreezeEngine(dir))
            {
                var transaction = engine.GetTransaction();

                var blockRow = transaction.Select<byte[], uint256>("Common", new byte[0]);
                var txIndexRow = transaction.Select<byte[], bool>("Common", new byte[1]);

                Assert.Equal(new uint256(56), blockRow.Value);
                Assert.True(txIndexRow.Value);
            }
        }

        [Fact]
        public void GetTrxAsyncWithoutTransactionIndexReturnsNewTransaction_IX()
        {
            var dir = AssureEmptyDir("TestData/IndexRepository/GetTrxAsyncWithoutTxIndex");

            using (var engine = new DBreezeEngine(dir))
            {
                var transaction = engine.GetTransaction();

                transaction.Insert<byte[], byte[]>("Common", new byte[0], uint256.Zero.ToBytes());
                transaction.Insert<byte[], bool>("Common", new byte[1], false);
                transaction.Commit();
            }

            using (var repository = SetupRepository(Network.Main, dir))
            {
                var task = repository.GetTrxAsync(uint256.Zero);
                task.Wait();

                Assert.Equal(default(Transaction), task.Result);
            }
        }

        [Fact]
        public void GetTrxAsyncWithoutTransactionInIndexReturnsNull_IX()
        {
            var dir = AssureEmptyDir("TestData/IndexRepository/GetTrxAsyncWithoutTransactionFound");

            using (var engine = new DBreezeEngine(dir))
            {
                var transaction = engine.GetTransaction();
                var blockId = new uint256(8920);
                transaction.Insert<byte[], byte[]>("Common", new byte[0], uint256.Zero.ToBytes());
                transaction.Insert<byte[], bool>("Common", new byte[1], true);
                transaction.Commit();
            }

            using (var repository = SetupRepository(Network.Main, dir))
            {
                var task = repository.GetTrxAsync(new uint256(65));
                task.Wait();

                Assert.Null(task.Result);
            }
        }

        [Fact]
        public void GetTrxAsyncWithTransactionReturnsExistingTransaction_IX()
        {
            var dir = AssureEmptyDir("TestData/IndexRepository/GetTrxAsyncWithTransaction");
            var trans = new Transaction();
            trans.Version = 125;

            using (var engine = new DBreezeEngine(dir))
            {
                var block = new Block();
                block.Header.GetHash();
                block.Transactions.Add(trans);

                var transaction = engine.GetTransaction();
                transaction.Insert<byte[], byte[]>("Block", block.Header.GetHash().ToBytes(), block.ToBytes());
                transaction.Insert<byte[], byte[]>("Transaction", trans.GetHash().ToBytes(), block.Header.GetHash().ToBytes());
                transaction.Insert<byte[], byte[]>("Common", new byte[0], uint256.Zero.ToBytes());
                transaction.Insert<byte[], bool>("Common", new byte[1], true);
                transaction.Commit();
            }

            using (var repository = SetupRepository(Network.Main, dir))
            {
                var task = repository.GetTrxAsync(trans.GetHash());
                task.Wait();

                Assert.Equal((uint)125, task.Result.Version);
            }
        }

        [Fact]
        public void GetTrxBlockIdAsyncWithoutTxIndexReturnsDefaultId_IX()
        {
            var dir = AssureEmptyDir("TestData/IndexRepository/GetTrxBlockIdAsyncWithoutTxIndex");

            using (var engine = new DBreezeEngine(dir))
            {
                var transaction = engine.GetTransaction();
                transaction.Insert<byte[], byte[]>("Common", new byte[0], uint256.Zero.ToBytes());
                transaction.Insert<byte[], bool>("Common", new byte[1], false);
                transaction.Commit();
            }

            using (var repository = SetupRepository(Network.Main, dir))
            {
                var task = repository.GetTrxBlockIdAsync(new uint256(26));
                task.Wait();

                Assert.Equal(default(uint256), task.Result);
            }
        }

        [Fact]
        public void GetTrxBlockIdAsyncWithoutExistingTransactionReturnsNull_IX()
        {
            var dir = AssureEmptyDir("TestData/IndexRepository/GetTrxBlockIdAsyncWithoutTransaction");

            using (var engine = new DBreezeEngine(dir))
            {
                var transaction = engine.GetTransaction();
                transaction.Insert<byte[], byte[]>("Common", new byte[0], uint256.Zero.ToBytes());
                transaction.Insert<byte[], bool>("Common", new byte[1], true);
                transaction.Commit();
            }

            using (var repository = SetupRepository(Network.Main, dir))
            {
                var task = repository.GetTrxBlockIdAsync(new uint256(26));
                task.Wait();

                Assert.Null(task.Result);
            }
        }

        [Fact]
        public void GetTrxBlockIdAsyncWithTransactionReturnsBlockId_IX()
        {
            var dir = AssureEmptyDir("TestData/IndexRepository/GetTrxBlockIdAsyncWithoutTransaction");

            using (var engine = new DBreezeEngine(dir))
            {
                var transaction = engine.GetTransaction();
                transaction.Insert<byte[], byte[]>("Transaction", new uint256(26).ToBytes(), new uint256(42).ToBytes());
                transaction.Insert<byte[], byte[]>("Common", new byte[0], uint256.Zero.ToBytes());
                transaction.Insert<byte[], bool>("Common", new byte[1], true);
                transaction.Commit();
            }

            using (var repository = SetupRepository(Network.Main, dir))
            {
                var task = repository.GetTrxBlockIdAsync(new uint256(26));
                task.Wait();

                Assert.Equal(new uint256(42), task.Result);
            }
        }

        [Fact]
        public void PutAsyncWritesBlocksAndTransactionsToDbAndSavesNextBlockHash_IX()
        {
            var dir = AssureEmptyDir("TestData/IndexRepository/PutAsyncStoresBlocksAndTxs");

            var nextBlockHash = new uint256(1241256);
            var blocks = new List<Block>();
            var blockHeader = new BlockHeader();
            blockHeader.Bits = new Target(12);
            var block = new Block(blockHeader);
            var transaction = new Transaction();
            transaction.Version = 32;
            block.Transactions.Add(transaction);
            transaction = new Transaction();
            transaction.Version = 48;
            block.Transactions.Add(transaction);
            blocks.Add(block);

            var blockHeader2 = new BlockHeader();
            var block2 = new Block(blockHeader2);
            transaction = new Transaction();
            transaction.Version = 15;
            block2.Transactions.Add(transaction);
            blocks.Add(block2);

            using (var engine = new DBreezeEngine(dir))
            {
                var trans = engine.GetTransaction();
                trans.Insert<byte[], byte[]>("Common", new byte[0], uint256.Zero.ToBytes());
                trans.Insert<byte[], bool>("Common", new byte[1], true);
                trans.Commit();
            }

            using (var repository = SetupRepository(Network.Main, dir))
            {
                var task = repository.PutAsync(nextBlockHash, blocks);
                task.Wait();
            }

            using (var engine = new DBreezeEngine(dir))
            {
                var trans = engine.GetTransaction();

                var blockHashKeyRow = trans.Select<byte[], uint256>("Common", new byte[0]);
                var blockDict = trans.SelectDictionary<byte[], byte[]>("Block");
                var transDict = trans.SelectDictionary<byte[], byte[]>("Transaction");

                Assert.Equal(nextBlockHash, blockHashKeyRow.Value);
                Assert.Equal(2, blockDict.Count);
                Assert.Equal(3, transDict.Count);

                foreach (var item in blockDict)
                {
                    var bl = blocks.Single(b => b.GetHash() == new uint256(item.Key));
                    Assert.Equal(bl.Header.GetHash(), new Block(item.Value).Header.GetHash());
                }

                foreach (var item in transDict)
                {
                    var bl = blocks.Single(b => b.Transactions.Any(t => t.GetHash() == new uint256(item.Key)));
                    Assert.Equal(bl.GetHash(), new uint256(item.Value));
                }
            }
        }

        [Fact]
        public void SetTxIndexUpdatesTxIndex_IX()
        {
            var dir = AssureEmptyDir("TestData/IndexRepository/SetTxIndexUpdatesTxIndex");
            using (var engine = new DBreezeEngine(dir))
            {
                var trans = engine.GetTransaction();
                trans.Insert<byte[], bool>("Common", new byte[1], true);
                trans.Commit();
            }

            using (var repository = SetupRepository(Network.Main, dir))
            {
                var task = repository.SetTxIndexAsync(false);
                task.Wait();
            }

            using (var engine = new DBreezeEngine(dir))
            {
                var trans = engine.GetTransaction();

                var txIndexRow = trans.Select<byte[], bool>("Common", new byte[1]);
                Assert.False(txIndexRow.Value);
            }
        }

        [Fact]
        public void SetBlockHashUpdatesBlockHash_IX()
        {
            var dir = AssureEmptyDir("TestData/IndexRepository/SetBlockHashUpdatesBlockHash");
            using (var engine = new DBreezeEngine(dir))
            {
                var trans = engine.GetTransaction();
                trans.Insert<byte[], byte[]>("Common", new byte[0], new uint256(41).ToBytes());
                trans.Commit();
            }

            using (var repository = SetupRepository(Network.Main, dir))
            {
                var task = repository.SetBlockHashAsync(new uint256(56));
                task.Wait();
            }

            using (var engine = new DBreezeEngine(dir))
            {
                var trans = engine.GetTransaction();

                var blockHashKeyRow = trans.Select<byte[], byte[]>("Common", new byte[0]);
                Assert.Equal(new uint256(56), new uint256(blockHashKeyRow.Value));
            }
        }

        [Fact]
        public void GetAsyncWithExistingBlockReturnsBlock_IX()
        {
            var dir = AssureEmptyDir("TestData/IndexRepository/GetAsyncWithExistingBlock");
            var block = new Block();

            using (var engine = new DBreezeEngine(dir))
            {
                var transaction = engine.GetTransaction();
                transaction.Insert<byte[], byte[]>("Block", block.GetHash().ToBytes(), block.ToBytes());
                transaction.Commit();
            }

            using (var repository = SetupRepository(Network.Main, dir))
            {
                var task = repository.GetAsync(block.GetHash());
                task.Wait();

                Assert.Equal(block.GetHash(), task.Result.GetHash());
            }
        }

        [Fact]
        public void GetAsyncWithoutExistingBlockReturnsNull_IX()
        {
            var dir = AssureEmptyDir("TestData/IndexRepository/GetAsyncWithoutExistingBlock");

            using (var repository = SetupRepository(Network.Main, dir))
            {
                var task = repository.GetAsync(new uint256());
                task.Wait();

                Assert.Null(task.Result);
            }
        }

        [Fact]
        public void ExistAsyncWithExistingBlockReturnsTrue_IX()
        {
            var dir = AssureEmptyDir("TestData/IndexRepository/ExistAsyncWithExistingBlock");
            var block = new Block();

            using (var engine = new DBreezeEngine(dir))
            {
                var transaction = engine.GetTransaction();
                transaction.Insert<byte[], byte[]>("Block", block.GetHash().ToBytes(), block.ToBytes());
                transaction.Commit();
            }

            using (var repository = SetupRepository(Network.Main, dir))
            {
                var task = repository.ExistAsync(block.GetHash());
                task.Wait();

                Assert.True(task.Result);
            }
        }

        [Fact]
        public void ExistAsyncWithoutExistingBlockReturnsFalse_IX()
        {
            var dir = AssureEmptyDir("TestData/IndexRepository/ExistAsyncWithoutExistingBlock");

            using (var repository = SetupRepository(Network.Main, dir))
            {
                var task = repository.ExistAsync(new uint256());
                task.Wait();

                Assert.False(task.Result);
            }
        }

        [Fact]
        public void CreateIndexCreatesMultiValueIndex()
        {
            var dir = AssureEmptyDir("TestData/IndexRepository/CreateIndexCreatesMultiValueIndex");
            var block = new Block();
            var trans = new Transaction();
            Key key = new Key(); // generate a random private key
            var scriptPubKeyOut = PayToPubkeyHashTemplate.Instance.GenerateScriptPubKey(key.PubKey);
            trans.Outputs.Add(new TxOut(100, scriptPubKeyOut));
            block.Transactions.Add(trans);
            var hash = trans.GetHash().ToBytes();

            var block2 = new Block();
            block2.Header.HashPrevBlock = block.GetHash();
            var trans2 = new Transaction();
            Key key2 = new Key(); // generate a random private key
            var scriptPubKeyOut2 = PayToPubkeyHashTemplate.Instance.GenerateScriptPubKey(key2.PubKey);
            trans2.Outputs.Add(new TxOut(200, scriptPubKeyOut2));
            block2.Transactions.Add(trans2);
            var hash2 = trans2.GetHash().ToBytes();

            var builder = "(t,b,n) => t.Outputs.Where(o => o.ScriptPubKey.GetDestinationAddress(n)!=null).Select((o, N) => new object[] { new uint160(o.ScriptPubKey.Hash.ToBytes()), new object[] { t.GetHash(), (uint)N } })";
            string indexTable;
            string expectedJSON;

            using (var repository = SetupRepository(Network.Main, dir))
            {
                (repository as IndexRepository).SetTxIndexAsync(true).GetAwaiter().GetResult();

                // Insert a block before creating the index
                (repository as IndexRepository).PutAsync(block.GetHash(), new List<Block> { block }).GetAwaiter().GetResult();

                var task = repository.CreateIndexAsync("Script", true, builder);
                task.Wait();

                // Insert a block after creating the index
                (repository as IndexRepository).PutAsync(block2.GetHash(), new List<Block> { block2 }).GetAwaiter().GetResult();

                var index = new Index(repository as IndexRepository, "Script", true, builder);
                indexTable = index.Table;
                expectedJSON = index.ToString();
            }
            using (var engine = new DBreezeEngine(dir))
            {
                var transaction = engine.GetTransaction();

                // Index has been recorded correctly in Common table?
                var indexKeyRow = transaction.Select<string, string>("Common", indexTable);
                Assert.True(indexKeyRow.Exists && indexKeyRow.Value != null);
                Assert.Equal(expectedJSON, indexKeyRow.Value);

                // Block has been indexed?
                var IndexedRow = transaction.Select<byte[], byte[]>(indexTable, trans.Outputs[0].ScriptPubKey.Hash.ToBytes());
                Assert.True(IndexedRow.Exists);
                // Correct value indexed?
                var compare = new byte[64];
                compare[3] = 38;
                compare[5] = 36;
                hash.CopyTo(compare, 6);
                Assert.True((new Index.Comparer()).Equals(compare, IndexedRow.Value));

                // Block2 has been indexed?
                var IndexedRow2 = transaction.Select<byte[], byte[]>(indexTable, trans2.Outputs[0].ScriptPubKey.Hash.ToBytes());
                Assert.True(IndexedRow2.Exists);
                // Correct value indexed?
                var compare2 = new byte[64];
                compare2[3] = 38;
                compare2[5] = 36;
                hash2.CopyTo(compare2, 6);
                Assert.True((new Index.Comparer()).Equals(compare2, IndexedRow2.Value));
            }
        }

        [Fact]
        public void CreateIndexCreatesSingleValueIndex()
        {
            var dir = AssureEmptyDir("TestData/IndexRepository/CreateIndexCreatesSingleValueIndex");

            // Transaction has outputs
            var block = new Block();
            var trans = new Transaction();
            Key key = new Key(); // generate a random private key
            var scriptPubKeyOut = PayToPubkeyHashTemplate.Instance.GenerateScriptPubKey(key.PubKey);
            trans.Outputs.Add(new TxOut(100, scriptPubKeyOut));
            block.Transactions.Add(trans);
            var hash = trans.GetHash().ToBytes();

            // Transaction has inputs (i.PrevOut)
            var block2 = new Block();
            block2.Header.HashPrevBlock = block.GetHash();
            var trans2 = new Transaction();
            trans2.Inputs.Add(new TxIn(new OutPoint(trans, 0)));
            block2.Transactions.Add(trans2);
            var hash2 = trans2.GetHash().ToBytes();

            var builder = "(t,b,n) => t.Inputs.Select((i, N) => new object[] { new object[] { i.PrevOut.Hash, i.PrevOut.N }, t.GetHash() })";
            string indexTable;
            string expectedJSON;

            using (var repository = SetupRepository(Network.Main, dir))
            {
                (repository as IndexRepository).SetTxIndexAsync(true).GetAwaiter().GetResult();

                // Insert a block before creating the index
                (repository as IndexRepository).PutAsync(block.GetHash(), new List<Block> { block }).GetAwaiter().GetResult();

                var task = repository.CreateIndexAsync("Output", false, builder);
                task.Wait();

                // Insert a block after creating the index
                (repository as IndexRepository).PutAsync(block2.GetHash(), new List<Block> { block2 }).GetAwaiter().GetResult();

                var index = new Index(repository as IndexRepository, "Output", false, builder);
                indexTable = index.Table;
                expectedJSON = index.ToString();
            }
            using (var engine = new DBreezeEngine(dir))
            {
                var transaction = engine.GetTransaction();

                var indexKeyRow = transaction.Select<string, string>("Common", indexTable);
                Assert.True(indexKeyRow.Exists && indexKeyRow.Value != null);
                Assert.Equal(expectedJSON, indexKeyRow.Value);

                // Block2 has been indexed?
                var indexKey2 = hash.Concat(new byte[] { 0, 0, 0, 0 }).ToArray();
                var IndexedRow2 = transaction.Select<byte[], byte[]>(indexTable, indexKey2);
                Assert.True(IndexedRow2.Exists);
                // Correct value indexed?
                var compare2 = new byte[32];
                hash2.CopyTo(compare2, 0);
                Assert.Equal(compare2, IndexedRow2.Value);
            }
        }

        [Fact]
        public void DeleteAsyncRemovesBlocksAndTransactions_IX()
        {
            var dir = AssureEmptyDir("TestData/IndexRepository/DeleteAsyncRemovesBlocksAndTransactions");
            var block = new Block();
            block.Transactions.Add(new Transaction());

            using (var engine = new DBreezeEngine(dir))
            {
                var transaction = engine.GetTransaction();
                transaction.Insert<byte[], byte[]>("Block", block.GetHash().ToBytes(), block.ToBytes());
                transaction.Insert<byte[], byte[]>("Transaction", block.Transactions[0].GetHash().ToBytes(), block.GetHash().ToBytes());
                transaction.Insert<byte[], bool>("Common", new byte[1], true);
                transaction.Commit();
            }

            using (var repository = SetupRepository(Network.Main, dir))
            {
                var task = repository.DeleteAsync(new uint256(45), new List<uint256> { block.GetHash() });
                task.Wait();
            }

            using (var engine = new DBreezeEngine(dir))
            {
                var trans = engine.GetTransaction();

                var blockHashKeyRow = trans.Select<byte[], uint256>("Common", new byte[0]);
                var blockDict = trans.SelectDictionary<byte[], byte[]>("Block");
                var transDict = trans.SelectDictionary<byte[], byte[]>("Transaction");

                Assert.Equal(new uint256(45), blockHashKeyRow.Value);
                Assert.Empty(blockDict);
                Assert.Empty(transDict);
            }
        }

        private Features.IndexStore.IIndexRepository SetupRepository(Network main, string dir)
        {
<<<<<<< HEAD
            var repository = new IndexRepository(main, dir, this.loggerFactory);
=======
            var repository = new IndexRepository(main, dir, DateTimeProvider.Default, this.loggerFactory);
>>>>>>> 9686cc14
            repository.InitializeAsync().GetAwaiter().GetResult();

            return repository;
        }
    }
}<|MERGE_RESOLUTION|>--- conflicted
+++ resolved
@@ -573,11 +573,7 @@
 
         private Features.IndexStore.IIndexRepository SetupRepository(Network main, string dir)
         {
-<<<<<<< HEAD
-            var repository = new IndexRepository(main, dir, this.loggerFactory);
-=======
             var repository = new IndexRepository(main, dir, DateTimeProvider.Default, this.loggerFactory);
->>>>>>> 9686cc14
             repository.InitializeAsync().GetAwaiter().GetResult();
 
             return repository;
