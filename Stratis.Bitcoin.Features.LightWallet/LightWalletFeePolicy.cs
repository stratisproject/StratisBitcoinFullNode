--- conflicted
+++ resolved
@@ -37,7 +37,6 @@
         {
             IAsyncLoop task = this.asyncLoopFactory.Run(nameof(LightWalletFeePolicy), async token =>
             {
-<<<<<<< HEAD
                 // This will run evry 3 to 10 minutes randomly
                 // So the API provider is not able to identify our transaction with a timing attack
                 var waitMinutes = new Random().Next(3, 10);
@@ -76,9 +75,6 @@
                 }
 
                 if (token.IsCancellationRequested) return;
-=======
-                HttpResponseMessage response = await this.httpClient.GetAsync(@"http://api.blockcypher.com/v1/btc/main", HttpCompletionOption.ResponseContentRead, token).ConfigureAwait(false);
->>>>>>> 8a74e59c
 
                 var json = JObject.Parse(await response.Content.ReadAsStringAsync().ConfigureAwait(false));
                 this.lowTxFeePerKb = new FeeRate(new Money((int)(json.Value<decimal>("low_fee_per_kb")), MoneyUnit.Satoshi));
