--- conflicted
+++ resolved
@@ -28,28 +28,7 @@
 			{
 				IsBackground = true //so the process terminate
 			}.Start();
-<<<<<<< HEAD
-			node.Start();
-
-#if DEBUG
-         var webWallet = new Dashboard.DashboardService(config => {
-            //in debug mode, it gets files from physical path, so i set a relative path to my web content.
-            //in production mode, it gets contents from embedded resource and this parameter isn't used
-            var appFolder = System.IO.Path.GetDirectoryName(System.Reflection.Assembly.GetEntryAssembly().Location);
-            config.ContentRoot = System.IO.Path.Combine(appFolder, "..", "..", "..", "..", "Stratis.Dashboard");
-            Console.WriteLine($"ContentRoot set to {config.ContentRoot}");
-         });
-#else
-         var webWallet = new Dashboard.DashboardService();
-#endif
-
-         webWallet.AttachNode(node);
-         webWallet.Start();
-
-         node.WaitDisposed();
-=======
-
-            if (args.Any(a => a.Contains("mine")))
+      if (args.Any(a => a.Contains("mine")))
             {
                 new Thread(() =>
                 {
@@ -74,9 +53,31 @@
 
             }
 
+			node.Start();
+
+#if DEBUG
+         var webWallet = new Dashboard.DashboardService(config => {
+            //in debug mode, it gets files from physical path, so i set a relative path to my web content.
+            //in production mode, it gets contents from embedded resource and this parameter isn't used
+            var appFolder = System.IO.Path.GetDirectoryName(System.Reflection.Assembly.GetEntryAssembly().Location);
+            config.ContentRoot = System.IO.Path.Combine(appFolder, "..", "..", "..", "..", "Stratis.Dashboard");
+            Console.WriteLine($"ContentRoot set to {config.ContentRoot}");
+         });
+#else
+         var webWallet = new Dashboard.DashboardService();
+#endif
+
+         webWallet.AttachNode(node);
+         webWallet.Start();
+
+         node.WaitDisposed();
+
+
+            
+
             node.Start();			
 			node.WaitDisposed();
->>>>>>> 93a1a92d
+
 			node.Dispose();
 		}
 	}
