﻿using Microsoft.Extensions.Logging;
using NBitcoin;
using Stratis.Bitcoin.Configuration;
using Stratis.Bitcoin.Features.BlockStore;
using System;
using System.Linq;
using System.Threading;
using System.Threading.Tasks;
using Stratis.Bitcoin.Utilities;

namespace Stratis.Bitcoin.Features.Wallet
{
    public class WalletSyncManager : IWalletSyncManager
    {
        protected readonly WalletManager walletManager;
        protected readonly ConcurrentChain chain;
        protected readonly CoinType coinType;
        protected readonly ILogger logger;
        private readonly IBlockStoreCache blockStoreCache;
<<<<<<< HEAD
        private readonly NodeSettings nodeSettings;
        private readonly INodeLifetime nodeLifetime;
=======
        private readonly StoreSettings storeSettings;
>>>>>>> 5f39ac7e

        protected ChainedBlock walletTip;

        public ChainedBlock WalletTip => this.walletTip;

        public WalletSyncManager(ILoggerFactory loggerFactory, IWalletManager walletManager, ConcurrentChain chain, 
<<<<<<< HEAD
            Network network, IBlockStoreCache blockStoreCache, NodeSettings nodeSettings, INodeLifetime nodeLifetime)
=======
            Network network, IBlockStoreCache blockStoreCache, StoreSettings storeSettings)
>>>>>>> 5f39ac7e
        {
            this.walletManager = walletManager as WalletManager;
            this.chain = chain;
            this.blockStoreCache = blockStoreCache;
            this.coinType = (CoinType)network.Consensus.CoinType;
<<<<<<< HEAD
            this.nodeSettings = nodeSettings;
            this.nodeLifetime = nodeLifetime;
=======
            this.storeSettings = storeSettings;
>>>>>>> 5f39ac7e
            this.logger = loggerFactory.CreateLogger(this.GetType().FullName);
        }

        /// <inheritdoc />
        public virtual Task Initialize()
        {
            // when a node is pruned it imposible to catch up 
            // if the wallet falls behind the block puller.
            // to support pruning the wallet will need to be 
            // able to download blocks from peers to catch up.
            if (this.storeSettings.Prune)
                throw new WalletException("Wallet can not yet run on a pruned node");

            this.logger.LogInformation($"WalletSyncManager initialized. wallet at block {this.walletManager.LastBlockHeight()}.");

            this.walletTip = this.chain.GetBlock(this.walletManager.WalletTipHash);
            if (this.walletTip == null)
            {
                // the wallet tip was not found in the main chain.
                // this can happen if the node crashes unexpectedly.
                // to recover we need to find the first common fork 
                // with the best chain, as the wallet does not have a  
                // list of chain headers we use a BlockLocator and persist 
                // that in the wallet. the block locator will help finding 
                // a common fork and bringing the wallet back to a good 
                // state (behind the best chain)
                var locators = this.walletManager.Wallets.First().BlockLocator;
                BlockLocator blockLocator = new BlockLocator { Blocks = locators.ToList() };
                var fork = this.chain.FindFork(blockLocator);
                this.walletManager.RemoveBlocks(fork);
                this.walletManager.WalletTipHash = fork.HashBlock;
                this.walletTip = fork;
            }

            return Task.CompletedTask;
        }

        public virtual void ProcessBlock(Block block)
        {
            // If the new block previous hash is the same as the 
            // wallet hash then just pass the block to the manager. 
            if (block.Header.HashPrevBlock != this.walletTip.HashBlock)
            {
                // If previous block does not match there might have 
                // been a reorg, check if the wallet is still on the main chain.
                ChainedBlock inBestChain = this.chain.GetBlock(this.walletTip.HashBlock);
                if (inBestChain == null)
                {
                    // The current wallet hash was not found on the main chain.
                    // A reorg happenend so bring the wallet back top the last known fork.

                    var fork = this.walletTip;

                    // We walk back the chained block object to find the fork.
                    while (this.chain.GetBlock(fork.HashBlock) == null)
                        fork = fork.Previous;

                    this.walletManager.RemoveBlocks(fork);
                }

                ChainedBlock incomingBlock = this.chain.GetBlock(block.GetHash());
                if (incomingBlock.Height > this.walletTip.Height)
                {
                    // The wallet is falling behind we need to catch up.
                    var next = this.walletTip;
                    while(next != incomingBlock)
                    {
                        // While the wallet is catching up the entire node will wait
                        // if a wallet recovers to a date in the past consensus 
                        // will stop till the wallet is up to date.

                        // TODO: This code should be replaced with a different approach
                        // similar to BlockStore the wallet should be standalone and not depend on consensus
                        // the block should be put in a queue and pushed to the wallet in an async way
                        // if the wallet is behind it will just read blocks from store (or download in case of a pruned node).

                        next = this.chain.GetBlock(next.Height +1);
                        Block nextblock = null;
                        var token = this.nodeLifetime.ApplicationStopping;
                        while (!token.IsCancellationRequested)
                        {
                            nextblock = this.blockStoreCache.GetBlockAsync(next.HashBlock).GetAwaiter().GetResult();
                            if (nextblock == null)
                            {
                                // Really ugly hack to let store catch up
                                // this will block the entire consensus pulling.
                                this.logger.LogInformation("Wallet is behind the best chain and the next block is not found in store");
                                Thread.Sleep(100);
                                continue;
                            }
                                
                            break;
                        }

                        this.walletTip = next;
                        this.walletManager.ProcessBlock(nextblock, next);
                    }
                }
                
            }

            this.walletTip = this.chain.GetBlock(block.GetHash());
            this.walletManager.ProcessBlock(block, this.walletTip);
        }

        public virtual void ProcessTransaction(Transaction transaction)
        {
            this.walletManager.ProcessTransaction(transaction);
        }

        public virtual void SyncFrom(DateTime date)
        {
            int blockSyncStart = this.chain.GetHeightAtTime(date);
            this.SyncFrom(blockSyncStart);
        }

        public virtual void SyncFrom(int height)
        {
            var chainedBlock = this.chain.GetBlock(height);
            if(chainedBlock == null)
                throw  new WalletException("Invalid block height");
            this.walletTip = chainedBlock;
            this.walletManager.WalletTipHash = chainedBlock.HashBlock;
        }
    }
}<|MERGE_RESOLUTION|>--- conflicted
+++ resolved
@@ -17,34 +17,24 @@
         protected readonly CoinType coinType;
         protected readonly ILogger logger;
         private readonly IBlockStoreCache blockStoreCache;
-<<<<<<< HEAD
-        private readonly NodeSettings nodeSettings;
+        private readonly StoreSettings storeSettings;
         private readonly INodeLifetime nodeLifetime;
-=======
-        private readonly StoreSettings storeSettings;
->>>>>>> 5f39ac7e
 
         protected ChainedBlock walletTip;
 
         public ChainedBlock WalletTip => this.walletTip;
 
         public WalletSyncManager(ILoggerFactory loggerFactory, IWalletManager walletManager, ConcurrentChain chain, 
-<<<<<<< HEAD
+            Network network, IBlockStoreCache blockStoreCache, StoreSettings storeSettings)
             Network network, IBlockStoreCache blockStoreCache, NodeSettings nodeSettings, INodeLifetime nodeLifetime)
-=======
-            Network network, IBlockStoreCache blockStoreCache, StoreSettings storeSettings)
->>>>>>> 5f39ac7e
         {
             this.walletManager = walletManager as WalletManager;
             this.chain = chain;
             this.blockStoreCache = blockStoreCache;
             this.coinType = (CoinType)network.Consensus.CoinType;
-<<<<<<< HEAD
+            this.storeSettings = storeSettings;
             this.nodeSettings = nodeSettings;
             this.nodeLifetime = nodeLifetime;
-=======
-            this.storeSettings = storeSettings;
->>>>>>> 5f39ac7e
             this.logger = loggerFactory.CreateLogger(this.GetType().FullName);
         }
 
