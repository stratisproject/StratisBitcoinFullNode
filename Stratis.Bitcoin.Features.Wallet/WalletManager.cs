--- conflicted
+++ resolved
@@ -665,19 +665,14 @@
                 IEnumerable<HdAddress> allAddresses = this.keysLookup.Values;
                 foreach (HdAddress address in allAddresses)
                 {
-<<<<<<< HEAD
-                    List<TransactionData> toRemove = address.Transactions.Where(w => w.BlockHeight > fork.Height).ToList();
-                    foreach (TransactionData transactionData in toRemove)
-=======
-                    // remove all the UTXO that have been reorged. 
+                    // Remove all the UTXO that have been reorged. 
                     IEnumerable<TransactionData> makeUnspendable = address.Transactions.Where(w => w.BlockHeight > fork.Height).ToList();
-                    foreach (var transactionData in makeUnspendable)
->>>>>>> be520ab2
+                    foreach (TransactionData transactionData in makeUnspendable)
                         address.Transactions.Remove(transactionData);
 
-                    // bring back all the UTXO that are now spendable after the reorg.
+                    // Bring back all the UTXO that are now spendable after the reorg.
                     IEnumerable<TransactionData> makeSpendable = address.Transactions.Where(w => (w.SpendingDetails != null) && (w.SpendingDetails.BlockHeight > fork.Height));
-                    foreach (var transactionData in makeSpendable)
+                    foreach (TransactionData transactionData in makeSpendable)
                         transactionData.SpendingDetails = null;
                 }
 
