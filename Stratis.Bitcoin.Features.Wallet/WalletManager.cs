﻿using Microsoft.Extensions.Logging;
using NBitcoin;
using NBitcoin.Protocol;
using Stratis.Bitcoin.Configuration;
using Stratis.Bitcoin.Connection;
using Stratis.Bitcoin.Features.MemoryPool;
using Stratis.Bitcoin.Utilities;
using Stratis.Bitcoin.Utilities.FileStorage;
using System;
using System.Collections.Concurrent;
using System.Collections.Generic;
using System.Linq;
using System.Runtime.CompilerServices;
using System.Security;
using System.Threading.Tasks;
using Transaction = NBitcoin.Transaction;
using Stratis.Bitcoin.Interfaces;
using Stratis.Bitcoin.Features.Wallet.Interfaces;
using Stratis.Bitcoin.Broadcasting;

[assembly: InternalsVisibleTo("Stratis.Bitcoin.Features.Wallet.Tests")]
namespace Stratis.Bitcoin.Features.Wallet
{
    /// <summary>
    /// A manager providing operations on wallets.
    /// </summary>
    public class WalletManager : IWalletManager
    {
        /// <summary>The async loop we need to wait upon before we can shut down this manager.</summary>
        private IAsyncLoop asyncLoop;

        /// <summary>Factory for creating background async loop tasks.</summary>
        private readonly IAsyncLoopFactory asyncLoopFactory;

        public ConcurrentBag<Wallet> Wallets { get; }

        // Size of the buffer of unused addresses maintained in an account. 
        private const int UnusedAddressesBuffer = 20;

        // Quantity of accounts created in a wallet file when a wallet is restored.
        private const int WalletRecoveryAccountsCount = 1;

        // Quantity of accounts created in a wallet file when a wallet is created.
        private const int WalletCreationAccountsCount = 1;

        // File extension for wallet files.
        private const string WalletFileExtension = "wallet.json";

        // Timer for saving wallet files to the file system.
        private const int WalletSavetimeIntervalInMinutes = 5;

        private readonly CoinType coinType;
        private readonly Network network;
        private readonly IConnectionManager connectionManager;
        private readonly ConcurrentChain chain;
        private readonly NodeSettings settings;
        private readonly IWalletFeePolicy walletFeePolicy;
        private readonly IMempoolValidator mempoolValidator;
        private readonly INodeLifetime nodeLifetime;
        private readonly ILogger logger;
        private readonly FileStorage<Wallet> fileStorage;
        private readonly IBroadcasterManager broadcasterManager;

        public uint256 WalletTipHash { get; set; }

        //TODO: a second lookup dictionary is proposed to lookup for spent outputs
        // every time we find a trx that credits we need to add it to this lookup
        // private Dictionary<OutPoint, TransactionData> outpointLookup;

        internal Dictionary<Script, HdAddress> keysLookup;

        /// <summary>
        /// Occurs when a transaction is found.
        /// </summary>
        public event EventHandler<TransactionFoundEventArgs> TransactionFound;
        
        public WalletManager(
            ILoggerFactory loggerFactory,
            IConnectionManager connectionManager,
            Network network,
            ConcurrentChain chain,
            NodeSettings settings, DataFolder dataFolder,
            IWalletFeePolicy walletFeePolicy,
            IAsyncLoopFactory asyncLoopFactory,
            INodeLifetime nodeLifetime,
            IMempoolValidator mempoolValidator = null, // mempool does not exist in a light wallet
            IBroadcasterManager broadcasterManager = null) // no need to know about transactions the node broadcasted
        {
            Guard.NotNull(loggerFactory, nameof(loggerFactory));
            Guard.NotNull(network, nameof(network));
            Guard.NotNull(chain, nameof(chain));
            Guard.NotNull(settings, nameof(settings));
            Guard.NotNull(dataFolder, nameof(dataFolder));
            Guard.NotNull(walletFeePolicy, nameof(walletFeePolicy));
            Guard.NotNull(asyncLoopFactory, nameof(asyncLoopFactory));
            Guard.NotNull(nodeLifetime, nameof(nodeLifetime));

            this.logger = loggerFactory.CreateLogger(this.GetType().FullName);
            this.Wallets = new ConcurrentBag<Wallet>();

            this.connectionManager = connectionManager;
            this.network = network;
            this.coinType = (CoinType)network.Consensus.CoinType;
            this.chain = chain;
            this.settings = settings;
            this.walletFeePolicy = walletFeePolicy;
            this.mempoolValidator = mempoolValidator;
            this.asyncLoopFactory = asyncLoopFactory;
            this.nodeLifetime = nodeLifetime;
            this.fileStorage = new FileStorage<Wallet>(dataFolder.WalletPath);
            this.broadcasterManager = broadcasterManager;

            // register events
            this.TransactionFound += this.OnTransactionFound;
            if (this.broadcasterManager != null)
            {
                this.broadcasterManager.TransactionStateChanged += BroadcasterManager_TransactionStateChanged;
            }  
        }

        private void BroadcasterManager_TransactionStateChanged(object sender, TransactionBroadcastEntry transactionEntry)
        {
            if(transactionEntry.State == State.Propagated)
            {
                this.ProcessTransaction(transactionEntry.Transaction);
            }
        }

        public void Start()
        {
            // find wallets and load them in memory
            var wallets = this.fileStorage.LoadByFileExtension(WalletFileExtension);

            foreach (var wallet in wallets)
            {
                this.Wallets.Add(wallet);
            }

            // load data in memory for faster lookups
            this.LoadKeysLookup();

            // find the last chain block received by the wallet manager.
            this.WalletTipHash = this.LastReceivedBlockHash();

            // save the wallets file every 5 minutes to help against crashes.
            this.asyncLoop = this.asyncLoopFactory.Run("wallet persist job", token =>
            {
                this.SaveWallets();
                this.logger.LogInformation($"Wallets saved to file at {DateTime.Now}.");
                return Task.CompletedTask;
            },
            this.nodeLifetime.ApplicationStopping,
            repeatEvery: TimeSpan.FromMinutes(WalletSavetimeIntervalInMinutes),
            startAfter: TimeSpan.FromMinutes(WalletSavetimeIntervalInMinutes));
        }

        /// <inheritdoc />
        public void Stop()
        {
            if (this.asyncLoop != null)
                this.asyncLoop.Dispose();

            this.SaveWallets();
        }

        /// <inheritdoc />
        public Mnemonic CreateWallet(string password, string name, string passphrase = null, string mnemonicList = null)
        {
            Guard.NotEmpty(password, nameof(password));
            Guard.NotEmpty(name, nameof(name));

            // for now the passphrase is set to be the password by default.
            if (passphrase == null)
            {
                passphrase = password;
            }

            // generate the root seed used to generate keys from a mnemonic picked at random 
            // and a passphrase optionally provided by the user            
            Mnemonic mnemonic = string.IsNullOrEmpty(mnemonicList)
                ? new Mnemonic(Wordlist.English, WordCount.Twelve)
                : new Mnemonic(mnemonicList);
            ExtKey extendedKey = HdOperations.GetHdPrivateKey(mnemonic, passphrase);

            // create a wallet file 
            string encryptedSeed = extendedKey.PrivateKey.GetEncryptedBitcoinSecret(password, this.network).ToWif();
            Wallet wallet = this.GenerateWalletFile(name, encryptedSeed, extendedKey.ChainCode);

            // generate multiple accounts and addresses from the get-go
            for (int i = 0; i < WalletCreationAccountsCount; i++)
            {
                HdAccount account = wallet.AddNewAccount(password, this.coinType);
                account.CreateAddresses(this.network, UnusedAddressesBuffer);
                account.CreateAddresses(this.network, UnusedAddressesBuffer, true);
            }

            // update the height of the we start syncing from
            this.UpdateLastBlockSyncedHeight(wallet, this.chain.Tip);

            // save the changes to the file and add addresses to be tracked
            this.SaveWallet(wallet);
            this.Load(wallet);
            this.LoadKeysLookup();

            return mnemonic;
        }

        /// <inheritdoc />
        public Wallet LoadWallet(string password, string name)
        {
            Guard.NotEmpty(password, nameof(password));
            Guard.NotEmpty(name, nameof(name));

            // load the file from the local system
            Wallet wallet = this.fileStorage.LoadByFileName($"{name}.{WalletFileExtension}");

            // Check the password
            try
            {
                Key.Parse(wallet.EncryptedSeed, password, wallet.Network);
            }
            catch (Exception ex)
            {
                throw new SecurityException(ex.Message);
            }

            this.Load(wallet);
            return wallet;
        }

        /// <inheritdoc />
        public Wallet RecoverWallet(string password, string name, string mnemonic, DateTime creationTime, string passphrase = null)
        {
            Guard.NotEmpty(password, nameof(password));
            Guard.NotEmpty(name, nameof(name));
            Guard.NotEmpty(mnemonic, nameof(mnemonic));

            // for now the passphrase is set to be the password by default.
            if (passphrase == null)
            {
                passphrase = password;
            }

            // generate the root seed used to generate keys
            ExtKey extendedKey;
            try
            {
                extendedKey = HdOperations.GetHdPrivateKey(mnemonic, passphrase);
            }
            catch (NotSupportedException ex)
            {
                if (ex.Message == "Unknown")
                {
                    throw new WalletException("Please make sure you enter valid mnemonic words.");
                }

                throw;
            }


            // create a wallet file 
            string encryptedSeed = extendedKey.PrivateKey.GetEncryptedBitcoinSecret(password, this.network).ToWif();
            Wallet wallet = this.GenerateWalletFile(name, encryptedSeed, extendedKey.ChainCode, creationTime);

            // generate multiple accounts and addresses from the get-go
            for (int i = 0; i < WalletRecoveryAccountsCount; i++)
            {
                HdAccount account = wallet.AddNewAccount(password, this.coinType);
                account.CreateAddresses(this.network, UnusedAddressesBuffer);
                account.CreateAddresses(this.network, UnusedAddressesBuffer, true);
            }

            int blockSyncStart = this.chain.GetHeightAtTime(creationTime);
            this.UpdateLastBlockSyncedHeight(wallet, this.chain.GetBlock(blockSyncStart));

            // save the changes to the file and add addresses to be tracked
            this.SaveWallet(wallet);
            this.Load(wallet);
            this.LoadKeysLookup();

            return wallet;
        }

        /// <inheritdoc />
        public HdAccount GetUnusedAccount(string walletName, string password)
        {
            Guard.NotEmpty(walletName, nameof(walletName));
            Guard.NotEmpty(password, nameof(password));

            Wallet wallet = this.GetWalletByName(walletName);

            return this.GetUnusedAccount(wallet, password);
        }

        /// <inheritdoc />
        public HdAccount GetUnusedAccount(Wallet wallet, string password)
        {
            Guard.NotNull(wallet, nameof(wallet));
            Guard.NotEmpty(password, nameof(password));

            HdAccount account = wallet.GetFirstUnusedAccount(this.coinType);

            if (account != null)
            {
                return account;
            }

            // No unused account was found, create a new one.
            var newAccount = wallet.AddNewAccount(password, this.coinType);

            // save the changes to the file
            this.SaveWallet(wallet);
            return newAccount;
        }

        public string GetExtPubKey(WalletAccountReference accountReference)
        {
            Guard.NotNull(accountReference, nameof(accountReference));

            Wallet wallet = this.GetWalletByName(accountReference.WalletName);

            // get the account
            HdAccount account = wallet.GetAccountByCoinType(accountReference.AccountName, this.coinType);

            return account.ExtendedPubKey;
        }

        /// <inheritdoc />
        public HdAddress GetUnusedAddress(WalletAccountReference accountReference)
        {
            return GetUnusedAddresses(accountReference, 1).Single();
        }

        /// <inheritdoc />
        public IEnumerable<HdAddress> GetUnusedAddresses(WalletAccountReference accountReference, int count)
        {
            Guard.NotNull(accountReference, nameof(accountReference));
            Guard.Assert(count > 0);

            Wallet wallet = this.GetWalletByName(accountReference.WalletName);

            // get the account
            HdAccount account = wallet.GetAccountByCoinType(accountReference.AccountName, this.coinType);

            var unusedAddresses = account.ExternalAddresses.Where(acc => !acc.Transactions.Any()).ToList();
            var diff = unusedAddresses.Count - count;
            if (diff < 0)
            {
                account.CreateAddresses(this.network, Math.Abs(diff), isChange: false);

                // persists the address to the wallet file
                this.SaveWallet(wallet);

                // adds the address to the list of tracked addresses
                this.LoadKeysLookup();
            }

            return account
                .ExternalAddresses
                .Where(acc => !acc.Transactions.Any())
                .OrderBy(x => x.Index)
                .Take(count);
        }

        /// <inheritdoc />
        public HdAddress GetOrCreateChangeAddress(HdAccount account)
        {
            // get address to send the change to
            var changeAddress = account.GetFirstUnusedChangeAddress();

            // no more change addresses left. create a new one.
            if (changeAddress == null)
            {
                var accountAddress = account.CreateAddresses(this.network, 1, isChange: true).Single();
                changeAddress = account.InternalAddresses.First(a => a.Address == accountAddress);

                // persists the address to the wallet file
                this.SaveWallets();

                // adds the address to the list of tracked addresses
                this.LoadKeysLookup();
            }

            return changeAddress;
        }

        /// <inheritdoc />
        public (string folderPath, IEnumerable<string>) GetWalletsFiles()
        {
            return (this.fileStorage.FolderPath, this.fileStorage.GetFilesNames(this.GetWalletFileExtension()));
        }

        /// <inheritdoc />
        public IEnumerable<HdAddress> GetHistory(string walletName)
        {
            Guard.NotEmpty(walletName, nameof(walletName));

            Wallet wallet = this.GetWalletByName(walletName);

            return this.GetHistory(wallet);
        }

        /// <inheritdoc />
        public IEnumerable<HdAddress> GetHistory(Wallet wallet)
        {
            var accounts = wallet.GetAccountsByCoinType(this.coinType).ToList();
            if (accounts.Count == 0)
            {
                yield break;
            }

            foreach (var address in accounts.SelectMany(a => a.ExternalAddresses).Concat(accounts.SelectMany(a => a.InternalAddresses)))
            {
                if (address.Transactions.Any())
                {
                    yield return address;
                }
            }
        }

        /// <inheritdoc />
        public Wallet GetWallet(string walletName)
        {
            Guard.NotEmpty(walletName, nameof(walletName));

            Wallet wallet = this.GetWalletByName(walletName);
            return wallet;
        }

        /// <inheritdoc />
        public IEnumerable<HdAccount> GetAccounts(string walletName)
        {
            Guard.NotEmpty(walletName, nameof(walletName));

            Wallet wallet = this.GetWalletByName(walletName);

            return wallet.GetAccountsByCoinType(this.coinType);
        }

        public int LastBlockHeight()
        {
            if (!this.Wallets.Any())
            {
                return this.chain.Tip.Height;
            }

            return this.Wallets.Min(w => w.AccountsRoot.SingleOrDefault(a => a.CoinType == this.coinType)?.LastBlockSyncedHeight) ?? 0;
        }

        /// <inheritdoc />
        public bool ContainsWallets { get { return this.Wallets.Any(); } }

        /// <summary>
        /// Gets the hash of the oldest block received by the wallets.
        /// </summary>
        /// <returns></returns>
        public uint256 LastReceivedBlockHash()
        {
            if (!this.Wallets.Any())
            {
                return this.chain.Tip.HashBlock;
            }

            var lastBlockSyncedHash = this.Wallets
                .Select(w => w.AccountsRoot.SingleOrDefault(a => a.CoinType == this.coinType))
                .Where(w => w != null)
                .OrderBy(o => o.LastBlockSyncedHeight)
                .FirstOrDefault()?.LastBlockSyncedHash;
            Guard.Assert(lastBlockSyncedHash != null);
            return lastBlockSyncedHash;
        }

        /// <inheritdoc />
        public List<UnspentOutputReference> GetSpendableTransactionsInWallet(string walletName, int confirmations = 0)
        {
            Guard.NotEmpty(walletName, nameof(walletName));

            Wallet wallet = this.GetWalletByName(walletName);
            return wallet.GetAllSpendableTransactions(this.coinType, this.chain.Tip.Height, confirmations);
        }

        /// <inheritdoc />
        public List<UnspentOutputReference> GetSpendableTransactionsInAccount(WalletAccountReference walletAccountReference, int confirmations = 0)
        {
            Guard.NotNull(walletAccountReference, nameof(walletAccountReference));

            Wallet wallet = this.GetWalletByName(walletAccountReference.WalletName);
            HdAccount account = wallet.GetAccountByCoinType(walletAccountReference.AccountName, this.coinType);

            if (account == null)
            {
                throw new WalletException($"Account '{walletAccountReference.AccountName}' in wallet '{walletAccountReference.WalletName}' not found.");
            }

            return account.GetSpendableTransactions(this.chain.Tip.Height, confirmations);
        }

        /// <inheritdoc />
        public bool SendTransaction(string transactionHex)
        {
            Guard.NotEmpty(transactionHex, nameof(transactionHex));

            // TODO move this to a behavior to a dedicated interface
            // parse transaction
            Transaction transaction = Transaction.Parse(transactionHex);

            // replace this we a dedicated WalletBroadcast interface
            // in a fullnode implementation this will validate with the 
            // mempool and broadcast, in a lightnode this will push to 
            // the wallet and then broadcast (we might add some basic validation
            if (this.mempoolValidator == null)
            {
                this.ProcessTransaction(transaction);
            }
            else
            {
                var state = new MempoolValidationState(false);
                if (!this.mempoolValidator.AcceptToMemoryPool(state, transaction).GetAwaiter().GetResult())
                    return false;
                this.ProcessTransaction(transaction);
            }

            // broadcast to peers
            TxPayload payload = new TxPayload(transaction);
            foreach (var node in this.connectionManager.ConnectedNodes)
            {
                node.SendMessage(payload);
            }

            // we might want to create a behaviour that tracks how many times
            // the broadcast trasnactions was sent back to us by other peers
            return true;
        }

        /// <inheritdoc />
        public void RemoveBlocks(ChainedBlock fork)
        {
            Guard.NotNull(fork, nameof(fork));

            if (this.keysLookup == null)
            {
                this.LoadKeysLookup();
            }

            var allAddresses = this.keysLookup.Values;
            foreach (var address in allAddresses)
            {
                var toRemove = address.Transactions.Where(w => w.BlockHeight > fork.Height).ToList();
                foreach (var transactionData in toRemove)
                    address.Transactions.Remove(transactionData);
            }

            this.UpdateLastBlockSyncedHeight(fork);
        }

        /// <inheritdoc />
        public void ProcessBlock(Block block, ChainedBlock chainedBlock)
        {
            Guard.NotNull(block, nameof(block));
            Guard.NotNull(chainedBlock, nameof(chainedBlock));

            this.logger.LogTrace($"block notification - height: {chainedBlock.Height}, hash: {block.Header.GetHash()}, coin: {this.coinType}");

            // if there is no wallet yet, update the wallet tip hash and do nothing else.
            if (!this.Wallets.Any())
            {
                this.WalletTipHash = chainedBlock.HashBlock;
                return;
            }

            // is this the next block
            if (chainedBlock.Header.HashPrevBlock != this.WalletTipHash)
            {
                // are we still on the main chain
                var current = this.chain.GetBlock(this.WalletTipHash);
                if (current == null)
                    throw new WalletException("Reorg");

                // the block coming in to the wallet should
                // never be ahead of the wallet, if the block is behind let it pass
                if (chainedBlock.Height > current.Height)
                    throw new WalletException("block too far in the future has arrived to the wallet");
            }

            foreach (Transaction transaction in block.Transactions)
            {
                this.ProcessTransaction(transaction, chainedBlock.Height, block);
            }

            // update the wallets with the last processed block height
            this.UpdateLastBlockSyncedHeight(chainedBlock);
        }

        /// <inheritdoc />
        public void ProcessTransaction(Transaction transaction, int? blockHeight = null, Block block = null)
        {
            Guard.NotNull(transaction, nameof(transaction));

            var hash = transaction.GetHash();
            this.logger.LogTrace($"transaction received - hash: {hash}, coin: {this.coinType}");

            // load the keys for lookup if they are not loaded yet.
            if (this.keysLookup == null)
            {
                this.LoadKeysLookup();
            }

            // check the outputs
            foreach (TxOut utxo in transaction.Outputs)
            {
                // check if the outputs contain one of our addresses
                if (this.keysLookup.TryGetValue(utxo.ScriptPubKey, out HdAddress pubKey))
                {
                    this.AddTransactionToWallet(transaction.ToHex(), hash, transaction.Time, transaction.Outputs.IndexOf(utxo), utxo.Value, utxo.ScriptPubKey, blockHeight, block);
                }
            }

            // check the inputs - include those that have a reference to a transaction containing one of our scripts and the same index            
            foreach (TxIn input in transaction.Inputs.Where(txIn => this.keysLookup.Values.Distinct().SelectMany(v => v.Transactions).Any(trackedTx => trackedTx.Id == txIn.PrevOut.Hash && trackedTx.Index == txIn.PrevOut.N)))
            {
                TransactionData tTx = this.keysLookup.Values.Distinct().SelectMany(v => v.Transactions).Single(trackedTx => trackedTx.Id == input.PrevOut.Hash && trackedTx.Index == input.PrevOut.N);

                // find the script this input references
                var keyToSpend = this.keysLookup.First(v => v.Value.Transactions.Contains(tTx)).Key;

                // get the details of the outputs paid out. 
                IEnumerable<TxOut> paidoutto = transaction.Outputs.Where(o =>
                {
                    // if script is empty ignore it
                    if (o.IsEmpty)
                        return false;

                    var found = this.keysLookup.TryGetValue(o.ScriptPubKey, out HdAddress addr);

                    // include the keys we don't hold
                    if (!found)
                        return true;

                    // include the keys we do hold but that are for receiving 
                    // addresses (which would mean the user paid itself).
                    return !addr.IsChangeAddress();
                });

                this.AddSpendingTransactionToWallet(transaction.ToHex(), hash, transaction.Time, paidoutto, tTx.Id, tTx.Index, blockHeight, block);
            }
        }

        /// <summary>
        /// Adds the transaction to the wallet.
        /// </summary>
        /// <param name="transactionHash">The transaction hash.</param>
        /// <param name="time">The time.</param>
        /// <param name="index">The index.</param>
        /// <param name="amount">The amount.</param>
        /// <param name="script">The script.</param>
        /// <param name="blockHeight">Height of the block.</param>
        /// <param name="block">The block containing the transaction to add.</param>
        /// <param name="transactionHex">The hexadecimal representation of the transaction.</param>
        private void AddTransactionToWallet(string transactionHex, uint256 transactionHash, uint time, int index, Money amount, Script script,
            int? blockHeight = null, Block block = null)
        {
            // get the collection of transactions to add to.
            this.keysLookup.TryGetValue(script, out HdAddress address);
            var addressTransactions = address.Transactions;

            // check if a similar UTXO exists or not (same transaction id and same index)
            // new UTXOs are added, existing ones are updated
            var foundTransaction = addressTransactions.FirstOrDefault(t => t.Id == transactionHash && t.Index == index);
            if (foundTransaction == null)
            {
                var newTransaction = new TransactionData
                {
                    Amount = amount,
                    BlockHeight = blockHeight,
                    BlockHash = block?.GetHash(),
                    Id = transactionHash,
                    CreationTime = DateTimeOffset.FromUnixTimeSeconds(block?.Header.Time ?? time),
                    Index = index,
                    ScriptPubKey = script,
                    Hex = transactionHex
                };

                // add the Merkle proof to the (non-spending) transaction
                if (block != null)
                {
                    newTransaction.MerkleProof = new MerkleBlock(block, new[] { transactionHash }).PartialMerkleTree;
                }

                addressTransactions.Add(newTransaction);
            }
            else
            {
                // update the block height and block hash
                if (foundTransaction.BlockHeight == null && blockHeight != null)
                {
                    foundTransaction.BlockHeight = blockHeight;
                    foundTransaction.BlockHash = block?.GetHash();
                }

                // update the block time
                if (block != null)
                {
                    foundTransaction.CreationTime = DateTimeOffset.FromUnixTimeSeconds(block.Header.Time);
                }

                // add the Merkle proof now that the transaction is confirmed in a block
                if (block != null && foundTransaction.MerkleProof == null)
                {
                    foundTransaction.MerkleProof = new MerkleBlock(block, new[] { transactionHash }).PartialMerkleTree;
                }
            }

            // notify a transaction has been found
            this.TransactionFound?.Invoke(this, new TransactionFoundEventArgs(script, transactionHash));
        }

        /// <summary>
        /// Adds the transaction to the wallet.
        /// </summary>
        /// <param name="transactionHash">The transaction hash.</param>
        /// <param name="time">The time.</param>
        /// <param name="paidToOutputs">A list of payments made out</param>
        /// <param name="spendingTransactionId">The id of the transaction containing the output being spent, if this is a spending transaction.</param>
        /// <param name="spendingTransactionIndex">The index of the output in the transaction being referenced, if this is a spending transaction.</param>
        /// <param name="blockHeight">Height of the block.</param>
        /// <param name="block">The block containing the transaction to add.</param>
        /// <param name="transactionHex">The hexadecimal representation of the transaction.</param>
        private void AddSpendingTransactionToWallet(string transactionHex, uint256 transactionHash, uint time, IEnumerable<TxOut> paidToOutputs,
            uint256 spendingTransactionId, int? spendingTransactionIndex, int? blockHeight = null, Block block = null)
        {
            // get the transaction being spent
            TransactionData spentTransaction = this.keysLookup.Values.Distinct().SelectMany(v => v.Transactions)
                .SingleOrDefault(t => t.Id == spendingTransactionId && t.Index == spendingTransactionIndex);
            if (spentTransaction == null)
            {
                // strange, why would it be null?
                return;
            }

            // if the details of this spending transaction are seen for the first time
            if (spentTransaction.SpendingDetails == null)
            {
                List<PaymentDetails> payments = new List<PaymentDetails>();
                foreach (var paidToOutput in paidToOutputs)
                {
                    payments.Add(new PaymentDetails
                    {
                        DestinationScriptPubKey = paidToOutput.ScriptPubKey,
                        DestinationAddress = paidToOutput.ScriptPubKey.GetDestinationAddress(this.network)?.ToString(),
                        Amount = paidToOutput.Value
                    });
                }

                SpendingDetails spendingDetails = new SpendingDetails
                {
                    TransactionId = transactionHash,
                    Payments = payments,
                    CreationTime = DateTimeOffset.FromUnixTimeSeconds(block?.Header.Time ?? time),
                    BlockHeight = blockHeight,
                    Hex = transactionHex
                };

                spentTransaction.SpendingDetails = spendingDetails;
                spentTransaction.MerkleProof = null;
            }
            else // if this spending transaction is being confirmed in a block
            {
                // update the block height
                if (spentTransaction.SpendingDetails.BlockHeight == null && blockHeight != null)
                {
                    spentTransaction.SpendingDetails.BlockHeight = blockHeight;
                }

                // update the block time to be that of the block in which the transaction is confirmed
                if (block != null)
                {
                    spentTransaction.SpendingDetails.CreationTime = DateTimeOffset.FromUnixTimeSeconds(block.Header.Time);
                }
            }
        }

        private void OnTransactionFound(object sender, TransactionFoundEventArgs a)
        {
            foreach (Wallet wallet in this.Wallets)
            {
                foreach (var account in wallet.GetAccountsByCoinType(this.coinType))
                {
                    bool isChange;
                    if (account.ExternalAddresses.Any(address => address.ScriptPubKey == a.Script))
                    {
                        isChange = false;
                    }
                    else if (account.InternalAddresses.Any(address => address.ScriptPubKey == a.Script))
                    {
                        isChange = true;
                    }
                    else
                    {
                        continue;
                    }

                    // calculate how many accounts to add to keep a buffer of 20 unused addresses
                    int lastUsedAddressIndex = account.GetLastUsedAddress(isChange).Index;
                    int addressesCount = isChange ? account.InternalAddresses.Count() : account.ExternalAddresses.Count();
                    int emptyAddressesCount = addressesCount - lastUsedAddressIndex - 1;
                    int accountsToAdd = UnusedAddressesBuffer - emptyAddressesCount;
                    account.CreateAddresses(this.network, accountsToAdd, isChange);

                    // persists the address to the wallet file
                    this.SaveWallet(wallet);
                }
            }

            this.LoadKeysLookup();
        }

        /// <inheritdoc />
        public void DeleteWallet()
        {
            throw new NotImplementedException();
        }

        /// <inheritdoc />
        public void SaveWallets()
        {
            foreach (var wallet in this.Wallets)
            {
                this.SaveWallet(wallet);
            }
        }

        /// <inheritdoc />
        public void SaveWallet(Wallet wallet)
        {
            Guard.NotNull(wallet, nameof(wallet));

            this.fileStorage.SaveToFile(wallet, $"{wallet.Name}.{WalletFileExtension}");
        }

        /// <inheritdoc />
        public string GetWalletFileExtension()
        {
            return WalletFileExtension;
        }

        /// <inheritdoc />
        public void UpdateLastBlockSyncedHeight(ChainedBlock chainedBlock)
        {
            Guard.NotNull(chainedBlock, nameof(chainedBlock));

            // update the wallets with the last processed block height                        
            foreach (var wallet in this.Wallets)
            {
                this.UpdateLastBlockSyncedHeight(wallet, chainedBlock);
            }

            this.WalletTipHash = chainedBlock.HashBlock;
        }

        /// <inheritdoc />
        public void UpdateLastBlockSyncedHeight(Wallet wallet, ChainedBlock chainedBlock)
        {
            Guard.NotNull(wallet, nameof(wallet));
            Guard.NotNull(chainedBlock, nameof(chainedBlock));

            // the block locator will help when the wallet 
            // needs to rewind this will be used to find the fork 
            wallet.BlockLocator = chainedBlock.GetLocator().Blocks;

            // update the wallets with the last processed block height
            foreach (var accountRoot in wallet.AccountsRoot.Where(a => a.CoinType == this.coinType))
            {
                accountRoot.LastBlockSyncedHeight = chainedBlock.Height;
                accountRoot.LastBlockSyncedHash = chainedBlock.HashBlock;
            }
        }

<<<<<<< HEAD
        /// <inheritdoc />
        public void Dispose()
        {
            if (this.broadcasterManager != null)
            {
                this.broadcasterManager.TransactionStateChanged -= BroadcasterManager_TransactionStateChanged;
            }
            // safely persist the wallets to the file system before disposing
            foreach (var wallet in this.Wallets)
            {
                this.SaveToFile(wallet);
            }
        }

=======
>>>>>>> 14daea81
        /// <summary>
        /// Generates the wallet file.
        /// </summary>
        /// <param name="name">The name of the wallet.</param>
        /// <param name="encryptedSeed">The seed for this wallet, password encrypted.</param>
        /// <param name="chainCode">The chain code.</param>
        /// <param name="creationTime">The time this wallet was created.</param>
        /// <returns>The wallet object that was saved into the file system.</returns>
        /// <exception cref="System.NotSupportedException"></exception>
        private Wallet GenerateWalletFile(string name, string encryptedSeed, byte[] chainCode, DateTimeOffset? creationTime = null)
        {
            Guard.NotEmpty(name, nameof(name));
            Guard.NotEmpty(encryptedSeed, nameof(encryptedSeed));
            Guard.NotNull(chainCode, nameof(chainCode));

            if (this.fileStorage.Exists($"{name}.{WalletFileExtension}"))
            {
                throw new WalletException($"Wallet with name '{name}' already exists.");
            }

            List<Wallet> similarWallets = this.Wallets.Where(w => w.EncryptedSeed == encryptedSeed).ToList();
            if (similarWallets.Any())
            {
                throw new WalletException($"Cannot create this wallet as a wallet with the same private key already exists. If you want to restore your wallet from scratch, " +
                                                    $"please remove the file {string.Join(", ", similarWallets.Select(w => w.Name))}.{WalletFileExtension} from '{this.fileStorage.FolderPath}' and try restoring the wallet again. " +
                                                    $"Make sure you have your mnemonic and your password handy!");
            }

            Wallet walletFile = new Wallet
            {
                Name = name,
                EncryptedSeed = encryptedSeed,
                ChainCode = chainCode,
                CreationTime = creationTime ?? DateTimeOffset.Now,
                Network = this.network,
                AccountsRoot = new List<AccountRoot> { new AccountRoot { Accounts = new List<HdAccount>(), CoinType = this.coinType } },
            };

            // create a folder if none exists and persist the file
            this.fileStorage.SaveToFile(walletFile, $"{name}.{WalletFileExtension}");
            return walletFile;
        }

        /// <summary>
        /// Loads the wallet to be used by the manager.
        /// </summary>
        /// <param name="wallet">The wallet to load.</param>
        private void Load(Wallet wallet)
        {
            Guard.NotNull(wallet, nameof(wallet));

            if (this.Wallets.Any(w => w.Name == wallet.Name))
            {
                return;
            }

            this.Wallets.Add(wallet);
        }

        /// <summary>
        /// Loads the keys and transactions we're tracking in memory for faster lookups.
        /// </summary>
        /// <returns></returns>
        public void LoadKeysLookup()
        {
            var lookup = new Dictionary<Script, HdAddress>();
            foreach (var wallet in this.Wallets)
            {
                var accounts = wallet.GetAccountsByCoinType(this.coinType);
                foreach (var account in accounts)
                {
                    var addresses = account.ExternalAddresses.Concat(account.InternalAddresses);
                    foreach (var address in addresses)
                    {
                        lookup.Add(address.ScriptPubKey, address);
                        if (address.Pubkey != null)
                            lookup.Add(address.Pubkey, address);
                    }
                }
            }
            this.keysLookup = lookup;
        }

        /// <inheritdoc />
        public string[] GetWalletsNames()
        {
            return this.Wallets.Select(w => w.Name).ToArray();
        }

        /// <inheritdoc />
        public Wallet GetWalletByName(string walletName)
        {
            Wallet wallet = this.Wallets.SingleOrDefault(w => w.Name == walletName);
            if (wallet == null)
            {
                throw new WalletException($"No wallet with name {walletName} could be found.");
            }

            return wallet;
        }
    }

    public class TransactionFoundEventArgs : EventArgs
    {
        public Script Script { get; set; }

        public uint256 TransactionHash { get; set; }

        public TransactionFoundEventArgs(Script script, uint256 transactionHash)
        {
            this.Script = script;
            this.TransactionHash = transactionHash;
        }
    }
}<|MERGE_RESOLUTION|>--- conflicted
+++ resolved
@@ -157,6 +157,9 @@
         /// <inheritdoc />
         public void Stop()
         {
+            if (this.broadcasterManager != null)
+                this.broadcasterManager.TransactionStateChanged -= BroadcasterManager_TransactionStateChanged;
+
             if (this.asyncLoop != null)
                 this.asyncLoop.Dispose();
 
@@ -875,23 +878,7 @@
             }
         }
 
-<<<<<<< HEAD
-        /// <inheritdoc />
-        public void Dispose()
-        {
-            if (this.broadcasterManager != null)
-            {
-                this.broadcasterManager.TransactionStateChanged -= BroadcasterManager_TransactionStateChanged;
-            }
-            // safely persist the wallets to the file system before disposing
-            foreach (var wallet in this.Wallets)
-            {
-                this.SaveToFile(wallet);
-            }
-        }
-
-=======
->>>>>>> 14daea81
+
         /// <summary>
         /// Generates the wallet file.
         /// </summary>
